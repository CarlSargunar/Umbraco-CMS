--- conflicted
+++ resolved
@@ -24,12 +24,9 @@
 ECHO.
 ECHO Building Umbraco %version%
 ECHO.
-<<<<<<< HEAD
 
 SET MSBUILD="C:\Program Files (x86)\MSBuild\14.0\Bin\MsBuild.exe"
 SET PATH=C:\Program Files (x86)\MSBuild\14.0\Bin;%PATH%
-=======
->>>>>>> c617599f
 
 ReplaceIISExpressPortNumber.exe ..\src\Umbraco.Web.UI\Umbraco.Web.UI.csproj %release%
 
@@ -60,7 +57,6 @@
 IF NOT EXIST %CD%\..\src\Umbraco.Web.UI\web.config COPY %CD%\..\src\Umbraco.Web.UI\web.Template.config %CD%\..\src\Umbraco.Web.UI\web.config
 
 ECHO.
-<<<<<<< HEAD
 ECHO Restoring NuGet packages
 SET nuGetFolder=%CD%\..\src\packages\
 ..\src\.nuget\NuGet.exe restore ..\src\Umbraco.Core\project.json -OutputDirectory %nuGetFolder% -Verbosity quiet
@@ -68,19 +64,13 @@
 ..\src\.nuget\NuGet.exe restore ..\src\Umbraco.Web\project.json -OutputDirectory %nuGetFolder% -Verbosity quiet
 ..\src\.nuget\NuGet.exe restore ..\src\Umbraco.Web.UI\packages.config -OutputDirectory %nuGetFolder% -Verbosity quiet
 
-=======
->>>>>>> c617599f
 ECHO.
 ECHO Performing MSBuild and producing Umbraco binaries zip files
 ECHO This takes a few minutes and logging is set to report warnings
 ECHO and errors only so it might seems like nothing is happening for a while. 
 ECHO You can check the msbuild.log file for progress.
 ECHO.
-<<<<<<< HEAD
 %MSBUILD% "Build.proj" /p:BUILD_RELEASE=%release% /p:BUILD_COMMENT=%comment% /p:NugetPackagesDirectory=%nuGetFolder% /consoleloggerparameters:Summary;ErrorsOnly;WarningsOnly /fileLogger
-=======
-%windir%\Microsoft.NET\Framework\v4.0.30319\msbuild.exe "Build.proj" /p:BUILD_RELEASE=%release% /p:BUILD_COMMENT=%comment% /p:NugetPackagesDirectory=%nuGetFolder% /consoleloggerparameters:Summary;ErrorsOnly;WarningsOnly /fileLogger
->>>>>>> c617599f
 IF ERRORLEVEL 1 GOTO :error
 
 ECHO.
@@ -103,22 +93,15 @@
 ECHO No errors were detected!
 ECHO There may still be some in the output, which you would need to investigate.
 ECHO Warnings are usually normal.
-<<<<<<< HEAD
 ECHO.
 ECHO.
-=======
->>>>>>> c617599f
 GOTO :EOF
 
 :error
 
 ECHO.
-<<<<<<< HEAD
-ECHO. Errors were detected!
+ECHO Errors were detected!
 ECHO.
-=======
-ECHO Errors were detected!
->>>>>>> c617599f
 
 REM don't pause if continuous integration else the build server waits forever
 REM before cancelling the build (and, there is noone to read the output anyways)

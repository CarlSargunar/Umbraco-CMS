name: $(TeamProject)_$(Build.DefinitionName)_$(SourceBranchName)_$(Date:yyyyMMdd)$(Rev:.r)

parameters:
  - name: sqlServerIntegrationTests
    displayName: Run SQL Server Integration Tests
    type: boolean
    default: false
  - name: myGetDeploy
    displayName: Deploy to MyGet
    type: boolean
    default: false
  - name: nuGetDeploy
    displayName: Deploy to NuGet
    type: boolean
    default: false
  - name: buildApiDocs
    displayName: Build API docs
    type: boolean
    default: false
  - name: uploadApiDocs
    displayName: Upload API docs
    type: boolean
    default: false

variables:
  nodeVersion: 16.17.0
  dotnetVersion: 7.x
  dotnetIncludePreviewVersions: true
  solution: umbraco.sln
  buildConfiguration: Release
  UMBRACO__CMS__GLOBAL__ID: 00000000-0000-0000-0000-000000000042
  DOTNET_NOLOGO: true
  DOTNET_GENERATE_ASPNET_CERTIFICATE: false
  DOTNET_SKIP_FIRST_TIME_EXPERIENCE: true
  DOTNET_CLI_TELEMETRY_OPTOUT: true

stages:
  ###############################################
  ## Build
  ###############################################
  - stage: Build
    variables:
      npm_config_cache: $(Pipeline.Workspace)/.npm_client
    jobs:
      - job: A
        displayName: Build Umbraco CMS
        pool:
          vmImage: 'ubuntu-latest'
        steps:
          - task: NodeTool@0
            displayName: Use Node.js $(nodeVersion)
            inputs:
              versionSpec: $(nodeVersion)
          - task: Cache@2
            displayName: Cache node_modules
            inputs:
              key: '"npm_client" | "$(Agent.OS)" | $(Build.SourcesDirectory)/src/Umbraco.Web.UI.Client/package-lock.json'
              restoreKeys: |
                "npm_client" | "$(Agent.OS)"
                "npm_client"
              path: $(npm_config_cache)
          - script: npm ci --no-fund --no-audit --prefer-offline
            workingDirectory:  src/Umbraco.Web.UI.Client
            displayName: Run npm ci
          - task: gulp@0
            displayName: Run gulp build
            inputs:
              gulpFile: src/Umbraco.Web.UI.Client/gulpfile.js
              targets: coreBuild
              workingDirectory: src/Umbraco.Web.UI.Client
          - task: UseDotNet@2
            displayName: Use .NET $(dotnetVersion)
            inputs:
              version: $(dotnetVersion)
              includePreviewVersions: $(dotnetIncludePreviewVersions)
          - task: DotNetCoreCLI@2
            displayName: Run dotnet restore
            inputs:
              command: restore
              projects: $(solution)
          - task: DotNetCoreCLI@2
            displayName: Run dotnet build
            inputs:
              command: build
              projects: $(solution)
              arguments: '--configuration $(buildConfiguration) --no-restore -p:ContinuousIntegrationBuild=true'
          - script: |
              version="$(Build.BuildNumber)"
              echo "varsion: $version"

              major="$(echo $version | cut -d '.' -f 1)"
              echo "major version: $major"

              echo "##vso[task.setvariable variable=majorVersion;isOutput=true]$major"
            displayName: Set major version
            name: determineMajorVersion
          - task: PowerShell@2
            displayName: Prepare nupkg
            inputs:
              targetType: inline
              script: |
                $umbracoVersion = "$(Build.BuildNumber)" -replace "\+",".g"
                $templatePaths = Get-ChildItem 'templates/**/.template.config/template.json'

                foreach ($templatePath in $templatePaths) {
                  $a = Get-Content $templatePath -Raw | ConvertFrom-Json
                  if ($a.symbols -and $a.symbols.UmbracoVersion) {
                    $a.symbols.UmbracoVersion.defaultValue = $umbracoVersion
                    $a | ConvertTo-Json -Depth 32 | Set-Content $templatePath
                  }
                }

                dotnet pack $(solution) --configuration $(buildConfiguration) --no-build --output $(Build.ArtifactStagingDirectory)/nupkg
          - script: |
              sha="$(Build.SourceVersion)"
              sha=${sha:0:7}
              buildnumber="$(Build.BuildNumber)_$(Build.BuildId)_$sha"
              echo "##vso[build.updatebuildnumber]$buildnumber"
            displayName: Update build number
          - task: PublishPipelineArtifact@1
            displayName: Publish nupkg
            inputs:
              targetPath: $(Build.ArtifactStagingDirectory)/nupkg
              artifactName: nupkg
          - task: PublishPipelineArtifact@1
            displayName: Publish build artifacts
            inputs:
              targetPath: $(Build.SourcesDirectory)
              artifactName: build_output

  - stage: Build_Docs
    condition: and(succeeded(), or(startsWith(variables['Build.SourceBranch'], 'refs/heads/release/'), ${{parameters.buildApiDocs}}))
    displayName: Prepare API Documentation
    dependsOn: Build
    variables:
      umbracoMajorVersion: $[ stageDependencies.Build.A.outputs['determineMajorVersion.majorVersion'] ]
    jobs:
      # C# API Reference
      - job:
        displayName: Build C# API Reference
        pool:
          vmImage: 'windows-latest'
        steps:
          - task: PowerShell@2
            displayName: Install DocFX
            inputs:
              targetType: inline
              script: |
                choco install docfx --version=2.59.2 -y
                if ($lastexitcode -ne 0){
                    throw ("Error installing DocFX")
                }
          - task: PowerShell@2
            displayName: Generate metadata
            inputs:
              targetType: inline
              script: |
                docfx metadata "$(Build.SourcesDirectory)/build/csharp-docs/docfx.json"
                if ($lastexitcode -ne 0){
                    throw ("Error generating metadata.")
                }
          - task: PowerShell@2
            displayName: Generate documentation
            inputs:
              targetType: inline
              script: |
                docfx build "$(Build.SourcesDirectory)/build/csharp-docs/docfx.json"
                if ($lastexitcode -ne 0){
                      throw ("Error generating documentation.")
                }
          - task: ArchiveFiles@2
            displayName: Archive C# Docs
            inputs:
              rootFolderOrFile: $(Build.SourcesDirectory)/build/csharp-docs/_site
              includeRootFolder: false
              archiveFile: $(Build.ArtifactStagingDirectory)/csharp-docs.zip
          - task: PublishPipelineArtifact@1
            displayName: Publish C# Docs
            inputs:
              targetPath: $(Build.ArtifactStagingDirectory)/csharp-docs.zip
              artifact: csharp-docs

      # js API Reference
      - job:
        displayName: Build js API Reference
        pool:
          vmImage: 'ubuntu-latest'
        steps:
          - task: NodeTool@0
            displayName: Use Node.js 10.15.0
            inputs:
              versionSpec: 10.15.0 # Won't work with higher versions
          - script: |
              npm ci --no-fund --no-audit --prefer-offline
              npx gulp docs

              major="$(umbracoMajorVersion)"
              echo "major version: $major"

              baseUrl="https://apidocs.umbraco.com/v$major/ui/"
              echo "baseUrl: $baseUrl"

              sed -i "s|baseUrl = .*|baseUrl = '$baseUrl',|" api/index.html
            displayName: Generate js Docs
            workingDirectory:  $(Build.SourcesDirectory)/src/Umbraco.Web.UI.Docs
          - task: ArchiveFiles@2
            displayName: Archive js Docs
            inputs:
              rootFolderOrFile: $(Build.SourcesDirectory)/src/Umbraco.Web.UI.Docs/api
              includeRootFolder: false
              archiveFile: $(Build.ArtifactStagingDirectory)/ui-docs.zip
          - task: PublishPipelineArtifact@1
            displayName: Publish js Docs
            inputs:
              targetPath: $(Build.ArtifactStagingDirectory)/ui-docs.zip
              artifact: ui-docs

  ###############################################
  ## Test
  ###############################################
  - stage: Unit
    displayName: Unit Tests
    dependsOn: Build
    jobs:
      # Unit Tests
      - job:
        displayName: Unit Tests
        strategy:
          matrix:
            Windows:
              vmImage: 'windows-latest'
            Linux:
              vmImage: 'ubuntu-latest'
            macOS:
              vmImage: 'macOS-latest'
        pool:
          vmImage: $(vmImage)
        steps:
          - task: DownloadPipelineArtifact@2
            displayName: Download build artifacts
            inputs:
              artifact: build_output
              path: $(Build.SourcesDirectory)
          - task: UseDotNet@2
            displayName: Use .NET $(dotnetVersion)
            inputs:
              version: $(dotnetVersion)
              includePreviewVersions: $(dotnetIncludePreviewVersions)
          - task: DotNetCoreCLI@2
            displayName: Run dotnet test
            inputs:
              command: test
              projects: '**/*.Tests.UnitTests.csproj'
              arguments: '--configuration $(buildConfiguration) --no-build'
              testRunTitle: Unit Tests - $(Agent.OS)

  - stage: Integration
    displayName: Integration Tests
    dependsOn: Build
    jobs:
      # Integration Tests (SQLite)
      - job:
        displayName: Integration Tests (SQLite)
        strategy:
          matrix:
            Windows:
              vmImage: 'windows-latest'
            Linux:
              vmImage: 'ubuntu-latest'
            macOS:
              vmImage: 'macOS-latest'
        pool:
          vmImage: $(vmImage)
        steps:
          - task: DownloadPipelineArtifact@2
            displayName: Download build artifacts
            inputs:
              artifact: build_output
              path: $(Build.SourcesDirectory)
          - task: UseDotNet@2
            displayName: Use .NET $(dotnetVersion)
            inputs:
              version: $(dotnetVersion)
              includePreviewVersions: $(dotnetIncludePreviewVersions)
          - task: DotNetCoreCLI@2
            displayName: Run dotnet test
            inputs:
              command: test
              projects: '**/*.Tests.Integration.csproj'
              arguments: '--configuration $(buildConfiguration) --no-build'
              testRunTitle: Integration Tests SQLite - $(Agent.OS)
            env:
              Tests__Database__DatabaseType: 'Sqlite'
              Umbraco__CMS__Global__MainDomLock: 'FileSystemMainDomLock'

      # Integration Tests (SQL Server)
      - job:
        timeoutInMinutes: 120
        condition: or(startsWith(variables['Build.SourceBranch'], 'refs/heads/release/'), ${{parameters.sqlServerIntegrationTests}})
        displayName: Integration Tests (SQL Server)
        strategy:
          matrix:
            Windows:
              vmImage: 'windows-latest'
              testDb: LocalDb
              connectionString: N/A
            Linux:
              vmImage: 'ubuntu-latest'
              testDb: SqlServer
              connectionString: 'Server=localhost,1433;User Id=sa;Password=$(SA_PASSWORD);'
        pool:
          vmImage: $(vmImage)
        variables:
          SA_PASSWORD: UmbracoIntegration123!
        steps:
          - task: DownloadPipelineArtifact@2
            displayName: Download build artifacts
            inputs:
              artifact: build_output
              path: $(Build.SourcesDirectory)
          - powershell: sqllocaldb start mssqllocaldb
            displayName: Start localdb (Windows only)
            condition: and(succeeded(), eq(variables['Agent.OS'], 'Windows_NT'))
          - powershell: docker run --name mssql -d -p 1433:1433 -e ACCEPT_EULA=Y -e SA_PASSWORD=$(SA_PASSWORD) -e MSSQL_PID=Developer mcr.microsoft.com/mssql/server:2019-latest
            displayName: Start SQL Server (Linux only)
            condition: and(succeeded(), eq(variables['Agent.OS'], 'Linux'))
          - task: DotNetCoreCLI@2
            displayName: Run dotnet test
            inputs:
              command: test
              projects: '**/*.Tests.Integration.csproj'
              arguments: '--configuration $(buildConfiguration) --no-build'
              testRunTitle: Integration Tests SQL Server - $(Agent.OS)
            env:
              Tests__Database__DatabaseType: $(testDb)
              Tests__Database__SQLServerMasterConnectionString: $(connectionString)
              Umbraco__CMS__Global__MainDomLock: 'SqlMainDomLock'

  - stage: E2E
    variables:
      npm_config_cache: $(Pipeline.Workspace)/.npm_e2e
    displayName: E2E Tests
    dependsOn: Build
    jobs:
      # E2E Tests
      - job:
        displayName: E2E Tests
        variables:
          Umbraco__CMS__Unattended__UnattendedUserName: Playwright Test
          Umbraco__CMS__Unattended__UnattendedUserPassword: UmbracoAcceptance123!
          Umbraco__CMS__Unattended__UnattendedUserEmail: playwright@umbraco.com
          ASPNETCORE_URLS: https://localhost:8443
        strategy:
          matrix:
            Linux:
              vmImage: 'ubuntu-latest'
              dockerfile: umbraco-linux.docker
              dockerImageName: umbraco-linux
            Windows:
              vmImage: 'windows-latest'
<<<<<<< HEAD
              DOTNET_GENERATE_ASPNET_CERTIFICATE: true # Automatically generate HTTPS development certificate on Windows
=======
              # Enable console logging in Release mode
              Serilog__WriteTo__0__Name: Async
              Serilog__WriteTo__0__Args__configure__0__Name: Console
              # Set unattended install settings
              Umbraco__CMS__Unattended__InstallUnattended: true
              Umbraco__CMS__Global__InstallMissingDatabase: true
              UmbracoDatabaseServer: (LocalDB)\MSSQLLocalDB
              UmbracoDatabaseName: Playwright
              ConnectionStrings__umbracoDbDSN: Server=$(UmbracoDatabaseServer);Database=$(UmbracoDatabaseName);Integrated Security=true;
              # Custom Umbraco settings
              Umbraco__CMS__Global__VersionCheckPeriod: 0
              Umbraco__CMS__Global__UseHttps: true
              Umbraco__CMS__HealthChecks__Notification__Enabled: false
              Umbraco__CMS__KeepAlive__DisableKeepAliveTask: true
>>>>>>> 3a08ab9b
        pool:
          vmImage: $(vmImage)
        steps:
          - task: DownloadPipelineArtifact@2
            displayName: Download nupkg
            inputs:
              artifact: nupkg
              path: $(Build.SourcesDirectory)/tests/Umbraco.Tests.AcceptanceTest/misc/nupkg
          - task: NodeTool@0
            displayName: Use Node.js $(nodeVersion)
            inputs:
              versionSpec: $(nodeVersion)
          - task: Cache@2
            displayName: Cache node_modules
            inputs:
              key: '"npm_e2e" | "$(Agent.OS)" | $(Build.SourcesDirectory)/tests/Umbraco.Tests.AcceptanceTest/package-lock.json'
              restoreKeys: |
                "npm_e2e" | "$(Agent.OS)"
                "npm_e2e"
              path: $(npm_config_cache)
          - pwsh: |
              New-Item -Path "." -Name ".env" -ItemType "file" -Value "UMBRACO_USER_LOGIN=$(Umbraco__CMS__Unattended__UnattendedUserEmail)
              UMBRACO_USER_PASSWORD=$(Umbraco__CMS__Unattended__UnattendedUserPassword)
              URL=$(ASPNETCORE_URLS)"
            displayName: Generate .env
            workingDirectory: $(Build.SourcesDirectory)/tests/Umbraco.Tests.AcceptanceTest/
          - script: npm ci --no-fund --no-audit --prefer-offline
            workingDirectory: $(Build.SourcesDirectory)/tests/Umbraco.Tests.AcceptanceTest/
            displayName: Run npm ci
          - pwsh: sqllocaldb start mssqllocaldb
            displayName: Start localdb (Windows only)
            condition: and(succeeded(), eq(variables['Agent.OS'], 'Windows_NT'))
          - pwsh: Invoke-Sqlcmd -Query "CREATE DATABASE $env:UmbracoDatabaseName" -ServerInstance $env:UmbracoDatabaseServer
            displayName: Create database (Windows only)
            condition: and(succeeded(), eq(variables['Agent.OS'], 'Windows_NT'))
          - task: UseDotNet@2
            displayName: Use .NET $(dotnetVersion)
            inputs:
              version: $(dotnetVersion)
              includePreviewVersions: $(dotnetIncludePreviewVersions)
          - pwsh: |
              $sha = 'g$(Build.SourceVersion)'.substring(0, 8)
              docker build -t $(dockerImageName):$sha -f $(dockerfile) .
              mkdir -p $(Build.ArtifactStagingDirectory)/docker-images
              docker save -o $(Build.ArtifactStagingDirectory)/docker-images/$(dockerImageName).$sha.tar $(dockerImageName):$sha
              dotnet dev-certs https -ep ${HOME}/.aspnet/https/aspnetapp.pfx -p $(Umbraco__CMS__Unattended__UnattendedUserPassword)
              docker run --name $(dockerImageName) -dp 8080:5000 -dp 8443:5001 -e UMBRACO__CMS__GLOBAL__ID=$(UMBRACO__CMS__GLOBAL__ID) -e ASPNETCORE_Kestrel__Certificates__Default__Password="$(Umbraco__CMS__Unattended__UnattendedUserPassword)" -e ASPNETCORE_Kestrel__Certificates__Default__Path=/https/aspnetapp.pfx -v ${HOME}/.aspnet/https:/https/ $(dockerImageName):$sha
              docker ps
            condition: and(succeeded(), eq(variables['Agent.OS'], 'Linux'))
            displayName: Build and run container (Linux only)
            workingDirectory: tests/Umbraco.Tests.AcceptanceTest/misc
          - pwsh: |
              dotnet new --install ./nupkg/Umbraco.Templates.*.nupkg
              dotnet new umbraco --name Playwright --no-restore --output .
              dotnet restore --configfile ./nuget.config
              dotnet build --configuration $(buildConfiguration) --no-restore
              dotnet dev-certs https
              $process = Start-Process -FilePath "dotnet" -ArgumentList "run --configuration $(buildConfiguration) --no-build --no-launch-profile 2>&1" -PassThru -RedirectStandardOutput $(Build.ArtifactStagingDirectory)/playwright.log
              Write-Host "##vso[task.setvariable variable=AcceptanceTestProcessId]$($process.Id)"
            condition: and(succeeded(), eq(variables['Agent.OS'], 'Windows_NT'))
            displayName: Build and run app (Windows only)
            workingDirectory: tests/Umbraco.Tests.AcceptanceTest/misc
          - pwsh: npx wait-on -v --interval 1000 --timeout 120000 $(ASPNETCORE_URLS)
            displayName: Wait for app
            workingDirectory: tests/Umbraco.Tests.AcceptanceTest
          - pwsh: npx playwright install --with-deps
            displayName: Install Playwright
            workingDirectory: tests/Umbraco.Tests.AcceptanceTest
          - pwsh: npm run test --ignore-certificate-errors --output $(Build.ArtifactStagingDirectory)\test-results
            displayName: Run Playwright (Desktop)
            continueOnError: true
            workingDirectory: tests/Umbraco.Tests.AcceptanceTest
            env:
              CI: true
              PLAYWRIGHT_HTML_REPORT: $(Build.ArtifactStagingDirectory)\playwright-report
          - pwsh: |
              docker logs $(dockerImageName) > $(Build.ArtifactStagingDirectory)/playwright.log 2>&1
              docker stop $(dockerImageName)
            condition: eq(variables['Agent.OS'], 'Linux')
            displayName: Stop app (Linux only)
          - pwsh: Stop-Process $env:AcceptanceTestProcessId
            condition: eq(variables['Agent.OS'], 'Windows_NT')
            displayName: Stop app (Windows only)
          - task: PublishPipelineArtifact@1
            condition: always()
            displayName: Publish test artifacts
            inputs:
              targetPath: $(Build.ArtifactStagingDirectory)
              artifact: 'E2E artifacts - $(Agent.OS) - Attempt #$(System.JobAttempt)'

  ###############################################
  ## Release
  ###############################################
  - stage: Deploy_MyGet
    displayName: MyGet pre-release
    dependsOn:
      - Unit
      - Integration
      # - E2E # TODO: Enable when stable.
    condition: and(succeeded(), or(startsWith(variables['Build.SourceBranch'], 'refs/heads/release/'), ${{parameters.myGetDeploy}}))
    jobs:
      - job:
        displayName: Push to pre-release feed
        steps:
          - checkout: none
          - task: DownloadPipelineArtifact@2
            displayName: Download nupkg
            inputs:
              artifact: nupkg
              path: $(Build.ArtifactStagingDirectory)/nupkg
          - task: NuGetCommand@2
            displayName: NuGet push
            inputs:
              command: restore
              projects: $(solution)
          # TODO: Use NuGetCommand instead of DotNetCoreCLI
          #                - task: NuGetCommand@2
          #                  displayName: Restore NuGet Packages
          #                  inputs:
          #                      restoreSolution: $(solution)
          #                      feedsToUse: config
  - stage: Deploy_NuGet
    displayName: NuGet release
    dependsOn:
      - Deploy_MyGet
      - Build_Docs
    condition: and(succeeded(), or(startsWith(variables['Build.SourceBranch'], 'refs/heads/release/'), ${{parameters.nuGetDeploy}}))
    jobs:
      - job:
        displayName: Push to NuGet
        steps:
          - checkout: none
          - task: DownloadPipelineArtifact@2
            displayName: Download nupkg
            inputs:
              artifact: nupkg
              path: $(Build.ArtifactStagingDirectory)/nupkg
          - task: NuGetCommand@2
            displayName: NuGet push
            inputs:
              command: restore
              projects: $(solution)

  - stage: Upload_API_Docs
    pool:
      vmImage: 'windows-latest' # Apparently AzureFileCopy is windows only :(
    variables:
      umbracoMajorVersion:  $[ stageDependencies.Build.A.outputs['determineMajorVersion.majorVersion'] ]
    displayName: Upload API Documention
    dependsOn:
      - Build
      - Deploy_NuGet
    condition: and(succeeded(), or(startsWith(variables['Build.SourceBranch'], 'refs/heads/release/'), ${{parameters.uploadApiDocs}}))
    jobs:
      - job:
        displayName: Upload C# Docs
        steps:
          - checkout: none
          - task: DownloadPipelineArtifact@2
            displayName: Download artifact
            inputs:
              artifact: csharp-docs
              path: $(Build.SourcesDirectory)
          - task: ExtractFiles@1
            inputs:
              archiveFilePatterns: $(Build.SourcesDirectory)/csharp-docs.zip
              destinationFolder: $(Build.ArtifactStagingDirectory)/csharp-docs
          - task: AzureFileCopy@4
            displayName: 'Copy C# Docs to blob storage'
            inputs:
              SourcePath: '$(Build.ArtifactStagingDirectory)/csharp-docs/*'
              azureSubscription: umbraco-storage
              Destination: AzureBlob
              storage: umbracoapidocs
              ContainerName: '$web'
              BlobPrefix: v$(umbracoMajorVersion)/csharp
      - job:
        displayName: Upload js Docs
        steps:
          - checkout: none
          - task: DownloadPipelineArtifact@2
            displayName: Download artifact
            inputs:
              artifact: ui-docs
              path: $(Build.SourcesDirectory)
          - task: ExtractFiles@1
            inputs:
              archiveFilePatterns: $(Build.SourcesDirectory)/ui-docs.zip
              destinationFolder: $(Build.ArtifactStagingDirectory)/ui-docs
          - task: AzureFileCopy@4
            displayName: 'Copy UI Docs to blob storage'
            inputs:
              SourcePath: '$(Build.ArtifactStagingDirectory)/ui-docs/*'
              azureSubscription: umbraco-storage
              Destination: AzureBlob
              storage: umbracoapidocs
              ContainerName: '$web'
              BlobPrefix: v$(umbracoMajorVersion)/ui<|MERGE_RESOLUTION|>--- conflicted
+++ resolved
@@ -358,9 +358,7 @@
               dockerImageName: umbraco-linux
             Windows:
               vmImage: 'windows-latest'
-<<<<<<< HEAD
               DOTNET_GENERATE_ASPNET_CERTIFICATE: true # Automatically generate HTTPS development certificate on Windows
-=======
               # Enable console logging in Release mode
               Serilog__WriteTo__0__Name: Async
               Serilog__WriteTo__0__Args__configure__0__Name: Console
@@ -375,7 +373,6 @@
               Umbraco__CMS__Global__UseHttps: true
               Umbraco__CMS__HealthChecks__Notification__Enabled: false
               Umbraco__CMS__KeepAlive__DisableKeepAliveTask: true
->>>>>>> 3a08ab9b
         pool:
           vmImage: $(vmImage)
         steps:

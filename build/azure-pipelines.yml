--- conflicted
+++ resolved
@@ -418,10 +418,9 @@
               versionSpec: $(nodeVersion)
 
           - task: UseDotNet@2
-            displayName: Use .NET $(dotnetVersion)
-            inputs:
-              version: $(dotnetVersion)
-              includePreviewVersions: $(dotnetIncludePreviewVersions)
+            displayName: Use .NET SDK from global.json
+            inputs:
+              useGlobalJson: true
 
           - pwsh: |
               "UMBRACO_USER_LOGIN=$(UMBRACO__CMS__UNATTENDED__UNATTENDEDUSEREMAIL)
@@ -442,23 +441,9 @@
 
           - script: npm ci --no-fund --no-audit --prefer-offline
             workingDirectory: $(Build.SourcesDirectory)/tests/Umbraco.Tests.AcceptanceTest/
-<<<<<<< HEAD
-            displayName: Run npm ci
-          - pwsh: sqllocaldb start mssqllocaldb
-            displayName: Start localdb (Windows only)
-            condition: and(succeeded(), eq(variables['Agent.OS'], 'Windows_NT'))
-          - pwsh: Invoke-Sqlcmd -Query "CREATE DATABASE $env:UmbracoDatabaseName" -ServerInstance $env:UmbracoDatabaseServer
-            displayName: Create database (Windows only)
-            condition: and(succeeded(), eq(variables['Agent.OS'], 'Windows_NT'))
-          - task: UseDotNet@2
-            displayName: Use .NET SDK from global.json
-            inputs:
-              useGlobalJson: true
-=======
             displayName: Restore NPM packages
 
           # Build application
->>>>>>> 710b829b
           - pwsh: |
               $cmsVersion = "$(Build.BuildNumber)" -replace "\+",".g"
               dotnet new nugetconfig

--- conflicted
+++ resolved
@@ -51,13 +51,7 @@
     default: false
 
 variables:
-<<<<<<< HEAD
-  nodeVersion: 18.16.x
-=======
-  nodeVersion: 20
-  dotnetVersion: 8.x
-  dotnetIncludePreviewVersions: true
->>>>>>> 422218ea
+  nodeVersion: 20.10.x
   solution: umbraco.sln
   buildConfiguration: Release
   UMBRACO__CMS__GLOBAL__ID: 00000000-0000-0000-0000-000000000042
@@ -118,13 +112,7 @@
           - task: UseDotNet@2
             displayName: Use .NET SDK from global.json
             inputs:
-<<<<<<< HEAD
               useGlobalJson: true
-=======
-              version: $(dotnetVersion)
-              performMultiLevelLookup: true
-              includePreviewVersions: $(dotnetIncludePreviewVersions)
->>>>>>> 422218ea
           - task: DotNetCoreCLI@2
             displayName: Run dotnet restore
             inputs:
@@ -270,13 +258,7 @@
           - task: UseDotNet@2
             displayName: Use .NET SDK from global.json
             inputs:
-<<<<<<< HEAD
               useGlobalJson: true
-=======
-              version: $(dotnetVersion)
-              performMultiLevelLookup: true
-              includePreviewVersions: $(dotnetIncludePreviewVersions)
->>>>>>> 422218ea
           - task: DotNetCoreCLI@2
             displayName: Run dotnet test
             inputs:
@@ -313,13 +295,7 @@
           - task: UseDotNet@2
             displayName: Use .NET SDK from global.json
             inputs:
-<<<<<<< HEAD
               useGlobalJson: true
-=======
-              version: $(dotnetVersion)
-              performMultiLevelLookup: true
-              includePreviewVersions: $(dotnetIncludePreviewVersions)
->>>>>>> 422218ea
           - task: DotNetCoreCLI@2
             displayName: Run dotnet test (Windows)
             condition: eq(variables['Agent.OS'],'Windows_NT')
@@ -440,12 +416,7 @@
     jobs:
       # E2E Tests
       - job:
-<<<<<<< HEAD
         displayName: E2E Tests (SQLite)
-=======
-        displayName: E2E Tests
-        timeoutInMinutes: 120
->>>>>>> 422218ea
         variables:
           # Connection string
           CONNECTIONSTRINGS__UMBRACODBDSN: Data Source=|DataDirectory|/Umbraco.sqlite.db;Cache=Shared;Foreign Keys=True;Pooling=True
@@ -596,14 +567,8 @@
           - task: UseDotNet@2
             displayName: Use .NET SDK from global.json
             inputs:
-<<<<<<< HEAD
               useGlobalJson: true
 
-=======
-              version: $(dotnetVersion)
-              performMultiLevelLookup: true
-              includePreviewVersions: $(dotnetIncludePreviewVersions)
->>>>>>> 422218ea
           - pwsh: |
               "UMBRACO_USER_LOGIN=$(UMBRACO__CMS__UNATTENDED__UNATTENDEDUSEREMAIL)
               UMBRACO_USER_PASSWORD=$(UMBRACO__CMS__UNATTENDED__UNATTENDEDUSERPASSWORD)

﻿<?xml version="1.0" encoding="utf-8"?>
<Project ToolsVersion="15.0">
  <Import Project="$(MSBuildExtensionsPath)\$(MSBuildToolsVersion)\Microsoft.Common.props" Condition="Exists('$(MSBuildExtensionsPath)\$(MSBuildToolsVersion)\Microsoft.Common.props')" />
  <PropertyGroup>
    <TargetFrameworkVersion>v4.7.2</TargetFrameworkVersion>
    <EnableDefaultCompileItems>false</EnableDefaultCompileItems>
    <ProjectGuid>{4C4C194C-B5E4-4991-8F87-4373E24CC19F}</ProjectGuid>
    <OutputType>Library</OutputType>
    <AssemblyName>Umbraco.Web.UI</AssemblyName>
    <RootNamespace>Umbraco.Web.UI</RootNamespace>
    <SolutionDir Condition="$(SolutionDir) == '' Or $(SolutionDir) == '*Undefined*'">..\</SolutionDir>
    <ProjectTypeGuids>{349c5851-65df-11da-9384-00065b846f21};{fae04ec0-301f-11d3-bf4b-00c04f79efbc}</ProjectTypeGuids>
    <RunPostBuildEvent>OnBuildSuccess</RunPostBuildEvent>
    <UseIISExpress>true</UseIISExpress>
    <IISExpressSSLPort>44331</IISExpressSSLPort>
    <IISExpressAnonymousAuthentication>enabled</IISExpressAnonymousAuthentication>
    <IISExpressWindowsAuthentication>disabled</IISExpressWindowsAuthentication>
    <IISExpressUseClassicPipelineMode>false</IISExpressUseClassicPipelineMode>
    <UseGlobalApplicationHostFile />
    <NuGetPackageImportStamp>
    </NuGetPackageImportStamp>
    <Use64BitIISExpress />
    <TargetFrameworkProfile />
    <!--
      for some weird reason, and because Web.config is created only during BeforeBuild,
      the web.config configuration file would not be picked, and the build system would
      try to use a traditional app.config, thus missing all the binding redirects.

      this ensures that the build system things that the config file is web.config.

      (see FindAppConfigFile target in detailed build output)
    -->
    <AppConfig>Web.config</AppConfig>
    <AdditionalFileItemNames>$(AdditionalFileItemNames);Content</AdditionalFileItemNames>
  </PropertyGroup>
  <PropertyGroup Condition=" '$(Configuration)|$(Platform)' == 'Debug|AnyCPU' ">
    <DebugSymbols>true</DebugSymbols>
    <DebugType>full</DebugType>
    <Optimize>false</Optimize>
    <OutputPath>bin\</OutputPath>
    <DefineConstants>TRACE;DEBUG</DefineConstants>
    <ErrorReport>prompt</ErrorReport>
    <WarningLevel>4</WarningLevel>
    <Prefer32Bit>false</Prefer32Bit>
    <IntermediateOutputPath>..\bin\Debug\</IntermediateOutputPath>
    <PackageAsSingleFile>true</PackageAsSingleFile>
    <DesktopBuildPackageLocation>..\Package\Umbraco.Web.UI.zip</DesktopBuildPackageLocation>
    <LangVersion>latest</LangVersion>
  </PropertyGroup>
  <PropertyGroup Condition=" '$(Configuration)|$(Platform)' == 'Release|AnyCPU' ">
    <DebugSymbols>true</DebugSymbols>
    <DebugType>pdbonly</DebugType>
    <Optimize>true</Optimize>
    <OutputPath>bin\</OutputPath>
    <DefineConstants>TRACE</DefineConstants>
    <ErrorReport>prompt</ErrorReport>
    <WarningLevel>4</WarningLevel>
    <DocumentationFile>bin\Umbraco.Web.UI.xml</DocumentationFile>
    <Prefer32Bit>false</Prefer32Bit>
    <IntermediateOutputPath>..\bin\Release\</IntermediateOutputPath>
    <LangVersion>latest</LangVersion>
  </PropertyGroup>
  <ItemGroup>
    <Reference Include="Microsoft.CSharp" />
    <Reference Include="System.ComponentModel" />
    <Reference Include="System.Data" />
    <Reference Include="System.Drawing" />
    <Reference Include="System.Drawing.Design" />
    <Reference Include="System.IdentityModel" />
    <Reference Include="System.Runtime.Serialization" />
    <Reference Include="System" />
    <Reference Include="System.ComponentModel.Composition" />
    <Reference Include="System.ComponentModel.DataAnnotations" />
    <Reference Include="System.Web" />
    <Reference Include="System.Web.Abstractions" />
    <Reference Include="System.Web.ApplicationServices" />
    <Reference Include="System.Web.Entity" />
    <Reference Include="System.Web.Extensions" />
    <Reference Include="System.Web.Services" />
    <Reference Include="System.Xml" />
  </ItemGroup>
  <ItemGroup>
    <Folder Include="App_Data\" />
    <Folder Include="App_Plugins\" />
    <Folder Include="Views\MacroPartials\" />
  </ItemGroup>
  <ItemGroup>
    <PackageReference Include="CSharpTest.Net.Collections" Version="14.906.1403.1082" />
    <PackageReference Include="ClientDependency" Version="1.9.9" />
    <PackageReference Include="ClientDependency-Mvc5" Version="1.9.3" />
    <PackageReference Include="Examine" Version="1.0.2" />
    <PackageReference Include="ImageProcessor.Web" Version="4.10.0.100" />
    <PackageReference Include="ImageProcessor.Web.Config" Version="2.5.0.100" />
    <PackageReference Include="Microsoft.AspNet.Identity.Owin" Version="2.2.2" />
    <PackageReference Include="Microsoft.AspNet.Mvc" Version="5.2.7" />
    <PackageReference Include="Microsoft.AspNet.WebApi" Version="5.2.7" />
    <PackageReference Include="Microsoft.CodeAnalysis.CSharp" Version="2.10.0" />
    <PackageReference Include="Microsoft.CodeDom.Providers.DotNetCompilerPlatform" Version="2.0.1" />
    <PackageReference Include="Microsoft.Owin.Host.SystemWeb" Version="4.0.1" />
    <PackageReference Include="Microsoft.Owin.Security.Cookies" Version="4.0.1" />
    <PackageReference Include="Microsoft.Owin.Security.OAuth" Version="4.0.1" />
    <PackageReference Include="Microsoft.SourceLink.GitHub">
      <Version>1.0.0-beta2-19324-01</Version>
      <IncludeAssets>runtime; build; native; contentfiles; analyzers; buildtransitive</IncludeAssets>
      <PrivateAssets>all</PrivateAssets>
    </PackageReference>
    <PackageReference Include="MiniProfiler" Version="4.0.138" />
    <PackageReference Include="Newtonsoft.Json" Version="12.0.1" />
    <PackageReference Include="SecurityCodeScan">
      <Version>3.3.0</Version>
      <IncludeAssets>runtime; build; native; contentfiles; analyzers</IncludeAssets>
      <PrivateAssets>all</PrivateAssets>
    </PackageReference>
    <PackageReference Include="Umbraco.SqlServerCE" Version="4.0.0.1" />
  </ItemGroup>
  <ItemGroup>
    <ProjectReference Include="..\Umbraco.Core\Umbraco.Core.csproj">
      <Project>{31785bc3-256c-4613-b2f5-a1b0bdded8c1}</Project>
      <Name>Umbraco.Core</Name>
    </ProjectReference>
    <ProjectReference Include="..\Umbraco.Examine\Umbraco.Examine.csproj">
      <Name>Umbraco.Examine</Name>
      <Project>{07FBC26B-2927-4A22-8D96-D644C667FECC}</Project>
    </ProjectReference>
    <ProjectReference Include="..\Umbraco.ModelsBuilder.Embedded\Umbraco.ModelsBuilder.Embedded.csproj">
      <Project>{52ac0ba8-a60e-4e36-897b-e8b97a54ed1c}</Project>
      <Name>Umbraco.ModelsBuilder.Embedded</Name>
    </ProjectReference>
    <ProjectReference Include="..\Umbraco.Web\Umbraco.Web.csproj">
      <Project>{651e1350-91b6-44b7-bd60-7207006d7003}</Project>
      <Name>Umbraco.Web</Name>
    </ProjectReference>
  </ItemGroup>
  <ItemGroup>
    <Compile Include="..\SolutionInfo.cs">
      <Link>Properties\SolutionInfo.cs</Link>
    </Compile>
    <Compile Include="Config\splashes\NoNodes.aspx.cs">
      <DependentUpon>noNodes.aspx</DependentUpon>
      <SubType>ASPXCodeBehind</SubType>
    </Compile>
    <Compile Include="Config\splashes\NoNodes.aspx.designer.cs">
      <DependentUpon>noNodes.aspx</DependentUpon>
    </Compile>
    <Compile Include="Properties\AssemblyInfo.cs" />
    <Compile Include="Properties\Settings.Designer.cs">
      <AutoGen>True</AutoGen>
      <DesignTimeSharedInput>True</DesignTimeSharedInput>
      <DependentUpon>Settings.settings</DependentUpon>
    </Compile>
    <Content Include="Config\grid.editors.config.js" />
    <Content Include="Config\Lang\cs-CZ.user.xml" />
    <Content Include="Config\Lang\da-DK.user.xml" />
    <Content Include="Config\Lang\de-DE.user.xml" />
    <Content Include="Config\Lang\en-GB.user.xml" />
    <Content Include="Config\Lang\en-US.user.xml" />
    <Content Include="Config\Lang\es-ES.user.xml" />
    <Content Include="Config\Lang\fr-FR.user.xml" />
    <Content Include="Config\Lang\he-IL.user.xml" />
    <Content Include="Config\Lang\it-IT.user.xml" />
    <Content Include="Config\Lang\ja-JP.user.xml" />
    <Content Include="Config\Lang\ko-KR.user.xml" />
    <Content Include="Config\Lang\nl-NL.user.xml" />
    <Content Include="Config\Lang\nb-NO.user.xml" />
    <Content Include="Config\Lang\pl-PL.user.xml" />
    <Content Include="Config\Lang\pt-BR.user.xml" />
    <Content Include="Config\Lang\ru-RU.user.xml" />
    <Content Include="Config\Lang\sv-SE.user.xml" />
    <Content Include="Config\Lang\zh-CN.user.xml" />
    <Content Include="Config\splashes\noNodes.aspx" />
    <Content Include="Umbraco\Config\Lang\cs.xml" />
    <Content Include="Umbraco\Config\Lang\tr.xml" />
    <Content Include="Umbraco\Config\Lang\zh_tw.xml" />
    <Content Include="Config\Splashes\noNodes.aspx" />
    <Content Include="Umbraco\Install\Views\Web.config" />
    <None Include="Config\ClientDependency.Release.config">
      <DependentUpon>ClientDependency.config</DependentUpon>
      <SubType>Designer</SubType>
    </None>
    <Content Include="Config\imageprocessor\security.config" />
    <Content Include="Config\imageprocessor\processing.config" />
    <Content Include="Config\imageprocessor\cache.config">
      <SubType>Designer</SubType>
    </Content>
    <Content Include="Config\HealthChecks.config">
      <SubType>Designer</SubType>
    </Content>
    <None Include="Config\HealthChecks.Release.config">
      <DependentUpon>HealthChecks.config</DependentUpon>
      <SubType>Designer</SubType>
    </None>
    <Content Include="Config\serilog.user.config">
      <SubType>Designer</SubType>
    </Content>
    <None Include="Config\serilog.user.Release.config">
      <DependentUpon>serilog.user.config</DependentUpon>
      <SubType>Designer</SubType>
    </None>
    <Content Include="Config\serilog.config">
      <SubType>Designer</SubType>
    </Content>
    <None Include="Config\serilog.Release.config">
      <DependentUpon>serilog.config</DependentUpon>
      <SubType>Designer</SubType>
    </None>
    <Content Include="Config\logviewer.searches.config.js" />
    <None Include="Config\umbracoSettings.Release.config">
      <DependentUpon>umbracoSettings.config</DependentUpon>
      <SubType>Designer</SubType>
    </None>
    <None Include="Config\tinyMceConfig.Release.config">
      <DependentUpon>tinyMceConfig.config</DependentUpon>
      <SubType>Designer</SubType>
    </None>
    <Content Include="Umbraco\Install\Views\Index.cshtml" />
    <Content Include="Media\Web.config" />
    <Content Include="Properties\Settings.settings">
      <Generator>SettingsSingleFileGenerator</Generator>
      <LastGenOutput>Settings.Designer.cs</LastGenOutput>
    </Content>
    <Content Include="Global.asax" />
    <Content Include="Umbraco\Config\Lang\en_us.xml">
      <SubType>Designer</SubType>
    </Content>
    <Content Include="Umbraco\Config\Lang\he.xml" />
    <Content Include="Umbraco\Config\Lang\ja.xml" />
    <Content Include="Umbraco\Config\Lang\pl.xml" />
    <Content Include="Umbraco\Config\Lang\pt.xml" />
    <Content Include="Umbraco\Config\Lang\ru.xml" />
    <Content Include="Umbraco\Config\Lang\zh.xml" />
    <Content Include="Umbraco\Config\Lang\ko.xml" />
    <Content Include="Umbraco\Config\Lang\da.xml">
      <SubType>Designer</SubType>
    </Content>
    <Content Include="Umbraco\Config\Lang\de.xml" />
    <Content Include="Umbraco\Config\Lang\es.xml" />
    <Content Include="Umbraco\Config\Lang\fr.xml" />
    <Content Include="Umbraco\Config\Lang\it.xml" />
    <Content Include="Umbraco\Config\Lang\nl.xml" />
    <Content Include="Umbraco\Config\Lang\nb.xml" />
    <Content Include="Umbraco\Config\Lang\sv.xml" />
    <Content Include="Umbraco\Config\Lang\en.xml">
      <SubType>Designer</SubType>
    </Content>
    <Content Include="Umbraco\Js\UmbracoSpeechBubbleBackEnd.js" />
    <Content Include="Config\ClientDependency.config">
      <SubType>Designer</SubType>
    </Content>
    <Content Include="Umbraco\Views\Default.cshtml" />
    <Content Include="Umbraco\PartialViewMacros\Templates\EditProfile.cshtml" />
    <Content Include="Umbraco\PartialViewMacros\Templates\Empty.cshtml" />
    <Content Include="Umbraco\PartialViewMacros\Templates\Login.cshtml" />
    <Content Include="Umbraco\PartialViewMacros\Templates\LoginStatus.cshtml" />
    <Content Include="Umbraco\PartialViewMacros\Templates\RegisterMember.cshtml" />
    <Content Include="Umbraco\PartialViewMacros\Templates\ListAncestorsFromCurrentPage.cshtml" />
    <Content Include="Umbraco\PartialViewMacros\Templates\Breadcrumb.cshtml" />
    <Content Include="Umbraco\PartialViewMacros\Templates\Gallery.cshtml" />
    <Content Include="Umbraco\PartialViewMacros\Templates\ListChildPagesFromChangeableSource.cshtml" />
    <Content Include="Umbraco\PartialViewMacros\Templates\ListChildPagesFromCurrentPage.cshtml">
      <SubType>Code</SubType>
    </Content>
    <Content Include="Umbraco\PartialViewMacros\Templates\ListChildPagesOrderedByDate.cshtml" />
    <Content Include="Umbraco\PartialViewMacros\Templates\ListChildPagesOrderedByName.cshtml" />
    <Content Include="Umbraco\PartialViewMacros\Templates\ListChildPagesOrderedByProperty.cshtml" />
    <Content Include="Umbraco\PartialViewMacros\Templates\ListChildPagesWithDoctype.cshtml" />
    <Content Include="Umbraco\PartialViewMacros\Templates\ListDescendantsFromCurrentPage.cshtml" />
    <Content Include="Umbraco\PartialViewMacros\Templates\ListImagesFromMediaFolder.cshtml" />
    <Content Include="Umbraco\PartialViewMacros\Templates\MultinodeTree-picker.cshtml" />
    <Content Include="Umbraco\PartialViewMacros\Templates\Navigation.cshtml" />
    <Content Include="Umbraco\PartialViewMacros\Templates\SiteMap.cshtml" />
    <Content Include="Umbraco\Views\AuthorizeUpgrade.cshtml" />
    <Content Include="Views\Web.config">
      <SubType>Designer</SubType>
    </Content>
    <Content Include="Web.config">
      <SubType>Designer</SubType>
    </Content>
    <Content Include="Views\Partials\Grid\Bootstrap3.cshtml" />
    <Content Include="Views\Partials\Grid\Editors\Embed.cshtml" />
    <Content Include="Views\Partials\Grid\Editors\Macro.cshtml" />
    <Content Include="Views\Partials\Grid\Editors\Media.cshtml" />
    <Content Include="Views\Partials\Grid\Editors\Rte.cshtml" />
    <Content Include="Views\Partials\Grid\Editors\Textstring.cshtml" />
    <Content Include="Views\Partials\Grid\Editors\Base.cshtml" />
    <Content Include="Views\Partials\Grid\Bootstrap3-Fluid.cshtml" />
    <Content Include="Umbraco\Views\Preview\Index.cshtml" />
    <Content Include="Umbraco\Views\web.config" />
    <Content Include="Views\Partials\BlockList\Default.cshtml" />
    <None Include="Web.Debug.config.transformed" />
    <None Include="web.Template.Debug.config">
      <DependentUpon>Web.Template.config</DependentUpon>
      <SubType>Designer</SubType>
    </None>
    <None Include="web.Template.Release.config">
      <DependentUpon>Web.Template.config</DependentUpon>
      <SubType>Designer</SubType>
    </None>
    <Content Include="Umbraco\Js\dualSelectBox.js" />
    <Content Include="Umbraco\Js\guiFunctions.js" />
    <Content Include="Umbraco\Js\umbracoCheckKeys.js" />
    <!--<Content Include="Umbraco\users\PermissionEditor.aspx" />-->
    <None Include="web.Template.config">
      <SubType>Designer</SubType>
    </None>
    <Content Include="Config\tinyMceConfig.config">
      <SubType>Designer</SubType>
    </Content>
    <Content Include="Config\umbracoSettings.config">
      <SubType>Designer</SubType>
    </Content>
    <Content Include="Config\BackOfficeTours\getting-started.json" />
  </ItemGroup>
  <!-- determine VSToolsPath -->
  <PropertyGroup>
    <VisualStudioVersion Condition="'$(VisualStudioVersion)' == ''">11.0</VisualStudioVersion>
    <VSToolsPath Condition="exists('$(MSBuildExtensionsPath32)\Microsoft\VisualStudio\v11.0\WebApplications\Microsoft.WebApplication.targets')">$(MSBuildExtensionsPath32)\Microsoft\VisualStudio\v11.0</VSToolsPath>
    <VSToolsPath Condition="exists('$(MSBuildExtensionsPath32)\Microsoft\VisualStudio\v12.0\WebApplications\Microsoft.WebApplication.targets')">$(MSBuildExtensionsPath32)\Microsoft\VisualStudio\v12.0</VSToolsPath>
    <VSToolsPath Condition="exists('$(MSBuildExtensionsPath32)\Microsoft\VisualStudio\v14.0\WebApplications\Microsoft.WebApplication.targets')">$(MSBuildExtensionsPath32)\Microsoft\VisualStudio\v14.0</VSToolsPath>
    <VSToolsPath Condition="exists('$(MSBuildExtensionsPath32)\Microsoft\VisualStudio\v15.0\WebApplications\Microsoft.WebApplication.targets')">$(MSBuildExtensionsPath32)\Microsoft\VisualStudio\v15.0</VSToolsPath>
    <VSToolsPath Condition="exists('$(MSBuildExtensionsPath32)\Microsoft\VisualStudio\v16.0\WebApplications\Microsoft.WebApplication.targets')">$(MSBuildExtensionsPath32)\Microsoft\VisualStudio\v16.0</VSToolsPath>
  </PropertyGroup>
  <!-- determine WebPublishingTasks -->
  <PropertyGroup>
    <WebPublishingTasks Condition="exists('$(MSBuildExtensionsPath)\Microsoft\VisualStudio\v10.0\Web\Microsoft.Web.Publishing.Tasks.dll')">$(MSBuildExtensionsPath)\Microsoft\VisualStudio\v10.0\Web\Microsoft.Web.Publishing.Tasks.dll</WebPublishingTasks>
    <WebPublishingTasks Condition="exists('$(MSBuildExtensionsPath)\Microsoft\VisualStudio\v11.0\Web\Microsoft.Web.Publishing.Tasks.dll')">$(MSBuildExtensionsPath)\Microsoft\VisualStudio\v11.0\Web\Microsoft.Web.Publishing.Tasks.dll</WebPublishingTasks>
    <WebPublishingTasks Condition="exists('$(MSBuildExtensionsPath)\Microsoft\VisualStudio\v12.0\Web\Microsoft.Web.Publishing.Tasks.dll')">$(MSBuildExtensionsPath)\Microsoft\VisualStudio\v12.0\Web\Microsoft.Web.Publishing.Tasks.dll</WebPublishingTasks>
    <WebPublishingTasks Condition="exists('$(MSBuildExtensionsPath)\Microsoft\VisualStudio\v14.0\Web\Microsoft.Web.Publishing.Tasks.dll')">$(MSBuildExtensionsPath)\Microsoft\VisualStudio\v14.0\Web\Microsoft.Web.Publishing.Tasks.dll</WebPublishingTasks>
    <WebPublishingTasks Condition="exists('$(MSBuildExtensionsPath)\Microsoft\VisualStudio\v15.0\Web\Microsoft.Web.Publishing.Tasks.dll')">$(MSBuildExtensionsPath)\Microsoft\VisualStudio\v15.0\Web\Microsoft.Web.Publishing.Tasks.dll</WebPublishingTasks>
    <WebPublishingTasks Condition="exists('$(MSBuildExtensionsPath)\Microsoft\VisualStudio\v16.0\Web\Microsoft.Web.Publishing.Tasks.dll')">$(MSBuildExtensionsPath)\Microsoft\VisualStudio\v16.0\Web\Microsoft.Web.Publishing.Tasks.dll</WebPublishingTasks>
    <!-- Temporary addition for the VS2019 preview - can be removed when VS2019 final is released, then v16 above will be used -->
    <WebPublishingTasks Condition="exists('$(ProgramFiles32)\Microsoft Visual Studio\2019\Preview\MSBuild\Microsoft\VisualStudio\v16.0\Web\Microsoft.Web.Publishing.Tasks.dll')">$(ProgramFiles32)\Microsoft Visual Studio\2019\Preview\MSBuild\Microsoft\VisualStudio\v16.0\Web\Microsoft.Web.Publishing.Tasks.dll</WebPublishingTasks>
  </PropertyGroup>
  <!-- get TransformXml task from WebPublishingtasks -->
  <UsingTask TaskName="TransformXml" AssemblyFile="$(WebPublishingTasks)" Condition="'$(WebPublishingTasks)' != ''" />
  <!-- get NuGet packages directory -->
  <PropertyGroup>
    <NuGetPackages>$(NuGetPackageFolders.Split(';')[0])</NuGetPackages>
  </PropertyGroup>
  <!-- import targets -->
  <Import Project="$(MSBuildBinPath)\Microsoft.CSharp.targets" />
  <Import Project="$(VSToolsPath)\WebApplications\Microsoft.WebApplication.targets" Condition="'$(VSToolsPath)' != ''" />
  <!-- web project -->
  <ProjectExtensions>
    <VisualStudio>
      <FlavorProperties GUID="{349c5851-65df-11da-9384-00065b846f21}">
        <WebProjectProperties>
          <UseIIS>False</UseIIS>
          <AutoAssignPort>True</AutoAssignPort>
<<<<<<< HEAD
          <DevelopmentServerPort>8830</DevelopmentServerPort>
          <DevelopmentServerVPath>/</DevelopmentServerVPath>
          <IISUrl>http://localhost:8830</IISUrl>
=======
          <DevelopmentServerPort>8730</DevelopmentServerPort>
          <DevelopmentServerVPath>/</DevelopmentServerVPath>
          <IISUrl>http://localhost:8730</IISUrl>
          <DevelopmentServerPort>8660</DevelopmentServerPort>
          <DevelopmentServerVPath>/</DevelopmentServerVPath>
          <IISUrl>http://localhost:8660</IISUrl>
>>>>>>> 1c5d95de
          <NTLMAuthentication>False</NTLMAuthentication>
          <UseCustomServer>False</UseCustomServer>
          <CustomServerUrl>
          </CustomServerUrl>
          <SaveServerSettingsInUserFile>False</SaveServerSettingsInUserFile>
        </WebProjectProperties>
      </FlavorProperties>
    </VisualStudio>
  </ProjectExtensions>
  <Target Name="BeforeBuild">
    <Message Text="-BeforeBuild-" Importance="high" />
    <Message Text="MSBuildExtensionsPath: $(MSBuildExtensionsPath)" Importance="high" />
    <Message Text="WebPublishingTasks:    $(WebPublishingTasks)" Importance="high" />
    <Message Text="NuGetPackageFolders:   $(NuGetPackageFolders)" Importance="high" />
    <Message Text="NuGetPackages:         $(NuGetPackages)" Importance="high" />
    <!-- Create web.config file from Template if it doesn't exist -->
    <Message Text="Copy Web.Template.config to Web.config" Importance="high" Condition="!Exists('$(ProjectDir)Web.config')" />
    <Copy SourceFiles="$(ProjectDir)web.Template.config" DestinationFiles="$(ProjectDir)Web.config" OverwriteReadOnlyFiles="true" SkipUnchangedFiles="false" Condition="!Exists('$(ProjectDir)Web.config')" />
    <!-- Transform the local Web.config file in Visual Studio -->
    <Message Text="Transform Web.config with web.Template.$(Configuration).config into Web.$(Configuration).config.transformed (this is Visual Studio)" Importance="high" Condition="$(BuildingInsideVisualStudio) == true" />
    <TransformXml Source="$(ProjectDir)Web.config" Transform="$(ProjectDir)web.Template.$(Configuration).config" Destination="$(ProjectDir)Web.$(Configuration).config.transformed" Condition="$(BuildingInsideVisualStudio) == true" />
    <!-- Always transform the Template file when not in VS (ie: build.bat) -->
    <Message Text="Transform Web.Template.config with web.Template.$(Configuration).config into Web.$(Configuration).config.transformed (this is not Visual Studio)" Importance="high" Condition="$(BuildingInsideVisualStudio) != true" />
    <TransformXml Source="$(ProjectDir)Web.Template.config" Transform="$(ProjectDir)web.Template.$(Configuration).config" Destination="Web.$(Configuration).config.transformed" Condition="$(BuildingInsideVisualStudio) != true" />
    <!-- Create ClientDependency.config file from Template if it doesn't exist -->
    <Message Text="Copy ClientDependency.$(Configuration).config to ClientDependency.config" Importance="high" Condition="!Exists('$(ProjectDir)Config\ClientDependency.config')" />
    <Copy SourceFiles="$(ProjectDir)Config\ClientDependency.Release.config" DestinationFiles="$(ProjectDir)Config\ClientDependency.config" OverwriteReadOnlyFiles="true" SkipUnchangedFiles="false" Condition="!Exists('$(ProjectDir)Config\ClientDependency.config')" />
    <!-- Create Serilog.config & serilog.user.config file from Templates if it doesn't exist -->
    <Message Text="Copy serilog.$(Configuration).config to serilog.config" Importance="high" Condition="!Exists('$(ProjectDir)Config\serilog.config')" />
    <Copy SourceFiles="$(ProjectDir)Config\serilog.Release.config" DestinationFiles="$(ProjectDir)Config\serilog.config" OverwriteReadOnlyFiles="true" SkipUnchangedFiles="false" Condition="!Exists('$(ProjectDir)Config\serilog.config')" />
    <Message Text="Copy serilog.user.$(Configuration).config to serilog.user.config" Importance="high" Condition="!Exists('$(ProjectDir)Config\serilog.user.config')" />
    <Copy SourceFiles="$(ProjectDir)Config\serilog.user.Release.config" DestinationFiles="$(ProjectDir)Config\serilog.user.config" OverwriteReadOnlyFiles="true" SkipUnchangedFiles="false" Condition="!Exists('$(ProjectDir)Config\serilog.user.config')" />
    <!-- Build Belle, if building is Visual Studio and the build folder does not exist yet -->
    <Message Text="Skip Belle because UmbracoBuild is '$(UmbracoBuild)' (this is not Visual Studio)." Importance="High" Condition="'$(UmbracoBuild)' != ''" />
    <Message Text="Skip Belle because $(ProjectDir)Umbraco\lib exists." Importance="High" Condition="Exists('$(ProjectDir)Umbraco\lib')" />
    <Message Text="Build Belle because UmbracoBuild is empty (this is Visual Studio), and $(ProjectDir)Umbraco\lib does not exist." Importance="High" Condition="!Exists('$(ProjectDir)Umbraco\lib') and '$(UmbracoBuild)' == ''" />
    <CallTarget Targets="BelleBuild" Condition="!Exists('$(ProjectDir)Umbraco\lib') and '$(UmbracoBuild)' == ''" />
  </Target>
  <!-- clean Belle when cleaning and rebuilding, but only in Visual Studio -->
  <Target Name="CleanBelle" AfterTargets="Clean" Condition="'$(UmbracoBuild)' == ''">
    <Message Text="-CleanBelle-" Importance="high" />
    <Message Text="Nothing to clean, as $(ProjectDir)Umbraco\lib does not exist." Importance="High" Condition="!Exists('$(ProjectDir)Umbraco\lib')" />
    <Message Text="Not cleaning (found src/preserve.belle)." Importance="High" Condition="Exists('$(ProjectDir)Umbraco\lib') and Exists('$(SolutionDir)preserve.belle')" />
    <Message Text="Remove $(ProjectDir)Umbraco\lib." Importance="High" Condition="Exists('$(ProjectDir)Umbraco\lib') and !Exists('$(SolutionDir)preserve.belle')" />
    <ItemGroup>
      <BelleLib Include="$(ProjectDir)Umbraco\lib" />
    </ItemGroup>
    <RemoveDir Directories="@(BelleLib)" Condition="Exists('$(ProjectDir)Umbraco\lib') and !Exists('$(SolutionDir)preserve.belle')" />
  </Target>
  <Target Name="AfterBuild">
    <Message Text="-AfterBuild-" Importance="high" />
    <Message Text="Copy Web.$(Configuration).config.transformed over to Web.config (this is Visual Studio)" Importance="high" Condition="$(BuildingInsideVisualStudio) == true" />
    <Copy SourceFiles="$(ProjectDir)Web.$(Configuration).config.transformed" DestinationFiles="$(ProjectDir)Web.config" OverwriteReadOnlyFiles="true" SkipUnchangedFiles="false" Condition="$(BuildingInsideVisualStudio) == true" />
  </Target>
  <Target Name="BelleBuild">
    <Exec WorkingDirectory="$(ProjectDir)\..\..\" Command="powershell -ExecutionPolicy RemoteSigned -Command &quot;&amp;{ $ubuild = &amp;&quot;$pwd\build\build.ps1&quot; -get ; $ubuild.CompileBelle() }&quot;" />
  </Target>
  <Target Name="ResetConfigFiles" Condition="'$(WebProjectOutputDir)' != ''" BeforeTargets="Build;Rebuild" Inputs="@(ConfigFiles)" Outputs="%(Identity).Dummy">
    <ItemGroup>
      <!-- every *.config (recursive) files xcept web[.*].config -->
      <!-- beware! includes any rogue git-ignored or temp config file -->
      <ConfigFiles Include="$(ProjectDir)**\*.config" Exclude="$(ProjectDir)web.config;$(ProjectDir)web.*.config" />
      <!-- and the UI file -->
      <ConfigFiles Include="$(ProjectDir)umbraco\config\create\UI.xml" />
    </ItemGroup>
    <PropertyGroup>
      <!-- the original file eg src/.../umbracoSettings.config -->
      <OriginalFileName>@(ConfigFiles)</OriginalFileName>
      <!-- the configuration version of the original file eg src/.../umbracoSettings.Release.config -->
      <ModifiedFileName>$(OriginalFileName.Replace("%(ConfigFiles.Extension)",".$(Configuration)%(ConfigFiles.Extension)"))</ModifiedFileName>
      <!-- the target file eg webapp/.../umbracoSettings.config -->
      <OutputFileName>$(OriginalFileName.Replace("$(ProjectDir)", "$(WebProjectOutputDir)"))</OutputFileName>
    </PropertyGroup>
    <!--
      for each whatever.config file,
      if there is a whatever.(Release|Debug).config file,
      copy it over as whatever.config
    -->
    <Message Text="ConfigFile: $(OriginalFileName) -&gt; $(OutputFileName)" Importance="high" Condition="Exists('$(ModifiedFileName)')" />
    <Copy SourceFiles="$(ModifiedFileName)" DestinationFiles="$(OutputFileName)" OverwriteReadOnlyFiles="true" SkipUnchangedFiles="false" Condition="Exists('$(ModifiedFileName)')" />
  </Target>
</Project><|MERGE_RESOLUTION|>--- conflicted
+++ resolved
@@ -346,18 +346,9 @@
         <WebProjectProperties>
           <UseIIS>False</UseIIS>
           <AutoAssignPort>True</AutoAssignPort>
-<<<<<<< HEAD
-          <DevelopmentServerPort>8830</DevelopmentServerPort>
+          <DevelopmentServerPort>8840</DevelopmentServerPort>
           <DevelopmentServerVPath>/</DevelopmentServerVPath>
-          <IISUrl>http://localhost:8830</IISUrl>
-=======
-          <DevelopmentServerPort>8730</DevelopmentServerPort>
-          <DevelopmentServerVPath>/</DevelopmentServerVPath>
-          <IISUrl>http://localhost:8730</IISUrl>
-          <DevelopmentServerPort>8660</DevelopmentServerPort>
-          <DevelopmentServerVPath>/</DevelopmentServerVPath>
-          <IISUrl>http://localhost:8660</IISUrl>
->>>>>>> 1c5d95de
+          <IISUrl>http://localhost:8840</IISUrl>
           <NTLMAuthentication>False</NTLMAuthentication>
           <UseCustomServer>False</UseCustomServer>
           <CustomServerUrl>

﻿<?xml version="1.0" encoding="utf-8"?>
<Project ToolsVersion="15.0">
  <Import Project="$(MSBuildExtensionsPath)\$(MSBuildToolsVersion)\Microsoft.Common.props" Condition="Exists('$(MSBuildExtensionsPath)\$(MSBuildToolsVersion)\Microsoft.Common.props')" />
  <PropertyGroup>
    <TargetFrameworkVersion>v4.7.2</TargetFrameworkVersion>
    <EnableDefaultCompileItems>false</EnableDefaultCompileItems>
    <ProjectGuid>{4C4C194C-B5E4-4991-8F87-4373E24CC19F}</ProjectGuid>
    <OutputType>Library</OutputType>
    <AssemblyName>Umbraco.Web.UI</AssemblyName>
    <RootNamespace>Umbraco.Web.UI</RootNamespace>
    <SolutionDir Condition="$(SolutionDir) == '' Or $(SolutionDir) == '*Undefined*'">..\</SolutionDir>
    <ProjectTypeGuids>{349c5851-65df-11da-9384-00065b846f21};{fae04ec0-301f-11d3-bf4b-00c04f79efbc}</ProjectTypeGuids>
    <RunPostBuildEvent>OnBuildSuccess</RunPostBuildEvent>
    <UseIISExpress>true</UseIISExpress>
    <IISExpressSSLPort>44331</IISExpressSSLPort>
    <IISExpressAnonymousAuthentication>enabled</IISExpressAnonymousAuthentication>
    <IISExpressWindowsAuthentication>disabled</IISExpressWindowsAuthentication>
    <IISExpressUseClassicPipelineMode>false</IISExpressUseClassicPipelineMode>
    <UseGlobalApplicationHostFile />
    <NuGetPackageImportStamp>
    </NuGetPackageImportStamp>
    <Use64BitIISExpress />
    <TargetFrameworkProfile />
    <!--
      for some weird reason, and because Web.config is created only during BeforeBuild,
      the web.config configuration file would not be picked, and the build system would
      try to use a traditional app.config, thus missing all the binding redirects.

      this ensures that the build system things that the config file is web.config.

      (see FindAppConfigFile target in detailed build output)
    -->
    <AppConfig>Web.config</AppConfig>
    <AdditionalFileItemNames>$(AdditionalFileItemNames);Content</AdditionalFileItemNames>
  </PropertyGroup>
  <PropertyGroup Condition=" '$(Configuration)|$(Platform)' == 'Debug|AnyCPU' ">
    <DebugSymbols>true</DebugSymbols>
    <DebugType>full</DebugType>
    <Optimize>false</Optimize>
    <OutputPath>bin\</OutputPath>
    <DefineConstants>TRACE;DEBUG</DefineConstants>
    <ErrorReport>prompt</ErrorReport>
    <WarningLevel>4</WarningLevel>
    <Prefer32Bit>false</Prefer32Bit>
    <IntermediateOutputPath>..\bin\Debug\</IntermediateOutputPath>
    <PackageAsSingleFile>true</PackageAsSingleFile>
    <DesktopBuildPackageLocation>..\Package\Umbraco.Web.UI.zip</DesktopBuildPackageLocation>
    <LangVersion>latest</LangVersion>
  </PropertyGroup>
  <PropertyGroup Condition=" '$(Configuration)|$(Platform)' == 'Release|AnyCPU' ">
    <DebugSymbols>true</DebugSymbols>
    <DebugType>pdbonly</DebugType>
    <Optimize>true</Optimize>
    <OutputPath>bin\</OutputPath>
    <DefineConstants>TRACE</DefineConstants>
    <ErrorReport>prompt</ErrorReport>
    <WarningLevel>4</WarningLevel>
    <DocumentationFile>bin\Umbraco.Web.UI.xml</DocumentationFile>
    <Prefer32Bit>false</Prefer32Bit>
    <IntermediateOutputPath>..\bin\Release\</IntermediateOutputPath>
    <LangVersion>latest</LangVersion>
  </PropertyGroup>
  <ItemGroup>
    <Reference Include="Microsoft.CSharp" />
    <Reference Include="System.ComponentModel" />
    <Reference Include="System.Data" />
    <Reference Include="System.Drawing" />
    <Reference Include="System.Drawing.Design" />
    <Reference Include="System.IdentityModel" />
    <Reference Include="System.Runtime.Serialization" />
    <Reference Include="System" />
    <Reference Include="System.ComponentModel.Composition" />
    <Reference Include="System.Web" />
    <Reference Include="System.Web.Abstractions" />
    <Reference Include="System.Web.ApplicationServices" />
    <Reference Include="System.Web.Entity" />
    <Reference Include="System.Web.Extensions" />
    <Reference Include="System.Web.Services" />
    <Reference Include="System.Xml" />
  </ItemGroup>
  <ItemGroup>
    <Folder Include="umbraco" />
    <Folder Include="Views\MacroPartials\" />
  </ItemGroup>
  <ItemGroup>
    <PackageReference Include="CSharpTest.Net.Collections" Version="14.906.1403.1082" />
    <PackageReference Include="ClientDependency" Version="1.9.9" />
    <PackageReference Include="ClientDependency-Mvc5" Version="1.9.3" />
    <PackageReference Include="ImageProcessor.Web" Version="4.10.0.100" />
    <PackageReference Include="ImageProcessor.Web.Config" Version="2.5.0.100" />
    <PackageReference Include="Microsoft.AspNet.Mvc" Version="5.2.7" />
    <PackageReference Include="Microsoft.AspNet.WebApi" Version="5.2.7" />
    <PackageReference Include="Microsoft.CodeAnalysis.CSharp" Version="2.10.0" />
    <PackageReference Include="Microsoft.CodeDom.Providers.DotNetCompilerPlatform" Version="2.0.1" />
    <PackageReference Include="Microsoft.Owin.Host.SystemWeb" Version="4.0.1" />
    <PackageReference Include="Microsoft.Owin.Security.Cookies" Version="4.0.1" />
    <PackageReference Include="Microsoft.Owin.Security.OAuth" Version="4.0.1" />
    <PackageReference Include="Microsoft.SourceLink.GitHub">
      <Version>1.0.0</Version>
      <IncludeAssets>runtime; build; native; contentfiles; analyzers; buildtransitive</IncludeAssets>
      <PrivateAssets>all</PrivateAssets>
    </PackageReference>
    <PackageReference Include="MiniProfiler" Version="4.1.0" />
    <PackageReference Include="Newtonsoft.Json" Version="12.0.3" />
    <PackageReference Include="SecurityCodeScan">
      <Version>3.4.0</Version>
      <IncludeAssets>runtime; build; native; contentfiles; analyzers</IncludeAssets>
      <PrivateAssets>all</PrivateAssets>
    </PackageReference>
    <PackageReference Include="System.ComponentModel.Annotations" Version="4.7.0" />
    <PackageReference Include="Umbraco.SqlServerCE" Version="4.0.0.1" />
  </ItemGroup>
  <ItemGroup>
    <ProjectReference Include="..\Umbraco.Core\Umbraco.Core.csproj">
      <Project>{29aa69d9-b597-4395-8d42-43b1263c240a}</Project>
      <Name>Umbraco.Core</Name>
    </ProjectReference>
    <ProjectReference Include="..\Umbraco.Examine.Lucene\Umbraco.Examine.Lucene.csproj">
      <Project>{0fad7d2a-d7dd-45b1-91fd-488bb6cdacea}</Project>
      <Name>Umbraco.Examine.Lucene</Name>
    </ProjectReference>
    <ProjectReference Include="..\Umbraco.ModelsBuilder.Embedded\Umbraco.ModelsBuilder.Embedded.csproj">
      <Project>{52ac0ba8-a60e-4e36-897b-e8b97a54ed1c}</Project>
      <Name>Umbraco.ModelsBuilder.Embedded</Name>
    </ProjectReference>
    <ProjectReference Include="..\Umbraco.PublishedCache.NuCache\Umbraco.PublishedCache.NuCache.csproj">
      <Project>{f6de8da0-07cc-4ef2-8a59-2bc81dbb3830}</Project>
      <Name>Umbraco.PublishedCache.NuCache</Name>
    </ProjectReference>
    <ProjectReference Include="..\Umbraco.Web\Umbraco.Web.csproj">
      <Project>{651e1350-91b6-44b7-bd60-7207006d7003}</Project>
      <Name>Umbraco.Web</Name>
    </ProjectReference>
  </ItemGroup>
  <ItemGroup>
    <Compile Include="..\SolutionInfo.cs">
      <Link>Properties\SolutionInfo.cs</Link>
    </Compile>
    <Compile Include="Properties\AssemblyInfo.cs" />
    <Compile Include="Properties\Settings.Designer.cs">
      <AutoGen>True</AutoGen>
      <DesignTimeSharedInput>True</DesignTimeSharedInput>
      <DependentUpon>Settings.settings</DependentUpon>
    </Compile>
    <None Include="Config\splashes\NoNodes.cshtml" />
    <None Include="Config\ClientDependency.Release.config">
      <DependentUpon>ClientDependency.config</DependentUpon>
      <SubType>Designer</SubType>
    </None>
    <Content Include="Config\imageprocessor\security.config" />
    <Content Include="Config\imageprocessor\processing.config" />
    <Content Include="Config\imageprocessor\cache.config">
      <SubType>Designer</SubType>
    </Content>
    <Content Include="Config\HealthChecks.config">
      <SubType>Designer</SubType>
    </Content>
    <None Include="Config\HealthChecks.Release.config">
      <DependentUpon>HealthChecks.config</DependentUpon>
      <SubType>Designer</SubType>
    </None>
    <Content Include="Config\serilog.user.config">
      <SubType>Designer</SubType>
    </Content>
    <None Include="Config\serilog.user.Release.config">
      <DependentUpon>serilog.user.config</DependentUpon>
      <SubType>Designer</SubType>
    </None>
    <Content Include="Config\serilog.config">
      <SubType>Designer</SubType>
    </Content>
    <None Include="Config\serilog.Release.config">
      <DependentUpon>serilog.config</DependentUpon>
      <SubType>Designer</SubType>
    </None>
    <Content Include="Config\logviewer.searches.config.js" />
    <Content Include="Media\Web.config" />
    <Content Include="Properties\Settings.settings">
      <Generator>SettingsSingleFileGenerator</Generator>
      <LastGenOutput>Settings.Designer.cs</LastGenOutput>
    </Content>
    <Content Include="Global.asax" />
    <Content Include="Umbraco\Js\UmbracoSpeechBubbleBackEnd.js" />
    <Content Include="Config\ClientDependency.config">
      <SubType>Designer</SubType>
    </Content>
    <Content Include="Umbraco\PartialViewMacros\Templates\EditProfile.cshtml">
      <ExcludeFromSingleFile>true</ExcludeFromSingleFile>
      <CopyToPublishDirectory>PreserveNewest</CopyToPublishDirectory>
    </Content>
    <Content Include="Umbraco\PartialViewMacros\Templates\Login.cshtml">
      <ExcludeFromSingleFile>true</ExcludeFromSingleFile>
      <CopyToPublishDirectory>PreserveNewest</CopyToPublishDirectory>
    </Content>
    <Content Include="Umbraco\PartialViewMacros\Templates\LoginStatus.cshtml">
      <ExcludeFromSingleFile>true</ExcludeFromSingleFile>
      <CopyToPublishDirectory>PreserveNewest</CopyToPublishDirectory>
    </Content>
    <Content Include="Umbraco\PartialViewMacros\Templates\RegisterMember.cshtml">
      <ExcludeFromSingleFile>true</ExcludeFromSingleFile>
      <CopyToPublishDirectory>PreserveNewest</CopyToPublishDirectory>
    </Content>
<<<<<<< HEAD
    <Content Include="Umbraco\PartialViewMacros\Templates\SiteMap.cshtml">
      <ExcludeFromSingleFile>true</ExcludeFromSingleFile>
      <CopyToPublishDirectory>PreserveNewest</CopyToPublishDirectory>
    </Content>
=======
    <Content Include="Umbraco\Views\Default.cshtml" />
    <Content Include="Umbraco\Views\AuthorizeUpgrade.cshtml" />
>>>>>>> 3c2f2ac0
    <Content Include="Views\Web.config">
      <SubType>Designer</SubType>
    </Content>
    <Content Include="Web.config">
      <SubType>Designer</SubType>
    </Content>
    <Content Include="Views\Partials\Grid\Bootstrap3.cshtml" />
    <Content Include="Views\Partials\Grid\Editors\Embed.cshtml" />
    <Content Include="Views\Partials\Grid\Editors\Macro.cshtml" />
    <Content Include="Views\Partials\Grid\Editors\Media.cshtml" />
    <Content Include="Views\Partials\Grid\Editors\Rte.cshtml" />
    <Content Include="Views\Partials\Grid\Editors\Textstring.cshtml" />
    <Content Include="Views\Partials\Grid\Editors\Base.cshtml" />
    <Content Include="Views\Partials\Grid\Bootstrap3-Fluid.cshtml" />
<<<<<<< HEAD
=======
    <Content Include="Umbraco\Views\Preview\Index.cshtml" />
    <Content Include="Umbraco\Views\web.config" />
    <Content Include="Views\Partials\BlockList\Default.cshtml" />
>>>>>>> 3c2f2ac0
    <None Include="Web.Debug.config.transformed" />
    <None Include="web.Template.Debug.config">
      <DependentUpon>Web.Template.config</DependentUpon>
      <SubType>Designer</SubType>
    </None>
    <None Include="web.Template.Release.config">
      <DependentUpon>Web.Template.config</DependentUpon>
      <SubType>Designer</SubType>
    </None>
    <!--<Content Include="Umbraco\users\PermissionEditor.aspx" />-->
    <None Include="web.Template.config">
      <SubType>Designer</SubType>
    </None>
  </ItemGroup>
  <!-- determine VSToolsPath -->
  <PropertyGroup>
    <VisualStudioVersion Condition="'$(VisualStudioVersion)' == ''">11.0</VisualStudioVersion>
    <VSToolsPath Condition="exists('$(MSBuildExtensionsPath32)\Microsoft\VisualStudio\v11.0\WebApplications\Microsoft.WebApplication.targets')">$(MSBuildExtensionsPath32)\Microsoft\VisualStudio\v11.0</VSToolsPath>
    <VSToolsPath Condition="exists('$(MSBuildExtensionsPath32)\Microsoft\VisualStudio\v12.0\WebApplications\Microsoft.WebApplication.targets')">$(MSBuildExtensionsPath32)\Microsoft\VisualStudio\v12.0</VSToolsPath>
    <VSToolsPath Condition="exists('$(MSBuildExtensionsPath32)\Microsoft\VisualStudio\v14.0\WebApplications\Microsoft.WebApplication.targets')">$(MSBuildExtensionsPath32)\Microsoft\VisualStudio\v14.0</VSToolsPath>
    <VSToolsPath Condition="exists('$(MSBuildExtensionsPath32)\Microsoft\VisualStudio\v15.0\WebApplications\Microsoft.WebApplication.targets')">$(MSBuildExtensionsPath32)\Microsoft\VisualStudio\v15.0</VSToolsPath>
    <VSToolsPath Condition="exists('$(MSBuildExtensionsPath32)\Microsoft\VisualStudio\v16.0\WebApplications\Microsoft.WebApplication.targets')">$(MSBuildExtensionsPath32)\Microsoft\VisualStudio\v16.0</VSToolsPath>
  </PropertyGroup>
  <!-- determine WebPublishingTasks -->
  <PropertyGroup>
    <WebPublishingTasks Condition="exists('$(MSBuildExtensionsPath)\Microsoft\VisualStudio\v10.0\Web\Microsoft.Web.Publishing.Tasks.dll')">$(MSBuildExtensionsPath)\Microsoft\VisualStudio\v10.0\Web\Microsoft.Web.Publishing.Tasks.dll</WebPublishingTasks>
    <WebPublishingTasks Condition="exists('$(MSBuildExtensionsPath)\Microsoft\VisualStudio\v11.0\Web\Microsoft.Web.Publishing.Tasks.dll')">$(MSBuildExtensionsPath)\Microsoft\VisualStudio\v11.0\Web\Microsoft.Web.Publishing.Tasks.dll</WebPublishingTasks>
    <WebPublishingTasks Condition="exists('$(MSBuildExtensionsPath)\Microsoft\VisualStudio\v12.0\Web\Microsoft.Web.Publishing.Tasks.dll')">$(MSBuildExtensionsPath)\Microsoft\VisualStudio\v12.0\Web\Microsoft.Web.Publishing.Tasks.dll</WebPublishingTasks>
    <WebPublishingTasks Condition="exists('$(MSBuildExtensionsPath)\Microsoft\VisualStudio\v14.0\Web\Microsoft.Web.Publishing.Tasks.dll')">$(MSBuildExtensionsPath)\Microsoft\VisualStudio\v14.0\Web\Microsoft.Web.Publishing.Tasks.dll</WebPublishingTasks>
    <WebPublishingTasks Condition="exists('$(MSBuildExtensionsPath)\Microsoft\VisualStudio\v15.0\Web\Microsoft.Web.Publishing.Tasks.dll')">$(MSBuildExtensionsPath)\Microsoft\VisualStudio\v15.0\Web\Microsoft.Web.Publishing.Tasks.dll</WebPublishingTasks>
    <WebPublishingTasks Condition="exists('$(MSBuildExtensionsPath)\Microsoft\VisualStudio\v16.0\Web\Microsoft.Web.Publishing.Tasks.dll')">$(MSBuildExtensionsPath)\Microsoft\VisualStudio\v16.0\Web\Microsoft.Web.Publishing.Tasks.dll</WebPublishingTasks>
    <!-- Temporary addition for the VS2019 preview - can be removed when VS2019 final is released, then v16 above will be used -->
    <WebPublishingTasks Condition="exists('$(ProgramFiles32)\Microsoft Visual Studio\2019\Preview\MSBuild\Microsoft\VisualStudio\v16.0\Web\Microsoft.Web.Publishing.Tasks.dll')">$(ProgramFiles32)\Microsoft Visual Studio\2019\Preview\MSBuild\Microsoft\VisualStudio\v16.0\Web\Microsoft.Web.Publishing.Tasks.dll</WebPublishingTasks>
  </PropertyGroup>
  <!-- get TransformXml task from WebPublishingtasks -->
  <UsingTask TaskName="TransformXml" AssemblyFile="$(WebPublishingTasks)" Condition="'$(WebPublishingTasks)' != ''" />
  <!-- get NuGet packages directory -->
  <PropertyGroup>
    <NuGetPackages>$(NuGetPackageFolders.Split(';')[0])</NuGetPackages>
  </PropertyGroup>
  <!-- import targets -->
  <Import Project="$(MSBuildBinPath)\Microsoft.CSharp.targets" />
  <Import Project="$(VSToolsPath)\WebApplications\Microsoft.WebApplication.targets" Condition="'$(VSToolsPath)' != ''" />
  <!-- web project -->
  <ProjectExtensions>
    <VisualStudio>
      <FlavorProperties GUID="{349c5851-65df-11da-9384-00065b846f21}">
        <WebProjectProperties>
          <UseIIS>False</UseIIS>
          <AutoAssignPort>True</AutoAssignPort>
          <DevelopmentServerPort>9000</DevelopmentServerPort>
          <DevelopmentServerVPath>/</DevelopmentServerVPath>
          <IISUrl>http://localhost:9000/</IISUrl>
          <NTLMAuthentication>False</NTLMAuthentication>
          <UseCustomServer>False</UseCustomServer>
          <CustomServerUrl>
          </CustomServerUrl>
          <SaveServerSettingsInUserFile>False</SaveServerSettingsInUserFile>
        </WebProjectProperties>
      </FlavorProperties>
    </VisualStudio>
  </ProjectExtensions>
  <Target Name="BeforeBuild">
    <Message Text="-BeforeBuild-" Importance="high" />
    <Message Text="MSBuildExtensionsPath: $(MSBuildExtensionsPath)" Importance="high" />
    <Message Text="WebPublishingTasks:    $(WebPublishingTasks)" Importance="high" />
    <Message Text="NuGetPackageFolders:   $(NuGetPackageFolders)" Importance="high" />
    <Message Text="NuGetPackages:         $(NuGetPackages)" Importance="high" />
    <!-- Create web.config file from Template if it doesn't exist -->
    <Message Text="Copy Web.Template.config to Web.config" Importance="high" Condition="!Exists('$(ProjectDir)Web.config')" />
    <Copy SourceFiles="$(ProjectDir)web.Template.config" DestinationFiles="$(ProjectDir)Web.config" OverwriteReadOnlyFiles="true" SkipUnchangedFiles="false" Condition="!Exists('$(ProjectDir)Web.config')" />
    <!-- Transform the local Web.config file in Visual Studio -->
    <Message Text="Transform Web.config with web.Template.$(Configuration).config into Web.$(Configuration).config.transformed (this is Visual Studio)" Importance="high" Condition="$(BuildingInsideVisualStudio) == true" />
    <TransformXml Source="$(ProjectDir)Web.config" Transform="$(ProjectDir)web.Template.$(Configuration).config" Destination="$(ProjectDir)Web.$(Configuration).config.transformed" Condition="$(BuildingInsideVisualStudio) == true" />
    <!-- Always transform the Template file when not in VS (ie: build.bat) -->
    <Message Text="Transform Web.Template.config with web.Template.$(Configuration).config into Web.$(Configuration).config.transformed (this is not Visual Studio)" Importance="high" Condition="$(BuildingInsideVisualStudio) != true" />
    <TransformXml Source="$(ProjectDir)Web.Template.config" Transform="$(ProjectDir)web.Template.$(Configuration).config" Destination="Web.$(Configuration).config.transformed" Condition="$(BuildingInsideVisualStudio) != true" />
    <!-- Create ClientDependency.config file from Template if it doesn't exist -->
    <Message Text="Copy ClientDependency.$(Configuration).config to ClientDependency.config" Importance="high" Condition="!Exists('$(ProjectDir)Config\ClientDependency.config')" />
    <Copy SourceFiles="$(ProjectDir)Config\ClientDependency.Release.config" DestinationFiles="$(ProjectDir)Config\ClientDependency.config" OverwriteReadOnlyFiles="true" SkipUnchangedFiles="false" Condition="!Exists('$(ProjectDir)Config\ClientDependency.config')" />
    <!-- Create Serilog.config & serilog.user.config file from Templates if it doesn't exist -->
    <Message Text="Copy serilog.$(Configuration).config to serilog.config" Importance="high" Condition="!Exists('$(ProjectDir)Config\serilog.config')" />
    <Copy SourceFiles="$(ProjectDir)Config\serilog.Release.config" DestinationFiles="$(ProjectDir)Config\serilog.config" OverwriteReadOnlyFiles="true" SkipUnchangedFiles="false" Condition="!Exists('$(ProjectDir)Config\serilog.config')" />
    <Message Text="Copy serilog.user.$(Configuration).config to serilog.user.config" Importance="high" Condition="!Exists('$(ProjectDir)Config\serilog.user.config')" />
    <Copy SourceFiles="$(ProjectDir)Config\serilog.user.Release.config" DestinationFiles="$(ProjectDir)Config\serilog.user.config" OverwriteReadOnlyFiles="true" SkipUnchangedFiles="false" Condition="!Exists('$(ProjectDir)Config\serilog.user.config')" />
    <!-- Build Belle, if building is Visual Studio and the build folder does not exist yet -->
    <Message Text="Skip Belle because UmbracoBuild is '$(UmbracoBuild)' (this is not Visual Studio)." Importance="High" Condition="'$(UmbracoBuild)' != ''" />
    <Message Text="Skip Belle because $(ProjectDir)Umbraco\lib exists." Importance="High" Condition="Exists('$(ProjectDir)Umbraco\lib')" />
    <Message Text="Build Belle because UmbracoBuild is empty (this is Visual Studio), and $(ProjectDir)Umbraco\lib does not exist." Importance="High" Condition="!Exists('$(ProjectDir)Umbraco\lib') and '$(UmbracoBuild)' == ''" />
    <CallTarget Targets="BelleBuild" Condition="!Exists('$(ProjectDir)Umbraco\lib') and '$(UmbracoBuild)' == ''" />
  </Target>
  <!-- clean Belle when cleaning and rebuilding, but only in Visual Studio -->
  <Target Name="CleanBelle" AfterTargets="Clean" Condition="'$(UmbracoBuild)' == ''">
    <Message Text="-CleanBelle-" Importance="high" />
    <Message Text="Nothing to clean, as $(ProjectDir)Umbraco\lib does not exist." Importance="High" Condition="!Exists('$(ProjectDir)Umbraco\lib')" />
    <Message Text="Not cleaning (found src/preserve.belle)." Importance="High" Condition="Exists('$(ProjectDir)Umbraco\lib') and Exists('$(SolutionDir)preserve.belle')" />
    <Message Text="Remove $(ProjectDir)Umbraco\lib." Importance="High" Condition="Exists('$(ProjectDir)Umbraco\lib') and !Exists('$(SolutionDir)preserve.belle')" />
    <ItemGroup>
      <BelleLib Include="$(ProjectDir)Umbraco\lib" />
    </ItemGroup>
    <RemoveDir Directories="@(BelleLib)" Condition="Exists('$(ProjectDir)Umbraco\lib') and !Exists('$(SolutionDir)preserve.belle')" />
  </Target>
  <Target Name="AfterBuild">
    <Message Text="-AfterBuild-" Importance="high" />
    <Message Text="Copy Web.$(Configuration).config.transformed over to Web.config (this is Visual Studio)" Importance="high" Condition="$(BuildingInsideVisualStudio) == true" />
    <Copy SourceFiles="$(ProjectDir)Web.$(Configuration).config.transformed" DestinationFiles="$(ProjectDir)Web.config" OverwriteReadOnlyFiles="true" SkipUnchangedFiles="false" Condition="$(BuildingInsideVisualStudio) == true" />
  </Target>
  <Target Name="BelleBuild">
    <Exec WorkingDirectory="$(ProjectDir)\..\..\" Command="powershell -ExecutionPolicy RemoteSigned -Command &quot;&amp;{ $ubuild = &amp;&quot;$pwd\build\build.ps1&quot; -get ; $ubuild.CompileBelle() }&quot;" />
  </Target>
  <Target Name="ResetConfigFiles" Condition="'$(WebProjectOutputDir)' != ''" BeforeTargets="Build;Rebuild" Inputs="@(ConfigFiles)" Outputs="%(Identity).Dummy">
    <ItemGroup>
      <!-- every *.config (recursive) files xcept web[.*].config -->
      <!-- beware! includes any rogue git-ignored or temp config file -->
      <ConfigFiles Include="$(ProjectDir)**\*.config" Exclude="$(ProjectDir)web.config;$(ProjectDir)web.*.config" />
      <!-- and the UI file -->
      <ConfigFiles Include="$(ProjectDir)umbraco\config\create\UI.xml" />
    </ItemGroup>
    <PropertyGroup>
      <!-- the original file eg src/.../umbracoSettings.config -->
      <OriginalFileName>@(ConfigFiles)</OriginalFileName>
      <!-- the configuration version of the original file eg src/.../umbracoSettings.Release.config -->
      <ModifiedFileName>$(OriginalFileName.Replace("%(ConfigFiles.Extension)",".$(Configuration)%(ConfigFiles.Extension)"))</ModifiedFileName>
      <!-- the target file eg webapp/.../umbracoSettings.config -->
      <OutputFileName>$(OriginalFileName.Replace("$(ProjectDir)", "$(WebProjectOutputDir)"))</OutputFileName>
    </PropertyGroup>
    <!--
      for each whatever.config file,
      if there is a whatever.(Release|Debug).config file,
      copy it over as whatever.config
    -->
    <Message Text="ConfigFile: $(OriginalFileName) -&gt; $(OutputFileName)" Importance="high" Condition="Exists('$(ModifiedFileName)')" />
    <Copy SourceFiles="$(ModifiedFileName)" DestinationFiles="$(OutputFileName)" OverwriteReadOnlyFiles="true" SkipUnchangedFiles="false" Condition="Exists('$(ModifiedFileName)')" />
  </Target>
</Project><|MERGE_RESOLUTION|>--- conflicted
+++ resolved
@@ -200,15 +200,12 @@
       <ExcludeFromSingleFile>true</ExcludeFromSingleFile>
       <CopyToPublishDirectory>PreserveNewest</CopyToPublishDirectory>
     </Content>
-<<<<<<< HEAD
     <Content Include="Umbraco\PartialViewMacros\Templates\SiteMap.cshtml">
       <ExcludeFromSingleFile>true</ExcludeFromSingleFile>
       <CopyToPublishDirectory>PreserveNewest</CopyToPublishDirectory>
     </Content>
-=======
     <Content Include="Umbraco\Views\Default.cshtml" />
     <Content Include="Umbraco\Views\AuthorizeUpgrade.cshtml" />
->>>>>>> 3c2f2ac0
     <Content Include="Views\Web.config">
       <SubType>Designer</SubType>
     </Content>
@@ -223,12 +220,9 @@
     <Content Include="Views\Partials\Grid\Editors\Textstring.cshtml" />
     <Content Include="Views\Partials\Grid\Editors\Base.cshtml" />
     <Content Include="Views\Partials\Grid\Bootstrap3-Fluid.cshtml" />
-<<<<<<< HEAD
-=======
     <Content Include="Umbraco\Views\Preview\Index.cshtml" />
     <Content Include="Umbraco\Views\web.config" />
     <Content Include="Views\Partials\BlockList\Default.cshtml" />
->>>>>>> 3c2f2ac0
     <None Include="Web.Debug.config.transformed" />
     <None Include="web.Template.Debug.config">
       <DependentUpon>Web.Template.config</DependentUpon>

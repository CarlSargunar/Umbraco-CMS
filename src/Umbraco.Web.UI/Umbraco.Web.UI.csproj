﻿<?xml version="1.0" encoding="utf-8"?>
<Project ToolsVersion="15.0">
  <Import Project="$(MSBuildExtensionsPath)\$(MSBuildToolsVersion)\Microsoft.Common.props" Condition="Exists('$(MSBuildExtensionsPath)\$(MSBuildToolsVersion)\Microsoft.Common.props')" />
  <PropertyGroup>
    <TargetFrameworkVersion>v4.7.2</TargetFrameworkVersion>
    <EnableDefaultCompileItems>false</EnableDefaultCompileItems>
    <ProjectGuid>{4C4C194C-B5E4-4991-8F87-4373E24CC19F}</ProjectGuid>
    <OutputType>Library</OutputType>
    <AssemblyName>Umbraco.Web.UI</AssemblyName>
    <RootNamespace>Umbraco.Web.UI</RootNamespace>
    <SolutionDir Condition="$(SolutionDir) == '' Or $(SolutionDir) == '*Undefined*'">..\</SolutionDir>
    <ProjectTypeGuids>{349c5851-65df-11da-9384-00065b846f21};{fae04ec0-301f-11d3-bf4b-00c04f79efbc}</ProjectTypeGuids>
    <RunPostBuildEvent>OnBuildSuccess</RunPostBuildEvent>
    <UseIISExpress>true</UseIISExpress>
    <IISExpressSSLPort>44331</IISExpressSSLPort>
    <IISExpressAnonymousAuthentication>enabled</IISExpressAnonymousAuthentication>
    <IISExpressWindowsAuthentication>disabled</IISExpressWindowsAuthentication>
    <IISExpressUseClassicPipelineMode>false</IISExpressUseClassicPipelineMode>
    <UseGlobalApplicationHostFile />
    <NuGetPackageImportStamp>
    </NuGetPackageImportStamp>
    <Use64BitIISExpress />
    <TargetFrameworkProfile />
    <!--
      for some weird reason, and because Web.config is created only during BeforeBuild,
      the web.config configuration file would not be picked, and the build system would
      try to use a traditional app.config, thus missing all the binding redirects.

      this ensures that the build system things that the config file is web.config.

      (see FindAppConfigFile target in detailed build output)
    -->
    <AppConfig>Web.config</AppConfig>
    <AdditionalFileItemNames>$(AdditionalFileItemNames);Content</AdditionalFileItemNames>
  </PropertyGroup>
  <PropertyGroup Condition=" '$(Configuration)|$(Platform)' == 'Debug|AnyCPU' ">
    <DebugSymbols>true</DebugSymbols>
    <DebugType>full</DebugType>
    <Optimize>false</Optimize>
    <OutputPath>bin\</OutputPath>
    <DefineConstants>TRACE;DEBUG</DefineConstants>
    <ErrorReport>prompt</ErrorReport>
    <WarningLevel>4</WarningLevel>
    <Prefer32Bit>false</Prefer32Bit>
    <IntermediateOutputPath>..\bin\Debug\</IntermediateOutputPath>
    <PackageAsSingleFile>true</PackageAsSingleFile>
    <DesktopBuildPackageLocation>..\Package\Umbraco.Web.UI.zip</DesktopBuildPackageLocation>
    <LangVersion>latest</LangVersion>
  </PropertyGroup>
  <PropertyGroup Condition=" '$(Configuration)|$(Platform)' == 'Release|AnyCPU' ">
    <DebugSymbols>true</DebugSymbols>
    <DebugType>pdbonly</DebugType>
    <Optimize>true</Optimize>
    <OutputPath>bin\</OutputPath>
    <DefineConstants>TRACE</DefineConstants>
    <ErrorReport>prompt</ErrorReport>
    <WarningLevel>4</WarningLevel>
    <DocumentationFile>bin\Umbraco.Web.UI.xml</DocumentationFile>
    <Prefer32Bit>false</Prefer32Bit>
    <IntermediateOutputPath>..\bin\Release\</IntermediateOutputPath>
    <LangVersion>latest</LangVersion>
  </PropertyGroup>
  <ItemGroup>
    <Reference Include="Microsoft.CSharp" />
    <Reference Include="System.ComponentModel" />
    <Reference Include="System.Data" />
    <Reference Include="System.Drawing" />
    <Reference Include="System.Drawing.Design" />
    <Reference Include="System.IdentityModel" />
    <Reference Include="System.Runtime.Serialization" />
    <Reference Include="System" />
    <Reference Include="System.ComponentModel.Composition" />
    <Reference Include="System.ComponentModel.DataAnnotations" />
    <Reference Include="System.Web" />
    <Reference Include="System.Web.Abstractions" />
    <Reference Include="System.Web.ApplicationServices" />
    <Reference Include="System.Web.Entity" />
    <Reference Include="System.Web.Extensions" />
    <Reference Include="System.Web.Services" />
    <Reference Include="System.Xml" />
  </ItemGroup>
  <ItemGroup>
    <Folder Include="App_Data\" />
    <Folder Include="App_Plugins\" />
    <Folder Include="Views\MacroPartials\" />
  </ItemGroup>
  <ItemGroup>
    <PackageReference Include="CSharpTest.Net.Collections" Version="14.906.1403.1082" />
    <PackageReference Include="ClientDependency" Version="1.9.9" />
    <PackageReference Include="ClientDependency-Mvc5" Version="1.9.3" />
    <PackageReference Include="Examine" Version="1.0.2" />
    <PackageReference Include="ImageProcessor.Web" Version="4.10.0.100" />
    <PackageReference Include="ImageProcessor.Web.Config" Version="2.5.0.100" />
    <PackageReference Include="Microsoft.AspNet.Identity.Owin" Version="2.2.2" />
    <PackageReference Include="Microsoft.AspNet.Mvc" Version="5.2.7" />
    <PackageReference Include="Microsoft.AspNet.WebApi" Version="5.2.7" />
    <PackageReference Include="Microsoft.CodeAnalysis.CSharp" Version="2.10.0" />
    <PackageReference Include="Microsoft.CodeDom.Providers.DotNetCompilerPlatform" Version="2.0.1" />
    <PackageReference Include="Microsoft.Owin.Host.SystemWeb" Version="4.0.1" />
    <PackageReference Include="Microsoft.Owin.Security.Cookies" Version="4.0.1" />
    <PackageReference Include="Microsoft.Owin.Security.OAuth" Version="4.0.1" />
    <PackageReference Include="Microsoft.SourceLink.GitHub">
      <Version>1.0.0-beta2-19324-01</Version>
      <IncludeAssets>runtime; build; native; contentfiles; analyzers; buildtransitive</IncludeAssets>
      <PrivateAssets>all</PrivateAssets>
    </PackageReference>
    <PackageReference Include="MiniProfiler" Version="4.0.138" />
    <PackageReference Include="Newtonsoft.Json" Version="12.0.1" />
    <PackageReference Include="SecurityCodeScan">
      <Version>3.3.0</Version>
      <IncludeAssets>runtime; build; native; contentfiles; analyzers</IncludeAssets>
      <PrivateAssets>all</PrivateAssets>
    </PackageReference>
    <PackageReference Include="Umbraco.SqlServerCE" Version="4.0.0.1" />
  </ItemGroup>
  <ItemGroup>
    <ProjectReference Include="..\Umbraco.Core\Umbraco.Core.csproj">
      <Project>{31785bc3-256c-4613-b2f5-a1b0bdded8c1}</Project>
      <Name>Umbraco.Core</Name>
    </ProjectReference>
    <ProjectReference Include="..\Umbraco.Examine\Umbraco.Examine.csproj">
      <Name>Umbraco.Examine</Name>
      <Project>{07FBC26B-2927-4A22-8D96-D644C667FECC}</Project>
    </ProjectReference>
    <ProjectReference Include="..\Umbraco.ModelsBuilder.Embedded\Umbraco.ModelsBuilder.Embedded.csproj">
      <Project>{52ac0ba8-a60e-4e36-897b-e8b97a54ed1c}</Project>
      <Name>Umbraco.ModelsBuilder.Embedded</Name>
    </ProjectReference>
    <ProjectReference Include="..\Umbraco.Web\Umbraco.Web.csproj">
      <Project>{651e1350-91b6-44b7-bd60-7207006d7003}</Project>
      <Name>Umbraco.Web</Name>
    </ProjectReference>
  </ItemGroup>
  <ItemGroup>
    <Compile Include="..\SolutionInfo.cs">
      <Link>Properties\SolutionInfo.cs</Link>
    </Compile>
    <Compile Include="Config\splashes\NoNodes.aspx.cs">
      <DependentUpon>noNodes.aspx</DependentUpon>
      <SubType>ASPXCodeBehind</SubType>
    </Compile>
    <Compile Include="Config\splashes\NoNodes.aspx.designer.cs">
      <DependentUpon>noNodes.aspx</DependentUpon>
    </Compile>
    <Compile Include="Properties\AssemblyInfo.cs" />
    <Compile Include="Properties\Settings.Designer.cs">
      <AutoGen>True</AutoGen>
      <DesignTimeSharedInput>True</DesignTimeSharedInput>
      <DependentUpon>Settings.settings</DependentUpon>
    </Compile>
    <Content Include="Config\grid.editors.config.js" />
    <Content Include="Config\Lang\cs-CZ.user.xml" />
    <Content Include="Config\Lang\da-DK.user.xml" />
    <Content Include="Config\Lang\de-DE.user.xml" />
    <Content Include="Config\Lang\en-GB.user.xml" />
    <Content Include="Config\Lang\en-US.user.xml" />
    <Content Include="Config\Lang\es-ES.user.xml" />
    <Content Include="Config\Lang\fr-FR.user.xml" />
    <Content Include="Config\Lang\he-IL.user.xml" />
    <Content Include="Config\Lang\it-IT.user.xml" />
    <Content Include="Config\Lang\ja-JP.user.xml" />
    <Content Include="Config\Lang\ko-KR.user.xml" />
    <Content Include="Config\Lang\nl-NL.user.xml" />
    <Content Include="Config\Lang\nb-NO.user.xml" />
    <Content Include="Config\Lang\pl-PL.user.xml" />
    <Content Include="Config\Lang\pt-BR.user.xml" />
    <Content Include="Config\Lang\ru-RU.user.xml" />
    <Content Include="Config\Lang\sv-SE.user.xml" />
    <Content Include="Config\Lang\zh-CN.user.xml" />
    <Content Include="Config\splashes\noNodes.aspx" />
    <Content Include="Umbraco\Config\Lang\cs.xml" />
    <Content Include="Umbraco\Config\Lang\tr.xml" />
    <Content Include="Umbraco\Config\Lang\zh_tw.xml" />
    <Content Include="Config\Splashes\noNodes.aspx" />
    <Content Include="Umbraco\Install\Views\Web.config" />
    <None Include="Config\ClientDependency.Release.config">
      <DependentUpon>ClientDependency.config</DependentUpon>
      <SubType>Designer</SubType>
    </None>
    <Content Include="Config\imageprocessor\security.config" />
    <Content Include="Config\imageprocessor\processing.config" />
    <Content Include="Config\imageprocessor\cache.config">
      <SubType>Designer</SubType>
    </Content>
    <Content Include="Config\HealthChecks.config">
      <SubType>Designer</SubType>
    </Content>
    <None Include="Config\HealthChecks.Release.config">
      <DependentUpon>HealthChecks.config</DependentUpon>
      <SubType>Designer</SubType>
    </None>
    <Content Include="Config\serilog.user.config">
      <SubType>Designer</SubType>
    </Content>
    <None Include="Config\serilog.user.Release.config">
      <DependentUpon>serilog.user.config</DependentUpon>
      <SubType>Designer</SubType>
    </None>
    <Content Include="Config\serilog.config">
      <SubType>Designer</SubType>
    </Content>
    <None Include="Config\serilog.Release.config">
      <DependentUpon>serilog.config</DependentUpon>
      <SubType>Designer</SubType>
    </None>
    <Content Include="Config\logviewer.searches.config.js" />
    <None Include="Config\umbracoSettings.Release.config">
      <DependentUpon>umbracoSettings.config</DependentUpon>
      <SubType>Designer</SubType>
    </None>
    <None Include="Config\tinyMceConfig.Release.config">
      <DependentUpon>tinyMceConfig.config</DependentUpon>
      <SubType>Designer</SubType>
    </None>
    <Content Include="Umbraco\Install\Views\Index.cshtml" />
    <Content Include="Media\Web.config" />
    <Content Include="Properties\Settings.settings">
      <Generator>SettingsSingleFileGenerator</Generator>
      <LastGenOutput>Settings.Designer.cs</LastGenOutput>
    </Content>
    <Content Include="Global.asax" />
    <Content Include="Umbraco\Config\Lang\en_us.xml">
      <SubType>Designer</SubType>
    </Content>
    <Content Include="Umbraco\Config\Lang\he.xml" />
    <Content Include="Umbraco\Config\Lang\ja.xml" />
    <Content Include="Umbraco\Config\Lang\pl.xml" />
    <Content Include="Umbraco\Config\Lang\pt.xml" />
    <Content Include="Umbraco\Config\Lang\ru.xml" />
    <Content Include="Umbraco\Config\Lang\zh.xml" />
    <Content Include="Umbraco\Config\Lang\ko.xml" />
    <Content Include="Umbraco\Config\Lang\da.xml">
      <SubType>Designer</SubType>
    </Content>
    <Content Include="Umbraco\Config\Lang\de.xml" />
    <Content Include="Umbraco\Config\Lang\es.xml" />
    <Content Include="Umbraco\Config\Lang\fr.xml" />
    <Content Include="Umbraco\Config\Lang\it.xml" />
    <Content Include="Umbraco\Config\Lang\nl.xml" />
    <Content Include="Umbraco\Config\Lang\nb.xml" />
    <Content Include="Umbraco\Config\Lang\sv.xml" />
    <Content Include="Umbraco\Config\Lang\en.xml">
      <SubType>Designer</SubType>
    </Content>
    <Content Include="Umbraco\Js\UmbracoSpeechBubbleBackEnd.js" />
    <Content Include="Config\ClientDependency.config">
      <SubType>Designer</SubType>
    </Content>
    <Content Include="Umbraco\Views\Default.cshtml" />
    <Content Include="Umbraco\PartialViewMacros\Templates\EditProfile.cshtml" />
    <Content Include="Umbraco\PartialViewMacros\Templates\Empty.cshtml" />
    <Content Include="Umbraco\PartialViewMacros\Templates\Login.cshtml" />
    <Content Include="Umbraco\PartialViewMacros\Templates\LoginStatus.cshtml" />
    <Content Include="Umbraco\PartialViewMacros\Templates\RegisterMember.cshtml" />
    <Content Include="Umbraco\PartialViewMacros\Templates\ListAncestorsFromCurrentPage.cshtml" />
    <Content Include="Umbraco\PartialViewMacros\Templates\Breadcrumb.cshtml" />
    <Content Include="Umbraco\PartialViewMacros\Templates\Gallery.cshtml" />
    <Content Include="Umbraco\PartialViewMacros\Templates\ListChildPagesFromChangeableSource.cshtml" />
    <Content Include="Umbraco\PartialViewMacros\Templates\ListChildPagesFromCurrentPage.cshtml">
      <SubType>Code</SubType>
    </Content>
    <Content Include="Umbraco\PartialViewMacros\Templates\ListChildPagesOrderedByDate.cshtml" />
    <Content Include="Umbraco\PartialViewMacros\Templates\ListChildPagesOrderedByName.cshtml" />
    <Content Include="Umbraco\PartialViewMacros\Templates\ListChildPagesOrderedByProperty.cshtml" />
    <Content Include="Umbraco\PartialViewMacros\Templates\ListChildPagesWithDoctype.cshtml" />
    <Content Include="Umbraco\PartialViewMacros\Templates\ListDescendantsFromCurrentPage.cshtml" />
    <Content Include="Umbraco\PartialViewMacros\Templates\ListImagesFromMediaFolder.cshtml" />
    <Content Include="Umbraco\PartialViewMacros\Templates\MultinodeTree-picker.cshtml" />
    <Content Include="Umbraco\PartialViewMacros\Templates\Navigation.cshtml" />
    <Content Include="Umbraco\PartialViewMacros\Templates\SiteMap.cshtml" />
    <Content Include="Umbraco\Views\AuthorizeUpgrade.cshtml" />
    <Content Include="Views\Web.config">
      <SubType>Designer</SubType>
    </Content>
    <Content Include="Web.config">
      <SubType>Designer</SubType>
    </Content>
    <Content Include="Views\Partials\Grid\Bootstrap3.cshtml" />
    <Content Include="Views\Partials\Grid\Editors\Embed.cshtml" />
    <Content Include="Views\Partials\Grid\Editors\Macro.cshtml" />
    <Content Include="Views\Partials\Grid\Editors\Media.cshtml" />
    <Content Include="Views\Partials\Grid\Editors\Rte.cshtml" />
    <Content Include="Views\Partials\Grid\Editors\Textstring.cshtml" />
    <Content Include="Views\Partials\Grid\Editors\Base.cshtml" />
    <Content Include="Views\Partials\Grid\Bootstrap3-Fluid.cshtml" />
    <Content Include="Umbraco\Views\Preview\Index.cshtml" />
    <Content Include="Umbraco\Views\web.config" />
    <Content Include="Views\Partials\BlockList\Default.cshtml" />
    <None Include="Web.Debug.config.transformed" />
    <None Include="web.Template.Debug.config">
      <DependentUpon>Web.Template.config</DependentUpon>
      <SubType>Designer</SubType>
    </None>
    <None Include="web.Template.Release.config">
      <DependentUpon>Web.Template.config</DependentUpon>
      <SubType>Designer</SubType>
    </None>
    <Content Include="Umbraco\Js\dualSelectBox.js" />
    <Content Include="Umbraco\Js\guiFunctions.js" />
    <Content Include="Umbraco\Js\umbracoCheckKeys.js" />
    <!--<Content Include="Umbraco\users\PermissionEditor.aspx" />-->
    <None Include="web.Template.config">
      <SubType>Designer</SubType>
    </None>
    <Content Include="Config\tinyMceConfig.config">
      <SubType>Designer</SubType>
    </Content>
    <Content Include="Config\umbracoSettings.config">
      <SubType>Designer</SubType>
    </Content>
    <Content Include="Config\BackOfficeTours\getting-started.json" />
  </ItemGroup>
  <!-- determine VSToolsPath -->
  <PropertyGroup>
    <VisualStudioVersion Condition="'$(VisualStudioVersion)' == ''">11.0</VisualStudioVersion>
    <VSToolsPath Condition="exists('$(MSBuildExtensionsPath32)\Microsoft\VisualStudio\v11.0\WebApplications\Microsoft.WebApplication.targets')">$(MSBuildExtensionsPath32)\Microsoft\VisualStudio\v11.0</VSToolsPath>
    <VSToolsPath Condition="exists('$(MSBuildExtensionsPath32)\Microsoft\VisualStudio\v12.0\WebApplications\Microsoft.WebApplication.targets')">$(MSBuildExtensionsPath32)\Microsoft\VisualStudio\v12.0</VSToolsPath>
    <VSToolsPath Condition="exists('$(MSBuildExtensionsPath32)\Microsoft\VisualStudio\v14.0\WebApplications\Microsoft.WebApplication.targets')">$(MSBuildExtensionsPath32)\Microsoft\VisualStudio\v14.0</VSToolsPath>
    <VSToolsPath Condition="exists('$(MSBuildExtensionsPath32)\Microsoft\VisualStudio\v15.0\WebApplications\Microsoft.WebApplication.targets')">$(MSBuildExtensionsPath32)\Microsoft\VisualStudio\v15.0</VSToolsPath>
    <VSToolsPath Condition="exists('$(MSBuildExtensionsPath32)\Microsoft\VisualStudio\v16.0\WebApplications\Microsoft.WebApplication.targets')">$(MSBuildExtensionsPath32)\Microsoft\VisualStudio\v16.0</VSToolsPath>
  </PropertyGroup>
  <!-- determine WebPublishingTasks -->
  <PropertyGroup>
    <WebPublishingTasks Condition="exists('$(MSBuildExtensionsPath)\Microsoft\VisualStudio\v10.0\Web\Microsoft.Web.Publishing.Tasks.dll')">$(MSBuildExtensionsPath)\Microsoft\VisualStudio\v10.0\Web\Microsoft.Web.Publishing.Tasks.dll</WebPublishingTasks>
    <WebPublishingTasks Condition="exists('$(MSBuildExtensionsPath)\Microsoft\VisualStudio\v11.0\Web\Microsoft.Web.Publishing.Tasks.dll')">$(MSBuildExtensionsPath)\Microsoft\VisualStudio\v11.0\Web\Microsoft.Web.Publishing.Tasks.dll</WebPublishingTasks>
    <WebPublishingTasks Condition="exists('$(MSBuildExtensionsPath)\Microsoft\VisualStudio\v12.0\Web\Microsoft.Web.Publishing.Tasks.dll')">$(MSBuildExtensionsPath)\Microsoft\VisualStudio\v12.0\Web\Microsoft.Web.Publishing.Tasks.dll</WebPublishingTasks>
    <WebPublishingTasks Condition="exists('$(MSBuildExtensionsPath)\Microsoft\VisualStudio\v14.0\Web\Microsoft.Web.Publishing.Tasks.dll')">$(MSBuildExtensionsPath)\Microsoft\VisualStudio\v14.0\Web\Microsoft.Web.Publishing.Tasks.dll</WebPublishingTasks>
    <WebPublishingTasks Condition="exists('$(MSBuildExtensionsPath)\Microsoft\VisualStudio\v15.0\Web\Microsoft.Web.Publishing.Tasks.dll')">$(MSBuildExtensionsPath)\Microsoft\VisualStudio\v15.0\Web\Microsoft.Web.Publishing.Tasks.dll</WebPublishingTasks>
    <WebPublishingTasks Condition="exists('$(MSBuildExtensionsPath)\Microsoft\VisualStudio\v16.0\Web\Microsoft.Web.Publishing.Tasks.dll')">$(MSBuildExtensionsPath)\Microsoft\VisualStudio\v16.0\Web\Microsoft.Web.Publishing.Tasks.dll</WebPublishingTasks>
    <!-- Temporary addition for the VS2019 preview - can be removed when VS2019 final is released, then v16 above will be used -->
    <WebPublishingTasks Condition="exists('$(ProgramFiles32)\Microsoft Visual Studio\2019\Preview\MSBuild\Microsoft\VisualStudio\v16.0\Web\Microsoft.Web.Publishing.Tasks.dll')">$(ProgramFiles32)\Microsoft Visual Studio\2019\Preview\MSBuild\Microsoft\VisualStudio\v16.0\Web\Microsoft.Web.Publishing.Tasks.dll</WebPublishingTasks>
  </PropertyGroup>
  <!-- get TransformXml task from WebPublishingtasks -->
  <UsingTask TaskName="TransformXml" AssemblyFile="$(WebPublishingTasks)" Condition="'$(WebPublishingTasks)' != ''" />
  <!-- get NuGet packages directory -->
  <PropertyGroup>
    <NuGetPackages>$(NuGetPackageFolders.Split(';')[0])</NuGetPackages>
  </PropertyGroup>
  <!-- import targets -->
  <Import Project="$(MSBuildBinPath)\Microsoft.CSharp.targets" />
  <Import Project="$(VSToolsPath)\WebApplications\Microsoft.WebApplication.targets" Condition="'$(VSToolsPath)' != ''" />
  <!-- web project -->
  <ProjectExtensions>
    <VisualStudio>
      <FlavorProperties GUID="{349c5851-65df-11da-9384-00065b846f21}">
        <WebProjectProperties>
          <UseIIS>False</UseIIS>
          <AutoAssignPort>True</AutoAssignPort>
<<<<<<< HEAD
          <DevelopmentServerPort>8900</DevelopmentServerPort>
          <DevelopmentServerVPath>/</DevelopmentServerVPath>
          <IISUrl>http://localhost:8900</IISUrl>
=======
          <DevelopmentServerPort>8660</DevelopmentServerPort>
          <DevelopmentServerVPath>/</DevelopmentServerVPath>
          <IISUrl>http://localhost:8660</IISUrl>
>>>>>>> 843ea1d8
          <NTLMAuthentication>False</NTLMAuthentication>
          <UseCustomServer>False</UseCustomServer>
          <CustomServerUrl>
          </CustomServerUrl>
          <SaveServerSettingsInUserFile>False</SaveServerSettingsInUserFile>
        </WebProjectProperties>
      </FlavorProperties>
    </VisualStudio>
  </ProjectExtensions>
  <Target Name="BeforeBuild">
    <Message Text="-BeforeBuild-" Importance="high" />
    <Message Text="MSBuildExtensionsPath: $(MSBuildExtensionsPath)" Importance="high" />
    <Message Text="WebPublishingTasks:    $(WebPublishingTasks)" Importance="high" />
    <Message Text="NuGetPackageFolders:   $(NuGetPackageFolders)" Importance="high" />
    <Message Text="NuGetPackages:         $(NuGetPackages)" Importance="high" />
    <!-- Create web.config file from Template if it doesn't exist -->
    <Message Text="Copy Web.Template.config to Web.config" Importance="high" Condition="!Exists('$(ProjectDir)Web.config')" />
    <Copy SourceFiles="$(ProjectDir)web.Template.config" DestinationFiles="$(ProjectDir)Web.config" OverwriteReadOnlyFiles="true" SkipUnchangedFiles="false" Condition="!Exists('$(ProjectDir)Web.config')" />
    <!-- Transform the local Web.config file in Visual Studio -->
    <Message Text="Transform Web.config with web.Template.$(Configuration).config into Web.$(Configuration).config.transformed (this is Visual Studio)" Importance="high" Condition="$(BuildingInsideVisualStudio) == true" />
    <TransformXml Source="$(ProjectDir)Web.config" Transform="$(ProjectDir)web.Template.$(Configuration).config" Destination="$(ProjectDir)Web.$(Configuration).config.transformed" Condition="$(BuildingInsideVisualStudio) == true" />
    <!-- Always transform the Template file when not in VS (ie: build.bat) -->
    <Message Text="Transform Web.Template.config with web.Template.$(Configuration).config into Web.$(Configuration).config.transformed (this is not Visual Studio)" Importance="high" Condition="$(BuildingInsideVisualStudio) != true" />
    <TransformXml Source="$(ProjectDir)Web.Template.config" Transform="$(ProjectDir)web.Template.$(Configuration).config" Destination="Web.$(Configuration).config.transformed" Condition="$(BuildingInsideVisualStudio) != true" />
    <!-- Create ClientDependency.config file from Template if it doesn't exist -->
    <Message Text="Copy ClientDependency.$(Configuration).config to ClientDependency.config" Importance="high" Condition="!Exists('$(ProjectDir)Config\ClientDependency.config')" />
    <Copy SourceFiles="$(ProjectDir)Config\ClientDependency.Release.config" DestinationFiles="$(ProjectDir)Config\ClientDependency.config" OverwriteReadOnlyFiles="true" SkipUnchangedFiles="false" Condition="!Exists('$(ProjectDir)Config\ClientDependency.config')" />
    <!-- Create Serilog.config & serilog.user.config file from Templates if it doesn't exist -->
    <Message Text="Copy serilog.$(Configuration).config to serilog.config" Importance="high" Condition="!Exists('$(ProjectDir)Config\serilog.config')" />
    <Copy SourceFiles="$(ProjectDir)Config\serilog.Release.config" DestinationFiles="$(ProjectDir)Config\serilog.config" OverwriteReadOnlyFiles="true" SkipUnchangedFiles="false" Condition="!Exists('$(ProjectDir)Config\serilog.config')" />
    <Message Text="Copy serilog.user.$(Configuration).config to serilog.user.config" Importance="high" Condition="!Exists('$(ProjectDir)Config\serilog.user.config')" />
    <Copy SourceFiles="$(ProjectDir)Config\serilog.user.Release.config" DestinationFiles="$(ProjectDir)Config\serilog.user.config" OverwriteReadOnlyFiles="true" SkipUnchangedFiles="false" Condition="!Exists('$(ProjectDir)Config\serilog.user.config')" />
    <!-- Build Belle, if building is Visual Studio and the build folder does not exist yet -->
    <Message Text="Skip Belle because UmbracoBuild is '$(UmbracoBuild)' (this is not Visual Studio)." Importance="High" Condition="'$(UmbracoBuild)' != ''" />
    <Message Text="Skip Belle because $(ProjectDir)Umbraco\lib exists." Importance="High" Condition="Exists('$(ProjectDir)Umbraco\lib')" />
    <Message Text="Build Belle because UmbracoBuild is empty (this is Visual Studio), and $(ProjectDir)Umbraco\lib does not exist." Importance="High" Condition="!Exists('$(ProjectDir)Umbraco\lib') and '$(UmbracoBuild)' == ''" />
    <CallTarget Targets="BelleBuild" Condition="!Exists('$(ProjectDir)Umbraco\lib') and '$(UmbracoBuild)' == ''" />
  </Target>
  <!-- clean Belle when cleaning and rebuilding, but only in Visual Studio -->
  <Target Name="CleanBelle" AfterTargets="Clean" Condition="'$(UmbracoBuild)' == ''">
    <Message Text="-CleanBelle-" Importance="high" />
    <Message Text="Nothing to clean, as $(ProjectDir)Umbraco\lib does not exist." Importance="High" Condition="!Exists('$(ProjectDir)Umbraco\lib')" />
    <Message Text="Not cleaning (found src/preserve.belle)." Importance="High" Condition="Exists('$(ProjectDir)Umbraco\lib') and Exists('$(SolutionDir)preserve.belle')" />
    <Message Text="Remove $(ProjectDir)Umbraco\lib." Importance="High" Condition="Exists('$(ProjectDir)Umbraco\lib') and !Exists('$(SolutionDir)preserve.belle')" />
    <ItemGroup>
      <BelleLib Include="$(ProjectDir)Umbraco\lib" />
    </ItemGroup>
    <RemoveDir Directories="@(BelleLib)" Condition="Exists('$(ProjectDir)Umbraco\lib') and !Exists('$(SolutionDir)preserve.belle')" />
  </Target>
  <Target Name="AfterBuild">
    <Message Text="-AfterBuild-" Importance="high" />
    <Message Text="Copy Web.$(Configuration).config.transformed over to Web.config (this is Visual Studio)" Importance="high" Condition="$(BuildingInsideVisualStudio) == true" />
    <Copy SourceFiles="$(ProjectDir)Web.$(Configuration).config.transformed" DestinationFiles="$(ProjectDir)Web.config" OverwriteReadOnlyFiles="true" SkipUnchangedFiles="false" Condition="$(BuildingInsideVisualStudio) == true" />
  </Target>
  <Target Name="BelleBuild">
    <Exec WorkingDirectory="$(ProjectDir)\..\..\" Command="powershell -ExecutionPolicy RemoteSigned -Command &quot;&amp;{ $ubuild = &amp;&quot;$pwd\build\build.ps1&quot; -get ; $ubuild.CompileBelle() }&quot;" />
  </Target>
  <Target Name="ResetConfigFiles" Condition="'$(WebProjectOutputDir)' != ''" BeforeTargets="Build;Rebuild" Inputs="@(ConfigFiles)" Outputs="%(Identity).Dummy">
    <ItemGroup>
      <!-- every *.config (recursive) files xcept web[.*].config -->
      <!-- beware! includes any rogue git-ignored or temp config file -->
      <ConfigFiles Include="$(ProjectDir)**\*.config" Exclude="$(ProjectDir)web.config;$(ProjectDir)web.*.config" />
      <!-- and the UI file -->
      <ConfigFiles Include="$(ProjectDir)umbraco\config\create\UI.xml" />
    </ItemGroup>
    <PropertyGroup>
      <!-- the original file eg src/.../umbracoSettings.config -->
      <OriginalFileName>@(ConfigFiles)</OriginalFileName>
      <!-- the configuration version of the original file eg src/.../umbracoSettings.Release.config -->
      <ModifiedFileName>$(OriginalFileName.Replace("%(ConfigFiles.Extension)",".$(Configuration)%(ConfigFiles.Extension)"))</ModifiedFileName>
      <!-- the target file eg webapp/.../umbracoSettings.config -->
      <OutputFileName>$(OriginalFileName.Replace("$(ProjectDir)", "$(WebProjectOutputDir)"))</OutputFileName>
    </PropertyGroup>
    <!--
      for each whatever.config file,
      if there is a whatever.(Release|Debug).config file,
      copy it over as whatever.config
    -->
    <Message Text="ConfigFile: $(OriginalFileName) -&gt; $(OutputFileName)" Importance="high" Condition="Exists('$(ModifiedFileName)')" />
    <Copy SourceFiles="$(ModifiedFileName)" DestinationFiles="$(OutputFileName)" OverwriteReadOnlyFiles="true" SkipUnchangedFiles="false" Condition="Exists('$(ModifiedFileName)')" />
  </Target>
</Project><|MERGE_RESOLUTION|>--- conflicted
+++ resolved
@@ -346,15 +346,12 @@
         <WebProjectProperties>
           <UseIIS>False</UseIIS>
           <AutoAssignPort>True</AutoAssignPort>
-<<<<<<< HEAD
           <DevelopmentServerPort>8900</DevelopmentServerPort>
           <DevelopmentServerVPath>/</DevelopmentServerVPath>
           <IISUrl>http://localhost:8900</IISUrl>
-=======
           <DevelopmentServerPort>8660</DevelopmentServerPort>
           <DevelopmentServerVPath>/</DevelopmentServerVPath>
           <IISUrl>http://localhost:8660</IISUrl>
->>>>>>> 843ea1d8
           <NTLMAuthentication>False</NTLMAuthentication>
           <UseCustomServer>False</UseCustomServer>
           <CustomServerUrl>

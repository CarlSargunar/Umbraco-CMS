--- conflicted
+++ resolved
@@ -17,15 +17,6 @@
     <!-- Opt-in to app-local ICU to ensure consistent globalization APIs across different platforms -->
     <PackageReference Include="Microsoft.ICU.ICU4C.Runtime" Version="72.1.0.3" />
     <RuntimeHostConfigurationOption Include="System.Globalization.AppLocalIcu" Value="72.1.0.3" Condition="$(RuntimeIdentifier.StartsWith('linux')) or $(RuntimeIdentifier.StartsWith('win')) or ('$(RuntimeIdentifier)' == '' and !$([MSBuild]::IsOSPlatform('osx')))" />
-<<<<<<< HEAD
-  </ItemGroup>
-
-  <ItemGroup>
-    <PackageReference Include="Microsoft.EntityFrameworkCore.Design" Version="8.0.0-rc.2.*">
-      <PrivateAssets>all</PrivateAssets>
-    </PackageReference>
-=======
->>>>>>> 9f062e38
   </ItemGroup>
 
   <PropertyGroup>

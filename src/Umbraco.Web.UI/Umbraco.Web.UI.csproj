--- conflicted
+++ resolved
@@ -18,7 +18,6 @@
   </ItemGroup>
 
   <ItemGroup>
-<<<<<<< HEAD
     <AdditionalFiles Include="umbraco\UmbracoBackOffice\AuthorizeUpgrade.cshtml" />
     <AdditionalFiles Include="umbraco\UmbracoBackOffice\Default.cshtml" />
     <AdditionalFiles Include="umbraco\UmbracoBackOffice\Preview.cshtml" />
@@ -27,9 +26,7 @@
     <AdditionalFiles Include="umbraco\UmbracoWebsite\NoNodes.cshtml" />
     <AdditionalFiles Include="umbraco\UmbracoWebsite\NotFound.cshtml" />
     <PackageReference Include="Microsoft.EntityFrameworkCore.Design" Version="8.0.0-preview.5.*">
-=======
     <PackageReference Include="Microsoft.EntityFrameworkCore.Design" Version="8.0.0-preview.6.*">
->>>>>>> dce32083
       <PrivateAssets>all</PrivateAssets>
     </PackageReference>
   </ItemGroup>

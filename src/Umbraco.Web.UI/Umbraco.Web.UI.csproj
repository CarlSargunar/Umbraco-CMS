--- conflicted
+++ resolved
@@ -344,15 +344,12 @@
         <WebProjectProperties>
           <UseIIS>False</UseIIS>
           <AutoAssignPort>True</AutoAssignPort>
-<<<<<<< HEAD
           <DevelopmentServerPort>9000</DevelopmentServerPort>
           <DevelopmentServerVPath>/</DevelopmentServerVPath>
           <IISUrl>http://localhost:9000/</IISUrl>
-=======
           <DevelopmentServerPort>8700</DevelopmentServerPort>
           <DevelopmentServerVPath>/</DevelopmentServerVPath>
           <IISUrl>http://localhost:8700</IISUrl>
->>>>>>> 8bf457a8
           <NTLMAuthentication>False</NTLMAuthentication>
           <UseCustomServer>False</UseCustomServer>
           <CustomServerUrl>

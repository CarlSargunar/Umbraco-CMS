--- conflicted
+++ resolved
@@ -10,20 +10,16 @@
   </ItemGroup>
 
   <ItemGroup>
-<<<<<<< HEAD
     <PackageReference Include="Microsoft.ICU.ICU4C.Runtime" Version="68.2.0.9" />
     <PackageReference Include="Umbraco.TheStarterKit" Version="10.0.0-rc" />
     <RuntimeHostConfigurationOption Condition="$(RuntimeIdentifier.StartsWith('linux')) Or $(RuntimeIdentifier.StartsWith('win')) Or ('$(RuntimeIdentifier)' == '' And !$([MSBuild]::IsOSPlatform('osx')))" Include="System.Globalization.AppLocalIcu" Value="68.2.0.9" />
-=======
     <PackageReference Include="Microsoft.AspNetCore.Mvc.NewtonsoftJson" Version="6.0.5" />
     <PackageReference Include="Microsoft.SourceLink.GitHub" Version="1.1.1" PrivateAssets="all" />
     <PackageReference Include="Umbraco.Code" Version="2.0.0" PrivateAssets="all" />
->>>>>>> af3e9bf8
   </ItemGroup>
 
   <!-- Force Windows to use ICU. Otherwise Windows 10 2019H1+ will do it, but older Windows 10 and most, if not all, Windows Server editions will run NLS -->
   <ItemGroup>
-<<<<<<< HEAD
     <PackageReference Include="Microsoft.AspNetCore.Mvc.NewtonsoftJson" Version="6.0.4" />
     <PackageReference Include="Microsoft.SourceLink.GitHub" Version="1.1.1">
       <PrivateAssets>all</PrivateAssets>
@@ -32,10 +28,8 @@
     <PackageReference Include="Umbraco.Code" Version="2.0.0">
       <PrivateAssets>all</PrivateAssets>
     </PackageReference>
-=======
     <PackageReference Include="Microsoft.ICU.ICU4C.Runtime" Version="68.2.0.9" />
     <RuntimeHostConfigurationOption Condition="$(RuntimeIdentifier.StartsWith('linux')) or $(RuntimeIdentifier.StartsWith('win')) or ('$(RuntimeIdentifier)' == '' and !$([MSBuild]::IsOSPlatform('osx')))" Include="System.Globalization.AppLocalIcu" Value="68.2.0.9" />
->>>>>>> af3e9bf8
   </ItemGroup>
 
   <!-- Remove RazorCompileOnBuild, RazorCompileOnPublish and CopyRazorGenerateFilesToPublishDirectory when not using ModelsMode InMemoryAuto -->

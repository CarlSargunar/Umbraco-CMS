<Project Sdk="Microsoft.NET.Sdk.Web">
  <PropertyGroup>
    <RootNamespace>Umbraco.Cms.Web.UI</RootNamespace>
    <IsPackable>false</IsPackable>
    <EnablePackageValidation>false</EnablePackageValidation>
  </PropertyGroup>

  <Import Project="..\Umbraco.Cms.Targets\buildTransitive\Umbraco.Cms.Targets.props" />
  <Import Project="..\Umbraco.Cms.Targets\buildTransitive\Umbraco.Cms.Targets.targets" />
  <ItemGroup>
    <ProjectReference Include="..\Umbraco.Cms\Umbraco.Cms.csproj" />
  </ItemGroup>

  <ItemGroup>
    <!-- Opt-in to app-local ICU to ensure consistent globalization APIs across different platforms -->
    <PackageReference Include="Microsoft.ICU.ICU4C.Runtime" Version="72.1.0.1" />
    <RuntimeHostConfigurationOption Include="System.Globalization.AppLocalIcu" Value="72.1.0.1" Condition="$(RuntimeIdentifier.StartsWith('linux')) or $(RuntimeIdentifier.StartsWith('win')) or ('$(RuntimeIdentifier)' == '' and !$([MSBuild]::IsOSPlatform('osx')))" />
  </ItemGroup>

  <ItemGroup>
<<<<<<< HEAD
    <AdditionalFiles Include="umbraco\UmbracoBackOffice\AuthorizeUpgrade.cshtml" />
    <AdditionalFiles Include="umbraco\UmbracoBackOffice\Default.cshtml" />
    <AdditionalFiles Include="umbraco\UmbracoBackOffice\Preview.cshtml" />
    <AdditionalFiles Include="umbraco\UmbracoInstall\Index.cshtml" />
    <AdditionalFiles Include="umbraco\UmbracoWebsite\Maintenance.cshtml" />
    <AdditionalFiles Include="umbraco\UmbracoWebsite\NoNodes.cshtml" />
    <AdditionalFiles Include="umbraco\UmbracoWebsite\NotFound.cshtml" />
  </ItemGroup>

  <ItemGroup>
    <PackageReference Include="Microsoft.EntityFrameworkCore.Design" Version="8.0.0-preview.7.*">
=======
    <PackageReference Include="Microsoft.EntityFrameworkCore.Design" Version="8.0.0-rc.1.*">
>>>>>>> 989759fa
      <PrivateAssets>all</PrivateAssets>
    </PackageReference>
  </ItemGroup>

  <PropertyGroup>
    <!-- Razor files are needed for the backoffice to work correctly -->
    <CopyRazorGenerateFilesToPublishDirectory>true</CopyRazorGenerateFilesToPublishDirectory>
  </PropertyGroup>

  <PropertyGroup>
    <!-- Remove RazorCompileOnBuild and RazorCompileOnPublish when not using ModelsMode InMemoryAuto -->
    <RazorCompileOnBuild>false</RazorCompileOnBuild>
    <RazorCompileOnPublish>false</RazorCompileOnPublish>
  </PropertyGroup>

  <Target Name="CopyAppsettingsTemplate" BeforeTargets="Build" Condition="!Exists('appsettings.json')">
    <Message Text="Copying appsettings.template.json to appsettings.json because it doesn't exist" Importance="high" />
    <Copy SourceFiles="appsettings.template.json" DestinationFiles="appsettings.json" />
  </Target>

  <Target Name="CopyAppsettingsDevelopmentTemplate" BeforeTargets="Build" Condition="!Exists('appsettings.Development.json')">
    <Message Text="Copying appsettings.Development.template.json to appsettings.Development.json because it doesn't exist" Importance="high" />
    <Copy SourceFiles="appsettings.Development.template.json" DestinationFiles="appsettings.Development.json" />
  </Target>
</Project><|MERGE_RESOLUTION|>--- conflicted
+++ resolved
@@ -18,7 +18,6 @@
   </ItemGroup>
 
   <ItemGroup>
-<<<<<<< HEAD
     <AdditionalFiles Include="umbraco\UmbracoBackOffice\AuthorizeUpgrade.cshtml" />
     <AdditionalFiles Include="umbraco\UmbracoBackOffice\Default.cshtml" />
     <AdditionalFiles Include="umbraco\UmbracoBackOffice\Preview.cshtml" />
@@ -30,9 +29,7 @@
 
   <ItemGroup>
     <PackageReference Include="Microsoft.EntityFrameworkCore.Design" Version="8.0.0-preview.7.*">
-=======
     <PackageReference Include="Microsoft.EntityFrameworkCore.Design" Version="8.0.0-rc.1.*">
->>>>>>> 989759fa
       <PrivateAssets>all</PrivateAssets>
     </PackageReference>
   </ItemGroup>

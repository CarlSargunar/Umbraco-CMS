--- conflicted
+++ resolved
@@ -346,15 +346,12 @@
         <WebProjectProperties>
           <UseIIS>False</UseIIS>
           <AutoAssignPort>True</AutoAssignPort>
-<<<<<<< HEAD
           <DevelopmentServerPort>8900</DevelopmentServerPort>
           <DevelopmentServerVPath>/</DevelopmentServerVPath>
           <IISUrl>http://localhost:8900</IISUrl>
-=======
           <DevelopmentServerPort>8710</DevelopmentServerPort>
           <DevelopmentServerVPath>/</DevelopmentServerVPath>
           <IISUrl>http://localhost:8710</IISUrl>
->>>>>>> 3bb01e94
           <DevelopmentServerPort>8660</DevelopmentServerPort>
           <DevelopmentServerVPath>/</DevelopmentServerVPath>
           <IISUrl>http://localhost:8660</IISUrl>

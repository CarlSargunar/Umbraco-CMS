--- conflicted
+++ resolved
@@ -347,15 +347,9 @@
         <WebProjectProperties>
           <UseIIS>False</UseIIS>
           <AutoAssignPort>True</AutoAssignPort>
-<<<<<<< HEAD
-          <DevelopmentServerPort>8102</DevelopmentServerPort>
+          <DevelopmentServerPort>8103</DevelopmentServerPort>
           <DevelopmentServerVPath>/</DevelopmentServerVPath>
-          <IISUrl>http://localhost:8102</IISUrl>
-=======
-          <DevelopmentServerPort>8930</DevelopmentServerPort>
-          <DevelopmentServerVPath>/</DevelopmentServerVPath>
-          <IISUrl>http://localhost:8930</IISUrl>
->>>>>>> e75895ce
+          <IISUrl>http://localhost:8103</IISUrl>
           <NTLMAuthentication>False</NTLMAuthentication>
           <UseCustomServer>False</UseCustomServer>
           <CustomServerUrl>

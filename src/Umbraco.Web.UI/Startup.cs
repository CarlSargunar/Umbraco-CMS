<<<<<<< HEAD
using Umbraco.Cms.Core.DependencyInjection;
using Umbraco.Extensions;

=======
>>>>>>> b6e93116
namespace Umbraco.Cms.Web.UI
{
    public class Startup
    {
        private readonly IWebHostEnvironment _env;
        private readonly IConfiguration _config;

        /// <summary>
        /// Initializes a new instance of the <see cref="Startup" /> class.
        /// </summary>
        /// <param name="webHostEnvironment">The web hosting environment.</param>
        /// <param name="config">The configuration.</param>
        /// <remarks>
        /// Only a few services are possible to be injected here https://github.com/dotnet/aspnetcore/issues/9337.
        /// </remarks>
        public Startup(IWebHostEnvironment webHostEnvironment, IConfiguration config)
        {
            _env = webHostEnvironment ?? throw new ArgumentNullException(nameof(webHostEnvironment));
            _config = config ?? throw new ArgumentNullException(nameof(config));
        }

        /// <summary>
        /// Configures the services.
        /// </summary>
        /// <param name="services">The services.</param>
        /// <remarks>
        /// This method gets called by the runtime. Use this method to add services to the container.
        /// For more information on how to configure your application, visit https://go.microsoft.com/fwlink/?LinkID=398940.
        /// </remarks>
        public void ConfigureServices(IServiceCollection services)
        {
            services.AddUmbraco(_env, _config)
                .AddBackOffice()
                .AddWebsite()
                .AddComposers()
                .Build();
        }

        /// <summary>
        /// Configures the application.
        /// </summary>
        /// <param name="app">The application builder.</param>
        /// <param name="env">The web hosting environment.</param>
        public void Configure(IApplicationBuilder app, IWebHostEnvironment env)
        {
            if (env.IsDevelopment())
            {
                app.UseDeveloperExceptionPage();
            }
#if (UseHttpsRedirect)

            app.UseHttpsRedirection();
#endif

            app.UseUmbraco()
                .WithMiddleware(u =>
                {
                    u.UseBackOffice();
                    u.UseWebsite();
                })
                .WithEndpoints(u =>
                {
                    u.UseInstallerEndpoints();
                    u.UseBackOfficeEndpoints();
                    u.UseWebsiteEndpoints();
                });
        }
    }
}<|MERGE_RESOLUTION|>--- conflicted
+++ resolved
@@ -1,9 +1,3 @@
-<<<<<<< HEAD
-using Umbraco.Cms.Core.DependencyInjection;
-using Umbraco.Extensions;
-
-=======
->>>>>>> b6e93116
 namespace Umbraco.Cms.Web.UI
 {
     public class Startup

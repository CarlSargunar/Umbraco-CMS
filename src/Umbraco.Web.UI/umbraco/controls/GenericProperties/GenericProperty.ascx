<%@ Control Language="c#" AutoEventWireup="True" CodeBehind="GenericProperty.ascx.cs" Inherits="umbraco.controls.GenericProperties.GenericProperty" TargetSchema="http://schemas.microsoft.com/intellisense/ie5" %>
<%@ Register TagPrefix="cc1" Namespace="umbraco.uicontrols" Assembly="controls" %>

<li id="<%=this.FullId%>" onmousedown="activeDragId = this.id;">
    <div class="propertyForm" id="<%=this.FullId%>_form">
        <div id="desc<%=this.ClientID%>" ondblclick="expandCollapse('<%=this.ClientID%>'); document.getElementById('<%=this.ClientID%>_tbName').focus();">
            <div class="header">
                <i class="icon-navigation handle"></i>

<<<<<<< HEAD
                <asp:LinkButton ID="DeleteButton2" runat="server">
                    <i class="btn btn-mini icon-delete"></i> 
                </asp:LinkButton>

                <a href="javascript:expandCollapse('<%=this.ClientID%>');">

                    <i class="toggle-button btn btn-mini icon-navigation-down"></i>
                    <asp:Literal ID="FullHeader" runat="server"></asp:Literal>
                </a>
            </div>
        </div>

        <div id="edit<%=this.ClientID%>" style="DISPLAY: none;">
            <div class="header">
                <i class="icon-navigation handle"></i>
                <asp:LinkButton ID="DeleteButton" runat="server">
                      <i class="btn btn-mini icon-delete"></i> 
                </asp:LinkButton>
                <a href="javascript:expandCollapse('<%=this.ClientID%>');">
                    <i class="toggle-button btn btn-mini icon-navigation-up"></i>
                    Edit "<asp:Literal ID="Header" runat="server"></asp:Literal>"
                </a>
            </div>

            <cc1:Pane runat="server">
                <cc1:PropertyPanel runat="server" Text="Name">
                    <asp:TextBox ID="tbName" runat="server" CssClass="propertyFormInput prop-name"></asp:TextBox>
                </cc1:PropertyPanel>

                <cc1:PropertyPanel ID="PropertyPanel1" runat="server" Text="Alias">
                    <asp:TextBox ID="tbAlias" runat="server" CssClass="propertyFormInput prop-alias"></asp:TextBox>
                </cc1:PropertyPanel>

                <cc1:PropertyPanel ID="PropertyPanel2" runat="server" Text="Type">
                    <asp:DropDownList ID="ddlTypes" runat="server" CssClass="propertyFormInput"></asp:DropDownList>
                </cc1:PropertyPanel>

                <cc1:PropertyPanel ID="PropertyPanel3" runat="server" Text="Tab">
                    <asp:DropDownList ID="ddlTab" runat="server" CssClass="propertyFormInput"></asp:DropDownList>
                </cc1:PropertyPanel>

                <cc1:PropertyPanel ID="PropertyPanel4" runat="server" Text="Mandatory">
                    <asp:CheckBox ID="checkMandatory" runat="server"></asp:CheckBox>
                </cc1:PropertyPanel>

                <cc1:PropertyPanel ID="PropertyPanel5" runat="server" Text="Validation">
                    <asp:TextBox ID="tbValidation" runat="server" TextMode="MultiLine" CssClass="propertyFormInput"></asp:TextBox><br />
                    <small>
                        <asp:HyperLink ID="validationLink" runat="server">Search for a regular expression</asp:HyperLink></small>
                </cc1:PropertyPanel>

                <cc1:PropertyPanel ID="PropertyPanel6" runat="server" Text="Description">
                    <asp:TextBox ID="tbDescription" runat="server" CssClass="propertyFormInput" TextMode="MultiLine"></asp:TextBox>
                </cc1:PropertyPanel>
            </cc1:Pane>
        </div>
    </div>
</li>
=======
			<div id="desc<%=this.ClientID%>" ondblclick="expandCollapse('<%=this.ClientID%>'); document.getElementById('<%=this.ClientID%>_tbName').focus();" 
			style="padding: 0px; display: block; margin: 0px;">
	
			<h3 style="padding: 0px; margin: 0px;">
			<asp:ImageButton ID="DeleteButton2" Runat="server"></asp:ImageButton>
			 
			<a href="javascript:expandCollapse('<%=this.ClientID%>');"><img src="<%= Umbraco.Core.IO.IOHelper.ResolveUrl( Umbraco.Core.IO.SystemDirectories.Umbraco )%>/images/expand.png" style="FLOAT: right"/>
			  <asp:Literal ID="FullHeader" Runat="server"></asp:Literal>
			</a>
			
			</h3>
			</div>
			
			<div id="edit<%=this.ClientID%>"  style="DISPLAY: none;">
			
			<h3 style="padding: 0px; margin: 0px;">
			  <asp:ImageButton ID="DeleteButton" Runat="server"></asp:ImageButton>
			  <a href="javascript:expandCollapse('<%=this.ClientID%>');"><img src="<%= Umbraco.Core.IO.IOHelper.ResolveUrl(  Umbraco.Core.IO.SystemDirectories.Umbraco )%>/images/collapse.png" id="<%=this.ClientID%>_fold" style="FLOAT: right"  />
			  Edit "<asp:Literal ID="Header" Runat="server"></asp:Literal>"</a>
			</h3>
			
			<cc1:Pane ID="Pane1" runat="server">
        <cc1:PropertyPanel ID="PropertyPanel1" runat="server" Text="Name">
          <asp:TextBox id="tbName" runat="server" CssClass="propertyFormInput"></asp:TextBox>
        </cc1:PropertyPanel>
        
        <cc1:PropertyPanel ID="PropertyPanel2" runat="server" Text="Alias">
         <asp:TextBox id="tbAlias" runat="server" CssClass="propertyFormInput"></asp:TextBox>
        </cc1:PropertyPanel>
        
        <cc1:PropertyPanel ID="PropertyPanel3" runat="server" Text="Type">
          <asp:DropDownList id="ddlTypes" runat="server" CssClass="propertyFormInput"></asp:DropDownList>
        </cc1:PropertyPanel>
        
        <cc1:PropertyPanel ID="PropertyPanel4" runat="server" Text="Tab">
          <asp:DropDownList id="ddlTab" runat="server" CssClass="propertyFormInput"></asp:DropDownList>
        </cc1:PropertyPanel>
        
        <cc1:PropertyPanel ID="PropertyPanel5" runat="server" Text="Mandatory">
          <asp:CheckBox id="checkMandatory" runat="server"></asp:CheckBox>
        </cc1:PropertyPanel>
        
        <cc1:PropertyPanel ID="PropertyPanel6" runat="server" Text="Validation">
          <asp:TextBox id="tbValidation" runat="server" TextMode="MultiLine" CssClass="propertyFormInput"></asp:TextBox><br />
           <asp:CustomValidator runat="server" ID="cvValidation" ControlToValidate="tbValidation" ErrorMessage="Invalid expression" ClientValidationFunction="ValidateValidation" /><br />
          <small><asp:HyperLink ID="validationLink" runat="server">Search for a regular expression</asp:HyperLink></small>
        </cc1:PropertyPanel>
        
        <cc1:PropertyPanel ID="PropertyPanel7" runat="server" Text="Description">
          <asp:TextBox id="tbDescription" runat="server" CssClass="propertyFormInput" TextMode="MultiLine"></asp:TextBox>
        </cc1:PropertyPanel>
    </cc1:Pane>
		</div>
		
			
		</div>
</li>
<script type="text/javascript">
    $(function () {
        checkAlias('<%=tbAlias.ClientID%>');
        var textbox = $('#<%=tbAlias.ClientID%>');
        var ul = textbox.closest('ul');
        if (ul.hasClass('addNewProperty')) {
            duplicatePropertyNameAsSafeAlias('<%=tbName.ClientID%>', '<%=tbAlias.ClientID%>');
        }
    });
    function ValidateValidation(sender, args) {
        try {
            var patt = new RegExp(args.Value);
            args.IsValid = true;

        } catch (e) {
            args.IsValid = false;
        }
    }
</script>
>>>>>>> c589c741
<|MERGE_RESOLUTION|>--- conflicted
+++ resolved
@@ -1,146 +1,77 @@
-<%@ Control Language="c#" AutoEventWireup="True" CodeBehind="GenericProperty.ascx.cs" Inherits="umbraco.controls.GenericProperties.GenericProperty" TargetSchema="http://schemas.microsoft.com/intellisense/ie5" %>
-<%@ Register TagPrefix="cc1" Namespace="umbraco.uicontrols" Assembly="controls" %>
-
-<li id="<%=this.FullId%>" onmousedown="activeDragId = this.id;">
-    <div class="propertyForm" id="<%=this.FullId%>_form">
-        <div id="desc<%=this.ClientID%>" ondblclick="expandCollapse('<%=this.ClientID%>'); document.getElementById('<%=this.ClientID%>_tbName').focus();">
-            <div class="header">
-                <i class="icon-navigation handle"></i>
-
-<<<<<<< HEAD
-                <asp:LinkButton ID="DeleteButton2" runat="server">
-                    <i class="btn btn-mini icon-delete"></i> 
-                </asp:LinkButton>
-
-                <a href="javascript:expandCollapse('<%=this.ClientID%>');">
-
-                    <i class="toggle-button btn btn-mini icon-navigation-down"></i>
-                    <asp:Literal ID="FullHeader" runat="server"></asp:Literal>
-                </a>
-            </div>
-        </div>
-
-        <div id="edit<%=this.ClientID%>" style="DISPLAY: none;">
-            <div class="header">
-                <i class="icon-navigation handle"></i>
-                <asp:LinkButton ID="DeleteButton" runat="server">
-                      <i class="btn btn-mini icon-delete"></i> 
-                </asp:LinkButton>
-                <a href="javascript:expandCollapse('<%=this.ClientID%>');">
-                    <i class="toggle-button btn btn-mini icon-navigation-up"></i>
-                    Edit "<asp:Literal ID="Header" runat="server"></asp:Literal>"
-                </a>
-            </div>
-
-            <cc1:Pane runat="server">
-                <cc1:PropertyPanel runat="server" Text="Name">
-                    <asp:TextBox ID="tbName" runat="server" CssClass="propertyFormInput prop-name"></asp:TextBox>
-                </cc1:PropertyPanel>
-
-                <cc1:PropertyPanel ID="PropertyPanel1" runat="server" Text="Alias">
-                    <asp:TextBox ID="tbAlias" runat="server" CssClass="propertyFormInput prop-alias"></asp:TextBox>
-                </cc1:PropertyPanel>
-
-                <cc1:PropertyPanel ID="PropertyPanel2" runat="server" Text="Type">
-                    <asp:DropDownList ID="ddlTypes" runat="server" CssClass="propertyFormInput"></asp:DropDownList>
-                </cc1:PropertyPanel>
-
-                <cc1:PropertyPanel ID="PropertyPanel3" runat="server" Text="Tab">
-                    <asp:DropDownList ID="ddlTab" runat="server" CssClass="propertyFormInput"></asp:DropDownList>
-                </cc1:PropertyPanel>
-
-                <cc1:PropertyPanel ID="PropertyPanel4" runat="server" Text="Mandatory">
-                    <asp:CheckBox ID="checkMandatory" runat="server"></asp:CheckBox>
-                </cc1:PropertyPanel>
-
-                <cc1:PropertyPanel ID="PropertyPanel5" runat="server" Text="Validation">
-                    <asp:TextBox ID="tbValidation" runat="server" TextMode="MultiLine" CssClass="propertyFormInput"></asp:TextBox><br />
-                    <small>
-                        <asp:HyperLink ID="validationLink" runat="server">Search for a regular expression</asp:HyperLink></small>
-                </cc1:PropertyPanel>
-
-                <cc1:PropertyPanel ID="PropertyPanel6" runat="server" Text="Description">
-                    <asp:TextBox ID="tbDescription" runat="server" CssClass="propertyFormInput" TextMode="MultiLine"></asp:TextBox>
-                </cc1:PropertyPanel>
-            </cc1:Pane>
-        </div>
-    </div>
-</li>
-=======
-			<div id="desc<%=this.ClientID%>" ondblclick="expandCollapse('<%=this.ClientID%>'); document.getElementById('<%=this.ClientID%>_tbName').focus();" 
-			style="padding: 0px; display: block; margin: 0px;">
-	
-			<h3 style="padding: 0px; margin: 0px;">
-			<asp:ImageButton ID="DeleteButton2" Runat="server"></asp:ImageButton>
-			 
-			<a href="javascript:expandCollapse('<%=this.ClientID%>');"><img src="<%= Umbraco.Core.IO.IOHelper.ResolveUrl( Umbraco.Core.IO.SystemDirectories.Umbraco )%>/images/expand.png" style="FLOAT: right"/>
-			  <asp:Literal ID="FullHeader" Runat="server"></asp:Literal>
-			</a>
-			
-			</h3>
-			</div>
-			
-			<div id="edit<%=this.ClientID%>"  style="DISPLAY: none;">
-			
-			<h3 style="padding: 0px; margin: 0px;">
-			  <asp:ImageButton ID="DeleteButton" Runat="server"></asp:ImageButton>
-			  <a href="javascript:expandCollapse('<%=this.ClientID%>');"><img src="<%= Umbraco.Core.IO.IOHelper.ResolveUrl(  Umbraco.Core.IO.SystemDirectories.Umbraco )%>/images/collapse.png" id="<%=this.ClientID%>_fold" style="FLOAT: right"  />
-			  Edit "<asp:Literal ID="Header" Runat="server"></asp:Literal>"</a>
-			</h3>
-			
-			<cc1:Pane ID="Pane1" runat="server">
-        <cc1:PropertyPanel ID="PropertyPanel1" runat="server" Text="Name">
-          <asp:TextBox id="tbName" runat="server" CssClass="propertyFormInput"></asp:TextBox>
-        </cc1:PropertyPanel>
-        
-        <cc1:PropertyPanel ID="PropertyPanel2" runat="server" Text="Alias">
-         <asp:TextBox id="tbAlias" runat="server" CssClass="propertyFormInput"></asp:TextBox>
-        </cc1:PropertyPanel>
-        
-        <cc1:PropertyPanel ID="PropertyPanel3" runat="server" Text="Type">
-          <asp:DropDownList id="ddlTypes" runat="server" CssClass="propertyFormInput"></asp:DropDownList>
-        </cc1:PropertyPanel>
-        
-        <cc1:PropertyPanel ID="PropertyPanel4" runat="server" Text="Tab">
-          <asp:DropDownList id="ddlTab" runat="server" CssClass="propertyFormInput"></asp:DropDownList>
-        </cc1:PropertyPanel>
-        
-        <cc1:PropertyPanel ID="PropertyPanel5" runat="server" Text="Mandatory">
-          <asp:CheckBox id="checkMandatory" runat="server"></asp:CheckBox>
-        </cc1:PropertyPanel>
-        
-        <cc1:PropertyPanel ID="PropertyPanel6" runat="server" Text="Validation">
-          <asp:TextBox id="tbValidation" runat="server" TextMode="MultiLine" CssClass="propertyFormInput"></asp:TextBox><br />
-           <asp:CustomValidator runat="server" ID="cvValidation" ControlToValidate="tbValidation" ErrorMessage="Invalid expression" ClientValidationFunction="ValidateValidation" /><br />
-          <small><asp:HyperLink ID="validationLink" runat="server">Search for a regular expression</asp:HyperLink></small>
-        </cc1:PropertyPanel>
-        
-        <cc1:PropertyPanel ID="PropertyPanel7" runat="server" Text="Description">
-          <asp:TextBox id="tbDescription" runat="server" CssClass="propertyFormInput" TextMode="MultiLine"></asp:TextBox>
-        </cc1:PropertyPanel>
-    </cc1:Pane>
-		</div>
-		
-			
-		</div>
-</li>
-<script type="text/javascript">
-    $(function () {
-        checkAlias('<%=tbAlias.ClientID%>');
-        var textbox = $('#<%=tbAlias.ClientID%>');
-        var ul = textbox.closest('ul');
-        if (ul.hasClass('addNewProperty')) {
-            duplicatePropertyNameAsSafeAlias('<%=tbName.ClientID%>', '<%=tbAlias.ClientID%>');
-        }
-    });
-    function ValidateValidation(sender, args) {
-        try {
-            var patt = new RegExp(args.Value);
-            args.IsValid = true;
-
-        } catch (e) {
-            args.IsValid = false;
-        }
-    }
-</script>
->>>>>>> c589c741
+<%@ Control Language="c#" AutoEventWireup="True" CodeBehind="GenericProperty.ascx.cs" Inherits="umbraco.controls.GenericProperties.GenericProperty" TargetSchema="http://schemas.microsoft.com/intellisense/ie5" %>
+<%@ Register TagPrefix="cc1" Namespace="umbraco.uicontrols" Assembly="controls" %>
+
+<li id="<%=this.FullId%>" onmousedown="activeDragId = this.id;">
+    <div class="propertyForm" id="<%=this.FullId%>_form">
+        <div id="desc<%=this.ClientID%>" ondblclick="expandCollapse('<%=this.ClientID%>'); document.getElementById('<%=this.ClientID%>_tbName').focus();">
+            <div class="header">
+                <i class="icon-navigation handle"></i>
+
+                <asp:LinkButton ID="DeleteButton2" runat="server">
+                    <i class="btn btn-mini icon-delete"></i> 
+                </asp:LinkButton>
+
+                <a href="javascript:expandCollapse('<%=this.ClientID%>');">
+
+                    <i class="toggle-button btn btn-mini icon-navigation-down"></i>
+                    <asp:Literal ID="FullHeader" runat="server"></asp:Literal>
+                </a>
+            </div>
+        </div>
+
+        <div id="edit<%=this.ClientID%>" style="DISPLAY: none;">
+            <div class="header">
+                <i class="icon-navigation handle"></i>
+                <asp:LinkButton ID="DeleteButton" runat="server">
+                      <i class="btn btn-mini icon-delete"></i> 
+                </asp:LinkButton>
+                <a href="javascript:expandCollapse('<%=this.ClientID%>');">
+                    <i class="toggle-button btn btn-mini icon-navigation-up"></i>
+                    Edit "<asp:Literal ID="Header" runat="server"></asp:Literal>"
+                </a>
+            </div>
+
+			<cc1:Pane ID="Pane1" runat="server">
+        <cc1:PropertyPanel ID="PropertyPanel1" runat="server" Text="Name">
+                    <asp:TextBox ID="tbName" runat="server" CssClass="propertyFormInput prop-name"></asp:TextBox>
+                </cc1:PropertyPanel>
+
+        <cc1:PropertyPanel ID="PropertyPanel2" runat="server" Text="Alias">
+                    <asp:TextBox ID="tbAlias" runat="server" CssClass="propertyFormInput prop-alias"></asp:TextBox>
+                </cc1:PropertyPanel>
+
+        <cc1:PropertyPanel ID="PropertyPanel3" runat="server" Text="Type">
+                    <asp:DropDownList ID="ddlTypes" runat="server" CssClass="propertyFormInput"></asp:DropDownList>
+                </cc1:PropertyPanel>
+
+        <cc1:PropertyPanel ID="PropertyPanel4" runat="server" Text="Tab">
+                    <asp:DropDownList ID="ddlTab" runat="server" CssClass="propertyFormInput"></asp:DropDownList>
+                </cc1:PropertyPanel>
+
+        <cc1:PropertyPanel ID="PropertyPanel5" runat="server" Text="Mandatory">
+                    <asp:CheckBox ID="checkMandatory" runat="server"></asp:CheckBox>
+                </cc1:PropertyPanel>
+
+        <cc1:PropertyPanel ID="PropertyPanel6" runat="server" Text="Validation">
+                    <asp:TextBox ID="tbValidation" runat="server" TextMode="MultiLine" CssClass="propertyFormInput"></asp:TextBox><br />
+           <asp:CustomValidator runat="server" ID="cvValidation" ControlToValidate="tbValidation" ErrorMessage="Invalid expression" ClientValidationFunction="ValidateValidation" /><br />
+                    <small>
+                        <asp:HyperLink ID="validationLink" runat="server">Search for a regular expression</asp:HyperLink></small>
+                </cc1:PropertyPanel>
+
+        <cc1:PropertyPanel ID="PropertyPanel7" runat="server" Text="Description">
+                    <asp:TextBox ID="tbDescription" runat="server" CssClass="propertyFormInput" TextMode="MultiLine"></asp:TextBox>
+                </cc1:PropertyPanel>
+            </cc1:Pane>
+        </div>
+    </div>
+</li>
+    function ValidateValidation(sender, args) {
+        try {
+            var patt = new RegExp(args.Value);
+            args.IsValid = true;
+
+        } catch (e) {
+            args.IsValid = false;
+        }
+    }
--- conflicted
+++ resolved
@@ -1,1682 +1,1576 @@
-<?xml version="1.0" encoding="utf-8" standalone="yes"?>
-<language alias="da" intName="Danish" localName="dansk" lcid="6" culture="da-DK">
-  <creator>
-    <name>The Umbraco community</name>
-    <link>http://our.umbraco.org/documentation/Extending-Umbraco/Language-Files</link>
-  </creator>
-  <area alias="actions">
-    <key alias="assignDomain">Tilføj domæne</key>
-    <key alias="auditTrail">Revisionsspor</key>
-    <key alias="browse">Gennemse elementer</key>
-    <key alias="changeDocType">Skift dokumenttype</key>
-    <key alias="copy">Kopier</key>
-    <key alias="create">Opret</key>
-    <key alias="createPackage">Opret pakke</key>
-    <key alias="createGroup">Opret gruppe</key>
-    <key alias="delete">Slet</key>
-    <key alias="disable">Deaktivér</key>
-    <key alias="emptyTrashcan">Tøm papirkurv</key>
-    <key alias="enable">Aktivér</key>
-    <key alias="exportDocumentType">Eksportér dokumenttype</key>
-    <key alias="importDocumentType">Importér dokumenttype</key>
-    <key alias="importPackage">Importér pakke</key>
-    <key alias="liveEdit">Redigér i Canvas</key>
-    <key alias="logout">Log af</key>
-    <key alias="move">Flyt</key>
-    <key alias="notify">Notificeringer</key>
-    <key alias="protect">Offentlig adgang</key>
-    <key alias="publish">Udgiv</key>
-    <key alias="unpublish">Fortryd udgivelse</key>
-    <key alias="refreshNode">Genindlæs elementer</key>
-    <key alias="republish">Genudgiv hele sitet</key>
-    <key alias="rename" version="7.3.0">Omdøb</key>
-    <key alias="restore" version="7.3.0">Gendan</key>
-    <key alias="SetPermissionsForThePage">Sæt rettigheder for siden %0%</key>
-    <key alias="chooseWhereToMove">Vælg hvortil du vil flytte</key>
-    <key alias="toInTheTreeStructureBelow">I træstrukturen nedenfor</key>
-    <key alias="rights">Rettigheder</key>
-    <key alias="rollback">Fortryd ændringer</key>
-    <key alias="sendtopublish">Send til udgivelse</key>
-    <key alias="sendToTranslate">Send til oversættelse</key>
-    <key alias="setGroup">Sæt gruppe</key>
-    <key alias="sort">Sortér</key>
-    <key alias="translate">Oversæt</key>
-    <key alias="update">Opdatér</key>
-    <key alias="setPermissions">Sæt rettigheder</key>
-    <key alias="unlock">Lås op</key>
-    <key alias="createblueprint">Opret indholdsskabelon</key>
-  </area>
-  <area alias="actionCategories">
-    <key alias="content">Indhold</key>
-    <key alias="administration">Administration</key>
-    <key alias="structure">Struktur</key>
-    <key alias="other">Andet</key>
-  </area>
-  <area alias="actionDescriptions">
-    <key alias="assignDomain">Tillad adgang til at tildele sprog og domæner</key>
-    <key alias="auditTrail">Tillad adgang for at få vist en nodes historik</key>
-    <key alias="browse">Tillad adgang for at få vist en node</key>
-    <key alias="changeDocType">Tillad adgang til at ændre dokumenttype for en node</key>
-    <key alias="copy">Tillad adgang til at kopiere en node</key>
-    <key alias="create">Tillad adgang til at oprette noder</key>
-    <key alias="delete">Tillad adgang til at slette noder</key>
-    <key alias="move">Tillad adgang til at flytte en node</key>
-    <key alias="protect">Tillad adgang til at indstille og ændre offentlig adgang til en node</key>
-    <key alias="publish">Tillad adgang til at udgive en node</key>
-    <key alias="rights">Tillad adgang til at ændre rettigheder for en node</key>
-    <key alias="rollback">Tillad adgang til at returnere en node til en tidligere tilstand</key>
-    <key alias="sendtopublish">Tillad adgang til at sende en node til godkendelse før den udgives</key>
-    <key alias="sendToTranslate">Tillad adgang til at sende en node til oversættelse</key>
-    <key alias="sort">Tillad adgang til at ændre sorteringsrækkefølge for noder</key>
-    <key alias="translate">Tillad adgang til at oversætte en node</key>
-    <key alias="update">Tillad adgang til at gemme en node</key>
-    <key alias="createblueprint">Tillad adgang til at oprette en indholdsskabelon</key>
-  </area>
-  <area alias="assignDomain">
-    <key alias="permissionDenied">Tilladelse nægtet.</key>
-    <key alias="addNew">Tilføj nyt domæne</key>
-    <key alias="remove">fjern</key>
-    <key alias="invalidNode">Ugyldig node.</key>
-    <key alias="invalidDomain">Ugyldigt domæne-format.</key>
-    <key alias="duplicateDomain">Domæne er allerede blevet tildelt.</key>
-    <key alias="language">Sprog</key>
-    <key alias="domain">Domæne</key>
-    <key alias="domainCreated">Domænet '%0%' er nu oprettet og tilknyttet siden</key>
-    <key alias="domainDeleted">Domænet '%0%' er nu slettet</key>
-    <key alias="domainExists">Domænet '%0%' er oprettet</key>
-    <key alias="domainUpdated">Domænet '%0%' er nu opdateret</key>
-    <key alias="orEdit">eller rediger nuværende domæner</key>
-    <key alias="domainHelp">f.eks. ditdomaene.com, www.ditdomaene.com</key>
-    <key alias="inherit">Nedarv</key>
-    <key alias="setLanguage">Sprog</key>
-    <key alias="setLanguageHelp">
-      <![CDATA[Indstil sproget for noder under den aktuelle node,<br /> eller nedarv sprog fra forældre noder. Gælder også<br />
-      for den aktuelle node, medmindre et domæne nedenfor også indstiller et sprog.]]>
-    </key>
-    <key alias="setDomains">Domæner</key>
-  </area>
-  <area alias="auditTrails">
-    <key alias="atViewingFor">For</key>
-  </area>
-  <area alias="buttons">
-    <key alias="clearSelection">Ryd valg</key>
-    <key alias="select">Vælg</key>
-    <key alias="selectCurrentFolder">Vælg nuværende mappe</key>
-    <key alias="somethingElse">Gør noget andet</key>
-    <key alias="bold">Fed</key>
-    <key alias="deindent">Fortryd indryk afsnit</key>
-    <key alias="formFieldInsert">Indsæt formularfelt</key>
-    <key alias="graphicHeadline">Indsæt grafisk overskrift</key>
-    <key alias="htmlEdit">Redigér Html</key>
-    <key alias="indent">Indryk afsnit</key>
-    <key alias="italic">Kursiv</key>
-    <key alias="justifyCenter">Centrér</key>
-    <key alias="justifyLeft">Venstrestil afsnit</key>
-    <key alias="justifyRight">Højrestil afsnit</key>
-    <key alias="linkInsert">Indsæt link</key>
-    <key alias="linkLocal">Indsæt lokalt link (anker)</key>
-    <key alias="listBullet">Punktopstilling</key>
-    <key alias="listNumeric">Nummerorden</key>
-    <key alias="macroInsert">Indsæt makro</key>
-    <key alias="pictureInsert">Indsæt billede</key>
-    <key alias="relations">Redigér relationer</key>
-    <key alias="returnToList">Tilbage til listen</key>
-    <key alias="save">Gem</key>
-    <key alias="saveAndPublish">Gem og udgiv</key>
-    <key alias="saveToPublish">Gem og send til udgivelse</key>
-    <key alias="saveListView">Gem listevisning</key>
-    <key alias="showPage">Forhåndsvisning</key>
-    <key alias="showPageDisabled">Forhåndsvisning er deaktiveret fordi der ikke er nogen skabelon tildelt</key>
-    <key alias="styleChoose">Vælg formattering</key>
-    <key alias="styleShow">Vis koder</key>
-    <key alias="tableInsert">Indsæt tabel</key>
-    <key alias="generateModels">Generer modeller</key>
-    <key alias="saveAndGenerateModels">Gem og generer modeller</key>
-    <key alias="undo">Fortryd</key>
-    <key alias="redo">Genskab</key>
-  </area>
-  <area alias="changeDocType">
-    <key alias="changeDocTypeInstruction">For at skifte det valgte indholds dokumenttype, skal du først vælge en ny dokumenttype, som er gyldig på denne placering.</key>
-    <key alias="changeDocTypeInstruction2">Kontroller derefter, at alle egenskaber bliver overført rigtigt til den nye dokumenttype, og klik derefter på Gem.</key>
-    <key alias="contentRepublished">Indholdet er blevet genudgivet.</key>
-    <key alias="currentProperty">Nuværende egenskab</key>
-    <key alias="currentType">Nuværende type</key>
-    <key alias="docTypeCannotBeChanged">Du kan ikke skifte dokumenttype, da der ikke er andre gyldige dokumenttyper på denne placering.</key>
-    <key alias="docTypeChanged">Dokumenttype skiftet</key>
-    <key alias="mapProperties">Overfør egenskaber</key>
-    <key alias="mapToProperty">Overfør til egenskab</key>
-    <key alias="newTemplate">Ny skabelon</key>
-    <key alias="newType">Ny type</key>
-    <key alias="none">ingen</key>
-    <key alias="selectedContent">Indhold</key>
-    <key alias="selectNewDocType">Vælg ny dokumenttype</key>
-    <key alias="successMessage">Dokumenttypen på detvalgte indhold blev skiftet til [new type], og følgende egenskaber blev overført:</key>
-    <key alias="to">til</key>
-    <key alias="validationErrorPropertyWithMoreThanOneMapping">Overførsel af egenskaber kunne ikke fuldføres, da en eller flere egenskaber er indstillet til at blive overført mere end én gang.</key>
-    <key alias="validDocTypesNote">Kun andre dokumenttyper, der er gyldige på denne placering, vises.</key>
-  </area>
-  <area alias="content">
-    <key alias="isPublished" version="7.2">Udgivet</key>
-    <key alias="about">Om siden</key>
-    <key alias="alias">Alias</key>
-    <key alias="alternativeTextHelp">(hvordan ville du f.eks. beskrive billedet via telefonen?)</key>
-    <key alias="alternativeUrls">Alternative links</key>
-    <key alias="clickToEdit">Klik for at redigere dette punkt</key>
-    <key alias="createBy">Oprettet af</key>
-    <key alias="createByDesc" version="7.0">Oprindelig forfatter</key>
-    <key alias="updatedBy" version="7.0">Opdateret af</key>
-    <key alias="createDate">Oprettet den</key>
-    <key alias="createDateDesc" version="7.0">Tidspunkt for oprettelse</key>
-    <key alias="documentType">Dokumenttype</key>
-    <key alias="editing">Redigerer</key>
-    <key alias="expireDate">Nedtagningsdato</key>
-    <key alias="itemChanged">Dette punkt er ændret siden udgivelsen</key>
-    <key alias="itemNotPublished">Dette punkt er endnu ikke udgivet</key>
-    <key alias="lastPublished">Sidst udgivet</key>
-    <key alias="noItemsToShow">Der er ingen elementer at vise</key>
-    <key alias="listViewNoItems" version="7.1.5">Der er ingen elementer at vise på listen.</key>
-    <key alias="listViewNoContent">Intet indhold er blevet tilføjet</key>
-    <key alias="listViewNoMembers">Ingen medlemmer er blevet tilføjet</key>
-    <key alias="mediatype">Medietype</key>
-    <key alias="mediaLinks">Link til medie(r)</key>
-    <key alias="membergroup">Medlemsgruppe</key>
-    <key alias="memberrole">Rolle</key>
-    <key alias="membertype">Medlemstype</key>
-    <key alias="noDate">Ingen dato valgt</key>
-    <key alias="nodeName">Sidetitel</key>
-    <key alias="otherElements">Egenskaber</key>
-    <key alias="parentNotPublished">Dette dokument er udgivet, men ikke synligt da den overliggende side '%0%' ikke er udgivet!</key>
-    <key alias="parentNotPublishedAnomaly">Upd: dette dokument er udgiver, men er ikke i cachen (intern fejl)</key>
-    <key alias="getUrlException">Kunne ikke hente url'en</key>
-    <key alias="routeError">Dette dokument er udgivet, men dets url ville kollidere med indholdet %0%</key>
-    <key alias="publish">Udgivet</key>
-    <key alias="publishStatus">Udgivelsesstatus</key>
-    <key alias="releaseDate">Udgivelsesdato</key>
-    <key alias="unpublishDate">Dato for Fortryd udgivelse</key>
-    <key alias="removeDate">Fjern dato</key>
-    <key alias="sortDone">Sorteringsrækkefølgen er opdateret</key>
-    <key alias="sortHelp">For at sortere, træk siderne eller klik på en af kolonnehovederne. Du kan vælge flere sider ved at holde "shift" eller "control" nede mens du vælger.</key>
-    <key alias="statistics">Statistik</key>
-    <key alias="titleOptional">Titel (valgfri)</key>
-    <key alias="altTextOptional">Alternativ tekst (valgfri)</key>
-    <key alias="type">Type</key>
-    <key alias="unPublish">Fortryd udgivelse</key>
-    <key alias="updateDate">Sidst redigeret</key>
-    <key alias="updateDateDesc" version="7.0">Tidspunkt for seneste redigering</key>
-    <key alias="uploadClear">Fjern fil</key>
-    <key alias="urls">Link til dokument</key>
-    <key alias="memberof">Medlem af grupper(ne)</key>
-    <key alias="notmemberof">Ikke medlem af grupper(ne)</key>
-    <key alias="childItems" version="7.0">Undersider</key>
-    <key alias="target" version="7.0">Åben i vindue</key>
-    <key alias="scheduledPublishServerTime">Dette oversætter til den følgende tid på serveren:</key>
-    <key alias="scheduledPublishDocumentation"><![CDATA[<a href="https://our.umbraco.org/documentation/Getting-Started/Data/Scheduled-Publishing/#timezones" target="_blank">Hvad betyder det?</a>]]></key>
-    <key alias="nestedContentDeleteItem">Er du sikker på, at du vil slette dette element?</key>
-    <key alias="nestedContentEditorNotSupported">Egenskaben %0% anvender editoren %1% som ikke er understøttet af Nested Content.</key>
-    <key alias="addTextBox">Tilføj en ny tekstboks</key>
-    <key alias="removeTextBox">Fjern denne tekstboks</key>
-    <key alias="contentRoot">Indholdsrod</key>
-  </area>
-  <area alias="blueprints">
-      <key alias="createBlueprintFrom">Opret en ny indholdsskabelon fra '%0%'</key>
-      <key alias="blankBlueprint">Blank</key>
-      <key alias="selectBlueprint">Vælg en indholdsskabelon</key>
-      <key alias="createdBlueprintHeading">Indholdsskabelon oprettet</key>
-      <key alias="createdBlueprintMessage">En indholdsskabelon blev oprettet fra '%0%'</key>
-      <key alias="duplicateBlueprintMessage">En anden indholdsskabelon med samme navn eksisterer allerede</key>
-      <key alias="blueprintDescription">En indholdskabelon er foruddefineret indhold, som en redaktør kan vælge at bruge som grundlag for at oprette nyt indhold</key>
-  </area>
-  <area alias="media">
-    <key alias="clickToUpload">Klik for at uploade</key>
-    <key alias="dropFilesHere">Slip filerne her...</key>
-    <key alias="urls">Link til medie</key>
-    <key alias="orClickHereToUpload">eller klik her for at vælge filer</key>
-    <key alias="onlyAllowedFiles">Tilladte filtyper er kun</key>
-    <key alias="disallowedFileType">Kan ikke uploade denne fil, den har ikke en godkendt filtype</key>
-    <key alias="maxFileSize">Maks filstørrelse er</key>
-    <key alias="mediaRoot">Medie rod</key>
-  </area>
-  <area alias="member">
-    <key alias="createNewMember">Opret et nyt medlem</key>
-    <key alias="allMembers">Alle medlemmer</key>
-  </area>
-  <area alias="create">
-    <key alias="chooseNode">Hvor ønsker du at oprette den nye %0%</key>
-    <key alias="createUnder">Opret under</key>
-    <key alias="createContentBlueprint">Vælg den dokumenttype, du vil oprette en indholdsskabelon til</key>
-    <key alias="updateData">Vælg en type og skriv en titel</key>
-    <key alias="noDocumentTypes" version="7.0"><![CDATA[Der kunne ikke findes nogen tilladte dokument typer. Du skal tillade disse i indstillinger under <strong>"dokument typer"</strong>.]]></key>
-    <key alias="noMediaTypes" version="7.0"><![CDATA[Der kunne ikke findes nogen tilladte media typer. Du skal tillade disse i indstillinger under <strong>"media typer"</strong>.]]></key>
-    <key alias="documentTypeWithoutTemplate">Dokumenttype uden skabelon</key>
-    <key alias="newFolder">Ny mappe</key>
-    <key alias="newDataType">Ny datatype</key>
-    <key alias="newJavascriptFile">Ny JavaScript-fil</key>
-    <key alias="newEmptyPartialView">Ny tom partial view</key>
-    <key alias="newFolder">Ny mappe</key>
-    <key alias="newPartialViewMacro">Ny partial view makro</key>
-    <key alias="newPartialViewFromSnippet">Ny partial view fra snippet</key>
-    <key alias="newEmptyPartialViewMacro">Ny tom partial view makro</key>
-    <key alias="newPartialViewMacroFromSnippet">Ny partial view makro fra snippet</key>
-    <key alias="newPartialViewMacroNoMacro">Ny partial view makro (uden makro)</key>
-  </area>
-  <area alias="dashboard">
-    <key alias="browser">Til dit website</key>
-    <key alias="dontShowAgain">- Skjul</key>
-    <key alias="nothinghappens">Hvis Umbraco ikke starter, kan det skyldes at din browser ikke tillader pop-up vinduer</key>
-    <key alias="openinnew">er åbnet i nyt vindue</key>
-    <key alias="restart">Genstart</key>
-    <key alias="visit">Besøg</key>
-    <key alias="welcome">Velkommen</key>
-  </area>
-  <area alias="prompt">
-    <key alias="stay">Bliv</key>
-    <key alias="discardChanges">Kassér ændringer</key>
-    <key alias="unsavedChanges">Du har ikke-gemte ændringer</key>
-    <key alias="unsavedChangesWarning">Er du sikker på du vil navigere væk fra denne side? - du har ikke-gemte ændringer</key>
-  </area>
-  <area alias="bulk">
-    <key alias="done">Færdig</key>
-
-    <key alias="deletedItem">Slettede %0% element</key>
-    <key alias="deletedItems">Slettede %0% elementer</key>
-    <key alias="deletedItemOfItem">Slettede %0% ud af %1% element</key>
-    <key alias="deletedItemOfItems">Slettede %0% ud af %1% elementer</key>
-
-    <key alias="publishedItem">Udgav %0% element</key>
-    <key alias="publishedItems">Udgav %0% elementer</key>
-    <key alias="publishedItemOfItem">Udgav %0% ud af %1% element</key>
-    <key alias="publishedItemOfItems">Udgav %0% ud af %1% elementer</key>
-
-    <key alias="unpublishedItem">Fjernede %0% element fra udgivelse</key>
-    <key alias="unpublishedItems">Fjernede %0% elementer fra udgivelse</key>
-    <key alias="unpublishedItemOfItem">Fjernede %0% ud af %1% element fra udgivelse</key>
-    <key alias="unpublishedItemOfItems">Fjernede %0% ud af %1% elementer fra udgivelse</key>
-
-    <key alias="movedItem">Flyttede %0% element</key>
-    <key alias="movedItems">Flyttede %0% elementer</key>
-    <key alias="movedItemOfItem">Flyttede %0% ud af %1% element</key>
-    <key alias="movedItemOfItems">Flyttede %0% ud af %1% elementer</key>
-
-    <key alias="copiedItem">Kopierede %0% element</key>
-    <key alias="copiedItems">Kopierede %0% elementer</key>
-    <key alias="copiedItemOfItem">Kopierede %0% ud af %1% element</key>
-    <key alias="copiedItemOfItems">Kopierede %0% ud af %1% elementer</key>
-  </area>
-  <area alias="defaultdialogs">
-    <key alias="nodeNameLinkPicker">Link titel</key>
-    <key alias="urlLinkPicker">Link</key>
-    <key alias="anchorInsert">Navn på lokalt link</key>
-    <key alias="assignDomain">Rediger domæner</key>
-    <key alias="closeThisWindow">Luk denne dialog</key>
-    <key alias="confirmdelete">Er du sikker på at du vil slette</key>
-    <key alias="confirmdisable">Er du sikker på du vil deaktivere</key>
-    <key alias="confirmEmptyTrashcan">Afkryds venligst denne boks for at bekræfte sletningen af %0% enhed(er)</key>
-    <key alias="confirmlogout">Er du sikker på at du vil forlade Umbraco?</key>
-    <key alias="confirmSure">Er du sikker?</key>
-    <key alias="cut">Klip</key>
-    <key alias="editdictionary">Rediger ordbogsnøgle</key>
-    <key alias="editlanguage">Rediger sprog</key>
-    <key alias="insertAnchor">Indsæt lokalt link</key>
-    <key alias="insertCharacter">Indsæt tegn</key>
-    <key alias="insertgraphicheadline">Indsæt grafisk overskrift</key>
-    <key alias="insertimage">Indsæt billede</key>
-    <key alias="insertlink">Indsæt link</key>
-    <key alias="insertMacro">Indsæt makro</key>
-    <key alias="inserttable">Indsæt tabel</key>
-    <key alias="lastEdited">Sidst redigeret</key>
-    <key alias="link">Link</key>
-    <key alias="linkinternal">Internt link:</key>
-    <key alias="linklocaltip">Ved lokalt link, indsæt da en "#" foran linket</key>
-    <key alias="linknewwindow">Åben i nyt vindue?</key>
-    <key alias="macroContainerSettings">Makroindstillinger</key>
-    <key alias="macroDoesNotHaveProperties">Denne makro har ingen egenskaber du kan redigere</key>
-    <key alias="paste">Indsæt tekst</key>
-    <key alias="permissionsEdit">Rediger rettigheder for</key>
-    <key alias="permissionsSet">Sæt rettigheder for</key>
-    <key alias="permissionsSetForGroup">Sæt rettigheder for %0% for brugergruppe %1%</key>
-    <key alias="permissionsHelp">Vælg de brugergrupper, du vil angive tilladelser til</key>
-    <key alias="recycleBinDeleting">Elementerne i papirkurven slettes. Luk venligst ikke dette vindue mens sletningen foregår</key>
-    <key alias="recycleBinIsEmpty">Papirkurven er nu tom</key>
-    <key alias="recycleBinWarning">Når elementer slettes fra papirkurven, slettes de for altid</key>
-    <key alias="regexSearchError"><![CDATA[<a target='_blank' href='http://regexlib.com'>regexlib.com</a>'s webservice oplever i øjeblikket problemer, vi ikke har kontrol over. Beklager ulejligheden. ]]></key>
-    <key alias="regexSearchHelp">Søg efter et regulært udtryk for at tilføje validering til et formularfelt. Eksempel: 'e-mail', 'postnr.', 'url'</key>
-    <key alias="removeMacro">Fjern makro</key>
-    <key alias="requiredField">Obligatorisk</key>
-    <key alias="sitereindexed">Sitet er genindekseret</key>
-    <key alias="siterepublished">Sitet er nu genudgivet</key>
-    <key alias="siterepublishHelp">Websitets cache vil blive genopfrisket. Alt udgivet indhold vil blive opdateret, mens upubliceret indhold vil forblive upubliceret.</key>
-    <key alias="tableColumns">Antal kolonner</key>
-    <key alias="tableRows">Antal rækker</key>
-    <key alias="templateContentAreaHelp"><![CDATA[<strong>Vælg et placeholder id</strong> Ved at sætte et id på en placeholder kan du indskyde indhold fra undertemplates ved at referere til dette ID vha. et <code>&lt;asp:content /&gt;</code> element.]]></key>
-    <key alias="templateContentPlaceHolderHelp"><![CDATA[<strong>Vælg et placeholder id</strong> fra listen herunder. Du kan kun vælge id'er fra den nuværende masterskabelon.]]></key>
-    <key alias="thumbnailimageclickfororiginal">Klik på billedet for at se den fulde størrelse</key>
-    <key alias="treepicker">Vælg</key>
-    <key alias="viewCacheItem">Se cache element</key>
-    <key alias="createFolder">Opret mappe...</key>
-    <key alias="relateToOriginalLabel">Relatér til original</key>
-    <key alias="includeDescendants">Inkludér undersider</key>
-    <key alias="linkToPage">Link til side</key>
-    <key alias="openInNewWindow">Åben linket i et nyt vindue eller fane</key>
-    <key alias="linkToMedia">Link til medie</key>
-    <key alias="linkToFile">Link til fil</key>
-    <key alias="selectContentStartNode">Vælg indhold startnode</key>
-    <key alias="selectMedia">Vælg medie</key>
-    <key alias="selectIcon">Vælg ikon</key>
-    <key alias="selectItem">Vælg item</key>
-    <key alias="selectLink">Vælg link</key>
-    <key alias="selectMacro">Vælg makro</key>
-    <key alias="selectContent">Vælg indhold</key>
-    <key alias="selectMediaStartNode">Vælg medie startnode</key>
-    <key alias="selectMember">Vælg medlem</key>
-    <key alias="selectMemberGroup">Vælg medlemsgruppe</key>
-    <key alias="selectNode">Vælg node</key>
-    <key alias="selectSections">Vælg sektioner</key>
-    <key alias="selectUsers">Vælg brugere</key>
-    <key alias="noIconsFound">Ingen ikoner blev fundet</key>
-    <key alias="noMacroParams">Der er ingen parametre for denne makro</key>
-    <key alias="noMacros">Der er ikke tilføjet nogen makroer</key>
-    <key alias="linkYour">Link dit</key>
-    <key alias="unLinkYour">Fjern link fra dit</key>
-    <key alias="account">konto</key>
-    <key alias="selectEditor">Vælg editor</key>
-    <key alias="selectSnippet">Vælg snippet</key>
-  </area>
-  <area alias="dictionaryItem">
-    <key alias="description">
-      <![CDATA[
-      Rediger de forskellige sprogversioner for ordbogselementet '%0%' herunder.<br />Du tilføjer flere sprog under 'sprog' i menuen til venstre </key>
-      ]]>
-    </key>
-    <key alias="displayName">Kulturnavn</key>
-    <key alias="changeKey">Rediger navnet på ordbogselementet.</key>
-    <key alias="changeKeyError">
-      <![CDATA[
-      Navnet '%0%' eksisterer allerede.
-   ]]>
-    </key>
-  </area>
-  <area alias="placeholders">
-    <key alias="username">Indtast dit brugernavn</key>
-    <key alias="password">Indtast dit kodeord</key>
-    <key alias="confirmPassword">Bekræft dit kodeord</key>
-    <key alias="nameentity">Navngiv %0%...</key>
-    <key alias="entername">Indtast navn...</key>
-    <key alias="enteremail">Indtast en e-mail...</key>
-    <key alias="enterusername">Indtast et brugernavn...</key>
-    <key alias="label">Label...</key>
-    <key alias="enterDescription">Indtast beskrivelse</key>
-    <key alias="search">Søg...</key>
-    <key alias="filter">Filtrer...</key>
-    <key alias="enterTags">Indtast nøgleord (tryk på Enter efter hvert nøgleord)...</key>
-    <key alias="email">Indtast din e-mail</key>
-    <key alias="enterMessage">Indtast en besked...</key>
-    <key alias="usernameHint">Dit brugernavn er typisk din e-mailadresse</key>
-  </area>
-  <area alias="editcontenttype">
-    <key alias="allowAtRoot" version="7.2">Tillad på rodniveau</key>
-    <key alias="allowAtRootDesc" version="7.2">Kun dokumenttyper med denne indstilling aktiveret oprettes i rodniveau under Inhold og Mediearkiv</key>
-    <key alias="allowedchildnodetypes">Tilladte typer</key>
-    <key alias="contenttypecompositions">Sammensætning af dokumenttyper</key>
-    <key alias="create">Opret</key>
-    <key alias="deletetab">Slet fane</key>
-    <key alias="description">Beskrivelse</key>
-    <key alias="newtab">Ny fane</key>
-    <key alias="tab">Fane</key>
-    <key alias="thumbnail">Thumbnail</key>
-    <key alias="hasListView">Aktiver listevisning</key>
-    <key alias="hasListViewDesc" version="7.2">Viser undersider i en søgbar liste, undersider vises ikke i indholdstræet</key>
-    <key alias="currentListView" version="7.2">Nuværende listevisning</key>
-    <key alias="currentListViewDesc" version="7.2">Den aktive listevisningsdatatype</key>
-    <key alias="createListView" version="7.2">Opret brugerdefineret listevisning</key>
-    <key alias="removeListView" version="7.2">Fjern brugerdefineret listevisning</key>
-  </area>
-  <area alias="renamecontainer">
-    <key alias="renamed">Omdøbt</key>
-    <key alias="enterNewFolderName">Indtast et ny mappenavn her</key>
-    <key alias="folderWasRenamed">%0% was renamed to %1%</key>
-  </area>
-  <area alias="editdatatype">
-    <key alias="addPrevalue">Tilføj førværdi</key>
-    <key alias="dataBaseDatatype">Database-datatype</key>
-    <key alias="guid">Data Editor GUID</key>
-    <key alias="renderControl">Visningskontrol</key>
-    <key alias="rteButtons">Knapper</key>
-    <key alias="rteEnableAdvancedSettings">Aktiver avancerede indstillinger for</key>
-    <key alias="rteEnableContextMenu">Aktiver kontekstmenu</key>
-    <key alias="rteMaximumDefaultImgSize">Maks. std. størrelse på indsatte billeder</key>
-    <key alias="rteRelatedStylesheets">Relaterede stylesheets</key>
-    <key alias="rteShowLabel">Vis label</key>
-    <key alias="rteWidthAndHeight">Bredde og højde</key>
-    <key alias="allPropTypes">All property types &amp; property data</key>
-    <key alias="willBeDeleted">using this data type will be deleted permanently, please confirm you want to delete these as well</key>
-    <key alias="yesDelete">Ja, slet</key>
-    <key alias="andAllRelated">and all property types &amp; property data using this data type</key>
-    <key alias="selectFolder">Vælg den mappe, der skal flyttes</key>
-    <key alias="inTheTree">til i træstrukturen nedenfor</key>
-    <key alias="wasMoved">blev flyttet under</key>
-  </area>
-  <area alias="errorHandling">
-    <key alias="errorButDataWasSaved">Dine data er blevet gemt, men før du kan udgive denne side er der nogle fejl der skal rettes:</key>
-    <key alias="errorChangingProviderPassword">Den nuværende membership-provider understøtter ikke skift af kodeord (EnablePasswordRetrieval skal være true)</key>
-    <key alias="errorExistsWithoutTab">%0% der findes allerede</key>
-    <key alias="errorHeader">Der var fejl i dokumentet:</key>
-    <key alias="errorHeaderWithoutTab">Der var fejl i formularen:</key>
-    <key alias="errorInPasswordFormat">Kodeordet skal være på minimum %0% tegn og indeholde mindst %1% alfanumeriske karakterer</key>
-    <key alias="errorIntegerWithoutTab">%0% skal være et heltal</key>
-    <key alias="errorMandatory">%0% under %1% er et obligatorisk felt og skal udfyldes</key>
-    <key alias="errorMandatoryWithoutTab">%0% er et obligatorisk felt og skal udfyldes</key>
-    <key alias="errorRegExp">%0% under %1% er ikke i et korrekt format</key>
-    <key alias="errorRegExpWithoutTab">%0% er ikke i et korrekt format</key>
-  </area>
-  <area alias="errors">
-    <key alias="receivedErrorFromServer">Der skete en fejl på severen</key>
-    <key alias="dissallowedMediaType">Denne filttype er blevet deaktiveret af administratoren</key>
-    <key alias="codemirroriewarning">OBS! Selvom CodeMirror er slået til i konfigurationen, så er den deaktiveret i Internet Explorer fordi den ikke er stabil nok.</key>
-    <key alias="contentTypeAliasAndNameNotNull">Du skal udfylde både Alias &amp; Navn på den nye egenskabstype!</key>
-    <key alias="filePermissionsError">Der mangler læse/skrive rettigheder til bestemte filer og mapper</key>
-    <key alias="missingTitle">Skriv venligst en titel</key>
-    <key alias="missingType">Du skal vælge en type</key>
-    <key alias="pictureResizeBiggerThanOrg">Du er ved at gøre billedet større end originalen. Det vil forringe kvaliteten af billedet. Ønsker du at fortsætte?</key>
-    <key alias="pythonErrorHeader">Fejl i Python-script</key>
-    <key alias="pythonErrorText">Python-scriptet er ikke blevet gemt, fordi det indeholder fejl</key>
-    <key alias="startNodeDoesNotExists">Startnode er slettet, kontakt systemadministrator</key>
-    <key alias="stylesMustMarkBeforeSelect">Du skal markere noget indhold, før du kan ændre stylen</key>
-    <key alias="stylesNoStylesOnPage">Der er ingen aktive styles eller formatteringer på denne side</key>
-    <key alias="tableColMergeLeft">Du skal stå til venstre for de 2 celler du ønsker at samle!</key>
-    <key alias="tableSplitNotSplittable">Du kan ikke opdele en celle, som ikke allerede er delt.</key>
-    <key alias="xsltErrorHeader">Fejl i XSLT kode</key>
-    <key alias="xsltErrorText">Din XSLT er ikke opdateret, da det indeholdt en fejl</key>
-    <key alias="missingPropertyEditorErrorMessage">Der er et problem med den datatype, der bruges til denn egenskab. Kontroller konfigurationen og prøv igen.</key>
-  </area>
-  <area alias="general">
-    <key alias="about">Om</key>
-    <key alias="action">Handling</key>
-    <key alias="actions">Muligheder</key>
-    <key alias="add">Tilføj</key>
-    <key alias="alias">Alias</key>
-    <key alias="areyousure">Er du sikker?</key>
-    <key alias="back">Tilbage</key>
-    <key alias="border">Kant</key>
-    <key alias="by">af</key>
-    <key alias="cancel">Fortryd</key>
-    <key alias="cellMargin">Celle margen</key>
-    <key alias="choose">Vælg</key>
-    <key alias="close">Luk</key>
-    <key alias="closewindow">Luk vindue</key>
-    <key alias="comment">Kommentar</key>
-    <key alias="confirm">Bekræft</key>
-    <key alias="constrainProportions">Behold proportioner</key>
-    <key alias="continue">Fortsæt</key>
-    <key alias="copy">Kopiér</key>
-    <key alias="create">Opret</key>
-    <key alias="database">Database</key>
-    <key alias="date">Dato</key>
-    <key alias="default">Standard</key>
-    <key alias="delete">Slet</key>
-    <key alias="deleted">Slettet</key>
-    <key alias="deleting">Sletter...</key>
-    <key alias="design">Design</key>
-    <key alias="dimensions">Dimensioner</key>
-    <key alias="down">Ned</key>
-    <key alias="download">Hent</key>
-    <key alias="edit">Rediger</key>
-    <key alias="edited">Redigeret</key>
-    <key alias="elements">Elementer</key>
-    <key alias="email">E-mail</key>
-    <key alias="error">Fejl</key>
-    <key alias="findDocument">Find</key>
-    <key alias="first">Første</key>
-    <key alias="groups">Grupper</key>
-    <key alias="height">Højde</key>
-    <key alias="help">Hjælp</key>
-    <key alias="hide">Skjul</key>
-    <key alias="icon">Ikon</key>
-    <key alias="import">Importer</key>
-    <key alias="innerMargin">Indre margen</key>
-    <key alias="insert">Indsæt</key>
-    <key alias="install">Installér</key>
-    <key alias="invalid">Ugyldig</key>
-    <key alias="justify">Justering</key>
-    <key alias="language">Sprog</key>
-    <key alias="last">Sidste</key>
-    <key alias="layout">Layout</key>
-    <key alias="loading">Henter</key>
-    <key alias="locked">Låst</key>
-    <key alias="login">Log ind</key>
-    <key alias="logoff">Log af</key>
-    <key alias="logout">Log ud</key>
-    <key alias="macro">Makro</key>
-    <key alias="mandatory">Påkrævet</key>
-    <key alias="message">Besked</key>
-    <key alias="move">Flyt</key>
-    <key alias="more">Mere</key>
-    <key alias="name">Navn</key>
-    <key alias="new">Ny</key>
-    <key alias="next">Næste</key>
-    <key alias="no">Nej</key>
-    <key alias="of">af</key>
-    <key alias="ok">OK</key>
-    <key alias="open">Åben</key>
-    <key alias="or">eller</key>
-    <key alias="orderBy">Sortér efter</key>
-    <key alias="password">Kodeord</key>
-    <key alias="path">Sti</key>
-    <key alias="placeHolderID">Placeholder ID</key>
-    <key alias="pleasewait">Et øjeblik...</key>
-    <key alias="previous">Forrige</key>
-    <key alias="properties">Egenskaber</key>
-    <key alias="reciept">E-mail der skal modtage indhold af formular</key>
-    <key alias="recycleBin">Papirkurv</key>
-    <key alias="recycleBinEmpty">Din papirkurv er tom</key>
-    <key alias="remaining">Mangler</key>
-    <key alias="remove">Fjern</key>
-    <key alias="rename">Omdøb</key>
-    <key alias="renew">Forny</key>
-    <key alias="required" version="7.0">Påkrævet</key>
-    <key alias="retrieve">Hent</key>
-    <key alias="retry">Prøv igen</key>
-    <key alias="rights">Rettigheder</key>
-    <key alias="search">Søg</key>
-    <key alias="searchNoResult">Beklager, vi kan ikke finde det, du leder efter.</key>
-    <key alias="noItemsInList">Ingen elementer er blevet tilføjet</key>
-    <key alias="server">Server</key>
-    <key alias="show">Vis</key>
-    <key alias="showPageOnSend">Hvilken side skal vises efter at formularen er sendt</key>
-    <key alias="size">Størrelse</key>
-    <key alias="sort">Sortér</key>
-    <key alias="status">Status</key>
-    <key alias="submit">Indsend</key>
-    <key alias="type">Type</key>
-    <key alias="typeToSearch">Skriv for at søge...</key>
-    <key alias="up">Op</key>
-    <key alias="update">Opdatér</key>
-    <key alias="upgrade">Opdatér</key>
-    <key alias="upload">Upload</key>
-    <key alias="url">Url</key>
-    <key alias="user">Bruger</key>
-    <key alias="username">Brugernavn</key>
-    <key alias="value">Værdi</key>
-    <key alias="view">Vis</key>
-    <key alias="welcome">Velkommen...</key>
-    <key alias="width">Bredde</key>
-    <key alias="yes">Ja</key>
-    <key alias="folder">Mappe</key>
-    <key alias="searchResults">Søgeresultater</key>
-    <key alias="reorder">Sorter</key>
-    <key alias="reorderDone">Afslut sortering</key>
-    <key alias="preview">Eksempel</key>
-    <key alias="changePassword">Skift kodeord</key>
-    <key alias="to">til</key>
-    <key alias="listView">Listevisning</key>
-    <key alias="saving">Gemmer...</key>
-    <key alias="current">nuværende</key>
-    <key alias="embed">Indlejring</key>
-    <key alias="retrieve">Hent</key>
-    <key alias="selected">valgt</key>
-  </area>
-
-  <area alias="colors">
-    <key alias="black">Sort</key>
-    <key alias="green">Grøn</key>
-    <key alias="yellow">Gul</key>
-    <key alias="orange">Orange</key>
-    <key alias="blue">Blå</key>
-    <key alias="red">Rød</key>
-  </area>
-
-  <area alias="shortcuts">
-    <key alias="addTab">Tilføj fane</key>
-    <key alias="addProperty">Tilføj egenskab</key>
-    <key alias="addEditor">Tilføj editor</key>
-    <key alias="addTemplate">Tilføj skabelon</key>
-    <key alias="addChildNode">Tilføj child node</key>
-    <key alias="addChild">Tilføj child</key>
-
-    <key alias="editDataType">Rediger datatype</key>
-
-    <key alias="navigateSections">Naviger sektioner</key>
-
-    <key alias="shortcut">Genveje</key>
-    <key alias="showShortcuts">Vis genveje</key>
-
-    <key alias="toggleListView">Brug listevisning</key>
-    <key alias="toggleAllowAsRoot">Tillad på rodniveau</key>
-
-    <key alias="commentLine">Comment/Uncomment lines</key>
-    <key alias="removeLine">Remove line</key>
-    <key alias="copyLineUp">Copy Lines Up</key>
-    <key alias="copyLineDown">Copy Lines Down</key>
-    <key alias="moveLineUp">Move Lines Up</key>
-    <key alias="moveLineDown">Move Lines Down</key>
-
-    <key alias="generalHeader">General</key>
-    <key alias="editorHeader">Editor</key>
-  </area>
-
-  <area alias="graphicheadline">
-    <key alias="backgroundcolor">Baggrundsfarve</key>
-    <key alias="bold">Fed</key>
-    <key alias="color">Tekst farve</key>
-    <key alias="font">Skrifttype</key>
-    <key alias="text">Tekst</key>
-  </area>
-  <area alias="headers">
-    <key alias="page">Side</key>
-  </area>
-  <area alias="installer">
-    <key alias="databaseErrorCannotConnect">Installeringsprogrammet kan ikke forbinde til databasen.</key>
-    <key alias="databaseErrorWebConfig">Kunne ikke gemme web.config filen. Du bedes venligst manuelt ændre database forbindelses strengen.</key>
-    <key alias="databaseFound">Din database er blevet fundet og identificeret som</key>
-    <key alias="databaseHeader">Database konfiguration</key>
-    <key alias="databaseInstall">
-      <![CDATA[
-      Klik på <strong>installér</strong> knappen for at installere Umbraco %0% databasen
-    ]]>
-    </key>
-    <key alias="databaseInstall"><![CDATA[Tryk på <strong>installér</strong> knappen for at installere Umbraco %0% databasen]]></key>
-    <key alias="databaseInstallDone"><![CDATA[Umbraco %0% er nu blevet kopieret til din database. Tryk på <string>Næste</strong> for at fortsætte.]]></key>
-    <key alias="databaseNotFound">
-      <![CDATA[<p>Databasen er ikke fundet. Kontrollér venligst at informationen i database forbindelsesstrengen i "web.config" filen er korrekt.</p>
-<p>For at fortsætte bedes du venligst rette "web.config" filen (ved at bruge Visual Studio eller dit favoritprogram), scroll til bunden, tilføj forbindelsesstrengen til din database i feltet som hedder "umbracoDbDSN" og gem filen.</p><p>Klik på <strong>Forsøg igen</strong> knappen når du er færdig.<br/><a href="http://our.umbraco.org/documentation/Using-Umbraco/Config-files/webconfig7" target="_blank">Mere information om at redigere web.config her.</a></p>]]>
-    </key>
-    <key alias="databaseText"><![CDATA[For at afslutte dette skridt er du nødt til at have nogle informationer om din database parat ("database forbindelsesstrengen").<br/>Kontakt venligst din ISP hvis det er nødvendigt. Hvis du installerer på en lokal maskine eller server kan du muligvis få informationerne fra din systemadministrator.]]></key>
-    <key alias="databaseUpgrade"><![CDATA[<p>Tryk på <strong>Opgradér</strong> knappen for at opgradere din database til Umbraco %0%</p><p>Bare rolig - intet indhold vil blive slettet og alt vil stadig fungere bagefter!</p>]]></key>
-    <key alias="databaseUpgradeDone"><![CDATA[Din database er blevet opgraderet til den endelige version %0%.<br/>Tryk på <strong>Næste</strong> for at fortsætte.]]></key>
-    <key alias="databaseUpToDate"><![CDATA[Din database er up-to-date!. Klik på <strong>Næste</strong> for at fortsætte med konfigurationsguiden.]]></key>
-    <key alias="defaultUserChangePass"><![CDATA[<strong>Normalbrugerens adgangskode er nødt til at blive ændret!</strong>]]></key>
-    <key alias="defaultUserDisabled"><![CDATA[<p><strong>Normalbrugeren er blevet gjort utjenstdygtig eller har ikke adgang til Umbraco!</strong></p><p>Du behøver ikke foretage yderligere handlinger. Tryk på <strong>Næste</strong> for at fortsætte.</p>]]></key>
-    <key alias="defaultUserPassChanged"><![CDATA[<p><strong>Normalbrugerens adgangskode er på succesfuld vis blevet ændret siden installationen!</strong></p><p>Du behøver ikke foretage yderligere handlinger. Tryk på <strong>Næste</strong> for at fortsætte.</p>]]></key>
-    <key alias="defaultUserPasswordChanged">Adgangskoden er blevet ændret!</key>
-    <key alias="greatStart">Få en fremragende start, se vores videoer</key>
-    <key alias="licenseText">Ved at klikke på næste knappen (eller ved at ændre UmbracoConfigurationStatus i web.config filen), accepterer du licensaftalen for denne software, som specificeret i boksen nedenfor. Bemærk venligst at denne Umbraco distribution består af to forskellige licenser, MIT's Open Source Licens for frameworket og Umbraco Freeware Licensen som dækker UI'en.</key>
-    <key alias="None">Endnu ikke installeret</key>
-    <key alias="permissionsAffectedFolders">Berørte filer og foldere</key>
-    <key alias="permissionsAffectedFoldersMoreInfo">Flere informationer om at opsætte rettigheder for Umbraco her</key>
-    <key alias="permissionsAffectedFoldersText">Du er nødt til at give ASP.NET 'modify' rettigheder på følgende filer/foldere</key>
-    <key alias="permissionsAlmostPerfect"><![CDATA[<strong>Dine rettighedsindstillinger er næsten perfekte!</strong><br/><br/>Du kan køre Umbraco uden problemer, men du vil ikke være i stand til at installere pakker, som er anbefalet for at få fuldt udbytte af Umbraco.]]></key>
-    <key alias="permissionsHowtoResolve">Hvorledes besluttes</key>
-    <key alias="permissionsHowtoResolveLink">Klik her for at læse tekstversionen</key>
-    <key alias="permissionsHowtoResolveText"><![CDATA[Se vores <strong>video tutorials</strong> om at opsætte folderrettigheder for Umbraco eller læs tekstversionen.]]></key>
-    <key alias="permissionsMaybeAnIssue"><![CDATA[<strong>Dine rettighedsindstillinger kan være et problem!</strong><br/><br/>Du kan afvikle Umbraco uden problemer, men du vil ikke være i stand til at oprette foldere eller installere pakker, hvilket er anbefalet for at få fuldt udbytte af Umbraco.]]></key>
-    <key alias="permissionsNotReady"><![CDATA[<strong>Dine rettighedsindstillinger er ikke klar til Umbraco!</strong><br/><br/>For at afvikle Umbraco er du nødt til at opdatere dine rettighedsindstillinger.]]></key>
-    <key alias="permissionsPerfect"><![CDATA[<strong>Dine rettighedsindstillinger er perfekte!</strong><br/><br/>Du er nu parat til at afvikle Umbraco og installere pakker!]]></key>
-    <key alias="permissionsResolveFolderIssues">Løser folder problem</key>
-    <key alias="permissionsResolveFolderIssuesLink">Følg dette link for mere information om udfordringer med ASP.NET og oprettelse af foldere</key>
-    <key alias="permissionsSettingUpPermissions">Sætter folderrettigheder op</key>
-    <key alias="permissionsText">Umbraco har behov for 'write/modify' adgang til bestemte foldere, for at kunne gemme filer som billeder og PDF'er. Umbraco gemmer også midlertidige data (eksempelvis cachen) for at forbedre ydelsen på dit website.</key>
-    <key alias="runwayFromScratch">Jeg har lyst til at begynde på bar bund</key>
-    <key alias="runwayFromScratchText"><![CDATA[Dit website er helt tomt for øjeblikket, så det er perfekt hvis du ønsker at begynde på bar bund og oprette dine egne dokumenttyper og skabeloner. (<a href="http://Umbraco.tv/documentation/videos/for-site-builders/foundation/document-types">lær hvordan</a>) Du kan stadig vælge at installere Runway senere. Gå venligst til Udvikler-sektionen og vælg Pakker.]]></key>
-    <key alias="runwayHeader">Du har lige opsat en ren Umbraco-platform. Hvad ønsker du nu at gøre?</key>
-    <key alias="runwayInstalled">Runway er installeret</key>
-    <key alias="runwayInstalledText"><![CDATA[Du har fundamentet på plads. Vælg hvilke moduler du ønsker at installere ovenpå det.<br/>Dette er vores liste over anbefalede moduler. Kryds dem af du ønsker at installere eller se den <a href="#" onclick="toggleModules(); return false;" id="toggleModuleList">fulde liste af moduler</a>  ]]></key>
-    <key alias="runwayOnlyProUsers">Kun anbefalet for erfarne brugere</key>
-    <key alias="runwaySimpleSite">Jeg ønsker at begynder med et simpelt website</key>
-    <key alias="runwaySimpleSiteText"><![CDATA[<p>"Runway" er et simpelt website som stiller nogle basale dokumenttyper og skabeloner til rådighed. Installeringsprogrammet kan automatisk opsætte Runway for dig, men du kan nemt redigere, udvide eller fjerne det. Det er ikke nødvendigt og du kan sagtens bruge Umbraco uden. Men Runway tilbyder et fundament, som er baseret på 'Best Practices', som får dig igang hurtigere end nogensinde før. Hvis du vælger at installere Runway, kan du efter eget valg vælge de grundlæggende byggesten kaldet 'Runway Modules' til at forbedre dine Runway-sider.</p><p><small><em>Inkluderet med Runway:</em>Home Page, Getting Started page, Installing Modules page.<br /> <em>Valgfri Moduler:</em> Top Navigation, Sitemap, Contact, Gallery. </small></p>]]></key>
-    <key alias="runwayWhatIsRunway">Hvad er Runway</key>
-    <key alias="step1">Skridt 1/5: Acceptér licens</key>
-    <key alias="step2">Skridt 2/5: Database-konfiguration</key>
-    <key alias="step3">Skridt 3/5: Validerer filrettigheder</key>
-    <key alias="step4">Skridt 4/5: Kontrollér Umbraco sikkerhed</key>
-    <key alias="step5">Skridt 5/5: Umbraco er parat til at få dig igang</key>
-    <key alias="thankYou">Tak fordi du valgte Umbraco</key>
-    <key alias="theEndBrowseSite"><![CDATA[<h3>Gennemse dit nye site</h3> Du installerede Runway, så hvorfor ikke se hvordan dit nye website ser ud.]]></key>
-    <key alias="theEndFurtherHelp"><![CDATA[<h3>Yderligere hjælpe og informationer</h3> Få hjælp fra vores prisvindende fællesskab, gennemse dokumentationen eller se nogle gratis videoer om hvordan du opsætter et simpelt site, hvordan du bruger pakker og en 'quick guide' til Umbraco terminologier]]></key>
-    <key alias="theEndHeader">Umbraco %0% er installeret og klar til brug</key>
-    <key alias="theEndInstallFailed"><![CDATA[For at afslutte installationen er du nødt til manuelt at rette <strong>/web.config filen</strong> og opdatére 'AppSetting' feltet <strong>UmbracoConfigurationStatus</strong> i bunden til <strong>'%0%'</strong>.]]></key>
-    <key alias="theEndInstallSuccess">
-      <![CDATA[Du kan <strong>komme igang med det samme</strong> ved at klikke på "Start Umbraco" knappen nedenfor.<br/>Hvis du er <strong>ny med Umbraco</strong>, kan du finde masser af ressourcer på vores 'getting started' sider.
-]]>
-    </key>
-    <key alias="theEndOpenUmbraco"><![CDATA[<h3>Start Umbraco</h3>For at administrere dit website skal du blot åbne Umbraco administrationen og begynde at tilføje indhold, opdatere skabelonerne og stylesheets'ene eller tilføje ny funktionalitet.]]></key>
-    <key alias="Unavailable">Forbindelse til databasen fejlede.</key>
-    <key alias="Version3">Umbraco Version 3</key>
-    <key alias="Version4">Umbraco Version 4</key>
-    <key alias="watch">Se</key>
-    <key alias="welcomeIntro"><![CDATA[Denne guide vil bringe dig gennem konfigurationsprocessen af <strong>Umbraco %0%</strong> for en frisk installation eller for en opgradering fra version 3.0.<br/><br/>Tryk på <strong>Næste</strong> for at begynde på guiden.]]></key>
-  </area>
-  <area alias="language">
-    <key alias="cultureCode">Culture Code</key>
-    <key alias="displayName">Culture Name</key>
-  </area>
-  <area alias="lockout">
-    <key alias="lockoutWillOccur">Du har været inaktiv, og du vil blive logget ud om</key>
-    <key alias="renewSession">Forny for at gemme dine ændringer</key>
-  </area>
-  <area alias="login">
-    <key alias="greeting0">Så er det søndag!</key>
-    <key alias="greeting1">Smil, det er mandag!</key>
-    <key alias="greeting2">Hurra, det er tirsdag!</key>
-    <key alias="greeting3">Hvilken herlig onsdag!</key>
-    <key alias="greeting4">Glædelig torsdag!</key>
-    <key alias="greeting5">Endelig fredag!</key>
-    <key alias="greeting6">Glædelig lørdag</key>
-    <key alias="instruction">Log ind nedenfor</key>
-    <key alias="instruction">indtast brugernavn og kodeord</key>
-    <key alias="signInWith">Log ind med</key>
-    <key alias="timeout">Din session er udløbet</key>
-    <key alias="bottomText"><![CDATA[<p style="text-align:right;">&copy; 2001 - %0% <br /><a href="http://umbraco.com" style="text-decoration: none" target="_blank">umbraco.com</a></p> ]]></key>
-    <key alias="forgottenPassword">Glemt adgangskode?</key>
-    <key alias="forgottenPasswordInstruction">En e-mail vil blive sendt til den angivne adresse med et link til at nulstille din adgangskode</key>
-    <key alias="requestPasswordResetConfirmation">En e-mail med instruktioner for nulstilling af adgangskoden vil blive sendt til den angivne adresse, hvis det matcher vores optegnelser</key>
-    <key alias="returnToLogin">Tilbage til login formular</key>
-    <key alias="setPasswordInstruction">Angiv en ny adgangskode</key>
-    <key alias="setPasswordConfirmation">Din adgangskode er blevet opdateret</key>
-    <key alias="resetCodeExpired">Det link, du har klikket på, er ugyldigt eller udløbet</key>
-    <key alias="resetPasswordEmailCopySubject">Umbraco: Nulstil adgangskode</key>
-    <key alias="resetPasswordEmailCopyFormat">
-      <![CDATA[<p>Dit brugernavn til at logge på Umbraco backoffice er: <strong>%0%</strong></p><p>Klik <a href="%1%"><strong>her</strong></a> for at nulstille din adgangskode eller kopier/indsæt denne URL i din browser:</p><p><em>%1%</em></p>]]>
-    </key>
-  </area>
-  <area alias="main">
-    <key alias="dashboard">Skrivebord</key>
-    <key alias="sections">Sektioner</key>
-    <key alias="tree">Indhold</key>
-  </area>
-  <area alias="moveOrCopy">
-    <key alias="choose">Vælg siden ovenover...</key>
-    <key alias="copyDone">%0% er nu kopieret til %1%</key>
-    <key alias="copyTo">Kopier til</key>
-    <key alias="moveDone">%0% er nu flyttet til %1%</key>
-    <key alias="moveTo">Flyt til</key>
-    <key alias="nodeSelected">er blevet valgt som roden for dit nye indhold, klik 'ok' nedenunder.</key>
-    <key alias="noNodeSelected">Intet element valgt, vælg et element i listen ovenfor før der klikkes 'fortsæt'</key>
-    <key alias="notAllowedByContentType">Det nuværende element kan ikke lægges under denne pga. sin type</key>
-    <key alias="notAllowedByPath">Det nuværende element kan ikke ligge under en af dens undersider</key>
-    <key alias="notAllowedAtRoot">Dette element må ikke findes på rodniveau</key>
-    <key alias="notValid">Denne handling er ikke tilladt fordi du ikke har de fornødne rettigheder på et eller flere af under-dokumenterne</key>
-    <key alias="relateToOriginal">Relater det kopierede element til originalen</key>
-  </area>
-  <area alias="notifications">
-    <key alias="editNotifications">Rediger dine notificeringer for %0%</key>
-    <key alias="mailBody">
-      <![CDATA[
-Hej %0%
-
-Dette er en automatisk mail for at fortælle at handlingen '%1%'
-er blevet udført på siden '%2%'
-af brugeren '%3%'
-
-Gå til http://%4%/#/content/content/edit/%5% for at redigere.
-
-Ha' en dejlig dag!
-
-Mange hilsner fra Umbraco robotten
-		]]>
-    </key>
-    <key alias="mailBodyHtml">
-      <![CDATA[<p>Hej %0%</p>
-    <p>Dette er en automatisk mail for at informere dig om at opgaven <strong>'%1%'</strong>
-    er blevet udførtpå siden <a href="http://%4%/#/content/content/edit/%5%"><strong>'%2%'</strong></a> af brugeren <strong>'%3%'</strong> </p>
-    <div style="margin: 8px 0; padding: 8px; display: block;"> <br />
-    <a style="color: white; font-weight: bold; background-color: #5372c3; text-decoration : none; margin-right: 20px; border: 8px solid #5372c3; width: 150px;" href="http://%4%/#/content/content/edit/%5%">&nbsp;&nbsp;&nbsp;&nbsp;&nbsp;RET&nbsp;&nbsp;&nbsp;&nbsp;&nbsp;</a> &nbsp; <br /> </div> <p> <h3>Opdateringssammendrag:</h3> <table style="width: 100%;"> %6% </table> </p> <div style="margin: 8px 0; padding: 8px; display: block;"> <br /> <a style="color: white; font-weight: bold; background-color: #66cc66; text-decoration : none; margin-right: 20px; border: 8px solid #66cc66; width: 150px;" href="http://%4%/actions/publish.aspx?id=%5%">&nbsp;&nbsp;PUBLISÉR&nbsp;&nbsp;</a> &nbsp; <a style="color: white; font-weight: bold; background-color: #5372c3; text-decoration : none; margin-right: 20px; border: 8px solid #5372c3; width: 150px;" href="http://%4%/#/content/content/edit/%5%">&nbsp;&nbsp;&nbsp;&nbsp;&nbsp;RET&nbsp;&nbsp;&nbsp;&nbsp;&nbsp;</a> &nbsp; <a style="color: white; font-weight: bold; background-color: #ca4a4a; text-decoration : none; margin-right: 20px; border: 8px solid #ca4a4a; width: 150px;" href="http://%4%/actions/delete.aspx?id=%5%">&nbsp;&nbsp;&nbsp;&nbsp;SLET&nbsp;&nbsp;&nbsp;&nbsp;</a> <br /> </div> <p>Hav en fortsat god dag!<br /><br /> De bedste hilsner fra umbraco robotten </p>]]>
-    </key>
-    <key alias="mailSubject">[%0%] Notificering om %1% udført på %2%</key>
-    <key alias="notifications">Notificeringer</key>
-  </area>
-  <area alias="packager">
-    <key alias="chooseLocalPackageText">Vælg pakken fra din computer. Umbraco pakker er oftest en ".zip" fil</key>
-    <key alias="dropHere">Slip her for at uploade</key>
-    <key alias="orClickHereToUpload">eller klik her for at vælge pakkefil</key>
-    <key alias="uploadPackage">Upload pakke</key>
-    <key alias="localPackageDescription">Installer en lokal pakke ved at vælge den fra din computer. Installer kun pakker fra kilder, du kender og stoler på</key>
-    <key alias="uploadAnother">Upload en anden pakke</key>
-    <key alias="cancelAndUploadAnother">Annuller og upload en anden pakke</key>
-    <key alias="packageLicense">Licens</key>
-    <key alias="accept">Jeg accepterer</key>
-    <key alias="termsOfUse">betingelser for anvendelse</key>
-    <key alias="packageInstall">Installér pakke</key>
-    <key alias="installFinish">Afslut</key>
-    <key alias="installedPackages">Installeret pakker</key>
-    <key alias="noPackages">Du har ingen pakker installeret</key>
-    <key alias="noPackagesDescription"><![CDATA[Du har ikke nogen pakker installeret. Du kan enten installere en lokal pakke ved at vælge den fra din computer eller gennemse de tilgængelige pakker ved hjælp af ikonet <strong>'Pakker'</strong> øverst til højre på din skærm]]></key>
-    <key alias="packageSearch">Søg efter pakker</key>
-    <key alias="packageSearchResults">Resultater for</key>
-    <key alias="packageNoResults">Vi kunne ikke finde resultater for</key>
-    <key alias="packageNoResultsDescription">Prøv venligst at søge efter en anden pakke eller gennemse kategorierne</key>
-    <key alias="packagesPopular">Populære</key>
-    <key alias="packagesNew">Nye udgivelser</key>
-    <key alias="packageHas">har</key>
-    <key alias="packageKarmaPoints">karma points</key>
-    <key alias="packageInfo">Information</key>
-    <key alias="packageOwner">Ejer</key>
-    <key alias="packageContrib">Bidragsydere</key>
-    <key alias="packageCreated">Oprettet</key>
-    <key alias="packageCurrentVersion">Nuværende version</key>
-    <key alias="packageNetVersion">.NET version</key>
-    <key alias="packageDownloads">Downloads</key>
-    <key alias="packageLikes">Likes</key>
-    <key alias="packageCompatibility">Kompatibilitet</key>
-    <key alias="packageCompatibilityDescription">Denne pakke er kompatibel med de følgende versioner af Umbraco, som rapporteret af community-medlemmer. Fuld kompatibilitet kan ikke garanteres for versioner rapporteret nedenfor 100%</key>
-    <key alias="packageExternalSources">Eksterne kilder</key>
-    <key alias="packageAuthor">Forfatter</key>
-    <key alias="packageDemonstration">Demonstration</key>
-    <key alias="packageDocumentation">Dokumentation</key>
-    <key alias="packageMetaData">Pakke meta data</key>
-    <key alias="packageName">Pakkenavn</key>
-    <key alias="packageNoItemsHeader">Pakken indeholder ingen elementer</key>
-    <key alias="packageNoItemsText"><![CDATA[Denne pakkefil indeholder ingen elementer som kan af-installeres.<br/><br/>Du kan roligt fjerne denne fra systemet ved at klikke på "Fjern pakke" nedenfor.]]></key>
-    <key alias="packageNoUpgrades">Ingen opdateringer tilgængelige</key>
-    <key alias="packageOptions">Pakkevalg</key>
-    <key alias="packageReadme">Pakke læs mig</key>
-    <key alias="packageRepository">Pakke opbevaringsbase</key>
-    <key alias="packageUninstallConfirm">Bekræft af-installering</key>
-    <key alias="packageUninstalledHeader">Pakken blev fjernet</key>
-    <key alias="packageUninstalledText">Pakken er på succesfuld vis blevet fjernet</key>
-    <key alias="packageUninstallHeader">Afinstallér pakke</key>
-    <key alias="packageUninstallText">
-      <![CDATA[Du kan fjerne markeringen på elementer du ikke ønsker at fjerne, på dette tidspunkt, nedenfor. Når du klikker 'bekræft' vil alle afkrydsede elemenet blive fjernet <br/>
-<span style="color: Red; font-weight: bold;">Bemærk:</span> at dokumenter og medier som afhænger af denne pakke vil muligvis holde op med at virke, så vær forsigtig. Hvis i tvivl, kontakt personen som har udviklet pakken.]]>
-    </key>
-    <key alias="packageUpgradeDownload">Download opdatering fra opbevaringsbasen</key>
-    <key alias="packageUpgradeHeader">Opdatér pakke</key>
-    <key alias="packageUpgradeInstructions">Opdateringsinstrukser</key>
-    <key alias="packageUpgradeText">Der er en tilgængelig opdatering til denne pakke. Du kan downloade den direkte fra Umbracos pakke opbevaringsbase.</key>
-    <key alias="packageVersion">Pakke version</key>
-    <key alias="packageVersionHistory">Pakke versionshistorik</key>
-    <key alias="viewPackageWebsite">Se pakkeudviklerens website</key>
-    <key alias="packageAlreadyInstalled">Pakke allerede installeret</key>
-    <key alias="targetVersionMismatch">Denne pakke kan ikke installeres, den kræver en minimum Umbraco version af</key>
-    <key alias="installStateUninstalling">Afinstallerer...</key>
-    <key alias="installStateDownloading">Downloader...</key>
-    <key alias="installStateImporting">Importeret...</key>
-    <key alias="installStateInstalling">Installerer...</key>
-    <key alias="installStateRestarting">Genstarter, vent venligst...</key>
-    <key alias="installStateComplete">Færdig, din browser opdateres nu, vent venligst...</key>
-    <key alias="installStateCompleted">Klik venligst på 'Afslut' for at gennemføre installation og opdatere siden.</key>
-    <key alias="installStateUploading">Uploader pakke...</key>
-  </area>
-  <area alias="paste">
-    <key alias="doNothing">Indsæt med fuld formattering (Anbefales ikke)</key>
-    <key alias="errorMessage">Den tekst du er ved at indsætte indeholder specialtegn eller formattering. Dette kan skyldes at du kopierer fra f.eks. Microsoft Word. Umbraco kan fjerne denne specialformattering automatisk så indholdet er mere velegnet til visning på en webside.</key>
-    <key alias="removeAll">Indsæt som ren tekst, dvs. fjern al formattering</key>
-    <key alias="removeSpecialFormattering">Indsæt, men fjern formattering som ikke bør være på en webside (Anbefales)</key>
-  </area>
-  <area alias="publicAccess">
-    <key alias="paAdvanced">Rollebaseret beskyttelse</key>
-    <key alias="paAdvancedHelp">Hvis du ønsker at kontrollere adgang til siden ved hjælp af rollebaseret godkendelse via Umbracos medlemsgrupper.</key>
-    <key alias="paAdvancedNoGroups">Du skal oprette en medlemsgruppe før du kan bruge rollebaseret godkendelse</key>
-    <key alias="paErrorPage">Fejlside</key>
-    <key alias="paErrorPageHelp">Brugt når folk er logget ind, men ingen adgang</key>
-    <key alias="paHowWould">Vælg hvordan siden skal beskyttes</key>
-    <key alias="paIsProtected">%0% er nu beskyttet</key>
-    <key alias="paIsRemoved">Beskyttelse fjernet fra %0%</key>
-    <key alias="paLoginPage">Log ind-side</key>
-    <key alias="paLoginPageHelp">Vælg siden der indeholder log ind-formularen</key>
-    <key alias="paRemoveProtection">Fjern beskyttelse</key>
-    <key alias="paSelectPages">Vælg siderne der indeholder log ind-formularer og fejlmeddelelser</key>
-    <key alias="paSelectRoles">Vælg de roller der har adgang til denne side</key>
-    <key alias="paSetLogin">Indstil login og kodeord for denne side</key>
-    <key alias="paSimple">Enkel brugerbeskyttelse</key>
-    <key alias="paSimpleHelp">Hvis du blot ønsker at opsætte simpel beskyttelse ved hjælp af et enkelt login og kodeord</key>
-  </area>
-  <area alias="publish">
-    <key alias="contentPublishedFailedAwaitingRelease">Udgivelsen kunne ikke udgives da publiceringsdato er sat</key>
-    <key alias="contentPublishedFailedExpired">
-      <![CDATA[
-      %0% Udgivelsen kunne ikke blive publiceret da publiceringsdatoen er overskredet
-     ]]>
-    </key>
-    <key alias="contentPublishedFailedInvalid">
-      <![CDATA[
-    %0% kunne ikke publiceres da følgende egenskaber :  %1%  ikke overholdte valderingsreglerne.
-    ]]>
-    </key>
-    <key alias="editContentPublishedFailedByParent">Udgivelsen fejlede fordi en overordnet side ikke er publiceret</key>
-
-    <key alias="contentPublishedFailedByEvent">%0% kunne ikke udgives, fordi et 3. parts modul annullerede handlingen</key>
-    <key alias="includeUnpublished">Medtag ikke-udgivede undersider</key>
-    <key alias="inProgress">Publicerer - vent venligst...</key>
-    <key alias="inProgressCounter">%0% ud af %1% sider er blevet udgivet...</key>
-    <key alias="nodePublish">%0% er nu publiceret</key>
-    <key alias="nodePublishAll">%0% og alle undersider er nu publiceret</key>
-    <key alias="publishAll">Publicér alle undersider</key>
-    <key alias="publishHelp"><![CDATA[Klik <em>ok</em> for at udgive <strong>%0%</strong> og derved gøre indholdet offentligt tilgængeligt..<br/><br /> Du kan udgive denne side og dens undersider ved at klikke <em>Udgiv alle undersider</em> forneden]]></key>
-  </area>
-  <area alias="colorpicker">
-    <key alias="noColors">Du har ikke konfigureret nogen godkendte farver</key>
-  </area>
-  <area alias="contentPicker">
-    <key alias="pickedTrashedItem">Du har valgt et dokument som er slettet eller lagt i papirkurven</key>
-    <key alias="pickedTrashedItems">Du har valgt dokumenter som er slettede eller lagt i papirkurven</key>
-  </area>
-  <area alias="mediaPicker">
-    <key alias="pickedTrashedItem">Du har valgt et medie som er slettet eller lagt i papirkurven</key>
-    <key alias="pickedTrashedItems">Du har valgt medier som er slettede eller lagt i papirkurven</key>
-    <key alias="deletedItem">Slettet medie</key>
-  </area>
-  <area alias="relatedlinks">
-    <key alias="enterExternal">indtast eksternt link</key>
-    <key alias="chooseInternal">vælg en intern side</key>
-    <key alias="caption">Tekst</key>
-    <key alias="link">Link</key>
-    <key alias="newWindow">Nyt vindue</key>
-    <key alias="captionPlaceholder">Indtast en tekst</key>
-    <key alias="externalLinkPlaceholder">Indtast et link</key>
-  </area>
-  <area alias="imagecropper">
-    <key alias="reset">Nulstil</key>
-  </area>
-<<<<<<< HEAD
-  
-=======
-  <area alias="grid">
-    <key alias="insertControl">Vælg indholdstype</key>
-    <key alias="chooseLayout">Vælg layout</key>
-    <key alias="addRows">Tilføj række</key>
-    <key alias="addElement">Tilføj indhold</key>
-    <key alias="dropElement">Slip indhold</key>
-    <key alias="settingsApplied">Instillinger tilføjet</key>
-
-    <key alias="contentNotAllowed">Indholdet er ikke tilladt her</key>
-    <key alias="contentAllowed">Indholdet er tilladt her</key>
-
-    <key alias="clickToEmbed">Klik for at indlejre</key>
-    <key alias="clickToInsertImage">Klik for at indsætte et billede</key>
-    <key alias="placeholderImageCaption">Billedtekst...</key>
-    <key alias="placeholderWriteHere">Skriv her...</key>
-
-    <key alias="gridLayouts">Gridlayout</key>
-    <key alias="gridLayoutsDetail">Et layout er det overordnede arbejdsområde til dit gitter - du vil typisk kun behøve ét eller to</key>
-    <key alias="addGridLayout">Tilføj gitterlayout</key>
-    <key alias="addGridLayoutDetail">Juster dit layout ved at justere kolonnebredder og tilføj yderligere sektioner</key>
-
-    <key alias="rowConfigurations">Rækkekonfigurationer</key>
-    <key alias="rowConfigurationsDetail">Rækker er foruddefinerede celler, der arrangeres vandret</key>
-    <key alias="addRowConfiguration">Tilføj rækkekonfiguration</key>
-    <key alias="addRowConfigurationDetail">Juster rækken ved at indstille cellebredder og tilføje yderligere celler</key>
-
-    <key alias="columns">Kolonner</key>
-    <key alias="columnsDetails">Det totale antaller kolonner i gitteret</key>
-
-    <key alias="settings">Indstillinger</key>
-    <key alias="settingsDetails">Konfigurer, hvilket indstillinger, brugeren kan ændre</key>
-
-
-    <key alias="styles">Typografi</key>
-    <key alias="stylesDetails">Vælg, hvilke typografiværdier, en redaktør kan ændre</key>
-
-    <key alias="settingDialogDetails">Indstillinger gemmes kun, hvis den indtaste json-konfiguration er gyldig</key>
-
-    <key alias="allowAllEditors">Tillad alle editorer</key>
-    <key alias="allowAllRowConfigurations">Tillad alle rækkekonfigurationer</key>
-
-    <key alias="setAsDefault">Sæt som standard</key>
-    <key alias="chooseExtra">Vælg ekstra</key>
-    <key alias="chooseDefault">Vælg standard</key>
-    <key alias="areAdded">er tilføjet</key>
-
-    <key alias="rte">Rich Text Editor</key>
-    <key alias="media">Image</key>
-    <key alias="macro">Macro</key>
-    <key alias="embed">Embed</key>
-    <key alias="headline">Headline</key>
-    <key alias="quote">Quote</key>
-  </area>
-
-  <area alias="contentTypeEditor">
-
-      <key alias="compositions">Kompositioner</key>
-      <key alias="noTabs">Du har ikke tilføjet nogle faner</key>
-      <key alias="addNewTab">Tilføj ny fane</key>
-      <key alias="addAnotherTab">Tilføj endnu en fane</key>
-      <key alias="inheritedFrom">Nedarvet fra</key>
-      <key alias="addProperty">Tilføj property</key>
-      <key alias="requiredLabel">Påkrævet label</key>
-
-      <key alias="enableListViewHeading">Aktiver listevisning</key>
-      <key alias="enableListViewDescription">Konfigurer indholdet til at blive vist i en sorterbar og søgbar liste, dens børn vil ikke blive vist i træet</key>
-
-      <key alias="allowedTemplatesHeading">Tilladte skabeloner</key>
-      <key alias="allowedTemplatesDescription">Vælg hvilke skabeloner der er tilladt at bruge på dette indhold</key>
-
-      <key alias="allowAsRootHeading">Tillad på rodniveau</key>
-      <key alias="allowAsRootDescription">Kun dokumenttyper med denne indstilling aktiveret oprettes i rodniveau under inhold og mediearkiv</key>
-      <key alias="allowAsRootCheckbox">Ja – indhold af denne type er tilladt i roden</key>
-
-      <key alias="childNodesHeading">Tilladte typer</key>
-      <key alias="childNodesDescription">Tillad at oprette indhold af en specifik type under denne</key>
-
-      <key alias="chooseChildNode">Vælg child node</key>
-
-      <key alias="compositionsDescription">Nedarv faner og egenskaber fra en anden dokumenttype. Nye faner vil blive tilføjet den nuværende dokumenttype eller sammenflettet hvis fanenavnene er ens.</key>
-      <key alias="compositionInUse">Indholdstypen bliver brugt i en komposition og kan derfor ikke blive anvendt som komposition</key>
-      <key alias="noAvailableCompositions">Der er ingen indholdstyper tilgængelige at bruge som komposition</key>
-
-      <key alias="availableEditors">Tilgængelige editors</key>
-      <key alias="reuse">Genbrug</key>
-      <key alias="editorSettings">Editor indstillinger</key>
-
-      <key alias="configuration">Konfiguration</key>
-
-      <key alias="yesDelete">Ja, slet</key>
-
-      <key alias="movedUnderneath">blev flyttet til</key>
-      <key alias="folderToMove">Vælg hvor</key>
-      <key alias="structureBelow">skal flyttes til</key>
-
-      <key alias="allDocumentTypes">Alle dokumenttyper</key>
-      <key alias="allDocuments">Alle dokumenter</key>
-      <key alias="allMediaItems">Alle medier</key>
-
-      <key alias="usingThisDocument">som benytter denne dokumenttype vil blive slettet permanent. Bekræft at du også vil slette dem.</key>
-      <key alias="usingThisMedia">som benytter denne medietype vil blive slettet permanent. Bekræft at du også vil slette dem.</key>
-      <key alias="usingThisMember">som benytter denne medlemstype vil blive slettet permanent. Bekræft at du også vil slette dem.</key>
-
-      <key alias="andAllDocuments">og alle dokumenter, som benytter denne type</key>
-      <key alias="andAllMediaItems">og alle medier, som benytter denne type</key>
-      <key alias="andAllMembers">og alle medlemmer, som benytter denne type</key>
-
-      <key alias="thisEditorUpdateSettings">der bruger denne editor vil blive opdateret med de nye indstillinger</key>
-  </area>
->>>>>>> 7c72e709
-
-  <area alias="rollback">
-    <key alias="currentVersion">Nuværende version</key>
-    <key alias="diffHelp"><![CDATA[Her vises forskellene mellem den nuværende version og den valgte version<br /><del>Rød</del> tekst vil ikke blive vist i den valgte version. <ins>Grøn betyder tilføjet</ins>]]></key>
-    <key alias="documentRolledBack">Dokument tilbagerullet</key>
-    <key alias="htmlHelp">Her vises den valgte version som html. Hvis du ønsker at se forskellen mellem de 2 versioner på samme tid, brug 'diff'-oversigten</key>
-    <key alias="rollbackTo">Tilbagerulning til</key>
-    <key alias="selectVersion">Vælg version</key>
-    <key alias="view">Vis</key>
-  </area>
-  <area alias="scripts">
-    <key alias="editscript">Rediger script</key>
-  </area>
-  <area alias="sections">
-    <key alias="concierge">Concierge</key>
-    <key alias="content">Indhold</key>
-    <key alias="courier">Courier</key>
-    <key alias="developer">Udvikler</key>
-    <key alias="installer">Umbraco konfigurationsguide</key>
-    <key alias="media">Mediearkiv</key>
-    <key alias="member">Medlemmer</key>
-    <key alias="newsletters">Nyhedsbreve</key>
-    <key alias="settings">Indstillinger</key>
-    <key alias="statistics">Statistik</key>
-    <key alias="translation">Oversættelse</key>
-    <key alias="users">Brugere</key>
-    <key alias="help">Hjælp</key>
-    <key alias="forms">Formularer</key>
-    <key alias="analytics">Analytics</key>
-  </area>
-  <area alias="help">
-    <key alias="goTo">gå til</key>
-    <key alias="helpTopicsFor">Hjælpeemner for</key>
-    <key alias="videoChaptersFor">Videokapitler for</key>
-    <key alias="theBestUmbracoVideoTutorials">De bedste Umbraco video tutorials</key>
-  </area>
-  <area alias="settings">
-    <key alias="defaulttemplate">Standardskabelon</key>
-    <key alias="dictionary editor egenskab">Ordbogsnøgle</key>
-    <key alias="importDocumentTypeHelp">For at importere en dokumenttype, find ".udt"-filen på din computer ved at klikke på "Gennemse"-knappen og klik "Import" (Du vil blive bedt om bekræftelse på næste skærmbillede)</key>
-    <key alias="newtabname">Ny titel på faneblad</key>
-    <key alias="nodetype">Nodetype</key>
-    <key alias="objecttype">Type</key>
-    <key alias="stylesheet">Stylesheet</key>
-    <key alias="script">Script</key>
-    <key alias="stylesheet editor egenskab">Stylesheetegenskab</key>
-    <key alias="tab">Faneblad</key>
-    <key alias="tabname">Titel på faneblad</key>
-    <key alias="tabs">Faneblade</key>
-    <key alias="masterDocumentType">Master Dokumenttype</key>
-    <key alias="createMatchingTemplate">Opret matchende skabelon</key>
-  </area>
-  <area alias="sort">
-    <key alias="sortOrder">Sorteringsrækkefølge</key>
-    <key alias="sortCreationDate">Oprettelsesdato</key>
-    <key alias="sortDone">Sortering udført</key>
-    <key alias="sortHelp">Træk de forskellige sider op eller ned for at indstille hvordan de skal arrangeres, eller klik på kolonnehovederne for at sortere hele rækken af sider</key>
-    <key alias="sortPleaseWait"><![CDATA[Vent venligst mens siderne sorteres. Det kan tage et stykke tid.]]></key>
-  </area>
-  <area alias="speechBubbles">
-    <key alias="operationCancelledHeader">Annulleret</key>
-    <key alias="operationCancelledText">Handlingen blev annulleret af et 3. part tilføjelsesprogram</key>
-    <key alias="contentTypeDublicatePropertyType">Property type eksisterer allerede</key>
-    <key alias="contentTypePropertyTypeCreated">Egenskabstype oprettet</key>
-    <key alias="contentTypePropertyTypeCreatedText"><![CDATA[Navn: %0% <br /> DataType: %1%]]></key>
-    <key alias="contentTypePropertyTypeDeleted">Egenskabs type slettet</key>
-    <key alias="contentTypeSavedHeader">Indholdstype gemt</key>
-    <key alias="contentTypeTabCreated">Du har oprettet et faneblad</key>
-    <key alias="contentTypeTabDeleted">Faneblad slettet</key>
-    <key alias="contentTypeTabDeletedText">Faneblad med id: %0% slettet</key>
-    <key alias="cssErrorHeader">Stylesheetet blev ikke gemt</key>
-    <key alias="cssSavedHeader">Stylesheet gemt</key>
-    <key alias="cssSavedText">Stylesheet gemt uden fejl</key>
-    <key alias="dataTypeSaved">Datatype gemt</key>
-    <key alias="dictionaryItemSaved">Ordbogsnøgle gemt</key>
-    <key alias="editContentPublishedHeader">Indhold publiceret</key>
-    <key alias="editContentPublishedText">og nu synligt for besøgende</key>
-    <key alias="editContentSavedHeader">Indhold gemt</key>
-    <key alias="editContentSavedText">Husk at publicere for at gøre det synligt for besøgende</key>
-    <key alias="editContentSendToPublish">Send til Godkendelse</key>
-    <key alias="editContentSendToPublishText">Rettelser er blevet sendt til godkendelse</key>
-    <key alias="editMediaSaved">Medie gemt</key>
-    <key alias="editMediaSavedText">Medie gemt uden problemer</key>
-    <key alias="editMemberSaved">Medlem gemt</key>
-    <key alias="editStylesheetPropertySaved">Stylesheetegenskab gemt</key>
-    <key alias="editStylesheetSaved">Stylesheet gemt</key>
-    <key alias="editTemplateSaved">Skabelon gemt</key>
-    <key alias="editUserError">Der er opstået en fejl under redigering</key>
-    <key alias="editUserSaved">Bruger gemt</key>
-    <key alias="editUserTypeSaved">Brugertype gemt</key>
-    <key alias="fileErrorHeader">Fil ikke gemt</key>
-    <key alias="fileErrorText">Filen kunne ikke gemmes. Tjek filrettighederne</key>
-    <key alias="fileSavedHeader">Fil gemt</key>
-    <key alias="fileSavedText">Fil gemt uden fejl</key>
-    <key alias="languageSaved">Sprog gemt</key>
-    <key alias="mediaTypeSavedHeader">Medietype gemt</key>
-    <key alias="memberTypeSavedHeader">Medlemstype gemt</key>
-    <key alias="pythonErrorHeader">Python script ikke gemt</key>
-    <key alias="pythonErrorText">Python-script kunne ikke gemmes pga. fejl</key>
-    <key alias="pythonSavedHeader">Python-script gemt</key>
-    <key alias="pythonSavedText">Ingen fejl i Python-script</key>
-    <key alias="templateErrorHeader">Skabelon ikke gemt</key>
-    <key alias="templateErrorText">Undgå venligst at du har 2 templates med samme alias</key>
-    <key alias="templateSavedHeader">Skabelon gemt</key>
-    <key alias="templateSavedText">Skabelon gemt uden fejl!</key>
-    <key alias="xsltErrorHeader">XSLT'en blev ikke gemt</key>
-    <key alias="xsltErrorText">XSLT'en indeholdt fejl</key>
-    <key alias="xsltPermissionErrorText">XSLT kunne ikke gemmes, check filrettigheder</key>
-    <key alias="xsltSavedHeader">XSLT gemt</key>
-    <key alias="xsltSavedText">Der var ingen fejl i din XSLT!</key>
-    <key alias="contentUnpublished">Indhold fjernet fra udgivelse</key>
-    <key alias="partialViewSavedHeader">Partial view gemt</key>
-    <key alias="partialViewSavedText">Partial view gemt uden fejl!</key>
-    <key alias="partialViewErrorHeader">Partial view ikke gemt</key>
-    <key alias="partialViewErrorText">Der opstod en fejl ved at gemme filen.</key>
-    <key alias="permissionsSavedFor">Rettigheder gemt for</key>
-    <key alias="scriptSavedHeader">Script view gemt</key>
-    <key alias="scriptSavedText">Script view gemt uden fejl!</key>
-    <key alias="scriptErrorHeader">Script view ikke gemt</key>
-    <key alias="scriptErrorText">An error occurred saving the file.</key>
-    <key alias="cssErrorText">An error occurred saving the file.</key>
-    <key alias="deleteUserGroupsSuccess">Slettede %0% brugergrupper</key>
-    <key alias="deleteUserGroupSuccess">%0% blev slettet</key>
-    <key alias="enableUsersSuccess">Aktiverede %0% brugere</key>
-    <key alias="enableUsersError">Der opstod en fejl under aktivering af brugerne</key>
-    <key alias="disableUsersSuccess">Deaktiverede %0% brugere</key>
-    <key alias="disableUsersError">Der opstod en fejl under deaktivering af brugerne</key>
-    <key alias="enableUserSuccess">%0% er nu aktiveret</key>
-    <key alias="enableUserError">Der opstod en fejl under aktivering af brugeren</key>
-    <key alias="disableUserSuccess">%0% er nu deaktiveret</key>
-    <key alias="disableUserError">Der opstod en fejl under deaktivering af brugeren</key>
-    <key alias="setUserGroupOnUsersSuccess">Brugergrupper er blevet indstillet</key>
-    <key alias="deleteUserGroupsSuccess">Slettede %0% brugergrupper</key>
-    <key alias="deleteUserGroupSuccess">%0% blev slettet</key>
-    <key alias="unlockUsersSuccess">Låste %0% brugere op</key>
-    <key alias="unlockUsersError">Der opstod en fejl under oplåsning af brugerne</key>
-    <key alias="unlockUserSuccess">%0% er nu låst op</key>
-    <key alias="unlockUserError">Der opstod en fejl under oplåsning af brugeren</key>
-  </area>
-  <area alias="stylesheet">
-    <key alias="aliasHelp">Bruger CSS-syntaks f.eks. h1, .redheader, .blueTex</key>
-    <key alias="editstylesheet">Rediger stylesheet</key>
-    <key alias="editstylesheetproperty">Rediger CSS-egenskab</key>
-    <key alias="nameHelp">Navn der identificerer CSS-egenskaben i tekstredigeringsværktøjet</key>
-    <key alias="preview">Forhåndsvisning</key>
-    <key alias="styles">Styles</key>
-  </area>
-
-  <area alias="template">
-    <key alias="edittemplate">Rediger skabelon</key>
-
-    <key alias="insertSections">Sektioner</key>
-    <key alias="insertContentArea">Indsæt indholdsområde</key>
-    <key alias="insertContentAreaPlaceHolder">Indsæt pladsholder for indholdsområde</key>
-
-    <key alias="insert">Indsæt</key>
-    <key alias="insertDesc">Hvad vil du indsætte?</key>
-
-    <key alias="insertDictionaryItem">Oversættelse</key>
-    <key alias="insertDictionaryItemDesc">Indsætter en oversætbar tekst, som skifter efter det sprog, som websitet vises i.</key>
-
-    <key alias="insertMacro">Makro</key>
-    <key alias="insertMacroDesc">
-      En makro er et element, som kan have forskellige indstillinger, når det indsættes. 
-      Brug det som en genbrugelig del af dit design såsom gallerier, formularer og lister.
-    </key>
-
-    <key alias="insertPageField">Sideværdi</key>
-    <key alias="insertPageFieldDesc">
-      Viser værdien af et felt fra den nuværende side. Kan indstilles til at bruge rekursive værdier eller 
-      vise en standardværdi i tilfælde af, at feltet er tomt.
-    </key>
-
-    <key alias="insertPartialView">Partial view</key>
-    <key alias="insertPartialViewDesc">
-      Et Partial View er et skabelonelement, som kan indsættes i andre skabeloner og derved 
-      genbruges og deles på tværs af sideskabelonerne.
-    </key>
-
-    <key alias="mastertemplate">Master skabelon</key>
-    <key alias="noMastertemplate">Ingen masterskabelon</key>
-    <key alias="noMaster">Ingen master</key>
-
-    <key alias="renderBody">Indsæt en underliggende skabelon</key>
-    <key alias="renderBodyDesc">
-      <![CDATA[
-      Henter indholdet af en underliggende skabelon ind, ved at 
-      indsætte et <code>@RenderBody()</code> element.
-      ]]>
-    </key>
-
-
-    <key alias="defineSection">Definer en sektion</key>
-    <key alias="defineSectionDesc">
-      <![CDATA[
-         Definerer en del af din skabelon som en navngivet sektion, ved at 
-         omkranse den i <code>@section { ... }</code>. Herefter kan denne sektion flettes ind i 
-         overliggende skabelon ved at indsætte et <code>@RenderSection</code> element.
-      ]]>
-    </key>
-
-    <key alias="renderSection">Indsæt en sektion</key>
-    <key alias="renderSectionDesc">
-      <![CDATA[
-      Henter indholdet af en sektion fra den underliggende skabelon ind, ved at indsætte et 
-      <code>@RenderSection(name)</code> element. Den underliggende skabelon skal have 
-      defineret en sektion via et <code>@section [name]{ ... }</code> element.
-      ]]>
-    </key>
-
-    <key alias="sectionName">Sektionsnavn</key>
-    <key alias="sectionMandatory">Sektionen er obligatorisk</key>
-    
-    <key alias="sectionMandatoryDesc">
-      Hvis obligatorisk, skal underskabelonen indeholde en <code>@section</code> -definition.
-    </key>
-
-
-    <key alias="queryBuilder">Query builder</key>
-    <key alias="itemsReturned">sider returneret, på</key>
-
-    <key alias="iWant">Returner</key>
-    <key alias="allContent">alt indhold</key>
-    <key alias="contentOfType">indhold af typen &quot;%0%&quot;</key>
-    
-    <key alias="from">fra</key>
-    <key alias="websiteRoot">mit website</key>
-    <key alias="where">hvor</key>
-    <key alias="and">og</key>
-
-    <key alias="is">er</key>
-    <key alias="isNot">ikke er</key>
-    <key alias="before">er før</key>
-    <key alias="beforeIncDate">er før (inkl. valgte dato)</key>
-    <key alias="after">er efter</key>
-    <key alias="afterIncDate">er efter (inkl. valgte dato)</key>
-    <key alias="equals">er</key>
-    <key alias="doesNotEqual">ikke er</key>
-    <key alias="contains">indeholder</key>
-    <key alias="doesNotContain">ikke indeholder</key>
-    <key alias="greaterThan">er større end</key>
-    <key alias="greaterThanEqual">er større end eller det samme som</key>
-    <key alias="lessThan">er mindre end</key>
-    <key alias="lessThanEqual">er mindre end eller det samme som</key>
-
-    <key alias="id">Id</key>
-    <key alias="name">Navn</key>
-    <key alias="createdDate">Oprettelsesdato</key>
-    <key alias="lastUpdatedDate">Sidste opdatering</key>
-
-    <key alias="orderBy">Sortér efter</key>
-    <key alias="ascending">stigende rækkefølge</key>
-    <key alias="descending">faldende rækkefølge</key>
-
-    <key alias="template">Skabelon</key>
-  </area>
-  
-  <area alias="grid">
-    <key alias="insertControl">Vælg indholdstype</key>
-    <key alias="chooseLayout">Vælg layout</key>
-    <key alias="addRows">Tilføj række</key>
-    <key alias="addElement">Tilføj indhold</key>
-    <key alias="dropElement">Slip indhold</key>
-    <key alias="settingsApplied">Indstillinger tilføjet</key>
-
-    <key alias="contentNotAllowed">Indholdet er ikke tilladt her</key>
-    <key alias="contentAllowed">Indholdet er tilladt her</key>
-
-    <key alias="clickToEmbed">Klik for at indlejre</key>
-    <key alias="clickToInsertImage">Klik for at indsætte et billede</key>
-    <key alias="placeholderImageCaption">Billedtekst...</key>
-    <key alias="placeholderWriteHere">Skriv her...</key>
-
-    <key alias="gridLayouts">Gitterlayout</key>
-    <key alias="gridLayoutsDetail">Et layout er det overordnede arbejdsområde til dit gitter - du vil typisk kun behøve ét eller to</key>
-    <key alias="addGridLayout">Tilføj gitterlayout</key>
-    <key alias="addGridLayoutDetail">Juster dit layout ved at justere kolonnebredder og tilføj yderligere sektioner</key>
-
-    <key alias="rowConfigurations">Rækkekonfigurationer</key>
-    <key alias="rowConfigurationsDetail">Rækker er foruddefinerede celler, der arrangeres vandret</key>
-    <key alias="addRowConfiguration">Tilføj rækkekonfiguration</key>
-    <key alias="addRowConfigurationDetail">Juster rækken ved at indstille cellebredder og tilføje yderligere celler</key>
-
-    <key alias="columns">Kolonner</key>
-    <key alias="columnsDetails">Det totale antaller kolonner i gitteret</key>
-
-    <key alias="settings">Indstillinger</key>
-    <key alias="settingsDetails">Konfigurer, hvilket indstillinger, brugeren kan ændre</key>
-
-
-    <key alias="styles">Typografi</key>
-    <key alias="stylesDetails">Vælg, hvilke typografiværdier, en redaktør kan ændre</key>
-
-    <key alias="settingDialogDetails">Indstillinger gemmes kun, hvis den indtaste json-konfiguration er gyldig</key>
-
-    <key alias="allowAllEditors">Tillad alle editorer</key>
-    <key alias="allowAllRowConfigurations">Tillad alle rækkekonfigurationer</key>
-
-    <key alias="setAsDefault">Sæt som standard</key>
-    <key alias="chooseExtra">Vælg ekstra</key>
-    <key alias="chooseDefault">Vælg standard</key>
-    <key alias="areAdded">er tilføjet</key>
-
-    <key alias="maxItems">Maksimalt emner</key>
-    <key alias="maxItemsDescription">Efterlad blank eller sat til 0 ubegrænset for</key>
-
-  </area>
-  <area alias="contentTypeEditor">
-
-    <key alias="compositions">Kompositioner</key>
-    <key alias="noTabs">Du har ikke tilføjet nogle faner</key>
-    <key alias="addNewTab">Tilføj ny fane</key>
-    <key alias="addAnotherTab">Tilføj endnu en fane</key>
-    <key alias="inheritedFrom">Nedarvet fra</key>
-    <key alias="addProperty">Tilføj property</key>
-    <key alias="requiredLabel">Påkrævet label</key>
-
-    <key alias="enableListViewHeading">Aktiver listevisning</key>
-    <key alias="enableListViewDescription">Konfigurer indholdet til at blive vist i en sorterbar og søgbar liste, dens børn vil ikke blive vist i træet</key>
-
-    <key alias="allowedTemplatesHeading">Tilladte skabeloner</key>
-    <key alias="allowedTemplatesDescription">Vælg hvilke skabeloner der er tilladt at bruge på dette indhold</key>
-
-    <key alias="allowAsRootHeading">Tillad på rodniveau</key>
-    <key alias="allowAsRootDescription">Kun dokumenttyper med denne indstilling aktiveret oprettes i rodniveau under inhold og mediearkiv</key>
-    <key alias="allowAsRootCheckbox">Ja – indhold af denne type er tilladt i roden</key>
-
-    <key alias="childNodesHeading">Tilladte typer</key>
-    <key alias="childNodesDescription">Tillad at oprette indhold af en specifik type under denne</key>
-
-    <key alias="chooseChildNode">Vælg child node</key>
-
-    <key alias="compositionsDescription">Nedarv faner og egenskaber fra en anden dokumenttype. Nye faner vil blive tilføjet den nuværende dokumenttype eller sammenflettet hvis fanenavnene er ens.</key>
-    <key alias="compositionInUse">Indholdstypen bliver brugt i en komposition og kan derfor ikke blive anvendt som komposition</key>
-    <key alias="noAvailableCompositions">Der er ingen indholdstyper tilgængelige at bruge som komposition</key>
-
-    <key alias="availableEditors">Tilgængelige editors</key>
-    <key alias="reuse">Genbrug</key>
-    <key alias="editorSettings">Editor indstillinger</key>
-
-    <key alias="configuration">Konfiguration</key>
-
-    <key alias="yesDelete">Ja, slet</key>
-
-    <key alias="movedUnderneath">blev flyttet til</key>
-    <key alias="folderToMove">Vælg hvor</key>
-    <key alias="structureBelow">skal flyttes til</key>
-
-    <key alias="allDocumentTypes">Alle dokumenttyper</key>
-    <key alias="allDocuments">Alle dokumenter</key>
-    <key alias="allMediaItems">Alle medier</key>
-
-    <key alias="usingThisDocument">som benytter denne dokumenttype vil blive slettet permanent. Bekræft at du også vil slette dem.</key>
-    <key alias="usingThisMedia">som benytter denne medietype vil blive slettet permanent. Bekræft at du også vil slette dem.</key>
-    <key alias="usingThisMember">som benytter denne medlemstype vil blive slettet permanent. Bekræft at du også vil slette dem.</key>
-
-    <key alias="andAllDocuments">og alle dokumenter, som benytter denne type</key>
-    <key alias="andAllMediaItems">og alle medier, som benytter denne type</key>
-    <key alias="andAllMembers">og alle medlemmer, som benytter denne type</key>
-
-    <key alias="thisEditorUpdateSettings">der bruger denne editor vil blive opdateret med de nye indstillinger</key>
-    <key alias="memberCanEdit">Medlem kan redigere</key>
-    <key alias="showOnMemberProfile">Vis på medlemsprofil</key>
-    <key alias="tabHasNoSortOrder">fane har ingen sorteringsrækkefølge</key>
-  </area>
-  <area alias="templateEditor">
-    <key alias="alternativeField">Alternativt felt</key>
-    <key alias="alternativeText">Alternativ tekst</key>
-    <key alias="casing">Casing</key>
-    <key alias="chooseField">Felt som skal indsættes</key>
-    <key alias="convertLineBreaks">Konvertér linieskift</key>
-    <key alias="convertLineBreaksHelp">Erstatter et linieskift med html-tag'et &amp;lt;br&amp;gt;</key>
-    <key alias="dateOnly">Ja, kun dato</key>
-    <key alias="formatAsDate">Formatér som dato</key>
-    <key alias="htmlEncode">HTML indkod</key>
-    <key alias="htmlEncodeHelp">Vil erstatte specielle karakterer med deres HTML jævnbyrdige.</key>
-    <key alias="insertedAfter">Denne tekst vil blive sat ind lige efter værdien af feltet</key>
-    <key alias="insertedBefore">Denne tekst vil blive sat ind lige før værdien af feltet</key>
-    <key alias="lowercase">Lowercase</key>
-    <key alias="none">Ingen</key>
-    <key alias="postContent">Indsæt efter felt</key>
-    <key alias="preContent">Indsæt før felt</key>
-    <key alias="recursive">Rekursivt</key>
-    <key alias="standardFields">Standard felter</key>
-    <key alias="uppercase">Uppercase</key>
-    <key alias="urlEncode">URL encode</key>
-    <key alias="urlEncodeHelp">Hvis indholdet af felterne skal sendes til en url, skal denne slåes til så specialtegn formateres</key>
-    <key alias="usedIfAllEmpty">Denne tekst vil blive brugt hvis ovenstående felter er tomme</key>
-    <key alias="usedIfEmpty">Dette felt vil blive brugt hvis ovenstående felt er tomt</key>
-    <key alias="withTime">Ja, med klokkeslæt. Dato/tid separator: </key>
-  </area>
-  <area alias="translation">
-    <key alias="assignedTasks">Opgaver tildelt dig</key>
-    <key alias="assignedTasksHelp"><![CDATA[Listen nedenunder viser oversættelsesopgaver <strong>tildelt dig</strong>. For at se en mere detaljeret visning, klik "Detaljer" eller blot sidenavnet. Du kan også hente siden direkte som XML ved at klikke på "Download XML"-linket.<br />For at lukke en oversættelsesopgave, gå til detaljevisning og tryk på "Luk"-knappen.]]></key>
-    <key alias="closeTask">Luk opgave</key>
-    <key alias="details">Oversættelsesdetaljer</key>
-    <key alias="downloadAllAsXml">Download alle oversættelsesopgaver som XML</key>
-    <key alias="downloadTaskAsXml">Download XML</key>
-    <key alias="DownloadXmlDTD">Download XML DTD</key>
-    <key alias="fields">Felter</key>
-    <key alias="includeSubpages">Inkluder undersider</key>
-    <key alias="mailBody">Hej %0%. Dette er en automatisk mail sendt for at informere dig om at dokumentet '%1' har en forespørgsel omkring oversættelse til '%5%' af %2%. Gå til http://%3%/translation/details.aspx?id=%4% for at redigere. Eller log ind i Umbraco for at få en oversigt over dine oversættelsesopgaver: http://%3%/Umbraco Hav en god dag! Mange hilsner Umbraco-robotten</key>
-    <key alias="mailSubject">[%0%] Oversættelsesopgave for %1%</key>
-    <key alias="noTranslators">Ingen oversættelsesbrugere er fundet. Opret venligst en oversættelsesbruger før du begynder at sende indhold til oversættelse</key>
-    <key alias="ownedTasks">Opgaver oprettet af dig</key>
-    <key alias="ownedTasksHelp"><![CDATA[Listen nedenfor viser sider <strong>oprettet af dig</strong>. For at se et detaljeret overblik indeholdende kommentarer, klik på "Detaljer" eller bare sidenavnet. Du kna også downloade siden som XML direkte ved at klikke på "Download XML"linket. Gå venligst til Detaljeoverblikket og klik på "Luk" knappen for at lukke en oversættelsesopgve.]]></key>
-    <key alias="pageHasBeenSendToTranslation">Siden '%0%' er blevet sent til oversættelse</key>
-    <key alias="sendToTranslate">Send siden '%0%' til oversættelse</key>
-    <key alias="taskAssignedBy">Tildelt af</key>
-    <key alias="taskOpened">Opgave åbnet</key>
-    <key alias="totalWords">Totalt antal ord</key>
-    <key alias="translateTo">Oversæt til</key>
-    <key alias="translationDone">Oversættelse gennemført.</key>
-    <key alias="translationDoneHelp">Du kan gennemse de sider, som du lige har oversat, ved at klikke nedenfor. Hvis den originale side bliver fundet, vil du blive præsenteret for en sammenligning af de to sider.</key>
-    <key alias="translationFailed">Oversættelse fejlede, XML-filen kan være korrupt (indeholde fejl)</key>
-    <key alias="translationOptions">Oversættelsesmuligheder</key>
-    <key alias="translator">Oversætter</key>
-    <key alias="uploadTranslationXml">Upload oversættelse (xml)</key>
-  </area>
-  <area alias="treeHeaders">
-    <key alias="content">Indhold</key>
-    <key alias="contentBlueprints">Indholdsskabeloner</key>
-    <key alias="media">Mediearkiv</key>
-    <key alias="cacheBrowser">Cacheviser</key>
-    <key alias="contentRecycleBin">Papirkurv</key>
-    <key alias="createdPackages">Oprettede pakker</key>
-    <key alias="dataTypes">Datatyper</key>
-    <key alias="dictionary">Ordbog</key>
-    <key alias="installedPackages">Installerede pakker</key>
-    <key alias="installSkin">Installér et skin</key>
-    <key alias="installStarterKit">Installér et starterkit</key>
-    <key alias="languages">Sprog</key>
-    <key alias="localPackage">Installér lokal pakke</key>
-    <key alias="macros">Makroer</key>
-    <key alias="mediaTypes">Medietyper</key>
-    <key alias="member">Medlemmer</key>
-    <key alias="memberGroups">Medlemsgruppe</key>
-    <key alias="memberRoles">Roller</key>
-    <key alias="memberTypes">Medlemstype</key>
-    <key alias="documentTypes">Dokumenttyper</key>
-    <key alias="relationTypes">Relationstyper</key>
-    <key alias="packager">Pakker</key>
-    <key alias="packages">Pakker</key>
-    <key alias="partialViews">Partial Views</key>
-    <key alias="partialViewMacros">Partial View Makro Filer</key>
-    <key alias="python">Python</key>
-    <key alias="repositories">Installer fra "repository"</key>
-    <key alias="runway">Installer Runway</key>
-    <key alias="runwayModules">Runway-moduler</key>
-    <key alias="scripting">Scripting filer</key>
-    <key alias="scripts">Scripts</key>
-    <key alias="stylesheets">Stylesheets</key>
-    <key alias="templates">Skabeloner</key>
-    <key alias="xslt">XSLT-filer</key>
-    <key alias="analytics">Analytics</key>
-    <key alias="users">Brugere</key>
-  </area>
-  <area alias="update">
-    <key alias="updateAvailable">Ny opdatering er klar</key>
-    <key alias="updateDownloadText">%0% er klar, klik her for at downloade</key>
-    <key alias="updateNoServer">Ingen forbindelse til server</key>
-    <key alias="updateNoServerError">Der kunne ikke tjekkes for ny opdatering. Se trace for mere info.</key>
-  </area>
-  <area alias="user">
-    <key alias="access">Adgang</key>
-    <key alias="accessHelp">Baseret på de tildelte grupper og startnoder har brugeren adgang til følgende noder</key>
-    <key alias="assignAccess">Tildel adgang</key>
-    <key alias="administrators">Administrator</key>
-    <key alias="categoryField">Kategorifelt</key>
-    <key alias="createDate">Bruger oprettet</key>
-    <key alias="changePassword">Skift dit kodeord</key>
-    <key alias="changePhoto">Skift billede</key>
-    <key alias="newPassword">Nyt kodeord</key>
-    <key alias="noLockouts">er ikke blevet låst ude</key>
-    <key alias="noPasswordChange">Kodeordet er ikke blevet ændret</key>
-    <key alias="confirmNewPassword">Gentag dit nye kodeord</key>
-    <key alias="changePasswordDescription">Du kan ændre dit kodeord, som giver dig adgang til Umbraco Back Office ved at udfylde formularen og klikke på knappen 'Skift dit kodeord'</key>
-    <key alias="contentChannel">Indholdskanal</key>
-    <key alias="changePhoto">Skift billede</key>
-    <key alias="createUserHelp">Opret nye brugere for at give dem adgang til Umbraco. Når en ny bruger oprettes, genereres der en adgangskode, som du kan dele med brugeren.</key>
-    <key alias="descriptionField">Beskrivelsesfelt</key>
-    <key alias="disabled">Deaktivér bruger</key>
-    <key alias="documentType">Dokumenttype</key>
-    <key alias="editors">Redaktør</key>
-    <key alias="excerptField">Uddragsfelt</key>
-    <key alias="failedPasswordAttempts">Fejlede loginforsøg</key>
-    <key alias="goToProfile">Gå til brugerprofil</key>
-    <key alias="groupsHelp">Tilføj grupper for at tildele adgang og tilladelser</key>
-    <key alias="inviteAnotherUser">Invitér anden bruger</key>
-    <key alias="inviteUserHelp">Invitér nye brugere til at give dem adgang til Umbraco. En invitation vil blive sendt via e-mail til brugeren med oplysninger om, hvordan man logger ind i Umbraco.</key>
-    <key alias="language">Sprog</key>
-    <key alias="languageHelp">Indstil det sprog, du vil se i menuer og dialoger</key>
-    <key alias="lastLockoutDate">Seneste låst ude dato</key>
-    <key alias="lastLogin">Seneste login</key>
-    <key alias="lastPasswordChangeDate">Kodeord sidst ændret</key>
-    <key alias="loginname">Brugernavn</key>
-    <key alias="mediastartnode">Startnode i mediearkivet</key>
-    <key alias="mediastartnodehelp">Begræns mediebiblioteket til en bestemt startnode</key>
-    <key alias="mediastartnodes">Medie startnoder</key>
-    <key alias="mediastartnodeshelp">Begræns mediebiblioteket til bestemte startnoder</key>
-    <key alias="modules">Moduler</key>
-    <key alias="noConsole">Deaktivér adgang til Umbraco</key>
-    <key alias="noLogin">har endnu ikke logget ind</key>
-    <key alias="oldPassword">Gammelt kodeord</key>
-    <key alias="password">Adgangskode</key>
-    <key alias="removePhoto">Fjern billede</key>
-    <key alias="resetPassword">Nulstil kodeord</key>
-    <key alias="passwordChanged">Dit kodeord er blevet ændret!</key>
-    <key alias="passwordConfirm">Bekræft venligst dit nye kodeord</key>
-    <key alias="passwordEnterNew">Indtast dit nye kodeord</key>
-    <key alias="passwordCurrent">Nuværende kodeord</key>
-    <key alias="passwordInvalid">ugyldig nuværende kodeord</key>
-    <key alias="passwordIsBlank">Dit nye kodeord må ikke være tomt!</key>
-    <key alias="passwordIsDifferent">Dit nye kodeord og dit bekræftede kodeord var ikke ens, forsøg venligst igen!</key>
-    <key alias="passwordMismatch">Det bekræftede kodeord matcher ikke det nye kodeord</key>
-    <key alias="permissionReplaceChildren">Erstat underelement-rettigheder</key>
-    <key alias="permissionSelectedPages">Du ændrer i øjeblikket rettigheder for siderne:</key>
-    <key alias="permissionSelectPages">Vælg sider for at ændre deres rettigheder</key>
-    <key alias="removePhoto">Fjern billede</key>
-    <key alias="permissionsDefault">Standard rettigheder</key>
-    <key alias="permissionsGranular">Granulære rettigheder</key>
-    <key alias="permissionsGranularHelp">Sæt rettigheder for specifikke noder</key>
-    <key alias="profile">Profil</key>
-    <key alias="searchAllChildren">Søg alle 'børn'</key>
-    <key alias="startnode">Startnode</key>
-    <key alias="stateActive">Aktiv</key>
-    <key alias="stateAll">Alle</key>
-    <key alias="stateDisabled">Deaktiveret</key>
-    <key alias="stateLockedOut">Låst ude</key>
-    <key alias="stateInvited">Inviteret</key>
-    <key alias="sortNameAscending">Navn (A-Å)</key>
-    <key alias="sortNameDescending">Navn (Å-A)</key>
-    <key alias="sortCreateDateDescending">Nyeste</key>
-    <key alias="sortCreateDateAscending">Ældste</key>
-    <key alias="sortLastLoginDateDescending">Senest login</key>
-    <key alias="sectionsHelp">Tilføj sektioner for at give brugerne adgang</key>
-    <key alias="selectUserGroups">Vælg brugergrupper</key>
-    <key alias="noStartNode">Ingen startnode valgt</key>
-    <key alias="noStartNodes">Ingen startnoder valgt</key>
-    <key alias="startnode">Startnode</key>
-    <key alias="startnodehelp">Begræns indholdstræet til en bestemt startnode</key>
-    <key alias="startnodes">Indhold startnoder</key>
-    <key alias="startnodeshelp">Begræns indholdstræet til bestemte startnoder</key>
-    <key alias="updateDate">Bruger sidst opdateret</key>
-    <key alias="userCreated">er blevet oprettet</key>
-    <key alias="userCreatedSuccessHelp">Den nye bruger er blevet oprettet. For at logge ind i Umbraco skal du bruge adgangskoden nedenfor.</key>
-    <key alias="userManagement">Brugeradministration</key>
-    <key alias="username">Navn</key>
-    <key alias="userPermissions">Brugertilladelser</key>
-    <key alias="userGroupPermissions">Brugergruppe tilladelser</key>
-    <key alias="usergroup">Brugergruppe</key>
-    <key alias="userGroups">Brugergrupper</key>
-    <key alias="userInvited">er blevet inviteret</key>
-    <key alias="userInvitedSuccessHelp">En invitation er blevet sendt til den nye bruger med oplysninger om, hvordan man logger ind i Umbraco.</key>
-    <key alias="userinviteWelcomeMessage">Hej og velkommen til Umbraco! På bare 1 minut vil du være klar til at komme i gang, vi skal bare have dig til at oprette en adgangskode og tilføje et billede til din avatar.</key>
-    <key alias="userinviteAvatarMessage">Upload et billede for at gøre det nemt for andre brugere at genkende dig.</key>
-    <key alias="writer">Forfatter</key>
-    <key alias="translator">Oversætter</key>
-    <key alias="change">Skift</key>
-    <key alias="yourProfile">Din profil</key>
-    <key alias="yourHistory">Din historik</key>
-    <key alias="sessionExpires">Session udløber</key>
-    <key alias="inviteUser">Invitér bruger</key>
-    <key alias="createUser">Opret bruger</key>
-    <key alias="sendInvite">Send invitation</key>
-    <key alias="backToUsers">Tilbage til brugere</key>
-    <key alias="inviteEmailCopySubject">Umbraco: Invitation</key>
-    <key alias="inviteEmailCopyFormat">
-      <![CDATA[<html><body><p>Hej %0%, du er blevet inviteret af %1% til Umbraco backoffice.</p><p>Besked fra %1%: <em>%2%</em></p><p>Klik på dette <a href="%3%" target="_blank">link</a> for acceptere invitationen</p><p><small>Hvis du ikke kan klikke på linket, så kopier og indsæt denne URL i dit browservindue<br/><br/>%3%</small></p></body></html>]]>
-    </key>
-  </area>
-  <area alias="validation">
-    <key alias="validation">Validation</key>
-    <key alias="validateAsEmail">Valider som e-mail</key>
-    <key alias="validateAsNumber">Valider som tal</key>
-    <key alias="validateAsUrl">Valider som Url</key>
-    <key alias="enterCustomValidation">...eller indtast din egen validering</key>
-    <key alias="fieldIsMandatory">Feltet er påkrævet</key>
-    <key alias="validationRegExp">Indtast et regulært udtryk</key>
-    <key alias="minCount">Du skal tilføje mindst</key>
-    <key alias="maxCount">Du kan kun have</key>
-    <key alias="items">elementer</key>
-    <key alias="itemsSelected">elementer valgt</key>
-    <key alias="invalidDate">Ugyldig dato</key>
-    <key alias="invalidNumber">Ikke et tal</key>
-    <key alias="invalidEmail">Ugyldig e-mail</key>
-  </area>
-  <area alias="redirectUrls">
-    <key alias="disableUrlTracker">Slå URL tracker fra</key>
-    <key alias="enableUrlTracker">Slå URL tracker til</key>
-    <key alias="originalUrl">Original URL</key>
-    <key alias="redirectedTo">Viderestillet til</key>
-    <key alias="noRedirects">Der er ikke lavet nogen viderestillinger</key>
-    <key alias="noRedirectsDescription">Når en udgivet side bliver omdøbt eller flyttet, vil en viderestilling automatisk blive lavet til den nye side.</key>
-    <key alias="removeButton">Fjern</key>
-    <key alias="confirmRemove">Er du sikker på at du vil fjerne viderestillingen fra '%0%' til '%1%'?</key>
-    <key alias="redirectRemoved">Viderestillings URL fjernet.</key>
-    <key alias="redirectRemoveError">Fejl under fjernelse af viderestillings URL.</key>
-    <key alias="confirmDisable">Er du sikker på at du vil slå URL trackeren fra?</key>
-    <key alias="disabledConfirm">URL tracker er nu slået fra.</key>
-    <key alias="disableError">Der opstod en fejl under forsøget på at slå URL trackeren fra, der findes mere information i logfilen.</key>
-    <key alias="enabledConfirm">URL tracker er nu slået fra.</key>
-    <key alias="enableError">Der opstod en fejl under forsøget på at slå URL trackeren til, der findes mere information i logfilen.</key>
-  </area>
-  <area alias="emptyStates">
-    <key alias="emptyDictionaryTree">Ingen ordbog elementer at vælge imellem</key>
-  </area>
-  <area alias="textbox">
-    <key alias="characters_left">Karakterer tilbage</key>
-  </area>
-</language>
+<?xml version="1.0" encoding="utf-8" standalone="yes"?>
+<language alias="da" intName="Danish" localName="dansk" lcid="6" culture="da-DK">
+  <creator>
+    <name>The Umbraco community</name>
+    <link>http://our.umbraco.org/documentation/Extending-Umbraco/Language-Files</link>
+  </creator>
+  <area alias="actions">
+    <key alias="assignDomain">Tilføj domæne</key>
+    <key alias="auditTrail">Revisionsspor</key>
+    <key alias="browse">Gennemse elementer</key>
+    <key alias="changeDocType">Skift dokumenttype</key>
+    <key alias="copy">Kopier</key>
+    <key alias="create">Opret</key>
+    <key alias="createPackage">Opret pakke</key>
+    <key alias="createGroup">Opret gruppe</key>
+    <key alias="delete">Slet</key>
+    <key alias="disable">Deaktivér</key>
+    <key alias="emptyTrashcan">Tøm papirkurv</key>
+    <key alias="enable">Aktivér</key>
+    <key alias="exportDocumentType">Eksportér dokumenttype</key>
+    <key alias="importDocumentType">Importér dokumenttype</key>
+    <key alias="importPackage">Importér pakke</key>
+    <key alias="liveEdit">Redigér i Canvas</key>
+    <key alias="logout">Log af</key>
+    <key alias="move">Flyt</key>
+    <key alias="notify">Notificeringer</key>
+    <key alias="protect">Offentlig adgang</key>
+    <key alias="publish">Udgiv</key>
+    <key alias="unpublish">Fortryd udgivelse</key>
+    <key alias="refreshNode">Genindlæs elementer</key>
+    <key alias="republish">Genudgiv hele sitet</key>
+    <key alias="rename" version="7.3.0">Omdøb</key>
+    <key alias="restore" version="7.3.0">Gendan</key>
+    <key alias="SetPermissionsForThePage">Sæt rettigheder for siden %0%</key>
+    <key alias="chooseWhereToMove">Vælg hvortil du vil flytte</key>
+    <key alias="toInTheTreeStructureBelow">I træstrukturen nedenfor</key>
+    <key alias="rights">Rettigheder</key>
+    <key alias="rollback">Fortryd ændringer</key>
+    <key alias="sendtopublish">Send til udgivelse</key>
+    <key alias="sendToTranslate">Send til oversættelse</key>
+    <key alias="setGroup">Sæt gruppe</key>
+    <key alias="sort">Sortér</key>
+    <key alias="translate">Oversæt</key>
+    <key alias="update">Opdatér</key>
+    <key alias="setPermissions">Sæt rettigheder</key>
+    <key alias="unlock">Lås op</key>
+    <key alias="createblueprint">Opret indholdsskabelon</key>
+  </area>
+  <area alias="actionCategories">
+    <key alias="content">Indhold</key>
+    <key alias="administration">Administration</key>
+    <key alias="structure">Struktur</key>
+    <key alias="other">Andet</key>
+  </area>
+  <area alias="actionDescriptions">
+    <key alias="assignDomain">Tillad adgang til at tildele sprog og domæner</key>
+    <key alias="auditTrail">Tillad adgang for at få vist en nodes historik</key>
+    <key alias="browse">Tillad adgang for at få vist en node</key>
+    <key alias="changeDocType">Tillad adgang til at ændre dokumenttype for en node</key>
+    <key alias="copy">Tillad adgang til at kopiere en node</key>
+    <key alias="create">Tillad adgang til at oprette noder</key>
+    <key alias="delete">Tillad adgang til at slette noder</key>
+    <key alias="move">Tillad adgang til at flytte en node</key>
+    <key alias="protect">Tillad adgang til at indstille og ændre offentlig adgang til en node</key>
+    <key alias="publish">Tillad adgang til at udgive en node</key>
+    <key alias="rights">Tillad adgang til at ændre rettigheder for en node</key>
+    <key alias="rollback">Tillad adgang til at returnere en node til en tidligere tilstand</key>
+    <key alias="sendtopublish">Tillad adgang til at sende en node til godkendelse før den udgives</key>
+    <key alias="sendToTranslate">Tillad adgang til at sende en node til oversættelse</key>
+    <key alias="sort">Tillad adgang til at ændre sorteringsrækkefølge for noder</key>
+    <key alias="translate">Tillad adgang til at oversætte en node</key>
+    <key alias="update">Tillad adgang til at gemme en node</key>
+    <key alias="createblueprint">Tillad adgang til at oprette en indholdsskabelon</key>
+  </area>
+  <area alias="assignDomain">
+    <key alias="permissionDenied">Tilladelse nægtet.</key>
+    <key alias="addNew">Tilføj nyt domæne</key>
+    <key alias="remove">fjern</key>
+    <key alias="invalidNode">Ugyldig node.</key>
+    <key alias="invalidDomain">Ugyldigt domæne-format.</key>
+    <key alias="duplicateDomain">Domæne er allerede blevet tildelt.</key>
+    <key alias="language">Sprog</key>
+    <key alias="domain">Domæne</key>
+    <key alias="domainCreated">Domænet '%0%' er nu oprettet og tilknyttet siden</key>
+    <key alias="domainDeleted">Domænet '%0%' er nu slettet</key>
+    <key alias="domainExists">Domænet '%0%' er oprettet</key>
+    <key alias="domainUpdated">Domænet '%0%' er nu opdateret</key>
+    <key alias="orEdit">eller rediger nuværende domæner</key>
+    <key alias="domainHelp">f.eks. ditdomaene.com, www.ditdomaene.com</key>
+    <key alias="inherit">Nedarv</key>
+    <key alias="setLanguage">Sprog</key>
+    <key alias="setLanguageHelp">
+      <![CDATA[Indstil sproget for noder under den aktuelle node,<br /> eller nedarv sprog fra forældre noder. Gælder også<br />
+      for den aktuelle node, medmindre et domæne nedenfor også indstiller et sprog.]]>
+    </key>
+    <key alias="setDomains">Domæner</key>
+  </area>
+  <area alias="auditTrails">
+    <key alias="atViewingFor">For</key>
+  </area>
+  <area alias="buttons">
+    <key alias="clearSelection">Ryd valg</key>
+    <key alias="select">Vælg</key>
+    <key alias="selectCurrentFolder">Vælg nuværende mappe</key>
+    <key alias="somethingElse">Gør noget andet</key>
+    <key alias="bold">Fed</key>
+    <key alias="deindent">Fortryd indryk afsnit</key>
+    <key alias="formFieldInsert">Indsæt formularfelt</key>
+    <key alias="graphicHeadline">Indsæt grafisk overskrift</key>
+    <key alias="htmlEdit">Redigér Html</key>
+    <key alias="indent">Indryk afsnit</key>
+    <key alias="italic">Kursiv</key>
+    <key alias="justifyCenter">Centrér</key>
+    <key alias="justifyLeft">Venstrestil afsnit</key>
+    <key alias="justifyRight">Højrestil afsnit</key>
+    <key alias="linkInsert">Indsæt link</key>
+    <key alias="linkLocal">Indsæt lokalt link (anker)</key>
+    <key alias="listBullet">Punktopstilling</key>
+    <key alias="listNumeric">Nummerorden</key>
+    <key alias="macroInsert">Indsæt makro</key>
+    <key alias="pictureInsert">Indsæt billede</key>
+    <key alias="relations">Redigér relationer</key>
+    <key alias="returnToList">Tilbage til listen</key>
+    <key alias="save">Gem</key>
+    <key alias="saveAndPublish">Gem og udgiv</key>
+    <key alias="saveToPublish">Gem og send til udgivelse</key>
+    <key alias="saveListView">Gem listevisning</key>
+    <key alias="showPage">Forhåndsvisning</key>
+    <key alias="showPageDisabled">Forhåndsvisning er deaktiveret fordi der ikke er nogen skabelon tildelt</key>
+    <key alias="styleChoose">Vælg formattering</key>
+    <key alias="styleShow">Vis koder</key>
+    <key alias="tableInsert">Indsæt tabel</key>
+    <key alias="generateModels">Generer modeller</key>
+    <key alias="saveAndGenerateModels">Gem og generer modeller</key>
+    <key alias="undo">Fortryd</key>
+    <key alias="redo">Genskab</key>
+  </area>
+  <area alias="changeDocType">
+    <key alias="changeDocTypeInstruction">For at skifte det valgte indholds dokumenttype, skal du først vælge en ny dokumenttype, som er gyldig på denne placering.</key>
+    <key alias="changeDocTypeInstruction2">Kontroller derefter, at alle egenskaber bliver overført rigtigt til den nye dokumenttype, og klik derefter på Gem.</key>
+    <key alias="contentRepublished">Indholdet er blevet genudgivet.</key>
+    <key alias="currentProperty">Nuværende egenskab</key>
+    <key alias="currentType">Nuværende type</key>
+    <key alias="docTypeCannotBeChanged">Du kan ikke skifte dokumenttype, da der ikke er andre gyldige dokumenttyper på denne placering.</key>
+    <key alias="docTypeChanged">Dokumenttype skiftet</key>
+    <key alias="mapProperties">Overfør egenskaber</key>
+    <key alias="mapToProperty">Overfør til egenskab</key>
+    <key alias="newTemplate">Ny skabelon</key>
+    <key alias="newType">Ny type</key>
+    <key alias="none">ingen</key>
+    <key alias="selectedContent">Indhold</key>
+    <key alias="selectNewDocType">Vælg ny dokumenttype</key>
+    <key alias="successMessage">Dokumenttypen på detvalgte indhold blev skiftet til [new type], og følgende egenskaber blev overført:</key>
+    <key alias="to">til</key>
+    <key alias="validationErrorPropertyWithMoreThanOneMapping">Overførsel af egenskaber kunne ikke fuldføres, da en eller flere egenskaber er indstillet til at blive overført mere end én gang.</key>
+    <key alias="validDocTypesNote">Kun andre dokumenttyper, der er gyldige på denne placering, vises.</key>
+  </area>
+  <area alias="content">
+    <key alias="isPublished" version="7.2">Udgivet</key>
+    <key alias="about">Om siden</key>
+    <key alias="alias">Alias</key>
+    <key alias="alternativeTextHelp">(hvordan ville du f.eks. beskrive billedet via telefonen?)</key>
+    <key alias="alternativeUrls">Alternative links</key>
+    <key alias="clickToEdit">Klik for at redigere dette punkt</key>
+    <key alias="createBy">Oprettet af</key>
+    <key alias="createByDesc" version="7.0">Oprindelig forfatter</key>
+    <key alias="updatedBy" version="7.0">Opdateret af</key>
+    <key alias="createDate">Oprettet den</key>
+    <key alias="createDateDesc" version="7.0">Tidspunkt for oprettelse</key>
+    <key alias="documentType">Dokumenttype</key>
+    <key alias="editing">Redigerer</key>
+    <key alias="expireDate">Nedtagningsdato</key>
+    <key alias="itemChanged">Dette punkt er ændret siden udgivelsen</key>
+    <key alias="itemNotPublished">Dette punkt er endnu ikke udgivet</key>
+    <key alias="lastPublished">Sidst udgivet</key>
+    <key alias="noItemsToShow">Der er ingen elementer at vise</key>
+    <key alias="listViewNoItems" version="7.1.5">Der er ingen elementer at vise på listen.</key>
+    <key alias="listViewNoContent">Intet indhold er blevet tilføjet</key>
+    <key alias="listViewNoMembers">Ingen medlemmer er blevet tilføjet</key>
+    <key alias="mediatype">Medietype</key>
+    <key alias="mediaLinks">Link til medie(r)</key>
+    <key alias="membergroup">Medlemsgruppe</key>
+    <key alias="memberrole">Rolle</key>
+    <key alias="membertype">Medlemstype</key>
+    <key alias="noDate">Ingen dato valgt</key>
+    <key alias="nodeName">Sidetitel</key>
+    <key alias="otherElements">Egenskaber</key>
+    <key alias="parentNotPublished">Dette dokument er udgivet, men ikke synligt da den overliggende side '%0%' ikke er udgivet!</key>
+    <key alias="parentNotPublishedAnomaly">Upd: dette dokument er udgiver, men er ikke i cachen (intern fejl)</key>
+    <key alias="getUrlException">Kunne ikke hente url'en</key>
+    <key alias="routeError">Dette dokument er udgivet, men dets url ville kollidere med indholdet %0%</key>
+    <key alias="publish">Udgivet</key>
+    <key alias="publishStatus">Udgivelsesstatus</key>
+    <key alias="releaseDate">Udgivelsesdato</key>
+    <key alias="unpublishDate">Dato for Fortryd udgivelse</key>
+    <key alias="removeDate">Fjern dato</key>
+    <key alias="sortDone">Sorteringsrækkefølgen er opdateret</key>
+    <key alias="sortHelp">For at sortere, træk siderne eller klik på en af kolonnehovederne. Du kan vælge flere sider ved at holde "shift" eller "control" nede mens du vælger.</key>
+    <key alias="statistics">Statistik</key>
+    <key alias="titleOptional">Titel (valgfri)</key>
+    <key alias="altTextOptional">Alternativ tekst (valgfri)</key>
+    <key alias="type">Type</key>
+    <key alias="unPublish">Fortryd udgivelse</key>
+    <key alias="updateDate">Sidst redigeret</key>
+    <key alias="updateDateDesc" version="7.0">Tidspunkt for seneste redigering</key>
+    <key alias="uploadClear">Fjern fil</key>
+    <key alias="urls">Link til dokument</key>
+    <key alias="memberof">Medlem af grupper(ne)</key>
+    <key alias="notmemberof">Ikke medlem af grupper(ne)</key>
+    <key alias="childItems" version="7.0">Undersider</key>
+    <key alias="target" version="7.0">Åben i vindue</key>
+    <key alias="scheduledPublishServerTime">Dette oversætter til den følgende tid på serveren:</key>
+    <key alias="scheduledPublishDocumentation"><![CDATA[<a href="https://our.umbraco.org/documentation/Getting-Started/Data/Scheduled-Publishing/#timezones" target="_blank">Hvad betyder det?</a>]]></key>
+    <key alias="nestedContentDeleteItem">Er du sikker på, at du vil slette dette element?</key>
+    <key alias="nestedContentEditorNotSupported">Egenskaben %0% anvender editoren %1% som ikke er understøttet af Nested Content.</key>
+    <key alias="addTextBox">Tilføj en ny tekstboks</key>
+    <key alias="removeTextBox">Fjern denne tekstboks</key>
+    <key alias="contentRoot">Indholdsrod</key>
+  </area>
+  <area alias="blueprints">
+      <key alias="createBlueprintFrom">Opret en ny indholdsskabelon fra '%0%'</key>
+      <key alias="blankBlueprint">Blank</key>
+      <key alias="selectBlueprint">Vælg en indholdsskabelon</key>
+      <key alias="createdBlueprintHeading">Indholdsskabelon oprettet</key>
+      <key alias="createdBlueprintMessage">En indholdsskabelon blev oprettet fra '%0%'</key>
+      <key alias="duplicateBlueprintMessage">En anden indholdsskabelon med samme navn eksisterer allerede</key>
+      <key alias="blueprintDescription">En indholdskabelon er foruddefineret indhold, som en redaktør kan vælge at bruge som grundlag for at oprette nyt indhold</key>
+  </area>
+  <area alias="media">
+    <key alias="clickToUpload">Klik for at uploade</key>
+    <key alias="dropFilesHere">Slip filerne her...</key>
+    <key alias="urls">Link til medie</key>
+    <key alias="orClickHereToUpload">eller klik her for at vælge filer</key>
+    <key alias="onlyAllowedFiles">Tilladte filtyper er kun</key>
+    <key alias="disallowedFileType">Kan ikke uploade denne fil, den har ikke en godkendt filtype</key>
+    <key alias="maxFileSize">Maks filstørrelse er</key>
+    <key alias="mediaRoot">Medie rod</key>
+  </area>
+  <area alias="member">
+    <key alias="createNewMember">Opret et nyt medlem</key>
+    <key alias="allMembers">Alle medlemmer</key>
+  </area>
+  <area alias="create">
+    <key alias="chooseNode">Hvor ønsker du at oprette den nye %0%</key>
+    <key alias="createUnder">Opret under</key>
+    <key alias="createContentBlueprint">Vælg den dokumenttype, du vil oprette en indholdsskabelon til</key>
+    <key alias="updateData">Vælg en type og skriv en titel</key>
+    <key alias="noDocumentTypes" version="7.0"><![CDATA[Der kunne ikke findes nogen tilladte dokument typer. Du skal tillade disse i indstillinger under <strong>"dokument typer"</strong>.]]></key>
+    <key alias="noMediaTypes" version="7.0"><![CDATA[Der kunne ikke findes nogen tilladte media typer. Du skal tillade disse i indstillinger under <strong>"media typer"</strong>.]]></key>
+    <key alias="documentTypeWithoutTemplate">Dokumenttype uden skabelon</key>
+    <key alias="newFolder">Ny mappe</key>
+    <key alias="newDataType">Ny datatype</key>
+    <key alias="newJavascriptFile">Ny JavaScript-fil</key>
+    <key alias="newEmptyPartialView">Ny tom partial view</key>
+    <key alias="newFolder">Ny mappe</key>
+    <key alias="newPartialViewMacro">Ny partial view makro</key>
+    <key alias="newPartialViewFromSnippet">Ny partial view fra snippet</key>
+    <key alias="newEmptyPartialViewMacro">Ny tom partial view makro</key>
+    <key alias="newPartialViewMacroFromSnippet">Ny partial view makro fra snippet</key>
+    <key alias="newPartialViewMacroNoMacro">Ny partial view makro (uden makro)</key>
+  </area>
+  <area alias="dashboard">
+    <key alias="browser">Til dit website</key>
+    <key alias="dontShowAgain">- Skjul</key>
+    <key alias="nothinghappens">Hvis Umbraco ikke starter, kan det skyldes at din browser ikke tillader pop-up vinduer</key>
+    <key alias="openinnew">er åbnet i nyt vindue</key>
+    <key alias="restart">Genstart</key>
+    <key alias="visit">Besøg</key>
+    <key alias="welcome">Velkommen</key>
+  </area>
+  <area alias="prompt">
+    <key alias="stay">Bliv</key>
+    <key alias="discardChanges">Kassér ændringer</key>
+    <key alias="unsavedChanges">Du har ikke-gemte ændringer</key>
+    <key alias="unsavedChangesWarning">Er du sikker på du vil navigere væk fra denne side? - du har ikke-gemte ændringer</key>
+  </area>
+  <area alias="bulk">
+    <key alias="done">Færdig</key>
+
+    <key alias="deletedItem">Slettede %0% element</key>
+    <key alias="deletedItems">Slettede %0% elementer</key>
+    <key alias="deletedItemOfItem">Slettede %0% ud af %1% element</key>
+    <key alias="deletedItemOfItems">Slettede %0% ud af %1% elementer</key>
+
+    <key alias="publishedItem">Udgav %0% element</key>
+    <key alias="publishedItems">Udgav %0% elementer</key>
+    <key alias="publishedItemOfItem">Udgav %0% ud af %1% element</key>
+    <key alias="publishedItemOfItems">Udgav %0% ud af %1% elementer</key>
+
+    <key alias="unpublishedItem">Fjernede %0% element fra udgivelse</key>
+    <key alias="unpublishedItems">Fjernede %0% elementer fra udgivelse</key>
+    <key alias="unpublishedItemOfItem">Fjernede %0% ud af %1% element fra udgivelse</key>
+    <key alias="unpublishedItemOfItems">Fjernede %0% ud af %1% elementer fra udgivelse</key>
+
+    <key alias="movedItem">Flyttede %0% element</key>
+    <key alias="movedItems">Flyttede %0% elementer</key>
+    <key alias="movedItemOfItem">Flyttede %0% ud af %1% element</key>
+    <key alias="movedItemOfItems">Flyttede %0% ud af %1% elementer</key>
+
+    <key alias="copiedItem">Kopierede %0% element</key>
+    <key alias="copiedItems">Kopierede %0% elementer</key>
+    <key alias="copiedItemOfItem">Kopierede %0% ud af %1% element</key>
+    <key alias="copiedItemOfItems">Kopierede %0% ud af %1% elementer</key>
+  </area>
+  <area alias="defaultdialogs">
+    <key alias="nodeNameLinkPicker">Link titel</key>
+    <key alias="urlLinkPicker">Link</key>
+    <key alias="anchorInsert">Navn på lokalt link</key>
+    <key alias="assignDomain">Rediger domæner</key>
+    <key alias="closeThisWindow">Luk denne dialog</key>
+    <key alias="confirmdelete">Er du sikker på at du vil slette</key>
+    <key alias="confirmdisable">Er du sikker på du vil deaktivere</key>
+    <key alias="confirmEmptyTrashcan">Afkryds venligst denne boks for at bekræfte sletningen af %0% enhed(er)</key>
+    <key alias="confirmlogout">Er du sikker på at du vil forlade Umbraco?</key>
+    <key alias="confirmSure">Er du sikker?</key>
+    <key alias="cut">Klip</key>
+    <key alias="editdictionary">Rediger ordbogsnøgle</key>
+    <key alias="editlanguage">Rediger sprog</key>
+    <key alias="insertAnchor">Indsæt lokalt link</key>
+    <key alias="insertCharacter">Indsæt tegn</key>
+    <key alias="insertgraphicheadline">Indsæt grafisk overskrift</key>
+    <key alias="insertimage">Indsæt billede</key>
+    <key alias="insertlink">Indsæt link</key>
+    <key alias="insertMacro">Indsæt makro</key>
+    <key alias="inserttable">Indsæt tabel</key>
+    <key alias="lastEdited">Sidst redigeret</key>
+    <key alias="link">Link</key>
+    <key alias="linkinternal">Internt link:</key>
+    <key alias="linklocaltip">Ved lokalt link, indsæt da en "#" foran linket</key>
+    <key alias="linknewwindow">Åben i nyt vindue?</key>
+    <key alias="macroContainerSettings">Makroindstillinger</key>
+    <key alias="macroDoesNotHaveProperties">Denne makro har ingen egenskaber du kan redigere</key>
+    <key alias="paste">Indsæt tekst</key>
+    <key alias="permissionsEdit">Rediger rettigheder for</key>
+    <key alias="permissionsSet">Sæt rettigheder for</key>
+    <key alias="permissionsSetForGroup">Sæt rettigheder for %0% for brugergruppe %1%</key>
+    <key alias="permissionsHelp">Vælg de brugergrupper, du vil angive tilladelser til</key>
+    <key alias="recycleBinDeleting">Elementerne i papirkurven slettes. Luk venligst ikke dette vindue mens sletningen foregår</key>
+    <key alias="recycleBinIsEmpty">Papirkurven er nu tom</key>
+    <key alias="recycleBinWarning">Når elementer slettes fra papirkurven, slettes de for altid</key>
+    <key alias="regexSearchError"><![CDATA[<a target='_blank' href='http://regexlib.com'>regexlib.com</a>'s webservice oplever i øjeblikket problemer, vi ikke har kontrol over. Beklager ulejligheden. ]]></key>
+    <key alias="regexSearchHelp">Søg efter et regulært udtryk for at tilføje validering til et formularfelt. Eksempel: 'e-mail', 'postnr.', 'url'</key>
+    <key alias="removeMacro">Fjern makro</key>
+    <key alias="requiredField">Obligatorisk</key>
+    <key alias="sitereindexed">Sitet er genindekseret</key>
+    <key alias="siterepublished">Sitet er nu genudgivet</key>
+    <key alias="siterepublishHelp">Websitets cache vil blive genopfrisket. Alt udgivet indhold vil blive opdateret, mens upubliceret indhold vil forblive upubliceret.</key>
+    <key alias="tableColumns">Antal kolonner</key>
+    <key alias="tableRows">Antal rækker</key>
+    <key alias="templateContentAreaHelp"><![CDATA[<strong>Vælg et placeholder id</strong> Ved at sætte et id på en placeholder kan du indskyde indhold fra undertemplates ved at referere til dette ID vha. et <code>&lt;asp:content /&gt;</code> element.]]></key>
+    <key alias="templateContentPlaceHolderHelp"><![CDATA[<strong>Vælg et placeholder id</strong> fra listen herunder. Du kan kun vælge id'er fra den nuværende masterskabelon.]]></key>
+    <key alias="thumbnailimageclickfororiginal">Klik på billedet for at se den fulde størrelse</key>
+    <key alias="treepicker">Vælg</key>
+    <key alias="viewCacheItem">Se cache element</key>
+    <key alias="createFolder">Opret mappe...</key>
+    <key alias="relateToOriginalLabel">Relatér til original</key>
+    <key alias="includeDescendants">Inkludér undersider</key>
+    <key alias="linkToPage">Link til side</key>
+    <key alias="openInNewWindow">Åben linket i et nyt vindue eller fane</key>
+    <key alias="linkToMedia">Link til medie</key>
+    <key alias="linkToFile">Link til fil</key>
+    <key alias="selectContentStartNode">Vælg indhold startnode</key>
+    <key alias="selectMedia">Vælg medie</key>
+    <key alias="selectIcon">Vælg ikon</key>
+    <key alias="selectItem">Vælg item</key>
+    <key alias="selectLink">Vælg link</key>
+    <key alias="selectMacro">Vælg makro</key>
+    <key alias="selectContent">Vælg indhold</key>
+    <key alias="selectMediaStartNode">Vælg medie startnode</key>
+    <key alias="selectMember">Vælg medlem</key>
+    <key alias="selectMemberGroup">Vælg medlemsgruppe</key>
+    <key alias="selectNode">Vælg node</key>
+    <key alias="selectSections">Vælg sektioner</key>
+    <key alias="selectUsers">Vælg brugere</key>
+    <key alias="noIconsFound">Ingen ikoner blev fundet</key>
+    <key alias="noMacroParams">Der er ingen parametre for denne makro</key>
+    <key alias="noMacros">Der er ikke tilføjet nogen makroer</key>
+    <key alias="linkYour">Link dit</key>
+    <key alias="unLinkYour">Fjern link fra dit</key>
+    <key alias="account">konto</key>
+    <key alias="selectEditor">Vælg editor</key>
+    <key alias="selectSnippet">Vælg snippet</key>
+  </area>
+  <area alias="dictionaryItem">
+    <key alias="description">
+      <![CDATA[
+      Rediger de forskellige sprogversioner for ordbogselementet '%0%' herunder.<br />Du tilføjer flere sprog under 'sprog' i menuen til venstre </key>
+      ]]>
+    </key>
+    <key alias="displayName">Kulturnavn</key>
+    <key alias="changeKey">Rediger navnet på ordbogselementet.</key>
+    <key alias="changeKeyError">
+      <![CDATA[
+      Navnet '%0%' eksisterer allerede.
+   ]]>
+    </key>
+  </area>
+  <area alias="placeholders">
+    <key alias="username">Indtast dit brugernavn</key>
+    <key alias="password">Indtast dit kodeord</key>
+    <key alias="confirmPassword">Bekræft dit kodeord</key>
+    <key alias="nameentity">Navngiv %0%...</key>
+    <key alias="entername">Indtast navn...</key>
+    <key alias="enteremail">Indtast en e-mail...</key>
+    <key alias="enterusername">Indtast et brugernavn...</key>
+    <key alias="label">Label...</key>
+    <key alias="enterDescription">Indtast beskrivelse</key>
+    <key alias="search">Søg...</key>
+    <key alias="filter">Filtrer...</key>
+    <key alias="enterTags">Indtast nøgleord (tryk på Enter efter hvert nøgleord)...</key>
+    <key alias="email">Indtast din e-mail</key>
+    <key alias="enterMessage">Indtast en besked...</key>
+    <key alias="usernameHint">Dit brugernavn er typisk din e-mailadresse</key>
+  </area>
+  <area alias="editcontenttype">
+    <key alias="allowAtRoot" version="7.2">Tillad på rodniveau</key>
+    <key alias="allowAtRootDesc" version="7.2">Kun dokumenttyper med denne indstilling aktiveret oprettes i rodniveau under Inhold og Mediearkiv</key>
+    <key alias="allowedchildnodetypes">Tilladte typer</key>
+    <key alias="contenttypecompositions">Sammensætning af dokumenttyper</key>
+    <key alias="create">Opret</key>
+    <key alias="deletetab">Slet fane</key>
+    <key alias="description">Beskrivelse</key>
+    <key alias="newtab">Ny fane</key>
+    <key alias="tab">Fane</key>
+    <key alias="thumbnail">Thumbnail</key>
+    <key alias="hasListView">Aktiver listevisning</key>
+    <key alias="hasListViewDesc" version="7.2">Viser undersider i en søgbar liste, undersider vises ikke i indholdstræet</key>
+    <key alias="currentListView" version="7.2">Nuværende listevisning</key>
+    <key alias="currentListViewDesc" version="7.2">Den aktive listevisningsdatatype</key>
+    <key alias="createListView" version="7.2">Opret brugerdefineret listevisning</key>
+    <key alias="removeListView" version="7.2">Fjern brugerdefineret listevisning</key>
+  </area>
+  <area alias="renamecontainer">
+    <key alias="renamed">Omdøbt</key>
+    <key alias="enterNewFolderName">Indtast et ny mappenavn her</key>
+    <key alias="folderWasRenamed">%0% was renamed to %1%</key>
+  </area>
+  <area alias="editdatatype">
+    <key alias="addPrevalue">Tilføj førværdi</key>
+    <key alias="dataBaseDatatype">Database-datatype</key>
+    <key alias="guid">Data Editor GUID</key>
+    <key alias="renderControl">Visningskontrol</key>
+    <key alias="rteButtons">Knapper</key>
+    <key alias="rteEnableAdvancedSettings">Aktiver avancerede indstillinger for</key>
+    <key alias="rteEnableContextMenu">Aktiver kontekstmenu</key>
+    <key alias="rteMaximumDefaultImgSize">Maks. std. størrelse på indsatte billeder</key>
+    <key alias="rteRelatedStylesheets">Relaterede stylesheets</key>
+    <key alias="rteShowLabel">Vis label</key>
+    <key alias="rteWidthAndHeight">Bredde og højde</key>
+    <key alias="allPropTypes">All property types &amp; property data</key>
+    <key alias="willBeDeleted">using this data type will be deleted permanently, please confirm you want to delete these as well</key>
+    <key alias="yesDelete">Ja, slet</key>
+    <key alias="andAllRelated">and all property types &amp; property data using this data type</key>
+    <key alias="selectFolder">Vælg den mappe, der skal flyttes</key>
+    <key alias="inTheTree">til i træstrukturen nedenfor</key>
+    <key alias="wasMoved">blev flyttet under</key>
+  </area>
+  <area alias="errorHandling">
+    <key alias="errorButDataWasSaved">Dine data er blevet gemt, men før du kan udgive denne side er der nogle fejl der skal rettes:</key>
+    <key alias="errorChangingProviderPassword">Den nuværende membership-provider understøtter ikke skift af kodeord (EnablePasswordRetrieval skal være true)</key>
+    <key alias="errorExistsWithoutTab">%0% der findes allerede</key>
+    <key alias="errorHeader">Der var fejl i dokumentet:</key>
+    <key alias="errorHeaderWithoutTab">Der var fejl i formularen:</key>
+    <key alias="errorInPasswordFormat">Kodeordet skal være på minimum %0% tegn og indeholde mindst %1% alfanumeriske karakterer</key>
+    <key alias="errorIntegerWithoutTab">%0% skal være et heltal</key>
+    <key alias="errorMandatory">%0% under %1% er et obligatorisk felt og skal udfyldes</key>
+    <key alias="errorMandatoryWithoutTab">%0% er et obligatorisk felt og skal udfyldes</key>
+    <key alias="errorRegExp">%0% under %1% er ikke i et korrekt format</key>
+    <key alias="errorRegExpWithoutTab">%0% er ikke i et korrekt format</key>
+  </area>
+  <area alias="errors">
+    <key alias="receivedErrorFromServer">Der skete en fejl på severen</key>
+    <key alias="dissallowedMediaType">Denne filttype er blevet deaktiveret af administratoren</key>
+    <key alias="codemirroriewarning">OBS! Selvom CodeMirror er slået til i konfigurationen, så er den deaktiveret i Internet Explorer fordi den ikke er stabil nok.</key>
+    <key alias="contentTypeAliasAndNameNotNull">Du skal udfylde både Alias &amp; Navn på den nye egenskabstype!</key>
+    <key alias="filePermissionsError">Der mangler læse/skrive rettigheder til bestemte filer og mapper</key>
+    <key alias="missingTitle">Skriv venligst en titel</key>
+    <key alias="missingType">Du skal vælge en type</key>
+    <key alias="pictureResizeBiggerThanOrg">Du er ved at gøre billedet større end originalen. Det vil forringe kvaliteten af billedet. Ønsker du at fortsætte?</key>
+    <key alias="pythonErrorHeader">Fejl i Python-script</key>
+    <key alias="pythonErrorText">Python-scriptet er ikke blevet gemt, fordi det indeholder fejl</key>
+    <key alias="startNodeDoesNotExists">Startnode er slettet, kontakt systemadministrator</key>
+    <key alias="stylesMustMarkBeforeSelect">Du skal markere noget indhold, før du kan ændre stylen</key>
+    <key alias="stylesNoStylesOnPage">Der er ingen aktive styles eller formatteringer på denne side</key>
+    <key alias="tableColMergeLeft">Du skal stå til venstre for de 2 celler du ønsker at samle!</key>
+    <key alias="tableSplitNotSplittable">Du kan ikke opdele en celle, som ikke allerede er delt.</key>
+    <key alias="xsltErrorHeader">Fejl i XSLT kode</key>
+    <key alias="xsltErrorText">Din XSLT er ikke opdateret, da det indeholdt en fejl</key>
+    <key alias="missingPropertyEditorErrorMessage">Der er et problem med den datatype, der bruges til denn egenskab. Kontroller konfigurationen og prøv igen.</key>
+  </area>
+  <area alias="general">
+    <key alias="about">Om</key>
+    <key alias="action">Handling</key>
+    <key alias="actions">Muligheder</key>
+    <key alias="add">Tilføj</key>
+    <key alias="alias">Alias</key>
+    <key alias="areyousure">Er du sikker?</key>
+    <key alias="back">Tilbage</key>
+    <key alias="border">Kant</key>
+    <key alias="by">af</key>
+    <key alias="cancel">Fortryd</key>
+    <key alias="cellMargin">Celle margen</key>
+    <key alias="choose">Vælg</key>
+    <key alias="close">Luk</key>
+    <key alias="closewindow">Luk vindue</key>
+    <key alias="comment">Kommentar</key>
+    <key alias="confirm">Bekræft</key>
+    <key alias="constrainProportions">Behold proportioner</key>
+    <key alias="continue">Fortsæt</key>
+    <key alias="copy">Kopiér</key>
+    <key alias="create">Opret</key>
+    <key alias="database">Database</key>
+    <key alias="date">Dato</key>
+    <key alias="default">Standard</key>
+    <key alias="delete">Slet</key>
+    <key alias="deleted">Slettet</key>
+    <key alias="deleting">Sletter...</key>
+    <key alias="design">Design</key>
+    <key alias="dimensions">Dimensioner</key>
+    <key alias="down">Ned</key>
+    <key alias="download">Hent</key>
+    <key alias="edit">Rediger</key>
+    <key alias="edited">Redigeret</key>
+    <key alias="elements">Elementer</key>
+    <key alias="email">E-mail</key>
+    <key alias="error">Fejl</key>
+    <key alias="findDocument">Find</key>
+    <key alias="first">Første</key>
+    <key alias="groups">Grupper</key>
+    <key alias="height">Højde</key>
+    <key alias="help">Hjælp</key>
+    <key alias="hide">Skjul</key>
+    <key alias="icon">Ikon</key>
+    <key alias="import">Importer</key>
+    <key alias="innerMargin">Indre margen</key>
+    <key alias="insert">Indsæt</key>
+    <key alias="install">Installér</key>
+    <key alias="invalid">Ugyldig</key>
+    <key alias="justify">Justering</key>
+    <key alias="language">Sprog</key>
+    <key alias="last">Sidste</key>
+    <key alias="layout">Layout</key>
+    <key alias="loading">Henter</key>
+    <key alias="locked">Låst</key>
+    <key alias="login">Log ind</key>
+    <key alias="logoff">Log af</key>
+    <key alias="logout">Log ud</key>
+    <key alias="macro">Makro</key>
+    <key alias="mandatory">Påkrævet</key>
+    <key alias="message">Besked</key>
+    <key alias="move">Flyt</key>
+    <key alias="more">Mere</key>
+    <key alias="name">Navn</key>
+    <key alias="new">Ny</key>
+    <key alias="next">Næste</key>
+    <key alias="no">Nej</key>
+    <key alias="of">af</key>
+    <key alias="ok">OK</key>
+    <key alias="open">Åben</key>
+    <key alias="or">eller</key>
+    <key alias="orderBy">Sortér efter</key>
+    <key alias="password">Kodeord</key>
+    <key alias="path">Sti</key>
+    <key alias="placeHolderID">Placeholder ID</key>
+    <key alias="pleasewait">Et øjeblik...</key>
+    <key alias="previous">Forrige</key>
+    <key alias="properties">Egenskaber</key>
+    <key alias="reciept">E-mail der skal modtage indhold af formular</key>
+    <key alias="recycleBin">Papirkurv</key>
+    <key alias="recycleBinEmpty">Din papirkurv er tom</key>
+    <key alias="remaining">Mangler</key>
+    <key alias="remove">Fjern</key>
+    <key alias="rename">Omdøb</key>
+    <key alias="renew">Forny</key>
+    <key alias="required" version="7.0">Påkrævet</key>
+    <key alias="retrieve">Hent</key>
+    <key alias="retry">Prøv igen</key>
+    <key alias="rights">Rettigheder</key>
+    <key alias="search">Søg</key>
+    <key alias="searchNoResult">Beklager, vi kan ikke finde det, du leder efter.</key>
+    <key alias="noItemsInList">Ingen elementer er blevet tilføjet</key>
+    <key alias="server">Server</key>
+    <key alias="show">Vis</key>
+    <key alias="showPageOnSend">Hvilken side skal vises efter at formularen er sendt</key>
+    <key alias="size">Størrelse</key>
+    <key alias="sort">Sortér</key>
+    <key alias="status">Status</key>
+    <key alias="submit">Indsend</key>
+    <key alias="type">Type</key>
+    <key alias="typeToSearch">Skriv for at søge...</key>
+    <key alias="up">Op</key>
+    <key alias="update">Opdatér</key>
+    <key alias="upgrade">Opdatér</key>
+    <key alias="upload">Upload</key>
+    <key alias="url">Url</key>
+    <key alias="user">Bruger</key>
+    <key alias="username">Brugernavn</key>
+    <key alias="value">Værdi</key>
+    <key alias="view">Vis</key>
+    <key alias="welcome">Velkommen...</key>
+    <key alias="width">Bredde</key>
+    <key alias="yes">Ja</key>
+    <key alias="folder">Mappe</key>
+    <key alias="searchResults">Søgeresultater</key>
+    <key alias="reorder">Sorter</key>
+    <key alias="reorderDone">Afslut sortering</key>
+    <key alias="preview">Eksempel</key>
+    <key alias="changePassword">Skift kodeord</key>
+    <key alias="to">til</key>
+    <key alias="listView">Listevisning</key>
+    <key alias="saving">Gemmer...</key>
+    <key alias="current">nuværende</key>
+    <key alias="embed">Indlejring</key>
+    <key alias="retrieve">Hent</key>
+    <key alias="selected">valgt</key>
+  </area>
+
+  <area alias="colors">
+    <key alias="black">Sort</key>
+    <key alias="green">Grøn</key>
+    <key alias="yellow">Gul</key>
+    <key alias="orange">Orange</key>
+    <key alias="blue">Blå</key>
+    <key alias="red">Rød</key>
+  </area>
+
+  <area alias="shortcuts">
+    <key alias="addTab">Tilføj fane</key>
+    <key alias="addProperty">Tilføj egenskab</key>
+    <key alias="addEditor">Tilføj editor</key>
+    <key alias="addTemplate">Tilføj skabelon</key>
+    <key alias="addChildNode">Tilføj child node</key>
+    <key alias="addChild">Tilføj child</key>
+
+    <key alias="editDataType">Rediger datatype</key>
+
+    <key alias="navigateSections">Naviger sektioner</key>
+
+    <key alias="shortcut">Genveje</key>
+    <key alias="showShortcuts">Vis genveje</key>
+
+    <key alias="toggleListView">Brug listevisning</key>
+    <key alias="toggleAllowAsRoot">Tillad på rodniveau</key>
+
+    <key alias="commentLine">Comment/Uncomment lines</key>
+    <key alias="removeLine">Remove line</key>
+    <key alias="copyLineUp">Copy Lines Up</key>
+    <key alias="copyLineDown">Copy Lines Down</key>
+    <key alias="moveLineUp">Move Lines Up</key>
+    <key alias="moveLineDown">Move Lines Down</key>
+
+    <key alias="generalHeader">General</key>
+    <key alias="editorHeader">Editor</key>
+  </area>
+
+  <area alias="graphicheadline">
+    <key alias="backgroundcolor">Baggrundsfarve</key>
+    <key alias="bold">Fed</key>
+    <key alias="color">Tekst farve</key>
+    <key alias="font">Skrifttype</key>
+    <key alias="text">Tekst</key>
+  </area>
+  <area alias="headers">
+    <key alias="page">Side</key>
+  </area>
+  <area alias="installer">
+    <key alias="databaseErrorCannotConnect">Installeringsprogrammet kan ikke forbinde til databasen.</key>
+    <key alias="databaseErrorWebConfig">Kunne ikke gemme web.config filen. Du bedes venligst manuelt ændre database forbindelses strengen.</key>
+    <key alias="databaseFound">Din database er blevet fundet og identificeret som</key>
+    <key alias="databaseHeader">Database konfiguration</key>
+    <key alias="databaseInstall">
+      <![CDATA[
+      Klik på <strong>installér</strong> knappen for at installere Umbraco %0% databasen
+    ]]>
+    </key>
+    <key alias="databaseInstall"><![CDATA[Tryk på <strong>installér</strong> knappen for at installere Umbraco %0% databasen]]></key>
+    <key alias="databaseInstallDone"><![CDATA[Umbraco %0% er nu blevet kopieret til din database. Tryk på <string>Næste</strong> for at fortsætte.]]></key>
+    <key alias="databaseNotFound">
+      <![CDATA[<p>Databasen er ikke fundet. Kontrollér venligst at informationen i database forbindelsesstrengen i "web.config" filen er korrekt.</p>
+<p>For at fortsætte bedes du venligst rette "web.config" filen (ved at bruge Visual Studio eller dit favoritprogram), scroll til bunden, tilføj forbindelsesstrengen til din database i feltet som hedder "umbracoDbDSN" og gem filen.</p><p>Klik på <strong>Forsøg igen</strong> knappen når du er færdig.<br/><a href="http://our.umbraco.org/documentation/Using-Umbraco/Config-files/webconfig7" target="_blank">Mere information om at redigere web.config her.</a></p>]]>
+    </key>
+    <key alias="databaseText"><![CDATA[For at afslutte dette skridt er du nødt til at have nogle informationer om din database parat ("database forbindelsesstrengen").<br/>Kontakt venligst din ISP hvis det er nødvendigt. Hvis du installerer på en lokal maskine eller server kan du muligvis få informationerne fra din systemadministrator.]]></key>
+    <key alias="databaseUpgrade"><![CDATA[<p>Tryk på <strong>Opgradér</strong> knappen for at opgradere din database til Umbraco %0%</p><p>Bare rolig - intet indhold vil blive slettet og alt vil stadig fungere bagefter!</p>]]></key>
+    <key alias="databaseUpgradeDone"><![CDATA[Din database er blevet opgraderet til den endelige version %0%.<br/>Tryk på <strong>Næste</strong> for at fortsætte.]]></key>
+    <key alias="databaseUpToDate"><![CDATA[Din database er up-to-date!. Klik på <strong>Næste</strong> for at fortsætte med konfigurationsguiden.]]></key>
+    <key alias="defaultUserChangePass"><![CDATA[<strong>Normalbrugerens adgangskode er nødt til at blive ændret!</strong>]]></key>
+    <key alias="defaultUserDisabled"><![CDATA[<p><strong>Normalbrugeren er blevet gjort utjenstdygtig eller har ikke adgang til Umbraco!</strong></p><p>Du behøver ikke foretage yderligere handlinger. Tryk på <strong>Næste</strong> for at fortsætte.</p>]]></key>
+    <key alias="defaultUserPassChanged"><![CDATA[<p><strong>Normalbrugerens adgangskode er på succesfuld vis blevet ændret siden installationen!</strong></p><p>Du behøver ikke foretage yderligere handlinger. Tryk på <strong>Næste</strong> for at fortsætte.</p>]]></key>
+    <key alias="defaultUserPasswordChanged">Adgangskoden er blevet ændret!</key>
+    <key alias="greatStart">Få en fremragende start, se vores videoer</key>
+    <key alias="licenseText">Ved at klikke på næste knappen (eller ved at ændre UmbracoConfigurationStatus i web.config filen), accepterer du licensaftalen for denne software, som specificeret i boksen nedenfor. Bemærk venligst at denne Umbraco distribution består af to forskellige licenser, MIT's Open Source Licens for frameworket og Umbraco Freeware Licensen som dækker UI'en.</key>
+    <key alias="None">Endnu ikke installeret</key>
+    <key alias="permissionsAffectedFolders">Berørte filer og foldere</key>
+    <key alias="permissionsAffectedFoldersMoreInfo">Flere informationer om at opsætte rettigheder for Umbraco her</key>
+    <key alias="permissionsAffectedFoldersText">Du er nødt til at give ASP.NET 'modify' rettigheder på følgende filer/foldere</key>
+    <key alias="permissionsAlmostPerfect"><![CDATA[<strong>Dine rettighedsindstillinger er næsten perfekte!</strong><br/><br/>Du kan køre Umbraco uden problemer, men du vil ikke være i stand til at installere pakker, som er anbefalet for at få fuldt udbytte af Umbraco.]]></key>
+    <key alias="permissionsHowtoResolve">Hvorledes besluttes</key>
+    <key alias="permissionsHowtoResolveLink">Klik her for at læse tekstversionen</key>
+    <key alias="permissionsHowtoResolveText"><![CDATA[Se vores <strong>video tutorials</strong> om at opsætte folderrettigheder for Umbraco eller læs tekstversionen.]]></key>
+    <key alias="permissionsMaybeAnIssue"><![CDATA[<strong>Dine rettighedsindstillinger kan være et problem!</strong><br/><br/>Du kan afvikle Umbraco uden problemer, men du vil ikke være i stand til at oprette foldere eller installere pakker, hvilket er anbefalet for at få fuldt udbytte af Umbraco.]]></key>
+    <key alias="permissionsNotReady"><![CDATA[<strong>Dine rettighedsindstillinger er ikke klar til Umbraco!</strong><br/><br/>For at afvikle Umbraco er du nødt til at opdatere dine rettighedsindstillinger.]]></key>
+    <key alias="permissionsPerfect"><![CDATA[<strong>Dine rettighedsindstillinger er perfekte!</strong><br/><br/>Du er nu parat til at afvikle Umbraco og installere pakker!]]></key>
+    <key alias="permissionsResolveFolderIssues">Løser folder problem</key>
+    <key alias="permissionsResolveFolderIssuesLink">Følg dette link for mere information om udfordringer med ASP.NET og oprettelse af foldere</key>
+    <key alias="permissionsSettingUpPermissions">Sætter folderrettigheder op</key>
+    <key alias="permissionsText">Umbraco har behov for 'write/modify' adgang til bestemte foldere, for at kunne gemme filer som billeder og PDF'er. Umbraco gemmer også midlertidige data (eksempelvis cachen) for at forbedre ydelsen på dit website.</key>
+    <key alias="runwayFromScratch">Jeg har lyst til at begynde på bar bund</key>
+    <key alias="runwayFromScratchText"><![CDATA[Dit website er helt tomt for øjeblikket, så det er perfekt hvis du ønsker at begynde på bar bund og oprette dine egne dokumenttyper og skabeloner. (<a href="http://Umbraco.tv/documentation/videos/for-site-builders/foundation/document-types">lær hvordan</a>) Du kan stadig vælge at installere Runway senere. Gå venligst til Udvikler-sektionen og vælg Pakker.]]></key>
+    <key alias="runwayHeader">Du har lige opsat en ren Umbraco-platform. Hvad ønsker du nu at gøre?</key>
+    <key alias="runwayInstalled">Runway er installeret</key>
+    <key alias="runwayInstalledText"><![CDATA[Du har fundamentet på plads. Vælg hvilke moduler du ønsker at installere ovenpå det.<br/>Dette er vores liste over anbefalede moduler. Kryds dem af du ønsker at installere eller se den <a href="#" onclick="toggleModules(); return false;" id="toggleModuleList">fulde liste af moduler</a>  ]]></key>
+    <key alias="runwayOnlyProUsers">Kun anbefalet for erfarne brugere</key>
+    <key alias="runwaySimpleSite">Jeg ønsker at begynder med et simpelt website</key>
+    <key alias="runwaySimpleSiteText"><![CDATA[<p>"Runway" er et simpelt website som stiller nogle basale dokumenttyper og skabeloner til rådighed. Installeringsprogrammet kan automatisk opsætte Runway for dig, men du kan nemt redigere, udvide eller fjerne det. Det er ikke nødvendigt og du kan sagtens bruge Umbraco uden. Men Runway tilbyder et fundament, som er baseret på 'Best Practices', som får dig igang hurtigere end nogensinde før. Hvis du vælger at installere Runway, kan du efter eget valg vælge de grundlæggende byggesten kaldet 'Runway Modules' til at forbedre dine Runway-sider.</p><p><small><em>Inkluderet med Runway:</em>Home Page, Getting Started page, Installing Modules page.<br /> <em>Valgfri Moduler:</em> Top Navigation, Sitemap, Contact, Gallery. </small></p>]]></key>
+    <key alias="runwayWhatIsRunway">Hvad er Runway</key>
+    <key alias="step1">Skridt 1/5: Acceptér licens</key>
+    <key alias="step2">Skridt 2/5: Database-konfiguration</key>
+    <key alias="step3">Skridt 3/5: Validerer filrettigheder</key>
+    <key alias="step4">Skridt 4/5: Kontrollér Umbraco sikkerhed</key>
+    <key alias="step5">Skridt 5/5: Umbraco er parat til at få dig igang</key>
+    <key alias="thankYou">Tak fordi du valgte Umbraco</key>
+    <key alias="theEndBrowseSite"><![CDATA[<h3>Gennemse dit nye site</h3> Du installerede Runway, så hvorfor ikke se hvordan dit nye website ser ud.]]></key>
+    <key alias="theEndFurtherHelp"><![CDATA[<h3>Yderligere hjælpe og informationer</h3> Få hjælp fra vores prisvindende fællesskab, gennemse dokumentationen eller se nogle gratis videoer om hvordan du opsætter et simpelt site, hvordan du bruger pakker og en 'quick guide' til Umbraco terminologier]]></key>
+    <key alias="theEndHeader">Umbraco %0% er installeret og klar til brug</key>
+    <key alias="theEndInstallFailed"><![CDATA[For at afslutte installationen er du nødt til manuelt at rette <strong>/web.config filen</strong> og opdatére 'AppSetting' feltet <strong>UmbracoConfigurationStatus</strong> i bunden til <strong>'%0%'</strong>.]]></key>
+    <key alias="theEndInstallSuccess">
+      <![CDATA[Du kan <strong>komme igang med det samme</strong> ved at klikke på "Start Umbraco" knappen nedenfor.<br/>Hvis du er <strong>ny med Umbraco</strong>, kan du finde masser af ressourcer på vores 'getting started' sider.
+]]>
+    </key>
+    <key alias="theEndOpenUmbraco"><![CDATA[<h3>Start Umbraco</h3>For at administrere dit website skal du blot åbne Umbraco administrationen og begynde at tilføje indhold, opdatere skabelonerne og stylesheets'ene eller tilføje ny funktionalitet.]]></key>
+    <key alias="Unavailable">Forbindelse til databasen fejlede.</key>
+    <key alias="Version3">Umbraco Version 3</key>
+    <key alias="Version4">Umbraco Version 4</key>
+    <key alias="watch">Se</key>
+    <key alias="welcomeIntro"><![CDATA[Denne guide vil bringe dig gennem konfigurationsprocessen af <strong>Umbraco %0%</strong> for en frisk installation eller for en opgradering fra version 3.0.<br/><br/>Tryk på <strong>Næste</strong> for at begynde på guiden.]]></key>
+  </area>
+  <area alias="language">
+    <key alias="cultureCode">Culture Code</key>
+    <key alias="displayName">Culture Name</key>
+  </area>
+  <area alias="lockout">
+    <key alias="lockoutWillOccur">Du har været inaktiv, og du vil blive logget ud om</key>
+    <key alias="renewSession">Forny for at gemme dine ændringer</key>
+  </area>
+  <area alias="login">
+    <key alias="greeting0">Så er det søndag!</key>
+    <key alias="greeting1">Smil, det er mandag!</key>
+    <key alias="greeting2">Hurra, det er tirsdag!</key>
+    <key alias="greeting3">Hvilken herlig onsdag!</key>
+    <key alias="greeting4">Glædelig torsdag!</key>
+    <key alias="greeting5">Endelig fredag!</key>
+    <key alias="greeting6">Glædelig lørdag</key>
+    <key alias="instruction">Log ind nedenfor</key>
+    <key alias="instruction">indtast brugernavn og kodeord</key>
+    <key alias="signInWith">Log ind med</key>
+    <key alias="timeout">Din session er udløbet</key>
+    <key alias="bottomText"><![CDATA[<p style="text-align:right;">&copy; 2001 - %0% <br /><a href="http://umbraco.com" style="text-decoration: none" target="_blank">umbraco.com</a></p> ]]></key>
+    <key alias="forgottenPassword">Glemt adgangskode?</key>
+    <key alias="forgottenPasswordInstruction">En e-mail vil blive sendt til den angivne adresse med et link til at nulstille din adgangskode</key>
+    <key alias="requestPasswordResetConfirmation">En e-mail med instruktioner for nulstilling af adgangskoden vil blive sendt til den angivne adresse, hvis det matcher vores optegnelser</key>
+    <key alias="returnToLogin">Tilbage til login formular</key>
+    <key alias="setPasswordInstruction">Angiv en ny adgangskode</key>
+    <key alias="setPasswordConfirmation">Din adgangskode er blevet opdateret</key>
+    <key alias="resetCodeExpired">Det link, du har klikket på, er ugyldigt eller udløbet</key>
+    <key alias="resetPasswordEmailCopySubject">Umbraco: Nulstil adgangskode</key>
+    <key alias="resetPasswordEmailCopyFormat">
+      <![CDATA[<p>Dit brugernavn til at logge på Umbraco backoffice er: <strong>%0%</strong></p><p>Klik <a href="%1%"><strong>her</strong></a> for at nulstille din adgangskode eller kopier/indsæt denne URL i din browser:</p><p><em>%1%</em></p>]]>
+    </key>
+  </area>
+  <area alias="main">
+    <key alias="dashboard">Skrivebord</key>
+    <key alias="sections">Sektioner</key>
+    <key alias="tree">Indhold</key>
+  </area>
+  <area alias="moveOrCopy">
+    <key alias="choose">Vælg siden ovenover...</key>
+    <key alias="copyDone">%0% er nu kopieret til %1%</key>
+    <key alias="copyTo">Kopier til</key>
+    <key alias="moveDone">%0% er nu flyttet til %1%</key>
+    <key alias="moveTo">Flyt til</key>
+    <key alias="nodeSelected">er blevet valgt som roden for dit nye indhold, klik 'ok' nedenunder.</key>
+    <key alias="noNodeSelected">Intet element valgt, vælg et element i listen ovenfor før der klikkes 'fortsæt'</key>
+    <key alias="notAllowedByContentType">Det nuværende element kan ikke lægges under denne pga. sin type</key>
+    <key alias="notAllowedByPath">Det nuværende element kan ikke ligge under en af dens undersider</key>
+    <key alias="notAllowedAtRoot">Dette element må ikke findes på rodniveau</key>
+    <key alias="notValid">Denne handling er ikke tilladt fordi du ikke har de fornødne rettigheder på et eller flere af under-dokumenterne</key>
+    <key alias="relateToOriginal">Relater det kopierede element til originalen</key>
+  </area>
+  <area alias="notifications">
+    <key alias="editNotifications">Rediger dine notificeringer for %0%</key>
+    <key alias="mailBody">
+      <![CDATA[
+Hej %0%
+
+Dette er en automatisk mail for at fortælle at handlingen '%1%'
+er blevet udført på siden '%2%'
+af brugeren '%3%'
+
+Gå til http://%4%/#/content/content/edit/%5% for at redigere.
+
+Ha' en dejlig dag!
+
+Mange hilsner fra Umbraco robotten
+		]]>
+    </key>
+    <key alias="mailBodyHtml">
+      <![CDATA[<p>Hej %0%</p>
+    <p>Dette er en automatisk mail for at informere dig om at opgaven <strong>'%1%'</strong>
+    er blevet udførtpå siden <a href="http://%4%/#/content/content/edit/%5%"><strong>'%2%'</strong></a> af brugeren <strong>'%3%'</strong> </p>
+    <div style="margin: 8px 0; padding: 8px; display: block;"> <br />
+    <a style="color: white; font-weight: bold; background-color: #5372c3; text-decoration : none; margin-right: 20px; border: 8px solid #5372c3; width: 150px;" href="http://%4%/#/content/content/edit/%5%">&nbsp;&nbsp;&nbsp;&nbsp;&nbsp;RET&nbsp;&nbsp;&nbsp;&nbsp;&nbsp;</a> &nbsp; <br /> </div> <p> <h3>Opdateringssammendrag:</h3> <table style="width: 100%;"> %6% </table> </p> <div style="margin: 8px 0; padding: 8px; display: block;"> <br /> <a style="color: white; font-weight: bold; background-color: #66cc66; text-decoration : none; margin-right: 20px; border: 8px solid #66cc66; width: 150px;" href="http://%4%/actions/publish.aspx?id=%5%">&nbsp;&nbsp;PUBLISÉR&nbsp;&nbsp;</a> &nbsp; <a style="color: white; font-weight: bold; background-color: #5372c3; text-decoration : none; margin-right: 20px; border: 8px solid #5372c3; width: 150px;" href="http://%4%/#/content/content/edit/%5%">&nbsp;&nbsp;&nbsp;&nbsp;&nbsp;RET&nbsp;&nbsp;&nbsp;&nbsp;&nbsp;</a> &nbsp; <a style="color: white; font-weight: bold; background-color: #ca4a4a; text-decoration : none; margin-right: 20px; border: 8px solid #ca4a4a; width: 150px;" href="http://%4%/actions/delete.aspx?id=%5%">&nbsp;&nbsp;&nbsp;&nbsp;SLET&nbsp;&nbsp;&nbsp;&nbsp;</a> <br /> </div> <p>Hav en fortsat god dag!<br /><br /> De bedste hilsner fra umbraco robotten </p>]]>
+    </key>
+    <key alias="mailSubject">[%0%] Notificering om %1% udført på %2%</key>
+    <key alias="notifications">Notificeringer</key>
+  </area>
+  <area alias="packager">
+    <key alias="chooseLocalPackageText">Vælg pakken fra din computer. Umbraco pakker er oftest en ".zip" fil</key>
+    <key alias="dropHere">Slip her for at uploade</key>
+    <key alias="orClickHereToUpload">eller klik her for at vælge pakkefil</key>
+    <key alias="uploadPackage">Upload pakke</key>
+    <key alias="localPackageDescription">Installer en lokal pakke ved at vælge den fra din computer. Installer kun pakker fra kilder, du kender og stoler på</key>
+    <key alias="uploadAnother">Upload en anden pakke</key>
+    <key alias="cancelAndUploadAnother">Annuller og upload en anden pakke</key>
+    <key alias="packageLicense">Licens</key>
+    <key alias="accept">Jeg accepterer</key>
+    <key alias="termsOfUse">betingelser for anvendelse</key>
+    <key alias="packageInstall">Installér pakke</key>
+    <key alias="installFinish">Afslut</key>
+    <key alias="installedPackages">Installeret pakker</key>
+    <key alias="noPackages">Du har ingen pakker installeret</key>
+    <key alias="noPackagesDescription"><![CDATA[Du har ikke nogen pakker installeret. Du kan enten installere en lokal pakke ved at vælge den fra din computer eller gennemse de tilgængelige pakker ved hjælp af ikonet <strong>'Pakker'</strong> øverst til højre på din skærm]]></key>
+    <key alias="packageSearch">Søg efter pakker</key>
+    <key alias="packageSearchResults">Resultater for</key>
+    <key alias="packageNoResults">Vi kunne ikke finde resultater for</key>
+    <key alias="packageNoResultsDescription">Prøv venligst at søge efter en anden pakke eller gennemse kategorierne</key>
+    <key alias="packagesPopular">Populære</key>
+    <key alias="packagesNew">Nye udgivelser</key>
+    <key alias="packageHas">har</key>
+    <key alias="packageKarmaPoints">karma points</key>
+    <key alias="packageInfo">Information</key>
+    <key alias="packageOwner">Ejer</key>
+    <key alias="packageContrib">Bidragsydere</key>
+    <key alias="packageCreated">Oprettet</key>
+    <key alias="packageCurrentVersion">Nuværende version</key>
+    <key alias="packageNetVersion">.NET version</key>
+    <key alias="packageDownloads">Downloads</key>
+    <key alias="packageLikes">Likes</key>
+    <key alias="packageCompatibility">Kompatibilitet</key>
+    <key alias="packageCompatibilityDescription">Denne pakke er kompatibel med de følgende versioner af Umbraco, som rapporteret af community-medlemmer. Fuld kompatibilitet kan ikke garanteres for versioner rapporteret nedenfor 100%</key>
+    <key alias="packageExternalSources">Eksterne kilder</key>
+    <key alias="packageAuthor">Forfatter</key>
+    <key alias="packageDemonstration">Demonstration</key>
+    <key alias="packageDocumentation">Dokumentation</key>
+    <key alias="packageMetaData">Pakke meta data</key>
+    <key alias="packageName">Pakkenavn</key>
+    <key alias="packageNoItemsHeader">Pakken indeholder ingen elementer</key>
+    <key alias="packageNoItemsText"><![CDATA[Denne pakkefil indeholder ingen elementer som kan af-installeres.<br/><br/>Du kan roligt fjerne denne fra systemet ved at klikke på "Fjern pakke" nedenfor.]]></key>
+    <key alias="packageNoUpgrades">Ingen opdateringer tilgængelige</key>
+    <key alias="packageOptions">Pakkevalg</key>
+    <key alias="packageReadme">Pakke læs mig</key>
+    <key alias="packageRepository">Pakke opbevaringsbase</key>
+    <key alias="packageUninstallConfirm">Bekræft af-installering</key>
+    <key alias="packageUninstalledHeader">Pakken blev fjernet</key>
+    <key alias="packageUninstalledText">Pakken er på succesfuld vis blevet fjernet</key>
+    <key alias="packageUninstallHeader">Afinstallér pakke</key>
+    <key alias="packageUninstallText">
+      <![CDATA[Du kan fjerne markeringen på elementer du ikke ønsker at fjerne, på dette tidspunkt, nedenfor. Når du klikker 'bekræft' vil alle afkrydsede elemenet blive fjernet <br/>
+<span style="color: Red; font-weight: bold;">Bemærk:</span> at dokumenter og medier som afhænger af denne pakke vil muligvis holde op med at virke, så vær forsigtig. Hvis i tvivl, kontakt personen som har udviklet pakken.]]>
+    </key>
+    <key alias="packageUpgradeDownload">Download opdatering fra opbevaringsbasen</key>
+    <key alias="packageUpgradeHeader">Opdatér pakke</key>
+    <key alias="packageUpgradeInstructions">Opdateringsinstrukser</key>
+    <key alias="packageUpgradeText">Der er en tilgængelig opdatering til denne pakke. Du kan downloade den direkte fra Umbracos pakke opbevaringsbase.</key>
+    <key alias="packageVersion">Pakke version</key>
+    <key alias="packageVersionHistory">Pakke versionshistorik</key>
+    <key alias="viewPackageWebsite">Se pakkeudviklerens website</key>
+    <key alias="packageAlreadyInstalled">Pakke allerede installeret</key>
+    <key alias="targetVersionMismatch">Denne pakke kan ikke installeres, den kræver en minimum Umbraco version af</key>
+    <key alias="installStateUninstalling">Afinstallerer...</key>
+    <key alias="installStateDownloading">Downloader...</key>
+    <key alias="installStateImporting">Importeret...</key>
+    <key alias="installStateInstalling">Installerer...</key>
+    <key alias="installStateRestarting">Genstarter, vent venligst...</key>
+    <key alias="installStateComplete">Færdig, din browser opdateres nu, vent venligst...</key>
+    <key alias="installStateCompleted">Klik venligst på 'Afslut' for at gennemføre installation og opdatere siden.</key>
+    <key alias="installStateUploading">Uploader pakke...</key>
+  </area>
+  <area alias="paste">
+    <key alias="doNothing">Indsæt med fuld formattering (Anbefales ikke)</key>
+    <key alias="errorMessage">Den tekst du er ved at indsætte indeholder specialtegn eller formattering. Dette kan skyldes at du kopierer fra f.eks. Microsoft Word. Umbraco kan fjerne denne specialformattering automatisk så indholdet er mere velegnet til visning på en webside.</key>
+    <key alias="removeAll">Indsæt som ren tekst, dvs. fjern al formattering</key>
+    <key alias="removeSpecialFormattering">Indsæt, men fjern formattering som ikke bør være på en webside (Anbefales)</key>
+  </area>
+  <area alias="publicAccess">
+    <key alias="paAdvanced">Rollebaseret beskyttelse</key>
+    <key alias="paAdvancedHelp">Hvis du ønsker at kontrollere adgang til siden ved hjælp af rollebaseret godkendelse via Umbracos medlemsgrupper.</key>
+    <key alias="paAdvancedNoGroups">Du skal oprette en medlemsgruppe før du kan bruge rollebaseret godkendelse</key>
+    <key alias="paErrorPage">Fejlside</key>
+    <key alias="paErrorPageHelp">Brugt når folk er logget ind, men ingen adgang</key>
+    <key alias="paHowWould">Vælg hvordan siden skal beskyttes</key>
+    <key alias="paIsProtected">%0% er nu beskyttet</key>
+    <key alias="paIsRemoved">Beskyttelse fjernet fra %0%</key>
+    <key alias="paLoginPage">Log ind-side</key>
+    <key alias="paLoginPageHelp">Vælg siden der indeholder log ind-formularen</key>
+    <key alias="paRemoveProtection">Fjern beskyttelse</key>
+    <key alias="paSelectPages">Vælg siderne der indeholder log ind-formularer og fejlmeddelelser</key>
+    <key alias="paSelectRoles">Vælg de roller der har adgang til denne side</key>
+    <key alias="paSetLogin">Indstil login og kodeord for denne side</key>
+    <key alias="paSimple">Enkel brugerbeskyttelse</key>
+    <key alias="paSimpleHelp">Hvis du blot ønsker at opsætte simpel beskyttelse ved hjælp af et enkelt login og kodeord</key>
+  </area>
+  <area alias="publish">
+    <key alias="contentPublishedFailedAwaitingRelease">Udgivelsen kunne ikke udgives da publiceringsdato er sat</key>
+    <key alias="contentPublishedFailedExpired">
+      <![CDATA[
+      %0% Udgivelsen kunne ikke blive publiceret da publiceringsdatoen er overskredet
+     ]]>
+    </key>
+    <key alias="contentPublishedFailedInvalid">
+      <![CDATA[
+    %0% kunne ikke publiceres da følgende egenskaber :  %1%  ikke overholdte valderingsreglerne.
+    ]]>
+    </key>
+    <key alias="editContentPublishedFailedByParent">Udgivelsen fejlede fordi en overordnet side ikke er publiceret</key>
+
+    <key alias="contentPublishedFailedByEvent">%0% kunne ikke udgives, fordi et 3. parts modul annullerede handlingen</key>
+    <key alias="includeUnpublished">Medtag ikke-udgivede undersider</key>
+    <key alias="inProgress">Publicerer - vent venligst...</key>
+    <key alias="inProgressCounter">%0% ud af %1% sider er blevet udgivet...</key>
+    <key alias="nodePublish">%0% er nu publiceret</key>
+    <key alias="nodePublishAll">%0% og alle undersider er nu publiceret</key>
+    <key alias="publishAll">Publicér alle undersider</key>
+    <key alias="publishHelp"><![CDATA[Klik <em>ok</em> for at udgive <strong>%0%</strong> og derved gøre indholdet offentligt tilgængeligt..<br/><br /> Du kan udgive denne side og dens undersider ved at klikke <em>Udgiv alle undersider</em> forneden]]></key>
+  </area>
+  <area alias="colorpicker">
+    <key alias="noColors">Du har ikke konfigureret nogen godkendte farver</key>
+  </area>
+  <area alias="contentPicker">
+    <key alias="pickedTrashedItem">Du har valgt et dokument som er slettet eller lagt i papirkurven</key>
+    <key alias="pickedTrashedItems">Du har valgt dokumenter som er slettede eller lagt i papirkurven</key>
+  </area>
+  <area alias="mediaPicker">
+    <key alias="pickedTrashedItem">Du har valgt et medie som er slettet eller lagt i papirkurven</key>
+    <key alias="pickedTrashedItems">Du har valgt medier som er slettede eller lagt i papirkurven</key>
+    <key alias="deletedItem">Slettet medie</key>
+  </area>
+  <area alias="relatedlinks">
+    <key alias="enterExternal">indtast eksternt link</key>
+    <key alias="chooseInternal">vælg en intern side</key>
+    <key alias="caption">Tekst</key>
+    <key alias="link">Link</key>
+    <key alias="newWindow">Nyt vindue</key>
+    <key alias="captionPlaceholder">Indtast en tekst</key>
+    <key alias="externalLinkPlaceholder">Indtast et link</key>
+  </area>
+  <area alias="imagecropper">
+    <key alias="reset">Nulstil</key>
+  </area>
+  
+
+  <area alias="rollback">
+    <key alias="currentVersion">Nuværende version</key>
+    <key alias="diffHelp"><![CDATA[Her vises forskellene mellem den nuværende version og den valgte version<br /><del>Rød</del> tekst vil ikke blive vist i den valgte version. <ins>Grøn betyder tilføjet</ins>]]></key>
+    <key alias="documentRolledBack">Dokument tilbagerullet</key>
+    <key alias="htmlHelp">Her vises den valgte version som html. Hvis du ønsker at se forskellen mellem de 2 versioner på samme tid, brug 'diff'-oversigten</key>
+    <key alias="rollbackTo">Tilbagerulning til</key>
+    <key alias="selectVersion">Vælg version</key>
+    <key alias="view">Vis</key>
+  </area>
+  <area alias="scripts">
+    <key alias="editscript">Rediger script</key>
+  </area>
+  <area alias="sections">
+    <key alias="concierge">Concierge</key>
+    <key alias="content">Indhold</key>
+    <key alias="courier">Courier</key>
+    <key alias="developer">Udvikler</key>
+    <key alias="installer">Umbraco konfigurationsguide</key>
+    <key alias="media">Mediearkiv</key>
+    <key alias="member">Medlemmer</key>
+    <key alias="newsletters">Nyhedsbreve</key>
+    <key alias="settings">Indstillinger</key>
+    <key alias="statistics">Statistik</key>
+    <key alias="translation">Oversættelse</key>
+    <key alias="users">Brugere</key>
+    <key alias="help">Hjælp</key>
+    <key alias="forms">Formularer</key>
+    <key alias="analytics">Analytics</key>
+  </area>
+  <area alias="help">
+    <key alias="goTo">gå til</key>
+    <key alias="helpTopicsFor">Hjælpeemner for</key>
+    <key alias="videoChaptersFor">Videokapitler for</key>
+    <key alias="theBestUmbracoVideoTutorials">De bedste Umbraco video tutorials</key>
+  </area>
+  <area alias="settings">
+    <key alias="defaulttemplate">Standardskabelon</key>
+    <key alias="dictionary editor egenskab">Ordbogsnøgle</key>
+    <key alias="importDocumentTypeHelp">For at importere en dokumenttype, find ".udt"-filen på din computer ved at klikke på "Gennemse"-knappen og klik "Import" (Du vil blive bedt om bekræftelse på næste skærmbillede)</key>
+    <key alias="newtabname">Ny titel på faneblad</key>
+    <key alias="nodetype">Nodetype</key>
+    <key alias="objecttype">Type</key>
+    <key alias="stylesheet">Stylesheet</key>
+    <key alias="script">Script</key>
+    <key alias="stylesheet editor egenskab">Stylesheetegenskab</key>
+    <key alias="tab">Faneblad</key>
+    <key alias="tabname">Titel på faneblad</key>
+    <key alias="tabs">Faneblade</key>
+    <key alias="masterDocumentType">Master Dokumenttype</key>
+    <key alias="createMatchingTemplate">Opret matchende skabelon</key>
+  </area>
+  <area alias="sort">
+    <key alias="sortOrder">Sorteringsrækkefølge</key>
+    <key alias="sortCreationDate">Oprettelsesdato</key>
+    <key alias="sortDone">Sortering udført</key>
+    <key alias="sortHelp">Træk de forskellige sider op eller ned for at indstille hvordan de skal arrangeres, eller klik på kolonnehovederne for at sortere hele rækken af sider</key>
+    <key alias="sortPleaseWait"><![CDATA[Vent venligst mens siderne sorteres. Det kan tage et stykke tid.]]></key>
+  </area>
+  <area alias="speechBubbles">
+    <key alias="operationCancelledHeader">Annulleret</key>
+    <key alias="operationCancelledText">Handlingen blev annulleret af et 3. part tilføjelsesprogram</key>
+    <key alias="contentTypeDublicatePropertyType">Property type eksisterer allerede</key>
+    <key alias="contentTypePropertyTypeCreated">Egenskabstype oprettet</key>
+    <key alias="contentTypePropertyTypeCreatedText"><![CDATA[Navn: %0% <br /> DataType: %1%]]></key>
+    <key alias="contentTypePropertyTypeDeleted">Egenskabs type slettet</key>
+    <key alias="contentTypeSavedHeader">Indholdstype gemt</key>
+    <key alias="contentTypeTabCreated">Du har oprettet et faneblad</key>
+    <key alias="contentTypeTabDeleted">Faneblad slettet</key>
+    <key alias="contentTypeTabDeletedText">Faneblad med id: %0% slettet</key>
+    <key alias="cssErrorHeader">Stylesheetet blev ikke gemt</key>
+    <key alias="cssSavedHeader">Stylesheet gemt</key>
+    <key alias="cssSavedText">Stylesheet gemt uden fejl</key>
+    <key alias="dataTypeSaved">Datatype gemt</key>
+    <key alias="dictionaryItemSaved">Ordbogsnøgle gemt</key>
+    <key alias="editContentPublishedHeader">Indhold publiceret</key>
+    <key alias="editContentPublishedText">og nu synligt for besøgende</key>
+    <key alias="editContentSavedHeader">Indhold gemt</key>
+    <key alias="editContentSavedText">Husk at publicere for at gøre det synligt for besøgende</key>
+    <key alias="editContentSendToPublish">Send til Godkendelse</key>
+    <key alias="editContentSendToPublishText">Rettelser er blevet sendt til godkendelse</key>
+    <key alias="editMediaSaved">Medie gemt</key>
+    <key alias="editMediaSavedText">Medie gemt uden problemer</key>
+    <key alias="editMemberSaved">Medlem gemt</key>
+    <key alias="editStylesheetPropertySaved">Stylesheetegenskab gemt</key>
+    <key alias="editStylesheetSaved">Stylesheet gemt</key>
+    <key alias="editTemplateSaved">Skabelon gemt</key>
+    <key alias="editUserError">Der er opstået en fejl under redigering</key>
+    <key alias="editUserSaved">Bruger gemt</key>
+    <key alias="editUserTypeSaved">Brugertype gemt</key>
+    <key alias="fileErrorHeader">Fil ikke gemt</key>
+    <key alias="fileErrorText">Filen kunne ikke gemmes. Tjek filrettighederne</key>
+    <key alias="fileSavedHeader">Fil gemt</key>
+    <key alias="fileSavedText">Fil gemt uden fejl</key>
+    <key alias="languageSaved">Sprog gemt</key>
+    <key alias="mediaTypeSavedHeader">Medietype gemt</key>
+    <key alias="memberTypeSavedHeader">Medlemstype gemt</key>
+    <key alias="pythonErrorHeader">Python script ikke gemt</key>
+    <key alias="pythonErrorText">Python-script kunne ikke gemmes pga. fejl</key>
+    <key alias="pythonSavedHeader">Python-script gemt</key>
+    <key alias="pythonSavedText">Ingen fejl i Python-script</key>
+    <key alias="templateErrorHeader">Skabelon ikke gemt</key>
+    <key alias="templateErrorText">Undgå venligst at du har 2 templates med samme alias</key>
+    <key alias="templateSavedHeader">Skabelon gemt</key>
+    <key alias="templateSavedText">Skabelon gemt uden fejl!</key>
+    <key alias="xsltErrorHeader">XSLT'en blev ikke gemt</key>
+    <key alias="xsltErrorText">XSLT'en indeholdt fejl</key>
+    <key alias="xsltPermissionErrorText">XSLT kunne ikke gemmes, check filrettigheder</key>
+    <key alias="xsltSavedHeader">XSLT gemt</key>
+    <key alias="xsltSavedText">Der var ingen fejl i din XSLT!</key>
+    <key alias="contentUnpublished">Indhold fjernet fra udgivelse</key>
+    <key alias="partialViewSavedHeader">Partial view gemt</key>
+    <key alias="partialViewSavedText">Partial view gemt uden fejl!</key>
+    <key alias="partialViewErrorHeader">Partial view ikke gemt</key>
+    <key alias="partialViewErrorText">Der opstod en fejl ved at gemme filen.</key>
+    <key alias="permissionsSavedFor">Rettigheder gemt for</key>
+    <key alias="scriptSavedHeader">Script view gemt</key>
+    <key alias="scriptSavedText">Script view gemt uden fejl!</key>
+    <key alias="scriptErrorHeader">Script view ikke gemt</key>
+    <key alias="scriptErrorText">An error occurred saving the file.</key>
+    <key alias="cssErrorText">An error occurred saving the file.</key>
+    <key alias="deleteUserGroupsSuccess">Slettede %0% brugergrupper</key>
+    <key alias="deleteUserGroupSuccess">%0% blev slettet</key>
+    <key alias="enableUsersSuccess">Aktiverede %0% brugere</key>
+    <key alias="enableUsersError">Der opstod en fejl under aktivering af brugerne</key>
+    <key alias="disableUsersSuccess">Deaktiverede %0% brugere</key>
+    <key alias="disableUsersError">Der opstod en fejl under deaktivering af brugerne</key>
+    <key alias="enableUserSuccess">%0% er nu aktiveret</key>
+    <key alias="enableUserError">Der opstod en fejl under aktivering af brugeren</key>
+    <key alias="disableUserSuccess">%0% er nu deaktiveret</key>
+    <key alias="disableUserError">Der opstod en fejl under deaktivering af brugeren</key>
+    <key alias="setUserGroupOnUsersSuccess">Brugergrupper er blevet indstillet</key>
+    <key alias="deleteUserGroupsSuccess">Slettede %0% brugergrupper</key>
+    <key alias="deleteUserGroupSuccess">%0% blev slettet</key>
+    <key alias="unlockUsersSuccess">Låste %0% brugere op</key>
+    <key alias="unlockUsersError">Der opstod en fejl under oplåsning af brugerne</key>
+    <key alias="unlockUserSuccess">%0% er nu låst op</key>
+    <key alias="unlockUserError">Der opstod en fejl under oplåsning af brugeren</key>
+  </area>
+  <area alias="stylesheet">
+    <key alias="aliasHelp">Bruger CSS-syntaks f.eks. h1, .redheader, .blueTex</key>
+    <key alias="editstylesheet">Rediger stylesheet</key>
+    <key alias="editstylesheetproperty">Rediger CSS-egenskab</key>
+    <key alias="nameHelp">Navn der identificerer CSS-egenskaben i tekstredigeringsværktøjet</key>
+    <key alias="preview">Forhåndsvisning</key>
+    <key alias="styles">Styles</key>
+  </area>
+
+  <area alias="template">
+    <key alias="edittemplate">Rediger skabelon</key>
+
+    <key alias="insertSections">Sektioner</key>
+    <key alias="insertContentArea">Indsæt indholdsområde</key>
+    <key alias="insertContentAreaPlaceHolder">Indsæt pladsholder for indholdsområde</key>
+
+    <key alias="insert">Indsæt</key>
+    <key alias="insertDesc">Hvad vil du indsætte?</key>
+
+    <key alias="insertDictionaryItem">Oversættelse</key>
+    <key alias="insertDictionaryItemDesc">Indsætter en oversætbar tekst, som skifter efter det sprog, som websitet vises i.</key>
+
+    <key alias="insertMacro">Makro</key>
+    <key alias="insertMacroDesc">
+      En makro er et element, som kan have forskellige indstillinger, når det indsættes. 
+      Brug det som en genbrugelig del af dit design såsom gallerier, formularer og lister.
+    </key>
+
+    <key alias="insertPageField">Sideværdi</key>
+    <key alias="insertPageFieldDesc">
+      Viser værdien af et felt fra den nuværende side. Kan indstilles til at bruge rekursive værdier eller 
+      vise en standardværdi i tilfælde af, at feltet er tomt.
+    </key>
+
+    <key alias="insertPartialView">Partial view</key>
+    <key alias="insertPartialViewDesc">
+      Et Partial View er et skabelonelement, som kan indsættes i andre skabeloner og derved 
+      genbruges og deles på tværs af sideskabelonerne.
+    </key>
+
+    <key alias="mastertemplate">Master skabelon</key>
+    <key alias="noMastertemplate">Ingen masterskabelon</key>
+    <key alias="noMaster">Ingen master</key>
+
+    <key alias="renderBody">Indsæt en underliggende skabelon</key>
+    <key alias="renderBodyDesc">
+      <![CDATA[
+      Henter indholdet af en underliggende skabelon ind, ved at 
+      indsætte et <code>@RenderBody()</code> element.
+      ]]>
+    </key>
+
+
+    <key alias="defineSection">Definer en sektion</key>
+    <key alias="defineSectionDesc">
+      <![CDATA[
+         Definerer en del af din skabelon som en navngivet sektion, ved at 
+         omkranse den i <code>@section { ... }</code>. Herefter kan denne sektion flettes ind i 
+         overliggende skabelon ved at indsætte et <code>@RenderSection</code> element.
+      ]]>
+    </key>
+
+    <key alias="renderSection">Indsæt en sektion</key>
+    <key alias="renderSectionDesc">
+      <![CDATA[
+      Henter indholdet af en sektion fra den underliggende skabelon ind, ved at indsætte et 
+      <code>@RenderSection(name)</code> element. Den underliggende skabelon skal have 
+      defineret en sektion via et <code>@section [name]{ ... }</code> element.
+      ]]>
+    </key>
+
+    <key alias="sectionName">Sektionsnavn</key>
+    <key alias="sectionMandatory">Sektionen er obligatorisk</key>
+    
+    <key alias="sectionMandatoryDesc">
+      Hvis obligatorisk, skal underskabelonen indeholde en <code>@section</code> -definition.
+    </key>
+
+
+    <key alias="queryBuilder">Query builder</key>
+    <key alias="itemsReturned">sider returneret, på</key>
+
+    <key alias="iWant">Returner</key>
+    <key alias="allContent">alt indhold</key>
+    <key alias="contentOfType">indhold af typen &quot;%0%&quot;</key>
+    
+    <key alias="from">fra</key>
+    <key alias="websiteRoot">mit website</key>
+    <key alias="where">hvor</key>
+    <key alias="and">og</key>
+
+    <key alias="is">er</key>
+    <key alias="isNot">ikke er</key>
+    <key alias="before">er før</key>
+    <key alias="beforeIncDate">er før (inkl. valgte dato)</key>
+    <key alias="after">er efter</key>
+    <key alias="afterIncDate">er efter (inkl. valgte dato)</key>
+    <key alias="equals">er</key>
+    <key alias="doesNotEqual">ikke er</key>
+    <key alias="contains">indeholder</key>
+    <key alias="doesNotContain">ikke indeholder</key>
+    <key alias="greaterThan">er større end</key>
+    <key alias="greaterThanEqual">er større end eller det samme som</key>
+    <key alias="lessThan">er mindre end</key>
+    <key alias="lessThanEqual">er mindre end eller det samme som</key>
+
+    <key alias="id">Id</key>
+    <key alias="name">Navn</key>
+    <key alias="createdDate">Oprettelsesdato</key>
+    <key alias="lastUpdatedDate">Sidste opdatering</key>
+
+    <key alias="orderBy">Sortér efter</key>
+    <key alias="ascending">stigende rækkefølge</key>
+    <key alias="descending">faldende rækkefølge</key>
+
+    <key alias="template">Skabelon</key>
+  </area>
+  
+  <area alias="grid">
+    <key alias="rte">Rich Text Editor</key>
+    <key alias="media">Image</key>
+    <key alias="macro">Macro</key>
+    <key alias="embed">Embed</key>
+    <key alias="headline">Headline</key>
+    <key alias="quote">Quote</key>  
+    <key alias="insertControl">Vælg indholdstype</key>
+    <key alias="chooseLayout">Vælg layout</key>
+    <key alias="addRows">Tilføj række</key>
+    <key alias="addElement">Tilføj indhold</key>
+    <key alias="dropElement">Slip indhold</key>
+    <key alias="settingsApplied">Indstillinger tilføjet</key>
+
+    <key alias="contentNotAllowed">Indholdet er ikke tilladt her</key>
+    <key alias="contentAllowed">Indholdet er tilladt her</key>
+
+    <key alias="clickToEmbed">Klik for at indlejre</key>
+    <key alias="clickToInsertImage">Klik for at indsætte et billede</key>
+    <key alias="placeholderImageCaption">Billedtekst...</key>
+    <key alias="placeholderWriteHere">Skriv her...</key>
+
+    <key alias="gridLayouts">Gitterlayout</key>
+    <key alias="gridLayoutsDetail">Et layout er det overordnede arbejdsområde til dit gitter - du vil typisk kun behøve ét eller to</key>
+    <key alias="addGridLayout">Tilføj gitterlayout</key>
+    <key alias="addGridLayoutDetail">Juster dit layout ved at justere kolonnebredder og tilføj yderligere sektioner</key>
+
+    <key alias="rowConfigurations">Rækkekonfigurationer</key>
+    <key alias="rowConfigurationsDetail">Rækker er foruddefinerede celler, der arrangeres vandret</key>
+    <key alias="addRowConfiguration">Tilføj rækkekonfiguration</key>
+    <key alias="addRowConfigurationDetail">Juster rækken ved at indstille cellebredder og tilføje yderligere celler</key>
+
+    <key alias="columns">Kolonner</key>
+    <key alias="columnsDetails">Det totale antaller kolonner i gitteret</key>
+
+    <key alias="settings">Indstillinger</key>
+    <key alias="settingsDetails">Konfigurer, hvilket indstillinger, brugeren kan ændre</key>
+
+
+    <key alias="styles">Typografi</key>
+    <key alias="stylesDetails">Vælg, hvilke typografiværdier, en redaktør kan ændre</key>
+
+    <key alias="settingDialogDetails">Indstillinger gemmes kun, hvis den indtaste json-konfiguration er gyldig</key>
+
+    <key alias="allowAllEditors">Tillad alle editorer</key>
+    <key alias="allowAllRowConfigurations">Tillad alle rækkekonfigurationer</key>
+
+    <key alias="setAsDefault">Sæt som standard</key>
+    <key alias="chooseExtra">Vælg ekstra</key>
+    <key alias="chooseDefault">Vælg standard</key>
+    <key alias="areAdded">er tilføjet</key>
+
+    <key alias="maxItems">Maksimalt emner</key>
+    <key alias="maxItemsDescription">Efterlad blank eller sat til 0 ubegrænset for</key>
+
+  </area>
+  <area alias="contentTypeEditor">
+
+    <key alias="compositions">Kompositioner</key>
+    <key alias="noTabs">Du har ikke tilføjet nogle faner</key>
+    <key alias="addNewTab">Tilføj ny fane</key>
+    <key alias="addAnotherTab">Tilføj endnu en fane</key>
+    <key alias="inheritedFrom">Nedarvet fra</key>
+    <key alias="addProperty">Tilføj property</key>
+    <key alias="requiredLabel">Påkrævet label</key>
+
+    <key alias="enableListViewHeading">Aktiver listevisning</key>
+    <key alias="enableListViewDescription">Konfigurer indholdet til at blive vist i en sorterbar og søgbar liste, dens børn vil ikke blive vist i træet</key>
+
+    <key alias="allowedTemplatesHeading">Tilladte skabeloner</key>
+    <key alias="allowedTemplatesDescription">Vælg hvilke skabeloner der er tilladt at bruge på dette indhold</key>
+
+    <key alias="allowAsRootHeading">Tillad på rodniveau</key>
+    <key alias="allowAsRootDescription">Kun dokumenttyper med denne indstilling aktiveret oprettes i rodniveau under inhold og mediearkiv</key>
+    <key alias="allowAsRootCheckbox">Ja – indhold af denne type er tilladt i roden</key>
+
+    <key alias="childNodesHeading">Tilladte typer</key>
+    <key alias="childNodesDescription">Tillad at oprette indhold af en specifik type under denne</key>
+
+    <key alias="chooseChildNode">Vælg child node</key>
+
+    <key alias="compositionsDescription">Nedarv faner og egenskaber fra en anden dokumenttype. Nye faner vil blive tilføjet den nuværende dokumenttype eller sammenflettet hvis fanenavnene er ens.</key>
+    <key alias="compositionInUse">Indholdstypen bliver brugt i en komposition og kan derfor ikke blive anvendt som komposition</key>
+    <key alias="noAvailableCompositions">Der er ingen indholdstyper tilgængelige at bruge som komposition</key>
+
+    <key alias="availableEditors">Tilgængelige editors</key>
+    <key alias="reuse">Genbrug</key>
+    <key alias="editorSettings">Editor indstillinger</key>
+
+    <key alias="configuration">Konfiguration</key>
+
+    <key alias="yesDelete">Ja, slet</key>
+
+    <key alias="movedUnderneath">blev flyttet til</key>
+    <key alias="folderToMove">Vælg hvor</key>
+    <key alias="structureBelow">skal flyttes til</key>
+
+    <key alias="allDocumentTypes">Alle dokumenttyper</key>
+    <key alias="allDocuments">Alle dokumenter</key>
+    <key alias="allMediaItems">Alle medier</key>
+
+    <key alias="usingThisDocument">som benytter denne dokumenttype vil blive slettet permanent. Bekræft at du også vil slette dem.</key>
+    <key alias="usingThisMedia">som benytter denne medietype vil blive slettet permanent. Bekræft at du også vil slette dem.</key>
+    <key alias="usingThisMember">som benytter denne medlemstype vil blive slettet permanent. Bekræft at du også vil slette dem.</key>
+
+    <key alias="andAllDocuments">og alle dokumenter, som benytter denne type</key>
+    <key alias="andAllMediaItems">og alle medier, som benytter denne type</key>
+    <key alias="andAllMembers">og alle medlemmer, som benytter denne type</key>
+
+    <key alias="thisEditorUpdateSettings">der bruger denne editor vil blive opdateret med de nye indstillinger</key>
+    <key alias="memberCanEdit">Medlem kan redigere</key>
+    <key alias="showOnMemberProfile">Vis på medlemsprofil</key>
+    <key alias="tabHasNoSortOrder">fane har ingen sorteringsrækkefølge</key>
+  </area>
+  <area alias="templateEditor">
+    <key alias="alternativeField">Alternativt felt</key>
+    <key alias="alternativeText">Alternativ tekst</key>
+    <key alias="casing">Casing</key>
+    <key alias="chooseField">Felt som skal indsættes</key>
+    <key alias="convertLineBreaks">Konvertér linieskift</key>
+    <key alias="convertLineBreaksHelp">Erstatter et linieskift med html-tag'et &amp;lt;br&amp;gt;</key>
+    <key alias="dateOnly">Ja, kun dato</key>
+    <key alias="formatAsDate">Formatér som dato</key>
+    <key alias="htmlEncode">HTML indkod</key>
+    <key alias="htmlEncodeHelp">Vil erstatte specielle karakterer med deres HTML jævnbyrdige.</key>
+    <key alias="insertedAfter">Denne tekst vil blive sat ind lige efter værdien af feltet</key>
+    <key alias="insertedBefore">Denne tekst vil blive sat ind lige før værdien af feltet</key>
+    <key alias="lowercase">Lowercase</key>
+    <key alias="none">Ingen</key>
+    <key alias="postContent">Indsæt efter felt</key>
+    <key alias="preContent">Indsæt før felt</key>
+    <key alias="recursive">Rekursivt</key>
+    <key alias="standardFields">Standard felter</key>
+    <key alias="uppercase">Uppercase</key>
+    <key alias="urlEncode">URL encode</key>
+    <key alias="urlEncodeHelp">Hvis indholdet af felterne skal sendes til en url, skal denne slåes til så specialtegn formateres</key>
+    <key alias="usedIfAllEmpty">Denne tekst vil blive brugt hvis ovenstående felter er tomme</key>
+    <key alias="usedIfEmpty">Dette felt vil blive brugt hvis ovenstående felt er tomt</key>
+    <key alias="withTime">Ja, med klokkeslæt. Dato/tid separator: </key>
+  </area>
+  <area alias="translation">
+    <key alias="assignedTasks">Opgaver tildelt dig</key>
+    <key alias="assignedTasksHelp"><![CDATA[Listen nedenunder viser oversættelsesopgaver <strong>tildelt dig</strong>. For at se en mere detaljeret visning, klik "Detaljer" eller blot sidenavnet. Du kan også hente siden direkte som XML ved at klikke på "Download XML"-linket.<br />For at lukke en oversættelsesopgave, gå til detaljevisning og tryk på "Luk"-knappen.]]></key>
+    <key alias="closeTask">Luk opgave</key>
+    <key alias="details">Oversættelsesdetaljer</key>
+    <key alias="downloadAllAsXml">Download alle oversættelsesopgaver som XML</key>
+    <key alias="downloadTaskAsXml">Download XML</key>
+    <key alias="DownloadXmlDTD">Download XML DTD</key>
+    <key alias="fields">Felter</key>
+    <key alias="includeSubpages">Inkluder undersider</key>
+    <key alias="mailBody">Hej %0%. Dette er en automatisk mail sendt for at informere dig om at dokumentet '%1' har en forespørgsel omkring oversættelse til '%5%' af %2%. Gå til http://%3%/translation/details.aspx?id=%4% for at redigere. Eller log ind i Umbraco for at få en oversigt over dine oversættelsesopgaver: http://%3%/Umbraco Hav en god dag! Mange hilsner Umbraco-robotten</key>
+    <key alias="mailSubject">[%0%] Oversættelsesopgave for %1%</key>
+    <key alias="noTranslators">Ingen oversættelsesbrugere er fundet. Opret venligst en oversættelsesbruger før du begynder at sende indhold til oversættelse</key>
+    <key alias="ownedTasks">Opgaver oprettet af dig</key>
+    <key alias="ownedTasksHelp"><![CDATA[Listen nedenfor viser sider <strong>oprettet af dig</strong>. For at se et detaljeret overblik indeholdende kommentarer, klik på "Detaljer" eller bare sidenavnet. Du kna også downloade siden som XML direkte ved at klikke på "Download XML"linket. Gå venligst til Detaljeoverblikket og klik på "Luk" knappen for at lukke en oversættelsesopgve.]]></key>
+    <key alias="pageHasBeenSendToTranslation">Siden '%0%' er blevet sent til oversættelse</key>
+    <key alias="sendToTranslate">Send siden '%0%' til oversættelse</key>
+    <key alias="taskAssignedBy">Tildelt af</key>
+    <key alias="taskOpened">Opgave åbnet</key>
+    <key alias="totalWords">Totalt antal ord</key>
+    <key alias="translateTo">Oversæt til</key>
+    <key alias="translationDone">Oversættelse gennemført.</key>
+    <key alias="translationDoneHelp">Du kan gennemse de sider, som du lige har oversat, ved at klikke nedenfor. Hvis den originale side bliver fundet, vil du blive præsenteret for en sammenligning af de to sider.</key>
+    <key alias="translationFailed">Oversættelse fejlede, XML-filen kan være korrupt (indeholde fejl)</key>
+    <key alias="translationOptions">Oversættelsesmuligheder</key>
+    <key alias="translator">Oversætter</key>
+    <key alias="uploadTranslationXml">Upload oversættelse (xml)</key>
+  </area>
+  <area alias="treeHeaders">
+    <key alias="content">Indhold</key>
+    <key alias="contentBlueprints">Indholdsskabeloner</key>
+    <key alias="media">Mediearkiv</key>
+    <key alias="cacheBrowser">Cacheviser</key>
+    <key alias="contentRecycleBin">Papirkurv</key>
+    <key alias="createdPackages">Oprettede pakker</key>
+    <key alias="dataTypes">Datatyper</key>
+    <key alias="dictionary">Ordbog</key>
+    <key alias="installedPackages">Installerede pakker</key>
+    <key alias="installSkin">Installér et skin</key>
+    <key alias="installStarterKit">Installér et starterkit</key>
+    <key alias="languages">Sprog</key>
+    <key alias="localPackage">Installér lokal pakke</key>
+    <key alias="macros">Makroer</key>
+    <key alias="mediaTypes">Medietyper</key>
+    <key alias="member">Medlemmer</key>
+    <key alias="memberGroups">Medlemsgruppe</key>
+    <key alias="memberRoles">Roller</key>
+    <key alias="memberTypes">Medlemstype</key>
+    <key alias="documentTypes">Dokumenttyper</key>
+    <key alias="relationTypes">Relationstyper</key>
+    <key alias="packager">Pakker</key>
+    <key alias="packages">Pakker</key>
+    <key alias="partialViews">Partial Views</key>
+    <key alias="partialViewMacros">Partial View Makro Filer</key>
+    <key alias="python">Python</key>
+    <key alias="repositories">Installer fra "repository"</key>
+    <key alias="runway">Installer Runway</key>
+    <key alias="runwayModules">Runway-moduler</key>
+    <key alias="scripting">Scripting filer</key>
+    <key alias="scripts">Scripts</key>
+    <key alias="stylesheets">Stylesheets</key>
+    <key alias="templates">Skabeloner</key>
+    <key alias="xslt">XSLT-filer</key>
+    <key alias="analytics">Analytics</key>
+    <key alias="users">Brugere</key>
+  </area>
+  <area alias="update">
+    <key alias="updateAvailable">Ny opdatering er klar</key>
+    <key alias="updateDownloadText">%0% er klar, klik her for at downloade</key>
+    <key alias="updateNoServer">Ingen forbindelse til server</key>
+    <key alias="updateNoServerError">Der kunne ikke tjekkes for ny opdatering. Se trace for mere info.</key>
+  </area>
+  <area alias="user">
+    <key alias="access">Adgang</key>
+    <key alias="accessHelp">Baseret på de tildelte grupper og startnoder har brugeren adgang til følgende noder</key>
+    <key alias="assignAccess">Tildel adgang</key>
+    <key alias="administrators">Administrator</key>
+    <key alias="categoryField">Kategorifelt</key>
+    <key alias="createDate">Bruger oprettet</key>
+    <key alias="changePassword">Skift dit kodeord</key>
+    <key alias="changePhoto">Skift billede</key>
+    <key alias="newPassword">Nyt kodeord</key>
+    <key alias="noLockouts">er ikke blevet låst ude</key>
+    <key alias="noPasswordChange">Kodeordet er ikke blevet ændret</key>
+    <key alias="confirmNewPassword">Gentag dit nye kodeord</key>
+    <key alias="changePasswordDescription">Du kan ændre dit kodeord, som giver dig adgang til Umbraco Back Office ved at udfylde formularen og klikke på knappen 'Skift dit kodeord'</key>
+    <key alias="contentChannel">Indholdskanal</key>
+    <key alias="changePhoto">Skift billede</key>
+    <key alias="createUserHelp">Opret nye brugere for at give dem adgang til Umbraco. Når en ny bruger oprettes, genereres der en adgangskode, som du kan dele med brugeren.</key>
+    <key alias="descriptionField">Beskrivelsesfelt</key>
+    <key alias="disabled">Deaktivér bruger</key>
+    <key alias="documentType">Dokumenttype</key>
+    <key alias="editors">Redaktør</key>
+    <key alias="excerptField">Uddragsfelt</key>
+    <key alias="failedPasswordAttempts">Fejlede loginforsøg</key>
+    <key alias="goToProfile">Gå til brugerprofil</key>
+    <key alias="groupsHelp">Tilføj grupper for at tildele adgang og tilladelser</key>
+    <key alias="inviteAnotherUser">Invitér anden bruger</key>
+    <key alias="inviteUserHelp">Invitér nye brugere til at give dem adgang til Umbraco. En invitation vil blive sendt via e-mail til brugeren med oplysninger om, hvordan man logger ind i Umbraco.</key>
+    <key alias="language">Sprog</key>
+    <key alias="languageHelp">Indstil det sprog, du vil se i menuer og dialoger</key>
+    <key alias="lastLockoutDate">Seneste låst ude dato</key>
+    <key alias="lastLogin">Seneste login</key>
+    <key alias="lastPasswordChangeDate">Kodeord sidst ændret</key>
+    <key alias="loginname">Brugernavn</key>
+    <key alias="mediastartnode">Startnode i mediearkivet</key>
+    <key alias="mediastartnodehelp">Begræns mediebiblioteket til en bestemt startnode</key>
+    <key alias="mediastartnodes">Medie startnoder</key>
+    <key alias="mediastartnodeshelp">Begræns mediebiblioteket til bestemte startnoder</key>
+    <key alias="modules">Moduler</key>
+    <key alias="noConsole">Deaktivér adgang til Umbraco</key>
+    <key alias="noLogin">har endnu ikke logget ind</key>
+    <key alias="oldPassword">Gammelt kodeord</key>
+    <key alias="password">Adgangskode</key>
+    <key alias="removePhoto">Fjern billede</key>
+    <key alias="resetPassword">Nulstil kodeord</key>
+    <key alias="passwordChanged">Dit kodeord er blevet ændret!</key>
+    <key alias="passwordConfirm">Bekræft venligst dit nye kodeord</key>
+    <key alias="passwordEnterNew">Indtast dit nye kodeord</key>
+    <key alias="passwordCurrent">Nuværende kodeord</key>
+    <key alias="passwordInvalid">ugyldig nuværende kodeord</key>
+    <key alias="passwordIsBlank">Dit nye kodeord må ikke være tomt!</key>
+    <key alias="passwordIsDifferent">Dit nye kodeord og dit bekræftede kodeord var ikke ens, forsøg venligst igen!</key>
+    <key alias="passwordMismatch">Det bekræftede kodeord matcher ikke det nye kodeord</key>
+    <key alias="permissionReplaceChildren">Erstat underelement-rettigheder</key>
+    <key alias="permissionSelectedPages">Du ændrer i øjeblikket rettigheder for siderne:</key>
+    <key alias="permissionSelectPages">Vælg sider for at ændre deres rettigheder</key>
+    <key alias="removePhoto">Fjern billede</key>
+    <key alias="permissionsDefault">Standard rettigheder</key>
+    <key alias="permissionsGranular">Granulære rettigheder</key>
+    <key alias="permissionsGranularHelp">Sæt rettigheder for specifikke noder</key>
+    <key alias="profile">Profil</key>
+    <key alias="searchAllChildren">Søg alle 'børn'</key>
+    <key alias="startnode">Startnode</key>
+    <key alias="stateActive">Aktiv</key>
+    <key alias="stateAll">Alle</key>
+    <key alias="stateDisabled">Deaktiveret</key>
+    <key alias="stateLockedOut">Låst ude</key>
+    <key alias="stateInvited">Inviteret</key>
+    <key alias="sortNameAscending">Navn (A-Å)</key>
+    <key alias="sortNameDescending">Navn (Å-A)</key>
+    <key alias="sortCreateDateDescending">Nyeste</key>
+    <key alias="sortCreateDateAscending">Ældste</key>
+    <key alias="sortLastLoginDateDescending">Senest login</key>
+    <key alias="sectionsHelp">Tilføj sektioner for at give brugerne adgang</key>
+    <key alias="selectUserGroups">Vælg brugergrupper</key>
+    <key alias="noStartNode">Ingen startnode valgt</key>
+    <key alias="noStartNodes">Ingen startnoder valgt</key>
+    <key alias="startnode">Startnode</key>
+    <key alias="startnodehelp">Begræns indholdstræet til en bestemt startnode</key>
+    <key alias="startnodes">Indhold startnoder</key>
+    <key alias="startnodeshelp">Begræns indholdstræet til bestemte startnoder</key>
+    <key alias="updateDate">Bruger sidst opdateret</key>
+    <key alias="userCreated">er blevet oprettet</key>
+    <key alias="userCreatedSuccessHelp">Den nye bruger er blevet oprettet. For at logge ind i Umbraco skal du bruge adgangskoden nedenfor.</key>
+    <key alias="userManagement">Brugeradministration</key>
+    <key alias="username">Navn</key>
+    <key alias="userPermissions">Brugertilladelser</key>
+    <key alias="userGroupPermissions">Brugergruppe tilladelser</key>
+    <key alias="usergroup">Brugergruppe</key>
+    <key alias="userGroups">Brugergrupper</key>
+    <key alias="userInvited">er blevet inviteret</key>
+    <key alias="userInvitedSuccessHelp">En invitation er blevet sendt til den nye bruger med oplysninger om, hvordan man logger ind i Umbraco.</key>
+    <key alias="userinviteWelcomeMessage">Hej og velkommen til Umbraco! På bare 1 minut vil du være klar til at komme i gang, vi skal bare have dig til at oprette en adgangskode og tilføje et billede til din avatar.</key>
+    <key alias="userinviteAvatarMessage">Upload et billede for at gøre det nemt for andre brugere at genkende dig.</key>
+    <key alias="writer">Forfatter</key>
+    <key alias="translator">Oversætter</key>
+    <key alias="change">Skift</key>
+    <key alias="yourProfile">Din profil</key>
+    <key alias="yourHistory">Din historik</key>
+    <key alias="sessionExpires">Session udløber</key>
+    <key alias="inviteUser">Invitér bruger</key>
+    <key alias="createUser">Opret bruger</key>
+    <key alias="sendInvite">Send invitation</key>
+    <key alias="backToUsers">Tilbage til brugere</key>
+    <key alias="inviteEmailCopySubject">Umbraco: Invitation</key>
+    <key alias="inviteEmailCopyFormat">
+      <![CDATA[<html><body><p>Hej %0%, du er blevet inviteret af %1% til Umbraco backoffice.</p><p>Besked fra %1%: <em>%2%</em></p><p>Klik på dette <a href="%3%" target="_blank">link</a> for acceptere invitationen</p><p><small>Hvis du ikke kan klikke på linket, så kopier og indsæt denne URL i dit browservindue<br/><br/>%3%</small></p></body></html>]]>
+    </key>
+  </area>
+  <area alias="validation">
+    <key alias="validation">Validation</key>
+    <key alias="validateAsEmail">Valider som e-mail</key>
+    <key alias="validateAsNumber">Valider som tal</key>
+    <key alias="validateAsUrl">Valider som Url</key>
+    <key alias="enterCustomValidation">...eller indtast din egen validering</key>
+    <key alias="fieldIsMandatory">Feltet er påkrævet</key>
+    <key alias="validationRegExp">Indtast et regulært udtryk</key>
+    <key alias="minCount">Du skal tilføje mindst</key>
+    <key alias="maxCount">Du kan kun have</key>
+    <key alias="items">elementer</key>
+    <key alias="itemsSelected">elementer valgt</key>
+    <key alias="invalidDate">Ugyldig dato</key>
+    <key alias="invalidNumber">Ikke et tal</key>
+    <key alias="invalidEmail">Ugyldig e-mail</key>
+  </area>
+  <area alias="redirectUrls">
+    <key alias="disableUrlTracker">Slå URL tracker fra</key>
+    <key alias="enableUrlTracker">Slå URL tracker til</key>
+    <key alias="originalUrl">Original URL</key>
+    <key alias="redirectedTo">Viderestillet til</key>
+    <key alias="noRedirects">Der er ikke lavet nogen viderestillinger</key>
+    <key alias="noRedirectsDescription">Når en udgivet side bliver omdøbt eller flyttet, vil en viderestilling automatisk blive lavet til den nye side.</key>
+    <key alias="removeButton">Fjern</key>
+    <key alias="confirmRemove">Er du sikker på at du vil fjerne viderestillingen fra '%0%' til '%1%'?</key>
+    <key alias="redirectRemoved">Viderestillings URL fjernet.</key>
+    <key alias="redirectRemoveError">Fejl under fjernelse af viderestillings URL.</key>
+    <key alias="confirmDisable">Er du sikker på at du vil slå URL trackeren fra?</key>
+    <key alias="disabledConfirm">URL tracker er nu slået fra.</key>
+    <key alias="disableError">Der opstod en fejl under forsøget på at slå URL trackeren fra, der findes mere information i logfilen.</key>
+    <key alias="enabledConfirm">URL tracker er nu slået fra.</key>
+    <key alias="enableError">Der opstod en fejl under forsøget på at slå URL trackeren til, der findes mere information i logfilen.</key>
+  </area>
+  <area alias="emptyStates">
+    <key alias="emptyDictionaryTree">Ingen ordbog elementer at vælge imellem</key>
+  </area>
+  <area alias="textbox">
+    <key alias="characters_left">Karakterer tilbage</key>
+  </area>
+</language>
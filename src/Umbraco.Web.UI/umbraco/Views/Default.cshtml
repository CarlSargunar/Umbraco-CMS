--- conflicted
+++ resolved
@@ -1,148 +1,142 @@
-﻿@using System.Collections
-@using System.Net.Http
-@using System.Web.Mvc.Html
-@using Umbraco.Core
-@using ClientDependency.Core
-@using ClientDependency.Core.Mvc
-@using Microsoft.Owin.Security
-@using Newtonsoft.Json
-@using Newtonsoft.Json.Linq
-@using Umbraco.Core.IO
-@using Umbraco.Web
-@using Umbraco.Web.Editors
-@using umbraco
-@using Umbraco.Core.Configuration
-
-@inherits System.Web.Mvc.WebViewPage<Umbraco.Web.Editors.BackOfficeModel>
-
-@{
-    var isDebug = false;
-    if (Request.RawUrl.IndexOf('?') >= 0)
-    {
-        var parsed = HttpUtility.ParseQueryString(Request.RawUrl.Split('?')[1]);
-        var attempt = parsed["umbDebug"].TryConvertTo<bool>();
-        if (attempt && attempt.Result)
-        {
-            isDebug = true;
-        }
-    }
-
-    Html
-        .RequiresCss("assets/css/umbraco.css", "Umbraco")
-        .RequiresCss("lib/bootstrap-social/bootstrap-social.css", "Umbraco")
-        .RequiresCss("lib/font-awesome/css/font-awesome.min.css", "Umbraco");
-}
-
-<!DOCTYPE html>
-
-<html lang="en">
-<head>
-    <base href="@Model.GlobalSettings.Path.EnsureEndsWith('/')" />
-    <meta charset="utf-8">
-    <meta name="viewport" content="width=device-width, initial-scale=1.0">
-    <meta name="apple-mobile-web-app-capable" content="yes">
-    <meta http-equiv="X-UA-Compatible" content="IE=edge" />
-    <meta name="robots" content="noindex, nofollow">
-    <meta name="pinterest" content="nopin" />
-
-    <title ng-bind="$root.locationTitle">Umbraco</title>
-
-    @Html.RenderCssHere(
-        new BasicPath("Umbraco", IOHelper.ResolveUrl(SystemDirectories.Umbraco)),
-        new BasicPath("UmbracoClient", IOHelper.ResolveUrl(SystemDirectories.UmbracoClient)))
-</head>
-<noscript><h5><strong>&nbsp; JavaScript is disabled. Please enable to continue!</strong></h5></noscript>
-<body ng-class="{'touch':touchDevice, 'emptySection':emptySection, 'umb-drawer-is-visible':drawer.show}" ng-controller="Umbraco.MainController" id="umbracoMainPageBody">
-
-    <div ng-hide="!authenticated" ng-cloak>
-        
-        <div id="mainwrapper" class="clearfix" ng-click="closeDialogs($event)">
-
-            <umb-app-header></umb-app-header>
-
-            <div class="umb-app-content">
-            
-              <umb-navigation></umb-navigation>
-
-              <section id="contentwrapper">
-
-<<<<<<< HEAD
-                  <div id="contentcolumn">
-
-                      <div class="umb-editor" ng-view></div>
-                      <div class="umb-editor__overlay" ng-if="editors.length > 0"></div>
-
-                      <umb-editor
-                          ng-repeat="editor in editors"
-                          model="editor">
-                      </umb-editor>
-
-                  </div>
-
-              </section>
-=======
-                <section id="contentwrapper" ng-if="navReady">
-                    <div id="contentcolumn" ng-view></div>
-                </section>
->>>>>>> 8e02aad2
-                
-            </div>
-
-            <umb-tour
-                ng-if="tour.show"
-                model="tour">
-            </umb-tour>
-
-            <umb-notifications></umb-notifications>
-
-        </div>
-
-        <!-- help dialog controller by the help button - this also forces the backoffice UI to shift 400px  -->
-        <umb-drawer data-element="drawer" ng-if="drawer.show" model="drawer.model" view="drawer.view"></umb-drawer>
-        
-    </div>
-
-    <umb-backdrop
-        ng-if="backdrop.show"
-        backdrop-opacity="backdrop.opacity"
-        highlight-element="backdrop.element"
-        highlight-prevent-click="backdrop.elementPreventClick"
-        disable-events-on-click="backdrop.disableEventsOnClick">
-    </umb-backdrop>
-
-    <umb-overlay
-        ng-if="overlay.show"
-        model="overlay"
-        position="{{overlay.position}}"
-        view="overlay.view">
-    </umb-overlay>
-
-    <umb-overlay
-        ng-if="ysodOverlay.show"
-        model="ysodOverlay"
-        position="right"
-        view="ysodOverlay.view">
-    </umb-overlay>
-
-    @Html.BareMinimumServerVariablesScript(Url, Url.Action("ExternalLogin", "BackOffice", new { area = ViewBag.UmbracoPath }), Model.Features, UmbracoConfig.For.GlobalSettings())
-
-    <script type="text/javascript">
-        document.angularReady = function(app) {
-
-            @Html.AngularValueExternalLoginInfoScript((IEnumerable<string>)ViewBag.ExternalSignInError)
-            @Html.AngularValueResetPasswordCodeInfoScript(ViewData["PasswordResetCode"])
-        }
-    </script>
-
-
-    @*And finally we can load in our angular app*@
-    <script type="text/javascript" src="lib/rgrove-lazyload/lazyload.js"></script>
-    <script type="text/javascript" src="@Url.GetUrlWithCacheBust("Application", "BackOffice")"></script>
-
-    @if (isDebug)
-    {
-        @Html.RenderProfiler()
-    }
-
-</body>
-</html>
+﻿@using System.Collections
+@using System.Net.Http
+@using System.Web.Mvc.Html
+@using Umbraco.Core
+@using ClientDependency.Core
+@using ClientDependency.Core.Mvc
+@using Microsoft.Owin.Security
+@using Newtonsoft.Json
+@using Newtonsoft.Json.Linq
+@using Umbraco.Core.IO
+@using Umbraco.Web
+@using Umbraco.Web.Editors
+@using umbraco
+@using Umbraco.Core.Configuration
+
+@inherits System.Web.Mvc.WebViewPage<Umbraco.Web.Editors.BackOfficeModel>
+
+@{
+    var isDebug = false;
+    if (Request.RawUrl.IndexOf('?') >= 0)
+    {
+        var parsed = HttpUtility.ParseQueryString(Request.RawUrl.Split('?')[1]);
+        var attempt = parsed["umbDebug"].TryConvertTo<bool>();
+        if (attempt && attempt.Result)
+        {
+            isDebug = true;
+        }
+    }
+
+    Html
+        .RequiresCss("assets/css/umbraco.css", "Umbraco")
+        .RequiresCss("lib/bootstrap-social/bootstrap-social.css", "Umbraco")
+        .RequiresCss("lib/font-awesome/css/font-awesome.min.css", "Umbraco");
+}
+
+<!DOCTYPE html>
+
+<html lang="en">
+<head>
+    <base href="@Model.GlobalSettings.Path.EnsureEndsWith('/')" />
+    <meta charset="utf-8">
+    <meta name="viewport" content="width=device-width, initial-scale=1.0">
+    <meta name="apple-mobile-web-app-capable" content="yes">
+    <meta http-equiv="X-UA-Compatible" content="IE=edge" />
+    <meta name="robots" content="noindex, nofollow">
+    <meta name="pinterest" content="nopin" />
+
+    <title ng-bind="$root.locationTitle">Umbraco</title>
+
+    @Html.RenderCssHere(
+        new BasicPath("Umbraco", IOHelper.ResolveUrl(SystemDirectories.Umbraco)),
+        new BasicPath("UmbracoClient", IOHelper.ResolveUrl(SystemDirectories.UmbracoClient)))
+</head>
+<noscript><h5><strong>&nbsp; JavaScript is disabled. Please enable to continue!</strong></h5></noscript>
+<body ng-class="{'touch':touchDevice, 'emptySection':emptySection, 'umb-drawer-is-visible':drawer.show}" ng-controller="Umbraco.MainController" id="umbracoMainPageBody">
+
+    <div ng-hide="!authenticated" ng-cloak>
+        
+        <div id="mainwrapper" class="clearfix" ng-click="closeDialogs($event)">
+
+            <umb-app-header></umb-app-header>
+
+            <div class="umb-app-content">
+            
+              <umb-navigation></umb-navigation>
+
+                <section id="contentwrapper" ng-if="navReady">
+
+                  <div id="contentcolumn">
+
+                      <div class="umb-editor" ng-view></div>
+                      <div class="umb-editor__overlay" ng-if="editors.length > 0"></div>
+
+                      <umb-editor
+                          ng-repeat="editor in editors"
+                          model="editor">
+                      </umb-editor>
+
+                  </div>
+
+              </section>
+                
+            </div>
+
+            <umb-tour
+                ng-if="tour.show"
+                model="tour">
+            </umb-tour>
+
+            <umb-notifications></umb-notifications>
+
+        </div>
+
+        <!-- help dialog controller by the help button - this also forces the backoffice UI to shift 400px  -->
+        <umb-drawer data-element="drawer" ng-if="drawer.show" model="drawer.model" view="drawer.view"></umb-drawer>
+        
+    </div>
+
+    <umb-backdrop
+        ng-if="backdrop.show"
+        backdrop-opacity="backdrop.opacity"
+        highlight-element="backdrop.element"
+        highlight-prevent-click="backdrop.elementPreventClick"
+        disable-events-on-click="backdrop.disableEventsOnClick">
+    </umb-backdrop>
+
+    <umb-overlay
+        ng-if="overlay.show"
+        model="overlay"
+        position="{{overlay.position}}"
+        view="overlay.view">
+    </umb-overlay>
+
+    <umb-overlay
+        ng-if="ysodOverlay.show"
+        model="ysodOverlay"
+        position="right"
+        view="ysodOverlay.view">
+    </umb-overlay>
+
+    @Html.BareMinimumServerVariablesScript(Url, Url.Action("ExternalLogin", "BackOffice", new { area = ViewBag.UmbracoPath }), Model.Features, UmbracoConfig.For.GlobalSettings())
+
+    <script type="text/javascript">
+        document.angularReady = function(app) {
+
+            @Html.AngularValueExternalLoginInfoScript((IEnumerable<string>)ViewBag.ExternalSignInError)
+            @Html.AngularValueResetPasswordCodeInfoScript(ViewData["PasswordResetCode"])
+        }
+    </script>
+
+
+    @*And finally we can load in our angular app*@
+    <script type="text/javascript" src="lib/rgrove-lazyload/lazyload.js"></script>
+    <script type="text/javascript" src="@Url.GetUrlWithCacheBust("Application", "BackOffice")"></script>
+
+    @if (isDebug)
+    {
+        @Html.RenderProfiler()
+    }
+
+</body>
+</html>
--- conflicted
+++ resolved
@@ -142,14 +142,7 @@
                     // elements cache (if we don't want to pollute the elements cache with short-lived
                     // data) depending on settings
                     // for members, always cache in the snapshot cache - never pollute elements cache
-<<<<<<< HEAD
-                    if (!_publishedSnapshotAccessor.TryGetPublishedSnapshot(out publishedSnapshot))
-                    {
-                        throw new InvalidOperationException("Wasn't possible to a get a valid Snapshot");
-                    }
-=======
                     publishedSnapshot = _publishedSnapshotAccessor.GetRequiredPublishedSnapshot();
->>>>>>> f5ae4379
                     cache = publishedSnapshot == null
                         ? null
                         : ((_isPreviewing == false || PublishedSnapshotService.FullCacheWhenPreviewing) && (_isMember == false)
@@ -159,14 +152,7 @@
                     break;
                 case PropertyCacheLevel.Snapshot:
                     // cache within the snapshot cache
-<<<<<<< HEAD
-                    if (!_publishedSnapshotAccessor.TryGetPublishedSnapshot(out publishedSnapshot))
-                    {
-                        throw new InvalidOperationException("Wasn't possible to a get a valid Snapshot");
-                    }
-=======
                     publishedSnapshot = _publishedSnapshotAccessor.GetRequiredPublishedSnapshot();
->>>>>>> f5ae4379
                     cache = publishedSnapshot?.SnapshotCache;
                     cacheValues = GetCacheValues(cache);
                     break;

using Umbraco.Cms.Core.Models.PublishedContent;
using Umbraco.Cms.Core.PublishedCache;
using Umbraco.Cms.Infrastructure.PublishedCache.DataSource;

namespace Umbraco.Cms.Infrastructure.PublishedCache;

public struct ContentNodeKit
{
<<<<<<< HEAD
    public struct ContentNodeKit
    {
        public ContentNode Node { get; } = null!;

        public int ContentTypeId { get; }

        public ContentData? DraftData { get; }

        public ContentData? PublishedData { get; }
=======
    [Obsolete("This will be changed to a property in future versions")]
    public ContentNode Node = null!;

    [Obsolete("This will be changed to a property in future versions")]
    public int ContentTypeId;

    [Obsolete("This will be changed to a property in future versions")]
    public ContentData? DraftData;

    [Obsolete("This will be changed to a property in future versions")]
    public ContentData? PublishedData;
>>>>>>> ac4fb6ac

    public ContentNodeKit(ContentNode node, int contentTypeId, ContentData? draftData, ContentData? publishedData)
    {
        Node = node;
        ContentTypeId = contentTypeId;
        DraftData = draftData;
        PublishedData = publishedData;
    }

    public static ContentNodeKit Empty { get; } = default(ContentNodeKit);

    public bool IsEmpty => Node == null;

    public bool IsNull => ContentTypeId < 0;

    public static ContentNodeKit Null { get; } = new(null!, -1, null, null);

    public void Build(
        IPublishedContentType contentType,
        IPublishedSnapshotAccessor publishedSnapshotAccessor,
        IVariationContextAccessor variationContextAccessor,
        IPublishedModelFactory publishedModelFactory,
        bool canBePublished)
    {
        ContentData? draftData = DraftData;

        // no published data if it cannot be published (eg is masked)
        ContentData? publishedData = canBePublished ? PublishedData : null;

        // we *must* have either published or draft data
        // if it cannot be published, published data is going to be null
        // therefore, ensure that draft data is not
        if (draftData == null && !canBePublished)
        {
            draftData = PublishedData;
        }

        Node?.SetContentTypeAndData(contentType, draftData, publishedData, publishedSnapshotAccessor, variationContextAccessor, publishedModelFactory);
    }

    public ContentNodeKit Clone(IPublishedModelFactory publishedModelFactory)
        => new(new ContentNode(Node, publishedModelFactory), ContentTypeId, DraftData, PublishedData);

    public ContentNodeKit Clone(IPublishedModelFactory publishedModelFactory, ContentData draftData, ContentData publishedData)
        => new(new ContentNode(Node, publishedModelFactory), ContentTypeId, draftData, publishedData);
}<|MERGE_RESOLUTION|>--- conflicted
+++ resolved
@@ -1,12 +1,9 @@
-using Umbraco.Cms.Core.Models.PublishedContent;
+﻿using Umbraco.Cms.Core.Models.PublishedContent;
 using Umbraco.Cms.Core.PublishedCache;
 using Umbraco.Cms.Infrastructure.PublishedCache.DataSource;
 
 namespace Umbraco.Cms.Infrastructure.PublishedCache;
 
-public struct ContentNodeKit
-{
-<<<<<<< HEAD
     public struct ContentNodeKit
     {
         public ContentNode Node { get; } = null!;
@@ -16,19 +13,6 @@
         public ContentData? DraftData { get; }
 
         public ContentData? PublishedData { get; }
-=======
-    [Obsolete("This will be changed to a property in future versions")]
-    public ContentNode Node = null!;
-
-    [Obsolete("This will be changed to a property in future versions")]
-    public int ContentTypeId;
-
-    [Obsolete("This will be changed to a property in future versions")]
-    public ContentData? DraftData;
-
-    [Obsolete("This will be changed to a property in future versions")]
-    public ContentData? PublishedData;
->>>>>>> ac4fb6ac
 
     public ContentNodeKit(ContentNode node, int contentTypeId, ContentData? draftData, ContentData? publishedData)
     {

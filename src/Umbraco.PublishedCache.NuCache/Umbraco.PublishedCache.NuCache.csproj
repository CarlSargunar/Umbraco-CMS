--- conflicted
+++ resolved
@@ -10,10 +10,7 @@
     <PackageReference Include="Umbraco.CSharpTest.Net.Collections" />
     <PackageReference Include="MessagePack" />
     <PackageReference Include="K4os.Compression.LZ4" />
-<<<<<<< HEAD
-=======
     <PackageReference Include="Newtonsoft.Json" />
->>>>>>> e3d65967
   </ItemGroup>
 
   <ItemGroup>

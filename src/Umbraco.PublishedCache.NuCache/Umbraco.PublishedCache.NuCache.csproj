<Project Sdk="Microsoft.NET.Sdk">
  <PropertyGroup>
    <PackageId>Umbraco.Cms.PublishedCache.NuCache</PackageId>
    <Title>Umbraco CMS - Published cache - NuCache</Title>
    <Description>Contains the published cache assembly needed to run Umbraco CMS.</Description>
    <RootNamespace>Umbraco.Cms.Infrastructure.PublishedCache</RootNamespace>
  </PropertyGroup>

  <ItemGroup>
<<<<<<< HEAD
    <PackageReference Include="CSharpTest.Net.Collections-NetStd2" Version="14.906.1403.1084" />
    <PackageReference Include="MessagePack" Version="2.4.59" />
=======
    <PackageReference Include="Umbraco.CSharpTest.Net.Collections" Version="14.906.1403.1085" />
    <PackageReference Include="MessagePack" Version="2.3.85" />
>>>>>>> f275d80e
    <PackageReference Include="K4os.Compression.LZ4" Version="1.2.16" />
    <PackageReference Include="Newtonsoft.Json" Version="13.0.2" />
  </ItemGroup>

  <ItemGroup>
    <ProjectReference Include="..\Umbraco.Core\Umbraco.Core.csproj" />
    <ProjectReference Include="..\Umbraco.Infrastructure\Umbraco.Infrastructure.csproj" />
  </ItemGroup>

  <ItemGroup>
    <AssemblyAttribute Include="System.Runtime.CompilerServices.InternalsVisibleTo">
      <_Parameter1>Umbraco.Tests</_Parameter1>
    </AssemblyAttribute>
    <AssemblyAttribute Include="System.Runtime.CompilerServices.InternalsVisibleTo">
      <_Parameter1>Umbraco.Tests.UnitTests</_Parameter1>
    </AssemblyAttribute>
    <AssemblyAttribute Include="System.Runtime.CompilerServices.InternalsVisibleTo">
      <_Parameter1>Umbraco.Tests.Integration</_Parameter1>
    </AssemblyAttribute>
    <AssemblyAttribute Include="System.Runtime.CompilerServices.InternalsVisibleTo">
      <_Parameter1>Umbraco.Tests.Benchmarks</_Parameter1>
    </AssemblyAttribute>
    <AssemblyAttribute Include="System.Runtime.CompilerServices.InternalsVisibleTo">
      <_Parameter1>DynamicProxyGenAssembly2</_Parameter1>
    </AssemblyAttribute>
  </ItemGroup>
</Project><|MERGE_RESOLUTION|>--- conflicted
+++ resolved
@@ -7,13 +7,10 @@
   </PropertyGroup>
 
   <ItemGroup>
-<<<<<<< HEAD
     <PackageReference Include="CSharpTest.Net.Collections-NetStd2" Version="14.906.1403.1084" />
     <PackageReference Include="MessagePack" Version="2.4.59" />
-=======
     <PackageReference Include="Umbraco.CSharpTest.Net.Collections" Version="14.906.1403.1085" />
     <PackageReference Include="MessagePack" Version="2.3.85" />
->>>>>>> f275d80e
     <PackageReference Include="K4os.Compression.LZ4" Version="1.2.16" />
     <PackageReference Include="Newtonsoft.Json" Version="13.0.2" />
   </ItemGroup>

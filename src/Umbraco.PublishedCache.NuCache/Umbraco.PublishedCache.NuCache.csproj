--- conflicted
+++ resolved
@@ -2,12 +2,9 @@
 
     <PropertyGroup>
         <TargetFramework>netstandard2.0</TargetFramework>
-<<<<<<< HEAD
         <RootNamespace>Umbraco.Cms.Infrastructure.PublishedCache</RootNamespace>
         <LangVersion>8</LangVersion>
-=======
         <RootNamespace>Umbraco.Infrastructure.PublishedCache</RootNamespace>
->>>>>>> 2fa5c8e3
     </PropertyGroup>
 
     <PropertyGroup Condition=" '$(Configuration)' == 'Release' ">

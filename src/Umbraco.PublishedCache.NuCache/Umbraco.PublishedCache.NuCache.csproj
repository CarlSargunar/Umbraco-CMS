--- conflicted
+++ resolved
@@ -9,11 +9,6 @@
   <ItemGroup>
     <PackageReference Include="MessagePack" Version="2.5.108" />
     <PackageReference Include="Umbraco.CSharpTest.Net.Collections" Version="15.0.0" />
-<<<<<<< HEAD
-    <PackageReference Include="K4os.Compression.LZ4" Version="1.3.5" />
-    <PackageReference Include="Umbraco.CSharpTest.Net.Collections" Version="14.906.1403.1085" />
-=======
->>>>>>> 9c1f9126
     <PackageReference Include="K4os.Compression.LZ4" Version="1.3.5" />
     <PackageReference Include="Newtonsoft.Json" Version="13.0.3" />
   </ItemGroup>

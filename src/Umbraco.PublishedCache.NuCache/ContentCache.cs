--- conflicted
+++ resolved
@@ -66,36 +66,11 @@
         // at the moment we try our best to be backward compatible, but really,
         // should get rid of hideTopLevelNode and other oddities entirely, eventually
 
-<<<<<<< HEAD
         public IPublishedContent? GetByRoute(string route, bool? hideTopLevelNode = null, string? culture = null) =>
             GetByRoute(PreviewDefault, route, hideTopLevelNode, culture);
 
         public IPublishedContent? GetByRoute(bool preview, string route, bool? hideTopLevelNode = null,
             string? culture = null)
-=======
-        if ((!_globalSettings.ForceCombineUrlPathLeftToRight
-             && CultureInfo.GetCultureInfo(culture ?? _globalSettings.DefaultUILanguage).TextInfo.IsRightToLeft))
-        {
-            parts = parts.Reverse().ToArray();
-        }
-
-        if (startNodeId > 0)
-        {
-            // if in a domain then start with the root node of the domain
-            // and follow the path
-            // note: if domain has a path (eg example.com/en) which is not recommended anymore
-            //  then /en part of the domain is basically ignored here...
-            content = GetById(preview, startNodeId);
-            content = FollowRoute(content, parts, 0, culture);
-        }
-        else if (parts.Length == 0)
-        {
-            // if not in a domain, and path is empty - what is the default page?
-            // let's say it is the first one in the tree, if any -- order by sortOrder
-            content = GetAtRoot(preview).FirstOrDefault();
-        }
-        else
->>>>>>> af3e9bf8
         {
             if (route == null)
             {
@@ -124,7 +99,11 @@
 
             IPublishedContent? content;
 
-            if (startNodeId > 0)
+            if ((!_globalSettings.ForceCombineUrlPathLeftToRight
+             && CultureInfo.GetCultureInfo(culture ?? _globalSettings.DefaultUILanguage).TextInfo.IsRightToLeft))
+        {
+            parts = parts.Reverse().ToArray();
+        }if (startNodeId > 0)
             {
                 // if in a domain then start with the root node of the domain
                 // and follow the path
@@ -224,8 +203,13 @@
                 ApplyHideTopLevelNodeFromPath(node, pathParts, preview);
             }
 
-            // assemble the route
+            // assemble the route- We only have to reverse for left to right languages
+        if ((_globalSettings.ForceCombineUrlPathLeftToRight
+             || !CultureInfo.GetCultureInfo(culture ?? _globalSettings.DefaultUILanguage).TextInfo.IsRightToLeft))
+        {
             pathParts.Reverse();
+        }
+
             var path = "/" + string.Join("/", pathParts); // will be "/" or "/foo" or "/foo/bar" etc
             //prefix the root node id containing the domain if it exists (this is a standard way of creating route paths)
             //and is done so that we know the ID of the domain node for the path
@@ -280,18 +264,7 @@
             }
         }
 
-<<<<<<< HEAD
-        #endregion
-=======
-        // assemble the route- We only have to reverse for left to right languages
-        if ((_globalSettings.ForceCombineUrlPathLeftToRight
-             || !CultureInfo.GetCultureInfo(culture ?? _globalSettings.DefaultUILanguage).TextInfo.IsRightToLeft))
-        {
-            pathParts.Reverse();
-        }
-
-        var path = "/" + string.Join("/", pathParts); // will be "/" or "/foo" or "/foo/bar" etc
->>>>>>> af3e9bf8
+        #endregion
 
         #region Get, Has
 

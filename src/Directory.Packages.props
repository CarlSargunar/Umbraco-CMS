<?xml version="1.0" encoding="utf-8"?>
<Project>
  <PropertyGroup>
    <ManagePackageVersionsCentrally>true</ManagePackageVersionsCentrally>
    <NoWarn>NU1507</NoWarn>
  </PropertyGroup>
  <ItemGroup>
    <PackageVersion Include="Asp.Versioning.Mvc" Version="7.0.0" />
    <PackageVersion Include="Asp.Versioning.Mvc.ApiExplorer" Version="7.0.0" />
    <PackageVersion Include="Dazinator.Extensions.FileProviders" Version="2.0.0" />
    <PackageVersion Include="Examine" Version="3.1.0"/>
    <PackageVersion Include="Examine.Core" Version="3.1.0"/>
<<<<<<< HEAD
    <PackageVersion Include="HtmlAgilityPack" Version="1.11.54"/>
    <PackageVersion Include="IPNetwork2" Version="2.6.618"/>
    <PackageVersion Include="K4os.Compression.LZ4" Version="1.3.6"/>
    <PackageVersion Include="MailKit" Version="4.1.0"/>
    <PackageVersion Include="Markdown" Version="2.2.1"/>
    <PackageVersion Include="MessagePack" Version="2.5.129"/>
    <PackageVersion Include="Microsoft.AspNetCore.Mvc.NewtonsoftJson" Version="7.0.13" />
    <PackageVersion Include="Microsoft.AspNetCore.Mvc.Razor.RuntimeCompilation" Version="7.0.13" />
    <PackageVersion Include="Microsoft.Data.Sqlite" Version="7.0.13"/>
    <PackageVersion Include="Microsoft.CSharp" Version="4.7.0"/>
    <PackageVersion Include="Microsoft.EntityFrameworkCore.SqlServer" Version="7.0.13" />
    <PackageVersion Include="Microsoft.EntityFrameworkCore.Sqlite" Version="7.0.13" />
=======
    <PackageVersion Include="HtmlAgilityPack" Version="1.11.54" />
    <PackageVersion Include="IPNetwork2" Version="2.6.618" />
    <PackageVersion Include="K4os.Compression.LZ4" Version="1.3.6" />
    <PackageVersion Include="MailKit" Version="3.6.0"/>
    <PackageVersion Include="Markdown" Version="2.2.1" />
    <PackageVersion Include="MessagePack" Version="2.5.129" />
    <PackageVersion Include="Microsoft.AspNetCore.Mvc.NewtonsoftJson" Version="7.0.13" />
    <PackageVersion Include="Microsoft.AspNetCore.Mvc.Razor.RuntimeCompilation" Version="7.0.13" />
    <PackageVersion Include="Microsoft.Data.Sqlite" Version="7.0.13"/>
    <PackageVersion Include="Microsoft.CSharp" Version="4.7.0" />
>>>>>>> 26958df7
    <PackageVersion Include="Microsoft.Extensions.FileProviders.Embedded" Version="7.0.13"/>
    <PackageVersion Include="Microsoft.Extensions.FileProviders.Physical" Version="7.0.0"/>
    <PackageVersion Include="Microsoft.Extensions.Hosting.Abstractions" Version="7.0.0"/>
    <PackageVersion Include="Microsoft.Extensions.Identity.Core" Version="7.0.13"/>
    <PackageVersion Include="Microsoft.Extensions.Logging" Version="7.0.0"/>
    <PackageVersion Include="Microsoft.Extensions.Options" Version="7.0.1"/>
    <PackageVersion Include="Microsoft.Extensions.Options.ConfigurationExtensions" Version="7.0.0"/>
    <PackageVersion Include="Microsoft.Extensions.Options.DataAnnotations" Version="7.0.0"/>
    <PackageVersion Include="Microsoft.Extensions.Configuration.Abstractions" Version="7.0.0"/>
    <PackageVersion Include="Microsoft.Extensions.Configuration.Json" Version="7.0.0"/>
    <PackageVersion Include="Microsoft.Extensions.DependencyInjection" Version="7.0.0"/>
    <PackageVersion Include="Microsoft.Extensions.Http" Version="7.0.0"/>
    <PackageVersion Include="Microsoft.Extensions.Identity.Stores" Version="7.0.13"/>
    <PackageVersion Include="MiniProfiler.AspNetCore.Mvc" Version="4.3.8" />
<<<<<<< HEAD
    <PackageVersion Include="MiniProfiler.Shared" Version="4.3.8"/>
    <PackageVersion Include="ncrontab" Version="3.3.3"/>
    <PackageVersion Include="Newtonsoft.Json" Version="13.0.3"/>
    <PackageVersion Include="NPoco.SqlServer" Version="5.7.1"/>
    <PackageVersion Include="Swashbuckle.AspNetCore" Version="6.5.0" />
    <PackageVersion Include="OpenIddict.Abstractions" Version="4.5.0" />
    <PackageVersion Include="OpenIddict.AspNetCore" Version="4.5.0" />
    <PackageVersion Include="OpenIddict.EntityFrameworkCore" Version="4.5.0" />
    <PackageVersion Include="Serilog" Version="3.0.0"/>
    <PackageVersion Include="Serilog.AspNetCore" Version="5.0.0" />
    <PackageVersion Include="Serilog.Enrichers.Process" Version="2.0.2"/>
    <PackageVersion Include="Serilog.Enrichers.Thread" Version="3.1.0"/>
    <PackageVersion Include="Serilog.Expressions" Version="3.4.1"/>
    <PackageVersion Include="Serilog.Extensions.Hosting" Version="7.0.0"/>
    <PackageVersion Include="Serilog.Formatting.Compact" Version="1.1.0"/>
    <PackageVersion Include="Serilog.Formatting.Compact.Reader" Version="2.0.0"/>
    <PackageVersion Include="Serilog.Settings.Configuration" Version="7.0.0"/>
    <PackageVersion Include="Serilog.Sinks.Async" Version="1.5.0"/>
    <PackageVersion Include="Serilog.Sinks.File" Version="5.0.0"/>
    <PackageVersion Include="Serilog.Sinks.Map" Version="1.0.2"/>
    <PackageVersion Include="SixLabors.ImageSharp" Version="3.0.1"/>
    <PackageVersion Include="SixLabors.ImageSharp.Web" Version="3.0.1" />
=======
    <PackageVersion Include="MiniProfiler.Shared" Version="4.2.22" />
    <PackageVersion Include="ncrontab" Version="3.3.3" />
    <PackageVersion Include="Newtonsoft.Json" Version="13.0.3" />
    <PackageVersion Include="NPoco.SqlServer" Version="5.5.0"/>
    <PackageVersion Include="Serilog" Version="2.12.0" />
    <PackageVersion Include="Serilog.AspNetCore" Version="5.0.0" />
    <PackageVersion Include="Serilog.Enrichers.Process" Version="2.0.2" />
    <PackageVersion Include="Serilog.Enrichers.Thread" Version="3.1.0" />
    <PackageVersion Include="Serilog.Expressions" Version="3.4.1" />
    <PackageVersion Include="Serilog.Extensions.Hosting" Version="5.0.1"/>
    <PackageVersion Include="Serilog.Formatting.Compact" Version="1.1.0" />
    <PackageVersion Include="Serilog.Formatting.Compact.Reader" Version="2.0.0"/>
    <PackageVersion Include="Serilog.Settings.Configuration" Version="3.4.0" />
    <PackageVersion Include="Serilog.Sinks.Async" Version="1.5.0" />
    <PackageVersion Include="Serilog.Sinks.File" Version="5.0.0" />
    <PackageVersion Include="Serilog.Sinks.Map" Version="1.0.2" />
    <PackageVersion Include="SixLabors.ImageSharp" Version="2.1.7" />
    <PackageVersion Include="SixLabors.ImageSharp.Web" Version="2.0.2" />
>>>>>>> 26958df7
    <PackageVersion Include="Smidge.InMemory" Version="4.3.0" />
    <PackageVersion Include="Smidge.Nuglify" Version="4.3.0" />
    <PackageVersion Include="System.IO.FileSystem.AccessControl" Version="5.0.0" />
    <PackageVersion Include="System.Security.Cryptography.Pkcs" Version="7.0.3"/>
    <PackageVersion Include="System.Threading.Tasks.Dataflow" Version="7.0.0"/>
    <PackageVersion Include="System.ComponentModel.Annotations" Version="5.0.0" />
    <PackageVersion Include="System.Reflection.Emit.Lightweight" Version="4.7.0" />
    <PackageVersion Include="System.Runtime.Caching" Version="7.0.0"/>
<<<<<<< HEAD
    <PackageVersion Include="Umbraco.CSharpTest.Net.Collections" Version="15.0.0"/>

=======
    <PackageVersion Include="Umbraco.CSharpTest.Net.Collections" Version="14.906.1403.1085" />
>>>>>>> 26958df7
    <!--   Add dependencies that we force an update to, even that we do not use them explicitly and they seems to be taken from the framework instead of from Nuget -->
    <PackageVersion Include="System.Net.Http" Version="4.3.4" />
    <PackageVersion Include="System.Security.Cryptography.Xml" Version="7.0.1"/>
    <PackageVersion Include="System.Text.RegularExpressions" Version="4.3.1" />
  </ItemGroup>
</Project><|MERGE_RESOLUTION|>--- conflicted
+++ resolved
@@ -10,31 +10,18 @@
     <PackageVersion Include="Dazinator.Extensions.FileProviders" Version="2.0.0" />
     <PackageVersion Include="Examine" Version="3.1.0"/>
     <PackageVersion Include="Examine.Core" Version="3.1.0"/>
-<<<<<<< HEAD
-    <PackageVersion Include="HtmlAgilityPack" Version="1.11.54"/>
-    <PackageVersion Include="IPNetwork2" Version="2.6.618"/>
-    <PackageVersion Include="K4os.Compression.LZ4" Version="1.3.6"/>
-    <PackageVersion Include="MailKit" Version="4.1.0"/>
-    <PackageVersion Include="Markdown" Version="2.2.1"/>
-    <PackageVersion Include="MessagePack" Version="2.5.129"/>
-    <PackageVersion Include="Microsoft.AspNetCore.Mvc.NewtonsoftJson" Version="7.0.13" />
-    <PackageVersion Include="Microsoft.AspNetCore.Mvc.Razor.RuntimeCompilation" Version="7.0.13" />
-    <PackageVersion Include="Microsoft.Data.Sqlite" Version="7.0.13"/>
-    <PackageVersion Include="Microsoft.CSharp" Version="4.7.0"/>
-    <PackageVersion Include="Microsoft.EntityFrameworkCore.SqlServer" Version="7.0.13" />
-    <PackageVersion Include="Microsoft.EntityFrameworkCore.Sqlite" Version="7.0.13" />
-=======
     <PackageVersion Include="HtmlAgilityPack" Version="1.11.54" />
     <PackageVersion Include="IPNetwork2" Version="2.6.618" />
     <PackageVersion Include="K4os.Compression.LZ4" Version="1.3.6" />
-    <PackageVersion Include="MailKit" Version="3.6.0"/>
+    <PackageVersion Include="MailKit" Version="4.1.0"/>
     <PackageVersion Include="Markdown" Version="2.2.1" />
     <PackageVersion Include="MessagePack" Version="2.5.129" />
     <PackageVersion Include="Microsoft.AspNetCore.Mvc.NewtonsoftJson" Version="7.0.13" />
     <PackageVersion Include="Microsoft.AspNetCore.Mvc.Razor.RuntimeCompilation" Version="7.0.13" />
     <PackageVersion Include="Microsoft.Data.Sqlite" Version="7.0.13"/>
     <PackageVersion Include="Microsoft.CSharp" Version="4.7.0" />
->>>>>>> 26958df7
+    <PackageVersion Include="Microsoft.EntityFrameworkCore.SqlServer" Version="7.0.13" />
+    <PackageVersion Include="Microsoft.EntityFrameworkCore.Sqlite" Version="7.0.13" />
     <PackageVersion Include="Microsoft.Extensions.FileProviders.Embedded" Version="7.0.13"/>
     <PackageVersion Include="Microsoft.Extensions.FileProviders.Physical" Version="7.0.0"/>
     <PackageVersion Include="Microsoft.Extensions.Hosting.Abstractions" Version="7.0.0"/>
@@ -49,10 +36,9 @@
     <PackageVersion Include="Microsoft.Extensions.Http" Version="7.0.0"/>
     <PackageVersion Include="Microsoft.Extensions.Identity.Stores" Version="7.0.13"/>
     <PackageVersion Include="MiniProfiler.AspNetCore.Mvc" Version="4.3.8" />
-<<<<<<< HEAD
     <PackageVersion Include="MiniProfiler.Shared" Version="4.3.8"/>
-    <PackageVersion Include="ncrontab" Version="3.3.3"/>
-    <PackageVersion Include="Newtonsoft.Json" Version="13.0.3"/>
+    <PackageVersion Include="ncrontab" Version="3.3.3" />
+    <PackageVersion Include="Newtonsoft.Json" Version="13.0.3" />
     <PackageVersion Include="NPoco.SqlServer" Version="5.7.1"/>
     <PackageVersion Include="Swashbuckle.AspNetCore" Version="6.5.0" />
     <PackageVersion Include="OpenIddict.Abstractions" Version="4.5.0" />
@@ -60,38 +46,18 @@
     <PackageVersion Include="OpenIddict.EntityFrameworkCore" Version="4.5.0" />
     <PackageVersion Include="Serilog" Version="3.0.0"/>
     <PackageVersion Include="Serilog.AspNetCore" Version="5.0.0" />
-    <PackageVersion Include="Serilog.Enrichers.Process" Version="2.0.2"/>
-    <PackageVersion Include="Serilog.Enrichers.Thread" Version="3.1.0"/>
-    <PackageVersion Include="Serilog.Expressions" Version="3.4.1"/>
-    <PackageVersion Include="Serilog.Extensions.Hosting" Version="7.0.0"/>
-    <PackageVersion Include="Serilog.Formatting.Compact" Version="1.1.0"/>
-    <PackageVersion Include="Serilog.Formatting.Compact.Reader" Version="2.0.0"/>
-    <PackageVersion Include="Serilog.Settings.Configuration" Version="7.0.0"/>
-    <PackageVersion Include="Serilog.Sinks.Async" Version="1.5.0"/>
-    <PackageVersion Include="Serilog.Sinks.File" Version="5.0.0"/>
-    <PackageVersion Include="Serilog.Sinks.Map" Version="1.0.2"/>
-    <PackageVersion Include="SixLabors.ImageSharp" Version="3.0.1"/>
-    <PackageVersion Include="SixLabors.ImageSharp.Web" Version="3.0.1" />
-=======
-    <PackageVersion Include="MiniProfiler.Shared" Version="4.2.22" />
-    <PackageVersion Include="ncrontab" Version="3.3.3" />
-    <PackageVersion Include="Newtonsoft.Json" Version="13.0.3" />
-    <PackageVersion Include="NPoco.SqlServer" Version="5.5.0"/>
-    <PackageVersion Include="Serilog" Version="2.12.0" />
-    <PackageVersion Include="Serilog.AspNetCore" Version="5.0.0" />
     <PackageVersion Include="Serilog.Enrichers.Process" Version="2.0.2" />
     <PackageVersion Include="Serilog.Enrichers.Thread" Version="3.1.0" />
     <PackageVersion Include="Serilog.Expressions" Version="3.4.1" />
-    <PackageVersion Include="Serilog.Extensions.Hosting" Version="5.0.1"/>
+    <PackageVersion Include="Serilog.Extensions.Hosting" Version="7.0.0"/>
     <PackageVersion Include="Serilog.Formatting.Compact" Version="1.1.0" />
     <PackageVersion Include="Serilog.Formatting.Compact.Reader" Version="2.0.0"/>
-    <PackageVersion Include="Serilog.Settings.Configuration" Version="3.4.0" />
+    <PackageVersion Include="Serilog.Settings.Configuration" Version="7.0.0"/>
     <PackageVersion Include="Serilog.Sinks.Async" Version="1.5.0" />
     <PackageVersion Include="Serilog.Sinks.File" Version="5.0.0" />
     <PackageVersion Include="Serilog.Sinks.Map" Version="1.0.2" />
-    <PackageVersion Include="SixLabors.ImageSharp" Version="2.1.7" />
-    <PackageVersion Include="SixLabors.ImageSharp.Web" Version="2.0.2" />
->>>>>>> 26958df7
+    <PackageVersion Include="SixLabors.ImageSharp" Version="3.0.1"/>
+    <PackageVersion Include="SixLabors.ImageSharp.Web" Version="3.0.1" />
     <PackageVersion Include="Smidge.InMemory" Version="4.3.0" />
     <PackageVersion Include="Smidge.Nuglify" Version="4.3.0" />
     <PackageVersion Include="System.IO.FileSystem.AccessControl" Version="5.0.0" />
@@ -100,12 +66,7 @@
     <PackageVersion Include="System.ComponentModel.Annotations" Version="5.0.0" />
     <PackageVersion Include="System.Reflection.Emit.Lightweight" Version="4.7.0" />
     <PackageVersion Include="System.Runtime.Caching" Version="7.0.0"/>
-<<<<<<< HEAD
-    <PackageVersion Include="Umbraco.CSharpTest.Net.Collections" Version="15.0.0"/>
-
-=======
-    <PackageVersion Include="Umbraco.CSharpTest.Net.Collections" Version="14.906.1403.1085" />
->>>>>>> 26958df7
+    <PackageVersion Include="Umbraco.CSharpTest.Net.Collections" Version="15.0.0" />
     <!--   Add dependencies that we force an update to, even that we do not use them explicitly and they seems to be taken from the framework instead of from Nuget -->
     <PackageVersion Include="System.Net.Http" Version="4.3.4" />
     <PackageVersion Include="System.Security.Cryptography.Xml" Version="7.0.1"/>

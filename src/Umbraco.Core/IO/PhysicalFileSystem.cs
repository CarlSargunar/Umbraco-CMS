--- conflicted
+++ resolved
@@ -30,19 +30,8 @@
 
         public PhysicalFileSystem(IIOHelper ioHelper,IHostingEnvironment hostingEnvironment, ILogger<PhysicalFileSystem> logger, string rootPath, string rootUrl)
         {
-<<<<<<< HEAD
             _ioHelper = ioHelper ?? throw new ArgumentNullException(nameof(ioHelper));
             _logger = logger ?? throw new ArgumentNullException(nameof(logger));
-=======
-            if (virtualRoot == null) throw new ArgumentNullException("virtualRoot");
-            if (virtualRoot.StartsWith("~/") == false)
-                throw new ArgumentException("The virtualRoot argument must be a virtual path and start with '~/'");
-
-            _rootPath = EnsureDirectorySeparatorChar(IOHelper.MapPath(virtualRoot)).TrimEnd(Path.DirectorySeparatorChar);
-            _rootPathFwd = EnsureUrlSeparatorChar(_rootPath);
-            _rootUrl = EnsureUrlSeparatorChar(IOHelper.ResolveUrl(virtualRoot)).TrimEnd(Constants.CharArrays.ForwardSlash);
-        }
->>>>>>> e75178e8
 
             if (rootPath == null) throw new ArgumentNullException(nameof(rootPath));
             if (string.IsNullOrEmpty(rootPath)) throw new ArgumentException("Value can't be empty.", nameof(rootPath));
@@ -267,23 +256,13 @@
 
             // if it starts with the root URL, strip it and trim the starting slash to make it relative
             // eg "/Media/1234/img.jpg" => "1234/img.jpg"
-<<<<<<< HEAD
             if (_ioHelper.PathStartsWith(path, _rootUrl, '/'))
-                return path.Substring(_rootUrl.Length).TrimStart('/');
+                return path.Substring(_rootUrl.Length).TrimStart(Constants.CharArrays.ForwardSlash);
 
             // if it starts with the root path, strip it and trim the starting slash to make it relative
             // eg "c:/websites/test/root/Media/1234/img.jpg" => "1234/img.jpg"
             if (_ioHelper.PathStartsWith(path, _rootPathFwd, '/'))
-                return path.Substring(_rootPathFwd.Length).TrimStart('/');
-=======
-            if (IOHelper.PathStartsWith(path, _rootUrl, '/'))
-                return path.Substring(_rootUrl.Length).TrimStart(Constants.CharArrays.ForwardSlash);
-
-            // if it starts with the root path, strip it and trim the starting slash to make it relative
-            // eg "c:/websites/test/root/Media/1234/img.jpg" => "1234/img.jpg"
-            if (IOHelper.PathStartsWith(path, _rootPathFwd, '/'))
                 return path.Substring(_rootPathFwd.Length).TrimStart(Constants.CharArrays.ForwardSlash);
->>>>>>> e75178e8
 
             // unchanged - what else?
             return path;

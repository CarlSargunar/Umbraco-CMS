using System;
using System.Collections.Generic;
using System.Linq;
using System.Security.Cryptography;
using System.Threading;
using System.Threading.Tasks;
using Microsoft.Extensions.Logging;
using Umbraco.Cms.Core.Hosting;
using Umbraco.Extensions;

namespace Umbraco.Cms.Core.Runtime
{

    /// <summary>
    /// Provides the full implementation of <see cref="IMainDom"/>.
    /// </summary>
    /// <remarks>
    /// <para>When an AppDomain starts, it tries to acquire the main domain status.</para>
    /// <para>When an AppDomain stops (eg the application is restarting) it should release the main domain status.</para>
    /// </remarks>
    public class MainDom : IMainDom, IRegisteredObject, IDisposable
    {
        #region Vars

        private readonly ILogger<MainDom> _logger;
        private IApplicationShutdownRegistry _hostingEnvironment;
        private readonly IMainDomLock _mainDomLock;

        // our own lock for local consistency
        private object _locko = new object();

        private bool _isInitialized;
        // indicates whether...
        private bool _isMainDom; // we are the main domain
        private volatile bool _signaled; // we have been signaled

        // actions to run before releasing the main domain
        private readonly List<KeyValuePair<int, Action>> _callbacks = new List<KeyValuePair<int, Action>>();

        private const int LockTimeoutMilliseconds = 40000; // 40 seconds

        private Task _listenTask;
        private Task _listenCompleteTask;

        #endregion

        #region Ctor

        // initializes a new instance of MainDom
        public MainDom(ILogger<MainDom> logger, IMainDomLock systemLock)
        {
            _logger = logger;
            _mainDomLock = systemLock;
        }

        #endregion

        /// <inheritdoc/>
        public bool Acquire(IApplicationShutdownRegistry hostingEnvironment)
        {
            _hostingEnvironment = hostingEnvironment ?? throw new ArgumentNullException(nameof(hostingEnvironment));

            return LazyInitializer.EnsureInitialized(ref _isMainDom, ref _isInitialized, ref _locko, () =>
            {
                hostingEnvironment.RegisterObject(this);
                return Acquire();
            });
        }

        /// <summary>
        /// Registers a resource that requires the current AppDomain to be the main domain to function.
        /// </summary>
        /// <param name="install">An action to execute when registering.</param>
        /// <param name="release">An action to execute before the AppDomain releases the main domain status.</param>
        /// <param name="weight">An optional weight (lower goes first).</param>
        /// <returns>A value indicating whether it was possible to register.</returns>
        /// <remarks>If registering is successful, then the <paramref name="install"/> action
        /// is guaranteed to execute before the AppDomain releases the main domain status.</remarks>
        public bool Register(Action install = null, Action release = null, int weight = 100)
        {
            lock (_locko)
            {
                if (_signaled)
                {
                    return false;
                }

                if (_isMainDom == false)
                {
                    _logger.LogWarning("Register called when MainDom has not been acquired");
                    return false;
                }

                install?.Invoke();
                if (release != null)
                {
                    _callbacks.Add(new KeyValuePair<int, Action>(weight, release));
                }

                return true;
            }
        }

        // handles the signal requesting that the main domain is released
        private void OnSignal(string source)
        {
            // once signaled, we stop waiting, but then there is the hosting environment
            // so we have to make sure that we only enter that method once

            lock (_locko)
            {
                _logger.LogDebug("Signaled ({Signaled}) ({SignalSource})", _signaled ? "again" : "first", source);
                if (_signaled) return;
                if (_isMainDom == false) return; // probably not needed
                _signaled = true;

                try
                {
                    _logger.LogInformation("Stopping ({SignalSource})", source);
                    foreach (var callback in _callbacks.OrderBy(x => x.Key).Select(x => x.Value))
                    {
                        try
                        {
                            callback(); // no timeout on callbacks
                        }
                        catch (Exception e)
                        {
                            _logger.LogError(e, "Error while running callback");
                            continue;
                        }
                    }

                    _logger.LogDebug("Stopped ({SignalSource})", source);
                }
                finally
                {
                    // in any case...
                    _isMainDom = false;
                    _mainDomLock.Dispose();
                    _logger.LogInformation("Released ({SignalSource})", source);
                }

            }
        }

        // acquires the main domain
        private bool Acquire()
        {
            // if signaled, too late to acquire, give up
            // the handler is not installed so that would be the hosting environment
            if (_signaled)
            {
                _logger.LogInformation("Cannot acquire (signaled).");
                return false;
            }

            _logger.LogInformation("Acquiring.");

            // Get the lock
            var acquired = false;
            try
            {
                acquired = _mainDomLock.AcquireLockAsync(LockTimeoutMilliseconds).GetAwaiter().GetResult();
            }
            catch (Exception ex)
            {
                _logger.LogError(ex, "Error while acquiring");
            }

            if (!acquired)
            {
                _logger.LogInformation("Cannot acquire (timeout).");

                // In previous versions we'd let a TimeoutException be thrown
                // and the appdomain would not start. We have the opportunity to allow it to
                // start without having MainDom? This would mean that it couldn't write
                // to nucache/examine and would only be ok if this was a super short lived appdomain.
                // maybe safer to just keep throwing in this case.

                throw new TimeoutException("Cannot acquire MainDom");
                // return false;
            }

            try
            {
                // Listen for the signal from another AppDomain coming online to release the lock
                _listenTask = _mainDomLock.ListenAsync();
                _listenCompleteTask = _listenTask.ContinueWith(t =>
                {
<<<<<<< HEAD
                    _logger.LogDebug("Listening task completed with {TaskStatus}", _listenTask.Status);
=======
                    if (_listenTask.Exception != null)
                    {
                        _logger.Warn<MainDom>("Listening task completed with {TaskStatus}, Exception: {Exception}", _listenTask.Status, _listenTask.Exception);
                    }
                    else
                    {
                        _logger.Debug<MainDom>("Listening task completed with {TaskStatus}", _listenTask.Status);
                    }
>>>>>>> 3c9fb718

                    OnSignal("signal");
                }, TaskScheduler.Default); // Must explicitly specify this, see https://blog.stephencleary.com/2013/10/continuewith-is-dangerous-too.html
            }
            catch (OperationCanceledException ex)
            {
                // the waiting task could be canceled if this appdomain is naturally shutting down, we'll just swallow this exception
                _logger.LogWarning(ex, ex.Message);
            }

            _logger.LogInformation("Acquired.");
            return true;
        }

        /// <summary>
        /// Gets a value indicating whether the current domain is the main domain.
        /// </summary>
        /// <remarks>
        /// Acquire must be called first else this will always return false
        /// </remarks>
        public bool IsMainDom => _isMainDom;

        // IRegisteredObject
        void IRegisteredObject.Stop(bool immediate)
        {
            OnSignal("environment"); // will run once

            // The web app is stopping, need to wind down
            Dispose(true);

            _hostingEnvironment?.UnregisterObject(this);
        }

        #region IDisposable Support

        // This code added to correctly implement the disposable pattern.

        private bool disposedValue = false; // To detect redundant calls

        protected virtual void Dispose(bool disposing)
        {
            if (!disposedValue)
            {
                if (disposing)
                {
                    _mainDomLock.Dispose();
                }

                disposedValue = true;
            }
        }

        public void Dispose()
        {
            Dispose(true);
        }

        #endregion

        public static string GetMainDomId(IHostingEnvironment hostingEnvironment)
        {
            // HostingEnvironment.ApplicationID is null in unit tests, making ReplaceNonAlphanumericChars fail
            var appId = hostingEnvironment.ApplicationId?.ReplaceNonAlphanumericChars(string.Empty) ?? string.Empty;

            // combining with the physical path because if running on eg IIS Express,
            // two sites could have the same appId even though they are different.
            //
            // now what could still collide is... two sites, running in two different processes
            // and having the same appId, and running on the same app physical path
            //
            // we *cannot* use the process ID here because when an AppPool restarts it is
            // a new process for the same application path

            var appPath = hostingEnvironment.ApplicationPhysicalPath?.ToLowerInvariant() ?? string.Empty;
            var hash = (appId + ":::" + appPath).GenerateHash<SHA1>();

            return hash;
        }
    }
}<|MERGE_RESOLUTION|>--- conflicted
+++ resolved
@@ -187,18 +187,14 @@
                 _listenTask = _mainDomLock.ListenAsync();
                 _listenCompleteTask = _listenTask.ContinueWith(t =>
                 {
-<<<<<<< HEAD
-                    _logger.LogDebug("Listening task completed with {TaskStatus}", _listenTask.Status);
-=======
                     if (_listenTask.Exception != null)
                     {
-                        _logger.Warn<MainDom>("Listening task completed with {TaskStatus}, Exception: {Exception}", _listenTask.Status, _listenTask.Exception);
+                        _logger.LogWarning("Listening task completed with {TaskStatus}, Exception: {Exception}", _listenTask.Status, _listenTask.Exception);
                     }
                     else
                     {
-                        _logger.Debug<MainDom>("Listening task completed with {TaskStatus}", _listenTask.Status);
+                        _logger.LogDebug("Listening task completed with {TaskStatus}", _listenTask.Status);
                     }
->>>>>>> 3c9fb718
 
                     OnSignal("signal");
                 }, TaskScheduler.Default); // Must explicitly specify this, see https://blog.stephencleary.com/2013/10/continuewith-is-dangerous-too.html

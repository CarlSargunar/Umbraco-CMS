--- conflicted
+++ resolved
@@ -1,4 +1,5 @@
 ﻿using System;
+using Umbraco.Extensions;
 
 namespace Umbraco.Cms.Core.Cache
 {
@@ -67,14 +68,14 @@
         /// </remarks>
         public IsolatedCaches IsolatedCaches { get; }
 
-<<<<<<< HEAD
         public static AppCaches Create(IRequestCache requestCache)
         {
             return new AppCaches(
                 new DeepCloneAppCache(new ObjectCacheAppCache()),
                 requestCache,
                 new IsolatedCaches(type => new DeepCloneAppCache(new ObjectCacheAppCache())));
-=======
+        }
+
         protected virtual void Dispose(bool disposing)
         {
             if (!_disposedValue)
@@ -94,7 +95,6 @@
         {
             // Do not change this code. Put cleanup code in 'Dispose(bool disposing)' method
             Dispose(disposing: true);
->>>>>>> 9b93a8f1
         }
     }
 }
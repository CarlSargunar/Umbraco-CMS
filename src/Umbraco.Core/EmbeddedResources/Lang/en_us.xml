<?xml version="1.0" encoding="utf-8" standalone="yes"?>
<language alias="en_us" intName="English (US)" localName="English (US)" lcid="" culture="en-US">
  <creator>
    <name>The Umbraco community</name>
    <link>https://docs.umbraco.com/umbraco-cms/extending/language-files</link>
  </creator>
  <area alias="actions">
    <key alias="assigndomain">Culture and Hostnames</key>
    <key alias="auditTrail">Audit Trail</key>
    <key alias="browse">Browse Node</key>
    <key alias="changeDocType">Change Document Type</key>
    <key alias="changeDataType">Change Data Type</key>
    <key alias="copy">Copy</key>
    <key alias="create">Create</key>
    <key alias="export">Export</key>
    <key alias="createPackage">Create Package</key>
    <key alias="createGroup">Create group</key>
    <key alias="delete">Delete</key>
    <key alias="disable">Disable</key>
    <key alias="editContent">Edit content</key>
    <key alias="editSettings">Edit settings</key>
    <key alias="emptyrecyclebin">Empty recycle bin</key>
    <key alias="enable">Enable</key>
    <key alias="exportDocumentType">Export Document Type</key>
    <key alias="importdocumenttype">Import Document Type</key>
    <key alias="importPackage">Import Package</key>
    <key alias="liveEdit">Edit in Canvas</key>
    <key alias="logout">Exit</key>
    <key alias="move">Move</key>
    <key alias="notify">Notifications</key>
    <key alias="protect">Restrict Public Access</key>
    <key alias="publish">Publish</key>
    <key alias="unpublish">Unpublish</key>
    <key alias="refreshNode">Reload</key>
    <key alias="republish">Republish entire site</key>
    <key alias="remove">Remove</key>
    <key alias="rename" version="7.3.0">Rename</key>
    <key alias="restore" version="7.3.0">Restore</key>
    <key alias="chooseWhereToCopy">Choose where to copy</key>
    <key alias="chooseWhereToMove">Choose where to move</key>
    <key alias="chooseWhereToImport">Choose where to import</key>
    <key alias="toInTheTreeStructureBelow">to in the tree structure below</key>
    <key alias="infiniteEditorChooseWhereToCopy">Choose where to copy the selected item(s)</key>
    <key alias="infiniteEditorChooseWhereToMove">Choose where to move the selected item(s)</key>
    <key alias="wasMovedTo">was moved to</key>
    <key alias="wasCopiedTo">was copied to</key>
    <key alias="wasDeleted">was deleted</key>
    <key alias="rights">Permissions</key>
    <key alias="rollback">Rollback</key>
    <key alias="sendtopublish">Send To Publish</key>
    <key alias="sendToTranslate">Send To Translation</key>
    <key alias="setGroup">Set group</key>
    <key alias="sort">Sort</key>
    <key alias="translate">Translate</key>
    <key alias="update">Update</key>
    <key alias="setPermissions">Set permissions</key>
    <key alias="unlock">Unlock</key>
    <key alias="createblueprint">Create Content Template</key>
    <key alias="resendInvite">Resend Invitation</key>
    <key alias="toggleHideUnavailable">Hide unavailable options</key>
  </area>
  <area alias="actionCategories">
    <key alias="content">Content</key>
    <key alias="administration">Administration</key>
    <key alias="structure">Structure</key>
    <key alias="other">Other</key>
  </area>
  <area alias="actionDescriptions">
    <key alias="assignDomain">Allow access to assign culture and hostnames</key>
    <key alias="auditTrail">Allow access to view a node's history log</key>
    <key alias="browse">Allow access to view a node</key>
    <key alias="changeDocType">Allow access to change Document Type for a node</key>
    <key alias="copy">Allow access to copy a node</key>
    <key alias="create">Allow access to create nodes</key>
    <key alias="delete">Allow access to delete nodes</key>
    <key alias="move">Allow access to move a node</key>
    <key alias="protect">Allow access to set and change access restrictions for a node</key>
    <key alias="publish">Allow access to publish a node</key>
    <key alias="unpublish">Allow access to unpublish a node</key>
    <key alias="rights">Allow access to change permissions for a node</key>
    <key alias="rollback">Allow access to roll back a node to a previous state</key>
    <key alias="sendtopublish">Allow access to send a node for approval before publishing</key>
    <key alias="sendToTranslate">Allow access to send a node for translation</key>
    <key alias="sort">Allow access to change the sort order for nodes</key>
    <key alias="translate">Allow access to translate a node</key>
    <key alias="update">Allow access to save a node</key>
    <key alias="createblueprint">Allow access to create a Content Template</key>
    <key alias="notify">Allow access to setup notifications for content nodes</key>
  </area>
  <area alias="apps">
    <key alias="umbContent">Content</key>
    <key alias="umbInfo">Info</key>
  </area>
  <area alias="assignDomain">
    <key alias="permissionDenied">Permission denied.</key>
    <key alias="addNew">Add new domain</key>
    <key alias="addCurrent">Add current domain</key>
    <key alias="remove">remove</key>
    <key alias="invalidNode">Invalid node.</key>
    <key alias="invalidDomain">One or more domains have an invalid format.</key>
    <key alias="duplicateDomain">Domain has already been assigned.</key>
    <key alias="language">Language</key>
    <key alias="domain">Domain</key>
    <key alias="domainCreated">New domain '%0%' has been created</key>
    <key alias="domainDeleted">Domain '%0%' is deleted</key>
    <key alias="domainExists">Domain '%0%' has already been assigned</key>
    <key alias="domainUpdated">Domain '%0%' has been updated</key>
    <key alias="orEdit">Edit Current Domains</key>
    <key alias="domainHelpWithVariants">
      <![CDATA[Valid domain names are: "example.com", "www.example.com", "example.com:8080", or "https://www.example.com/".
     Furthermore also one-level paths in domains are supported, eg. "example.com/en" or "/en".]]></key>
    <key alias="inherit">Inherit</key>
    <key alias="setLanguage">Culture</key>
    <key alias="setLanguageHelp"><![CDATA[Set the culture for nodes below the current node,<br /> or inherit culture from parent nodes. Will also apply<br />
      to the current node, unless a domain below applies too.]]></key>
    <key alias="setDomains">Domains</key>
  </area>
  <area alias="buttons">
    <key alias="clearSelection">Clear selection</key>
    <key alias="select">Select</key>
    <key alias="somethingElse">Do something else</key>
    <key alias="bold">Bold</key>
    <key alias="deindent">Cancel Paragraph Indent</key>
    <key alias="formFieldInsert">Insert form field</key>
    <key alias="graphicHeadline">Insert graphic headline</key>
    <key alias="htmlEdit">Edit Html</key>
    <key alias="indent">Indent Paragraph</key>
    <key alias="italic">Italic</key>
    <key alias="justifyCenter">Center</key>
    <key alias="justifyLeft">Justify Left</key>
    <key alias="justifyRight">Justify Right</key>
    <key alias="linkInsert">Insert Link</key>
    <key alias="linkLocal">Insert local link (anchor)</key>
    <key alias="listBullet">Bullet List</key>
    <key alias="listNumeric">Numeric List</key>
    <key alias="macroInsert">Insert macro</key>
    <key alias="pictureInsert">Insert picture</key>
    <key alias="publishAndClose">Publish and close</key>
    <key alias="publishDescendants">Publish with descendants</key>
    <key alias="relations">Edit relations</key>
    <key alias="returnToList">Return to list</key>
    <key alias="save">Save</key>
    <key alias="saveAndClose">Save and close</key>
    <key alias="saveAndPublish">Save and publish</key>
    <key alias="saveToPublish">Send for approval</key>
    <key alias="saveListView">Save list view</key>
    <key alias="schedulePublish">Schedule</key>
    <key alias="saveAndPreview">Save and preview</key>
    <key alias="showPageDisabled">Preview is disabled because there's no template assigned</key>
    <key alias="styleChoose">Choose style</key>
    <key alias="styleShow">Show styles</key>
    <key alias="tableInsert">Insert table</key>
    <key alias="generateModelsAndClose">Generate models and close</key>
    <key alias="saveAndGenerateModels">Save and generate models</key>
    <key alias="undo">Undo</key>
    <key alias="redo">Redo</key>
    <key alias="deleteTag">Delete tag</key>
    <key alias="confirmActionCancel">Cancel</key>
    <key alias="confirmActionConfirm">Confirm</key>
    <key alias="morePublishingOptions">More publishing options</key>
    <key alias="submitChanges">Submit</key>
  </area>
  <area alias="auditTrailsMedia">
    <key alias="delete">Media deleted</key>
    <key alias="move">Media moved</key>
    <key alias="copy">Media copied</key>
    <key alias="save">Media saved</key>
  </area>
  <area alias="auditTrails">
    <key alias="atViewingFor">Viewing for</key>
    <key alias="delete">Content deleted</key>
    <key alias="unpublish">Content unpublished</key>
    <key alias="unpublishvariant">Content unpublished for languages: %0%</key>
    <key alias="publish">Content published</key>
    <key alias="publishvariant">Content published for languages: %0%</key>
    <key alias="save">Content saved</key>
    <key alias="savevariant">Content saved for languages: %0%</key>
    <key alias="move">Content moved</key>
    <key alias="copy">Content copied</key>
    <key alias="rollback">Content rolled back</key>
    <key alias="sendtopublish">Content sent for publishing</key>
    <key alias="sendtopublishvariant">Content sent for publishing for languages: %0%</key>
    <key alias="sort">Sort child items performed by user</key>
    <key alias="custom">%0%</key>
    <key alias="contentversionpreventcleanup">Cleanup disabled for version: %0%</key>
    <key alias="contentversionenablecleanup">Cleanup enabled for version: %0%</key>
    <key alias="smallCopy">Copy</key>
    <key alias="smallPublish">Publish</key>
    <key alias="smallPublishVariant">Publish</key>
    <key alias="smallMove">Move</key>
    <key alias="smallSave">Save</key>
    <key alias="smallSaveVariant">Save</key>
    <key alias="smallDelete">Delete</key>
    <key alias="smallUnpublish">Unpublish</key>
    <key alias="smallUnpublishVariant">Unpublish</key>
    <key alias="smallRollBack">Rollback</key>
    <key alias="smallSendToPublish">Send To Publish</key>
    <key alias="smallSendToPublishVariant">Send To Publish</key>
    <key alias="smallSort">Sort</key>
    <key alias="smallCustom">Custom</key>
    <key alias="smallContentVersionPreventCleanup">Save</key>
    <key alias="smallContentVersionEnableCleanup">Save</key>
    <key alias="historyIncludingVariants">History (all variants)</key>
  </area>
  <area alias="codefile">
    <key alias="createFolderIllegalChars">The folder name cannot contain illegal characters.</key>
    <key alias="deleteItemFailed">Failed to delete item: %0%</key>
  </area>
  <area alias="content">
    <key alias="isPublished" version="7.2">Is Published</key>
    <key alias="about">About this page</key>
    <key alias="alias">Alias</key>
    <key alias="alternativeTextHelp">(how would you describe the picture over the phone)</key>
    <key alias="alternativeUrls">Alternative Links</key>
    <key alias="clickToEdit">Click to edit this item</key>
    <key alias="createBy">Created by</key>
    <key alias="createByDesc" version="7.0">Original author</key>
    <key alias="updatedBy" version="7.0">Updated by</key>
    <key alias="createDate">Created</key>
    <key alias="createDateDesc" version="7.0">Date/time this document was created</key>
    <key alias="documentType">Document Type</key>
    <key alias="editing">Editing</key>
    <key alias="expireDate">Remove at</key>
    <key alias="itemChanged">This item has been changed after publication</key>
    <key alias="itemNotPublished">This item is not published</key>
    <key alias="lastPublished">Last published</key>
    <key alias="noItemsToShow">There are no items to show</key>
    <key alias="listViewNoItems" version="7.1.5">There are no items to show in the list.</key>
    <key alias="listViewNoContent">No child items have been added</key>
    <key alias="listViewNoMembers">No members have been added</key>
    <key alias="mediatype">Media Type</key>
    <key alias="mediaLinks">Link to media item(s)</key>
    <key alias="membergroup">Member Group</key>
    <key alias="memberrole">Role</key>
    <key alias="membertype">Member Type</key>
    <key alias="noChanges">No changes have been made</key>
    <key alias="noDate">No date chosen</key>
    <key alias="nodeName">Page title</key>
    <key alias="noMediaLink">This media item has no link</key>
    <key alias="noProperties">No content can be added for this item</key>
    <key alias="otherElements">Properties</key>
    <key alias="parentNotPublished">This document is published but is not visible because the parent '%0%' is
      unpublished
    </key>
    <key alias="parentCultureNotPublished">This culture is published but is not visible because it is unpublished on
      parent '%0%'
    </key>
    <key alias="parentNotPublishedAnomaly">This document is published but is not in the cache</key>
    <key alias="getUrlException">Could not get the URL</key>
    <key alias="routeError">This document is published but its URL would collide with content %0%</key>
    <key alias="routeErrorCannotRoute">This document is published but its URL cannot be routed</key>
    <key alias="publish">Publish</key>
    <key alias="published">Published</key>
    <key alias="publishedPendingChanges">Published (pending changes)</key>
    <key alias="publishStatus">Publication Status</key>
    <key alias="publishDescendantsHelp">
      <![CDATA[Publish <strong>%0%</strong> and all content items underneath and thereby making their content publicly available.]]></key>
    <key alias="publishDescendantsWithVariantsHelp">
      <![CDATA[Publish variants and variants of same type underneath and thereby making their content publicly available.]]></key>
    <key alias="releaseDate">Publish at</key>
    <key alias="unpublishDate">Unpublish at</key>
    <key alias="removeDate">Clear Date</key>
    <key alias="setDate">Set date</key>
    <key alias="sortDone">Sortorder is updated</key>
    <key alias="sortHelp">To sort the nodes, simply drag the nodes or click one of the column headers. You can select
      multiple nodes by holding the "shift" or "control" key while selecting
    </key>
    <key alias="statistics">Statistics</key>
    <key alias="titleOptional">Title (optional)</key>
    <key alias="altTextOptional">Alternative text (optional)</key>
    <key alias="captionTextOptional">Caption (optional)</key>
    <key alias="type">Type</key>
    <key alias="unpublish">Unpublish</key>
    <key alias="unpublished">Unpublished</key>
    <key alias="notCreated">Not created</key>
    <key alias="updateDate">Last edited</key>
    <key alias="updateDateDesc" version="7.0">Date/time this document was edited</key>
    <key alias="uploadClear">Remove file(s)</key>
    <key alias="uploadClearImageContext">Click here to remove the image from the media item</key>
    <key alias="uploadClearFileContext">Click here to remove the file from the media item</key>
    <key alias="urls">Link to document</key>
    <key alias="memberof">Member of group(s)</key>
    <key alias="notmemberof">Not a member of group(s)</key>
    <key alias="childItems" version="7.0">Child items</key>
    <key alias="target" version="7.0">Target</key>
    <key alias="scheduledPublishServerTime">This translates to the following time on the server:</key>
    <key alias="scheduledPublishDocumentation">
      <![CDATA[<a href="https://docs.umbraco.com/umbraco-cms/fundamentals/data/scheduled-publishing#timezones" target="_blank" rel="noopener">What does this mean?</a>]]></key>
    <key alias="nestedContentDeleteItem">Are you sure you want to delete this item?</key>
    <key alias="nestedContentDeleteAllItems">Are you sure you want to delete all items?</key>
    <key alias="nestedContentEditorNotSupported">Property %0% uses editor %1% which is not supported by Nested
      Content.
    </key>
    <key alias="nestedContentNoContentTypes">No Content Types are configured for this property.</key>
    <key alias="nestedContentAddElementType">Add Element Type</key>
    <key alias="nestedContentSelectElementTypeModalTitle">Select Element Type</key>
    <key alias="nestedContentGroupHelpText">Select the group whose properties should be displayed. If left blank, the
      first group on the Element Type will be used.
    </key>
    <key alias="nestedContentTemplateHelpTextPart1">Enter an angular expression to evaluate against each item for its
      name. Use
    </key>
    <key alias="nestedContentTemplateHelpTextPart2">to display the item index</key>
    <key alias="nestedContentNoGroups">The selected element type does not contain any supported groups (tabs are not supported by this editor, either change them to groups or use the Block List editor).</key>
    <key alias="addTextBox">Add another text box</key>
    <key alias="removeTextBox">Remove this text box</key>
    <key alias="contentRoot">Content root</key>
    <key alias="includeUnpublished">Include unpublished content items.</key>
    <key alias="isSensitiveValue">This value is hidden. If you need access to view this value please contact your
      website administrator.
    </key>
    <key alias="isSensitiveValue_short">This value is hidden.</key>
    <key alias="languagesToPublish">What languages would you like to publish?</key>
    <key alias="languagesToSendForApproval">What languages would you like to send for approval?</key>
    <key alias="languagesToSchedule">What languages would you like to schedule?</key>
    <key alias="languagesToUnpublish">Select the languages to unpublish. Unpublishing a mandatory language will
      unpublish all languages.
    </key>
    <key alias="variantsWillBeSaved">All new variants will be saved.</key>
    <key alias="variantsToPublish">Which variants would you like to publish?</key>
    <key alias="variantsToSave">Choose which variants to be saved.</key>
    <key alias="publishRequiresVariants">The following variants is required for publishing to take place:</key>
    <key alias="notReadyToPublish">We are not ready to Publish</key>
    <key alias="readyToPublish">Ready to publish?</key>
    <key alias="readyToSave">Ready to Save?</key>
    <key alias="resetFocalPoint">Reset focal point</key>
    <key alias="sendForApproval">Send for approval</key>
    <key alias="schedulePublishHelp">Select the date and time to publish and/or unpublish the content item.</key>
    <key alias="createEmpty">Create new</key>
    <key alias="createFromClipboard">Paste from clipboard</key>
    <key alias="nodeIsInTrash">This item is in the Recycle Bin</key>
    <key alias="variantSaveNotAllowed">Save is not allowed</key>
    <key alias="variantPublishNotAllowed">Publish is not allowed</key>
    <key alias="variantSendForApprovalNotAllowed">Send for approval is not allowed</key>
    <key alias="variantScheduleNotAllowed">Schedule is not allowed</key>
    <key alias="variantUnpublishNotAllowed">Unpublish is not allowed</key>
  </area>
  <area alias="blueprints">
    <key alias="createBlueprintFrom"><![CDATA[Create a new Content Template from <em>%0%</em>]]></key>
    <key alias="blankBlueprint">Blank</key>
    <key alias="selectBlueprint">Select a Content Template</key>
    <key alias="createdBlueprintHeading">Content Template created</key>
    <key alias="createdBlueprintMessage">A Content Template was created from '%0%'</key>
    <key alias="duplicateBlueprintMessage">Another Content Template with the same name already exists</key>
    <key alias="blueprintDescription">A Content Template is predefined content that an editor can select to use as the
      basis for creating new content
    </key>
  </area>
  <area alias="media">
    <key alias="clickToUpload">Click to upload</key>
    <key alias="orClickHereToUpload">or click here to choose files</key>
    <key alias="disallowedFileType">Cannot upload this file, it does not have an approved file type</key>
    <key alias="disallowedMediaType">Cannot upload this file, the media type with alias '%0%' is not allowed here</key>
    <key alias="invalidFileName">Cannot upload this file, it does not have a valid file name</key>
    <key alias="maxFileSize">Max file size is</key>
    <key alias="mediaRoot">Media root</key>
    <key alias="moveToSameFolderFailed">Parent and destination folders cannot be the same</key>
    <key alias="createFolderFailed">Failed to create a folder under parent id %0%</key>
    <key alias="renameFolderFailed">Failed to rename the folder with id %0%</key>
    <key alias="dragAndDropYourFilesIntoTheArea">Drag and drop your file(s) into the area</key>
    <key alias="uploadNotAllowed">Upload is not allowed in this location.</key>
    <key alias="fileSecurityValidationFailure">One or more file security validations have failed</key>
  </area>
  <area alias="member">
    <key alias="createNewMember">Create a new member</key>
    <key alias="allMembers">All Members</key>
    <key alias="duplicateMemberLogin">A member with this login already exists</key>
    <key alias="memberGroupNoProperties">Member groups have no additional properties for editing.</key>
    <key alias="memberHasGroup">The member is already in group '%0%'</key>
    <key alias="memberHasPassword">The member already has a password set</key>
    <key alias="memberLockoutNotEnabled">Lockout is not enabled for this member</key>
    <key alias="memberNotInGroup">The member is not in group '%0%'</key>
    <key alias="2fa">Two-Factor Authentication</key>
  </area>
  <area alias="contentType">
    <key alias="copyFailed">Failed to copy content type</key>
    <key alias="moveFailed">Failed to move content type</key>
  </area>
  <area alias="mediaType">
    <key alias="copyFailed">Failed to copy media type</key>
    <key alias="moveFailed">Failed to move media type</key>
    <key alias="autoPickMediaType">Auto pick</key>
  </area>
  <area alias="memberType">
    <key alias="copyFailed">Failed to copy member type</key>
  </area>
  <area alias="create">
    <key alias="chooseNode">Where do you want to create the new %0%</key>
    <key alias="createUnder">Create an item under</key>
    <key alias="createContentBlueprint">Select the Document Type you want to make a content template for</key>
    <key alias="enterFolderName">Enter a folder name</key>
    <key alias="updateData">Choose a type and a title</key>
    <key alias="noDocumentTypes" version="7.0">
      <![CDATA[There are no allowed Document Types available for creating content here. You must enable these in <strong>Document Types</strong> within the <strong>Settings</strong> section, by editing the <strong>Allowed child node types</strong> under <strong>Permissions</strong>.]]></key>
    <key alias="noDocumentTypesAtRoot">
      <![CDATA[There are no Document Types available for creating content here. You must create these in <strong>Document Types</strong> within the <strong>Settings</strong> section.]]></key>
    <key alias="noDocumentTypesWithNoSettingsAccess">The selected page in the content tree doesn't allow for any pages
      to be created below it.
    </key>
    <key alias="noDocumentTypesEditPermissions">Edit permissions for this Document Type</key>
    <key alias="noDocumentTypesCreateNew">Create a new Document Type</key>
    <key alias="noDocumentTypesAllowedAtRoot">
      <![CDATA[There are no allowed Document Types available for creating content here. You must enable these in <strong>Document Types</strong> within the <strong>Settings</strong> section, by changing the <strong>Allow as root</strong> option under <strong>Permissions</strong>.]]></key>
    <key alias="noMediaTypes" version="7.0">
      <![CDATA[There are no allowed Media Types available for creating media here. You must enable these in <strong>Media Types Types</strong> within the <strong>Settings</strong> section, by editing the <strong>Allowed child node types</strong> under <strong>Permissions</strong>.]]></key>
    <key alias="noMediaTypesWithNoSettingsAccess">The selected media in the tree doesn't allow for any other media to be
      created below it.
    </key>
    <key alias="noMediaTypesEditPermissions">Edit permissions for this Media Type</key>
    <key alias="documentTypeWithoutTemplate">Document Type without a template</key>
    <key alias="documentTypeWithTemplate">Document Type with Template</key>
    <key alias="documentTypeWithTemplateDescription">The data definition for a content page that can be created by
      editors in the content tree and is directly accessible via a URL.
    </key>
    <key alias="documentType">Document Type</key>
    <key alias="documentTypeDescription">The data definition for a content component that can be created by editors in
      the content tree and be picked on other pages but has no direct URL.
    </key>
    <key alias="elementType">Element Type</key>
    <key alias="elementTypeDescription">Defines the schema for a repeating set of properties, for example, in a 'Block
      List' or 'Block Grid' property editor.
    </key>
    <key alias="composition">Composition</key>
    <key alias="compositionDescription">Defines a re-usable set of properties that can be included in the definition of
      multiple other Document Types. For example, a set of 'Common Page Settings'.
    </key>
    <key alias="folder">Folder</key>
    <key alias="folderDescription">Used to organise the Document Types, Compositions and Element Types created in this
      Document Type tree.
    </key>
    <key alias="newFolder">New folder</key>
    <key alias="newDataType">New Data Type</key>
    <key alias="newJavascriptFile">New JavaScript file</key>
    <key alias="newEmptyPartialView">New empty partial view</key>
    <key alias="newPartialViewMacro">New partial view macro</key>
    <key alias="newPartialViewFromSnippet">New partial view from snippet</key>
    <key alias="newPartialViewMacroFromSnippet">New partial view macro from snippet</key>
    <key alias="newPartialViewMacroNoMacro">New partial view macro (without macro)</key>
    <key alias="newStyleSheetFile">New style sheet file</key>
    <key alias="newRteStyleSheetFile">New Rich Text Editor style sheet file</key>
  </area>
  <area alias="dashboard">
    <key alias="browser">Browse your website</key>
    <key alias="dontShowAgain">- Hide</key>
    <key alias="nothinghappens">If Umbraco isn't opening, you might need to allow popups from this site</key>
    <key alias="openinnew">has opened in a new window</key>
    <key alias="restart">Restart</key>
    <key alias="visit">Visit</key>
    <key alias="welcome">Welcome</key>
  </area>
  <area alias="prompt">
    <key alias="stay">Stay</key>
    <key alias="discardChanges">Discard changes</key>
    <key alias="unsavedChanges">You have unsaved changes</key>
    <key alias="unsavedChangesWarning">Are you sure you want to navigate away from this page? - you have unsaved
      changes
    </key>
    <key alias="confirmListViewPublish">Publishing will make the selected items visible on the site.</key>
    <key alias="confirmListViewUnpublish">Unpublishing will remove the selected items and all their descendants from the
      site.
    </key>
    <key alias="confirmUnpublish">Unpublishing will remove this page and all its descendants from the site.</key>
    <key alias="doctypeChangeWarning">You have unsaved changes. Making changes to the Document Type will discard the
      changes.
    </key>
  </area>
  <area alias="bulk">
    <key alias="done">Done</key>
    <key alias="deletedItem">Deleted %0% item</key>
    <key alias="deletedItems">Deleted %0% items</key>
    <key alias="deletedItemOfItem">Deleted %0% out of %1% item</key>
    <key alias="deletedItemOfItems">Deleted %0% out of %1% items</key>
    <key alias="publishedItem">Published %0% item</key>
    <key alias="publishedItems">Published %0% items</key>
    <key alias="publishedItemOfItem">Published %0% out of %1% item</key>
    <key alias="publishedItemOfItems">Published %0% out of %1% items</key>
    <key alias="unpublishedItem">Unpublished %0% item</key>
    <key alias="unpublishedItems">Unpublished %0% items</key>
    <key alias="unpublishedItemOfItem">Unpublished %0% out of %1% item</key>
    <key alias="unpublishedItemOfItems">Unpublished %0% out of %1% items</key>
    <key alias="movedItem">Moved %0% item</key>
    <key alias="movedItems">Moved %0% items</key>
    <key alias="movedItemOfItem">Moved %0% out of %1% item</key>
    <key alias="movedItemOfItems">Moved %0% out of %1% items</key>
    <key alias="copiedItem">Copied %0% item</key>
    <key alias="copiedItems">Copied %0% items</key>
    <key alias="copiedItemOfItem">Copied %0% out of %1% item</key>
    <key alias="copiedItemOfItems">Copied %0% out of %1% items</key>
  </area>
  <area alias="defaultdialogs">
    <key alias="nodeNameLinkPicker">Link title</key>
    <key alias="urlLinkPicker">Link</key>
    <key alias="anchorLinkPicker">Anchor / querystring</key>
    <key alias="anchorInsert">Name</key>
    <key alias="closeThisWindow">Close this window</key>
    <key alias="confirmdelete">Are you sure you want to delete</key>
    <key alias="confirmdeleteNumberOfItems"><![CDATA[Are you sure you want to delete <strong>%0%</strong> of <strong>%1%</strong> items]]></key>
    <key alias="confirmdisable">Are you sure you want to disable</key>
    <key alias="confirmremove">Are you sure you want to remove</key>
    <key alias="confirmremoveusageof"><![CDATA[Are you sure you want to remove the usage of <strong>%0%</strong>]]></key>
    <key alias="confirmlogout">Are you sure?</key>
    <key alias="confirmSure">Are you sure?</key>
    <key alias="cut">Cut</key>
    <key alias="editDictionary">Edit dictionary item</key>
    <key alias="editLanguage">Edit language</key>
    <key alias="editSelectedMedia">Edit selected media</key>
    <key alias="editWebhook">Edit webhook</key>
    <key alias="insertAnchor">Insert local link</key>
    <key alias="insertCharacter">Insert character</key>
    <key alias="insertgraphicheadline">Insert graphic headline</key>
    <key alias="insertimage">Insert picture</key>
    <key alias="insertlink">Insert link</key>
    <key alias="insertMacro">Click to add a Macro</key>
    <key alias="inserttable">Insert table</key>
    <key alias="languagedeletewarning">This will delete the language and all content related to the language</key>
    <key alias="languageChangeWarning">Changing the culture for a language may be an expensive operation and will result
      in the content cache and indexes being rebuilt
    </key>
    <key alias="lastEdited">Last Edited</key>
    <key alias="link">Link</key>
    <key alias="linkinternal">Internal link:</key>
    <key alias="linklocaltip">When using local links, insert "#" in front of link</key>
    <key alias="linknewwindow">Open in new window?</key>
    <key alias="macroDoesNotHaveProperties">This macro does not contain any properties you can edit</key>
    <key alias="paste">Paste</key>
    <key alias="permissionsEdit">Edit permissions for</key>
    <key alias="permissionsSet">Set permissions for</key>
    <key alias="permissionsSetForGroup">Set permissions for %0% for user group %1%</key>
    <key alias="permissionsHelp">Select the users groups you want to set permissions for</key>
    <key alias="recycleBinDeleting">The items in the recycle bin are now being deleted. Please do not close this window
      while this operation takes place
    </key>
    <key alias="recycleBinIsEmpty">The recycle bin is now empty</key>
    <key alias="recycleBinWarning">When items are deleted from the recycle bin, they will be gone forever</key>
    <key alias="regexSearchError">
      <![CDATA[<a target='_blank' rel='noopener' href='http://regexlib.com'>regexlib.com</a>'s webservice is currently experiencing some problems, which we have no control over. We are very sorry for this inconvenience.]]></key>
    <key alias="regexSearchHelp">Search for a regular expression to add validation to a form field. Example: 'email,
      'zip-code', 'URL'.
    </key>
    <key alias="removeMacro">Remove Macro</key>
    <key alias="requiredField">Required Field</key>
    <key alias="sitereindexed">Site is reindexed</key>
    <key alias="siterepublished">The website cache has been refreshed. All publish content is now up to date. While all
      unpublished content is still unpublished
    </key>
    <key alias="siterepublishHelp">The website cache will be refreshed. All published content will be updated, while
      unpublished content will stay unpublished.
    </key>
    <key alias="tableColumns">Number of columns</key>
    <key alias="tableRows">Number of rows</key>
    <key alias="thumbnailimageclickfororiginal">Click on the image to see full size</key>
    <key alias="treepicker">Pick item</key>
    <key alias="viewCacheItem">View Cache Item</key>
    <key alias="relateToOriginalLabel">Relate to original</key>
    <key alias="includeDescendants">Include descendants</key>
    <key alias="theFriendliestCommunity">The friendliest community</key>
    <key alias="linkToPage">Link to page</key>
    <key alias="openInNewWindow">Opens the linked document in a new window or tab</key>
    <key alias="linkToMedia">Link to media</key>
    <key alias="selectContentStartNode">Select content start node</key>
    <key alias="selectEvent">Select event</key>
    <key alias="selectMedia">Select media</key>
    <key alias="selectMediaType">Select media type</key>
    <key alias="selectIcon">Select icon</key>
    <key alias="selectItem">Select item</key>
    <key alias="selectLink">Select link</key>
    <key alias="selectMacro">Select macro</key>
    <key alias="selectContent">Select content</key>
    <key alias="selectContentType">Select content type</key>
    <key alias="selectMediaStartNode">Select media start node</key>
    <key alias="selectMember">Select member</key>
    <key alias="selectMemberGroup">Select member group</key>
    <key alias="selectMemberType">Select member type</key>
    <key alias="selectNode">Select node</key>
    <key alias="selectLanguages">Select languages</key>
    <key alias="selectSections">Select sections</key>
    <key alias="selectUser">Select user</key>
    <key alias="selectUsers">Select users</key>
    <key alias="noIconsFound">No icons were found</key>
    <key alias="noMacroParams">There are no parameters for this macro</key>
    <key alias="noMacros">There are no macros available to insert</key>
    <key alias="externalLoginProviders">External login providers</key>
    <key alias="exceptionDetail">Exception Details</key>
    <key alias="stacktrace">Stacktrace</key>
    <key alias="innerException">Inner Exception</key>
    <key alias="linkYour">Link your</key>
    <key alias="unLinkYour">Un-link your</key>
    <key alias="account">account</key>
    <key alias="selectEditor">Select editor</key>
    <key alias="selectEditorConfiguration">Select configuration</key>
    <key alias="selectSnippet">Select snippet</key>
    <key alias="variantdeletewarning">This will delete the node and all its languages. If you only want to delete one
      language, you should unpublish the node in that language instead.
    </key>
    <key alias="propertyuserpickerremovewarning"><![CDATA[This will remove the user <strong>%0%</strong>.]]></key>
    <key alias="userremovewarning"><![CDATA[This will remove the user <strong>%0%</strong> from the <strong>%1%</strong> group]]></key>
    <key alias="yesRemove">Yes, remove</key>
    <key alias="deleteLayout">You are deleting the layout</key>
    <key alias="deletingALayout">Modifying layout will result in loss of data for any existing content that is based on this configuration.</key>
  </area>
  <area alias="dictionary">
    <key alias="importDictionaryItemHelp">
      To import a dictionary item, find the ".udt" file on your computer by clicking the
      "Import" button (you'll be asked for confirmation on the next screen)
    </key>
    <key alias="itemDoesNotExists">Dictionary item does not exist.</key>
    <key alias="parentDoesNotExists">Parent item does not exist.</key>
    <key alias="noItems">There are no dictionary items.</key>
    <key alias="noItemsInFile">There are no dictionary items in this file.</key>
    <key alias="noItemsFound">There were no dictionary items found.</key>
    <key alias="createNew">Create dictionary item</key>
  </area>
  <area alias="dictionaryItem">
    <key alias="description"><![CDATA[
      Edit the different language versions for the dictionary item '<em>%0%</em>' below
   ]]>    </key>
    <key alias="displayName">Culture Name</key>
    <key alias="changeKeyError"><![CDATA[
      The key '%0%' already exists.
   ]]>    </key>
    <key alias="overviewTitle">Dictionary overview</key>
  </area>
  <area alias="examineManagement">
    <key alias="configuredSearchers">Configured Searchers</key>
    <key alias="configuredSearchersDescription">Shows properties and tools for any configured Searcher (i.e. such as a
      multi-index searcher)
    </key>
    <key alias="fieldValues">Field values</key>
    <key alias="healthStatus">Health status</key>
    <key alias="healthStatusDescription">The health status of the index and if it can be read</key>
    <key alias="indexers">Indexers</key>
    <key alias="indexInfo">Index info</key>
    <key alias="contentInIndex">Content in index</key>
    <key alias="indexInfoDescription">Lists the properties of the index</key>
    <key alias="manageIndexes">Manage Examine's indexes</key>
    <key alias="manageIndexesDescription">Allows you to view the details of each index and provides some tools for
      managing the indexes
    </key>
    <key alias="rebuildIndex">Rebuild index</key>
    <key alias="rebuildIndexWarning"><![CDATA[
      This will cause the index to be rebuilt.<br />
      Depending on how much content there is in your site this could take a while.<br />
      It is not recommended to rebuild an index during times of high website traffic or when editors are editing content.
     ]]>
    </key>
    <key alias="searchers">Searchers</key>
    <key alias="searchDescription">Search the index and view the results</key>
    <key alias="tools">Tools</key>
    <key alias="toolsDescription">Tools to manage the index</key>
    <key alias="fields">fields</key>
    <key alias="indexCannotRead">The index cannot be read and will need to be rebuilt</key>
    <key alias="processIsTakingLonger">The process is taking longer than expected, check the Umbraco log to see if there
      have been any errors during this operation
    </key>
    <key alias="indexCannotRebuild">This index cannot be rebuilt because it has no assigned</key>
    <key alias="iIndexPopulator">IIndexPopulator</key>
    <key alias="noResults">No results were found</key>
    <key alias="searchResultsFound">Showing %0% - %1% of %2% result(s) - Page %3% of %4%</key>
  </area>
  <area alias="placeholders">
    <key alias="username">Enter your username</key>
    <key alias="password">Enter your password</key>
    <key alias="confirmPassword">Confirm your password</key>
    <key alias="nameentity">Name the %0%...</key>
    <key alias="entername">Enter a name...</key>
    <key alias="enteremail">Enter an email...</key>
    <key alias="enterusername">Enter a username...</key>
    <key alias="label">Label...</key>
    <key alias="enterDescription">Enter a description...</key>
    <key alias="search">Type to search...</key>
    <key alias="filter">Type to filter...</key>
    <key alias="enterTags">Type to add tags (press enter after each tag)...</key>
    <key alias="email">Enter your email</key>
    <key alias="enterMessage">Enter a message...</key>
    <key alias="usernameHint">Your username is usually your email</key>
    <key alias="anchor">#value or ?key=value</key>
    <key alias="enterAlias">Enter alias...</key>
    <key alias="generatingAlias">Generating alias...</key>
    <key alias="a11yCreateItem">Create item</key>
    <key alias="a11yEdit">Edit</key>
    <key alias="a11yName">Name</key>
  </area>
  <area alias="editcontenttype">
    <key alias="createListView" version="7.2">Create custom list view</key>
    <key alias="removeListView" version="7.2">Remove custom list view</key>
    <key alias="aliasAlreadyExists">A Content Type, Media Type or Member Type with this alias already exists</key>
  </area>
  <area alias="renamecontainer">
    <key alias="renamed">Renamed</key>
    <key alias="enterNewFolderName">Enter a new folder name here</key>
    <key alias="folderWasRenamed">%0% was renamed to %1%</key>
  </area>
  <area alias="editdatatype">
    <key alias="canChangePropertyEditorHelp">Changing a property editor on a data type with stored values is disabled. To allow this you can change the Umbraco:CMS:DataTypes:CanBeChanged setting in appsettings.json.</key>
    <key alias="addPrevalue">Add prevalue</key>
    <key alias="dataBaseDatatype">Database datatype</key>
    <key alias="guid">Property editor GUID</key>
    <key alias="renderControl">Property editor</key>
    <key alias="rteButtons">Buttons</key>
    <key alias="rteEnableAdvancedSettings">Enable advanced settings for</key>
    <key alias="rteEnableContextMenu">Enable context menu</key>
    <key alias="rteMaximumDefaultImgSize">Maximum default size of inserted images</key>
    <key alias="rteRelatedStylesheets">Related stylesheets</key>
    <key alias="rteShowLabel">Show label</key>
    <key alias="rteWidthAndHeight">Width and height</key>
    <key alias="selectFolder">Select the folder to move</key>
    <key alias="inTheTree">to in the tree structure below</key>
    <key alias="wasMoved">was moved underneath</key>
    <key alias="hasReferencesDeleteConsequence">
      <![CDATA[Deleting <strong>%0%</strong> will delete the properties and their data from the following items]]></key>
    <key alias="acceptDeleteConsequence">I understand this action will delete the properties and data based on this Data
      Type
    </key>
  </area>
  <area alias="errorHandling">
    <key alias="errorButDataWasSaved">Your data has been saved, but before you can publish this page there are some
      errors you need to fix first:
    </key>
    <key alias="errorChangingProviderPassword">The current membership provider does not support changing password
      (EnablePasswordRetrieval need to be true)
    </key>
    <key alias="errorExistsWithoutTab">%0% already exists</key>
    <key alias="errorHeader">There were errors:</key>
    <key alias="errorHeaderWithoutTab">There were errors:</key>
    <key alias="errorInPasswordFormat">The password should be a minimum of %0% characters long and contain at least %1%
      non-alpha numeric character(s)
    </key>
    <key alias="errorIntegerWithoutTab">%0% must be an integer</key>
    <key alias="errorMandatory">The %0% field in the %1% tab is mandatory</key>
    <key alias="errorMandatoryWithoutTab">%0% is a mandatory field</key>
    <key alias="errorRegExp">%0% at %1% is not in a correct format</key>
    <key alias="errorRegExpWithoutTab">%0% is not in a correct format</key>
  </area>
  <area alias="errors">
    <key alias="defaultError">An unknown failure has occurred</key>
    <key alias="concurrencyError">Optimistic concurrency failure, object has been modified</key>
    <key alias="receivedErrorFromServer">Received an error from the server</key>
    <key alias="dissallowedMediaType">The specified file type has been disallowed by the administrator</key>
    <key alias="codemirroriewarning">NOTE! Even though CodeMirror is enabled by configuration, it is disabled in
      Internet Explorer because it's not stable enough.
    </key>
    <key alias="contentTypeAliasAndNameNotNull">Please fill both alias and name on the new property type!</key>
    <key alias="filePermissionsError">There is a problem with read/write access to a specific file or folder</key>
    <key alias="macroErrorLoadingPartialView">Error loading Partial View script (file: %0%)</key>
    <key alias="missingTitle">Please enter a title</key>
    <key alias="missingType">Please choose a type</key>
    <key alias="pictureResizeBiggerThanOrg">You're about to make the picture larger than the original size. Are you sure
      that you want to proceed?
    </key>
    <key alias="startNodeDoesNotExists">Startnode deleted, please contact your administrator</key>
    <key alias="stylesMustMarkBeforeSelect">Please mark content before changing style</key>
    <key alias="stylesNoStylesOnPage">No active styles available</key>
    <key alias="tableColMergeLeft">Please place cursor at the left of the two cells you wish to merge</key>
    <key alias="tableSplitNotSplittable">You cannot split a cell that hasn't been merged.</key>
    <key alias="propertyHasErrors">This property is invalid</key>
  </area>
  <area alias="general">
    <key alias="options">Options</key>
    <key alias="about">About</key>
    <key alias="action">Action</key>
    <key alias="actions">Actions</key>
    <key alias="add">Add</key>
    <key alias="alias">Alias</key>
    <key alias="all">All</key>
    <key alias="areyousure">Are you sure?</key>
    <key alias="back">Back</key>
    <key alias="backToOverview">Back to overview</key>
    <key alias="border">Border</key>
    <key alias="by">by</key>
    <key alias="cancel">Cancel</key>
    <key alias="cellMargin">Cell margin</key>
    <key alias="change">Change</key>
    <key alias="choose">Choose</key>
    <key alias="clear">Clear</key>
    <key alias="close">Close</key>
    <key alias="closewindow">Close Window</key>
    <key alias="closepane">Close Pane</key>
    <key alias="comment">Comment</key>
    <key alias="confirm">Confirm</key>
    <key alias="constrain">Constrain</key>
    <key alias="constrainProportions">Constrain proportions</key>
    <key alias="content">Content</key>
    <key alias="continue">Continue</key>
    <key alias="copy">Copy</key>
    <key alias="create">Create</key>
    <key alias="cropSection">Crop section</key>
    <key alias="database">Database</key>
    <key alias="date">Date</key>
    <key alias="default">Default</key>
    <key alias="delete">Delete</key>
    <key alias="deleted">Deleted</key>
    <key alias="deleting">Deleting...</key>
    <key alias="design">Design</key>
    <key alias="dictionary">Dictionary</key>
    <key alias="dimensions">Dimensions</key>
    <key alias="discard">Discard</key>
    <key alias="down">Down</key>
    <key alias="download">Download</key>
    <key alias="edit">Edit</key>
    <key alias="edited">Edited</key>
    <key alias="elements">Elements</key>
    <key alias="email">Email</key>
    <key alias="error">Error</key>
    <key alias="field">Field</key>
    <key alias="findDocument">Find</key>
    <key alias="first">First</key>
    <key alias="focalPoint">Focal point</key>
    <key alias="general">General</key>
    <key alias="generic">Generic</key>
    <key alias="groups">Groups</key>
    <key alias="group">Group</key>
    <key alias="height">Height</key>
    <key alias="help">Help</key>
    <key alias="hide">Hide</key>
    <key alias="history">History</key>
    <key alias="icon">Icon</key>
    <key alias="id">Id</key>
    <key alias="import">Import</key>
    <key alias="excludeFromSubFolders">Search only this folder</key>
    <key alias="info">Info</key>
    <key alias="innerMargin">Inner margin</key>
    <key alias="insert">Insert</key>
    <key alias="install">Install</key>
    <key alias="invalid">Invalid</key>
    <key alias="justify">Justify</key>
    <key alias="label">Label</key>
    <key alias="language">Language</key>
    <key alias="last">Last</key>
    <key alias="layout">Layout</key>
    <key alias="links">Links</key>
    <key alias="loading">Loading</key>
    <key alias="locked">Locked</key>
    <key alias="login">Login</key>
    <key alias="logoff">Log off</key>
    <key alias="logout">Logout</key>
    <key alias="macro">Macro</key>
    <key alias="mandatory">Mandatory</key>
    <key alias="media">Media</key>
    <key alias="message">Message</key>
    <key alias="move">Move</key>
    <key alias="name">Name</key>
    <key alias="new">New</key>
    <key alias="next">Next</key>
    <key alias="no">No</key>
    <key alias="nodeName">Node Name</key>
    <key alias="of">of</key>
    <key alias="off">Off</key>
    <key alias="ok">OK</key>
    <key alias="open">Open</key>
    <key alias="on">On</key>
    <key alias="or">or</key>
    <key alias="orderBy">Order by</key>
    <key alias="password">Password</key>
    <key alias="path">Path</key>
    <key alias="pleasewait">One moment please...</key>
    <key alias="previous">Previous</key>
    <key alias="properties">Properties</key>
    <key alias="readMore">Read more</key>
    <key alias="rebuild">Rebuild</key>
    <key alias="reciept">Email to receive form data</key>
    <key alias="recycleBin">Recycle Bin</key>
    <key alias="recycleBinEmpty">Your recycle bin is empty</key>
    <key alias="reload">Reload</key>
    <key alias="revert">Revert</key>
    <key alias="remaining">Remaining</key>
    <key alias="remove">Remove</key>
    <key alias="rename">Rename</key>
    <key alias="renew">Renew</key>
    <key alias="required" version="7.0">Required</key>
    <key alias="retrieve">Retrieve</key>
    <key alias="retry">Retry</key>
    <key alias="rights">Permissions</key>
    <key alias="scheduledPublishing">Scheduled Publishing</key>
    <key alias="umbracoInfo">Umbraco info</key>
    <key alias="search">Search</key>
    <key alias="searchNoResult">Sorry, we can not find what you are looking for.</key>
    <key alias="noItemsInList">No items have been added</key>
    <key alias="server">Server</key>
    <key alias="settings">Settings</key>
    <key alias="shared">Shared</key>
    <key alias="show">Show</key>
    <key alias="showPageOnSend">Show page on Send</key>
    <key alias="size">Size</key>
    <key alias="sort">Sort</key>
    <key alias="status">Status</key>
    <key alias="submit">Submit</key>
    <key alias="success">Success</key>
    <key alias="type">Type</key>
    <key alias="typeName">Type Name</key>
    <key alias="typeToSearch">Type to search...</key>
    <key alias="under">under</key>
    <key alias="up">Up</key>
    <key alias="update">Update</key>
    <key alias="upgrade">Upgrade</key>
    <key alias="upload">Upload</key>
    <key alias="url">URL</key>
    <key alias="user">User</key>
    <key alias="username">Username</key>
    <key alias="validate">Validate</key>
    <key alias="value">Value</key>
    <key alias="view">View</key>
    <key alias="welcome">Welcome...</key>
    <key alias="width">Width</key>
    <key alias="yes">Yes</key>
    <key alias="folder">Folder</key>
    <key alias="searchResults">Search results</key>
    <key alias="reorder">Reorder</key>
    <key alias="reorderDone">I am done reordering</key>
    <key alias="preview">Preview</key>
    <key alias="changePassword">Change password</key>
    <key alias="to">to</key>
    <key alias="listView">List view</key>
    <key alias="saving">Saving...</key>
    <key alias="current">current</key>
    <key alias="embed">Embed</key>
    <key alias="selected">selected</key>
    <key alias="other">Other</key>
    <key alias="articles">Articles</key>
    <key alias="videos">Videos</key>
    <key alias="avatar">Avatar for</key>
    <key alias="header">Header</key>
    <key alias="systemField">system field</key>
    <key alias="lastUpdated">Last Updated</key>
    <key alias="skipToMenu">Skip to menu</key>
    <key alias="skipToContent">Skip to content</key>
    <key alias="primary">Primary</key>
  </area>
  <area alias="colors">
    <key alias="blue">Blue</key>
  </area>
  <area alias="shortcuts">
    <key alias="addTab">Add tab</key>
    <key alias="addGroup">Add group</key>
    <key alias="addProperty">Add property</key>
    <key alias="addEditor">Add editor</key>
    <key alias="addTemplate">Add template</key>
    <key alias="addChildNode">Add child node</key>
    <key alias="addChild">Add child</key>
    <key alias="editDataType">Edit data type</key>
    <key alias="navigateSections">Navigate sections</key>
    <key alias="shortcut">Shortcuts</key>
    <key alias="showShortcuts">show shortcuts</key>
    <key alias="toggleListView">Toggle list view</key>
    <key alias="toggleAllowAsRoot">Toggle allow as root</key>
    <key alias="commentLine">Comment/Uncomment lines</key>
    <key alias="removeLine">Remove line</key>
    <key alias="copyLineUp">Copy Lines Up</key>
    <key alias="copyLineDown">Copy Lines Down</key>
    <key alias="moveLineUp">Move Lines Up</key>
    <key alias="moveLineDown">Move Lines Down</key>
    <key alias="generalHeader">General</key>
    <key alias="editorHeader">Editor</key>
    <key alias="toggleAllowCultureVariants">Toggle allow culture variants</key>
  </area>
  <area alias="graphicheadline">
    <key alias="backgroundcolor">Background color</key>
    <key alias="bold">Bold</key>
    <key alias="color">Text color</key>
    <key alias="font">Font</key>
    <key alias="text">Text</key>
  </area>
  <area alias="headers">
    <key alias="page">Page</key>
  </area>
  <area alias="installer">
    <key alias="databaseErrorCannotConnect">The installer cannot connect to the database.</key>
    <key alias="databaseErrorWebConfig">Could not save the web.config file. Please modify the connection string
      manually.
    </key>
    <key alias="databaseFound">Your database has been found and is identified as</key>
    <key alias="databaseHeader">Database configuration</key>
    <key alias="databaseInstall"><![CDATA[
      Press the <strong>install</strong> button to install the Umbraco %0% database
    ]]>    </key>
    <key alias="databaseInstallDone">
      <![CDATA[Umbraco %0% has now been copied to your database. Press <strong>Next</strong> to proceed.]]></key>
    <key alias="databaseNotFound"><![CDATA[<p>Database not found! Please check that the information in the "connection string" of the "web.config" file is correct.</p>
              <p>To proceed, please edit the "web.config" file (using Visual Studio or your favourite text editor), scroll to the bottom, add the connection string for your database in the key named "UmbracoDbDSN" and save the file. </p>
              <p>
              Click the <strong>retry</strong> button when
              done.<br /><a href="https://our.umbraco.com/documentation/Reference/Config/webconfig/" target="_blank" rel="noopener">
			              More information on editing web.config here</a>.</p>]]></key>
    <key alias="databaseText"><![CDATA[To complete this step, you must know some information regarding your database server ("connection string").<br />
        Please contact your ISP if necessary.
        If you're installing on a local machine or server you might need information from your system administrator.]]></key>
    <key alias="databaseUpgrade"><![CDATA[
      <p>
      Press the <strong>upgrade</strong> button to upgrade your database to Umbraco %0%</p>
      <p>
      Don't worry - no content will be deleted and everything will continue working afterwards!
      </p>
      ]]>    </key>
    <key alias="databaseUpgradeDone"><![CDATA[Your database has been upgraded to the final version %0%.<br/>Press <strong>Next</strong> to
      proceed. ]]></key>
    <key alias="databaseUpToDate">
      <![CDATA[Your current database is up-to-date!. Click <strong>next</strong> to continue the configuration wizard]]></key>
    <key alias="defaultUserChangePass">
      <![CDATA[<strong>The Default users' password needs to be changed!</strong>]]></key>
    <key alias="defaultUserDisabled">
      <![CDATA[<strong>The Default user has been disabled or has no access to Umbraco!</strong></p><p>No further actions needs to be taken. Click <strong>Next</strong> to proceed.]]></key>
    <key alias="defaultUserPassChanged">
      <![CDATA[<strong>The Default user's password has been successfully changed since the installation!</strong></p><p>No further actions needs to be taken. Click <strong>Next</strong> to proceed.]]></key>
    <key alias="defaultUserPasswordChanged">The password is changed!</key>
    <key alias="greatStart">Get a great start, watch our introduction videos</key>
    <key alias="licenseText">By clicking the next button (or modifying the umbracoConfigurationStatus in web.config),
      you accept the license for this software as specified in the box below. Notice that this Umbraco distribution
      consists of two different licenses, the open source MIT license for the framework and the Umbraco freeware license
      that covers the UI.
    </key>
    <key alias="None">Not installed yet.</key>
    <key alias="permissionsAffectedFolders">Affected files and folders</key>
    <key alias="permissionsAffectedFoldersMoreInfo">More information on setting up permissions for Umbraco here</key>
    <key alias="permissionsAffectedFoldersText">You need to grant ASP.NET modify permissions to the following
      files/folders
    </key>
    <key alias="permissionsAlmostPerfect"><![CDATA[<strong>Your permission settings are almost perfect!</strong><br /><br />
        You can run Umbraco without problems, but you will not be able to install packages which are recommended to take full advantage of Umbraco.]]></key>
    <key alias="permissionsHowtoResolve">How to Resolve</key>
    <key alias="permissionsHowtoResolveLink">Click here to read the text version</key>
    <key alias="permissionsHowtoResolveText">
      <![CDATA[Watch our <strong>video tutorial</strong> on setting up folder permissions for Umbraco or read the text version.]]></key>
    <key alias="permissionsMaybeAnIssue"><![CDATA[<strong>Your permission settings might be an issue!</strong>
      <br/><br />
      You can run Umbraco without problems, but you will not be able to create folders or install packages which are recommended to take full advantage of Umbraco.]]></key>
    <key alias="permissionsNotReady"><![CDATA[<strong>Your permission settings are not ready for Umbraco!</strong>
          <br /><br />
          In order to run Umbraco, you'll need to update your permission settings.]]></key>
    <key alias="permissionsPerfect"><![CDATA[<strong>Your permission settings are perfect!</strong><br /><br />
              You are ready to run Umbraco and install packages!]]></key>
    <key alias="permissionsResolveFolderIssues">Resolving folder issue</key>
    <key alias="permissionsResolveFolderIssuesLink">Follow this link for more information on problems with ASP.NET and
      creating folders
    </key>
    <key alias="permissionsSettingUpPermissions">Setting up folder permissions</key>
    <key alias="permissionsText"><![CDATA[
      Umbraco needs write/modify access to certain directories in order to store files like pictures and PDF's.
      It also stores temporary data (aka: cache) for enhancing the performance of your website.
    ]]>    </key>
    <key alias="runwayFromScratch">I want to start from scratch</key>
    <key alias="runwayFromScratchText"><![CDATA[
        Your website is completely empty at the moment, so that's perfect if you want to start from scratch and create your own Document Types and templates.
        (<a href="https://umbraco.tv/documentation/videos/for-site-builders/foundation/document-types">learn how</a>)
        You can still choose to install Runway later on. Please go to the Developer section and choose Packages.
      ]]>    </key>
    <key alias="runwayHeader">You've just set up a clean Umbraco platform. What do you want to do next?</key>
    <key alias="runwayInstalled">Runway is installed</key>
    <key alias="runwayInstalledText"><![CDATA[
      You have the foundation in place. Select what modules you wish to install on top of it.<br />
      This is our list of recommended modules, check off the ones you would like to install, or view the <a href="#" onclick="toggleModules(); return false;" id="toggleModuleList">full list of modules</a>
      ]]>    </key>
    <key alias="runwayOnlyProUsers">Only recommended for experienced users</key>
    <key alias="runwaySimpleSite">I want to start with a simple website</key>
    <key alias="runwaySimpleSiteText"><![CDATA[
      <p>
      "Runway" is a simple website providing some basic Document Types and templates. The installer can set up Runway for you automatically,
        but you can easily edit, extend or remove it. It's not necessary and you can perfectly use Umbraco without it. However,
        Runway offers an easy foundation based on best practices to get you started faster than ever.
        If you choose to install Runway, you can optionally select basic building blocks called Runway Modules to enhance your Runway pages.
        </p>
        <small>
        <em>Included with Runway:</em> Home page, Getting Started page, Installing Modules page.<br />
        <em>Optional Modules:</em> Top Navigation, Sitemap, Contact, Gallery.
        </small>
      ]]>    </key>
    <key alias="runwayWhatIsRunway">What is Runway</key>
    <key alias="step1">Step 1/5 Accept license</key>
    <key alias="step2">Step 2/5: Database configuration</key>
    <key alias="step3">Step 3/5: Validating File Permissions</key>
    <key alias="step4">Step 4/5: Check Umbraco security</key>
    <key alias="step5">Step 5/5: Umbraco is ready to get you started</key>
    <key alias="thankYou">Thank you for choosing Umbraco</key>
    <key alias="theEndBrowseSite"><![CDATA[<h3>Browse your new site</h3>
You installed Runway, so why not see how your new website looks.]]></key>
    <key alias="theEndFurtherHelp"><![CDATA[<h3>Further help and information</h3>
Get help from our award winning community, browse the documentation or watch some free videos on how to build a simple site, how to use packages and a quick guide to the Umbraco terminology]]></key>
    <key alias="theEndHeader">Umbraco %0% is installed and ready for use</key>
    <key alias="theEndInstallFailed"><![CDATA[To finish the installation, you'll need to
        manually edit the <strong>/web.config file</strong> and update the AppSetting key <strong>UmbracoConfigurationStatus</strong> in the bottom to the value of <strong>'%0%'</strong>.]]></key>
    <key alias="theEndInstallSuccess"><![CDATA[You can get <strong>started instantly</strong> by clicking the "Launch Umbraco" button below. <br />If you are <strong>new to Umbraco</strong>,
you can find plenty of resources on our getting started pages.]]></key>
    <key alias="theEndOpenUmbraco"><![CDATA[<h3>Launch Umbraco</h3>
To manage your website, simply open the Umbraco backoffice and start adding content, updating the templates and stylesheets or add new functionality]]></key>
    <key alias="Unavailable">Connection to database failed.</key>
    <key alias="Version3">Umbraco Version 3</key>
    <key alias="Version4">Umbraco Version 4</key>
    <key alias="watch">Watch</key>
    <key alias="welcomeIntro"><![CDATA[This wizard will guide you through the process of configuring <strong>Umbraco %0%</strong> for a fresh install or upgrading from version 3.0.
                                <br /><br />
                                Press <strong>"next"</strong> to start the wizard.]]></key>
  </area>
  <area alias="language">
    <key alias="cultureCode">Culture Code</key>
    <key alias="displayName">Culture Name</key>
  </area>
  <area alias="lockout">
    <key alias="lockoutWillOccur">You've been idle and logout will automatically occur in</key>
    <key alias="renewSession">Renew now to save your work</key>
  </area>
  <area alias="login">
    <key alias="greeting0">Welcome</key>
    <key alias="greeting1">Welcome</key>
    <key alias="greeting2">Welcome</key>
    <key alias="greeting3">Welcome</key>
    <key alias="greeting4">Welcome</key>
    <key alias="greeting5">Welcome</key>
    <key alias="greeting6">Welcome</key>
    <key alias="instruction">Log in below</key>
    <key alias="signInWith">Sign in with</key>
    <key alias="timeout">Session timed out</key>
    <key alias="userFailedLogin">Oops! We couldn't log you in. Please check your credentials and try again.</key>
    <key alias="bottomText">
      <![CDATA[<p style="text-align:right;">&copy; 2001 - %0% <br /><a href="https://umbraco.com" style="text-decoration: none" target="_blank" rel="noopener">Umbraco.com</a></p> ]]></key>
    <key alias="forgottenPassword">Forgotten password?</key>
    <key alias="forgottenPasswordInstruction">An email will be sent to the address specified with a link to reset your
      password
    </key>
    <key alias="requestPasswordResetConfirmation">An email with password reset instructions will be sent to the
      specified address if it matched our records
    </key>
    <key alias="showPassword">Show password</key>
    <key alias="hidePassword">Hide password</key>
    <key alias="returnToLogin">Return to login form</key>
    <key alias="setPasswordInstruction">Please provide a new password</key>
    <key alias="setPasswordConfirmation">Your Password has been updated</key>
    <key alias="resetCodeExpired">The link you have clicked on is invalid or has expired</key>
    <key alias="resetPasswordEmailCopySubject">Umbraco: Reset Password</key>
    <key alias="resetPasswordEmailCopyFormat"><![CDATA[
        <html>
			<head>
				<meta name='viewport' content='width=device-width'>
				<meta http-equiv='Content-Type' content='text/html; charset=UTF-8'>
			</head>
			<body class='' style='font-family: sans-serif; -webkit-font-smoothing: antialiased; font-size: 14px; color: #392F54; line-height: 22px; -ms-text-size-adjust: 100%; -webkit-text-size-adjust: 100%; background: #1d1333; margin: 0; padding: 0;' bgcolor='#1d1333'>
				<style type='text/css'> @media only screen and (max-width: 620px) {table[class=body] h1 {font-size: 28px !important; margin-bottom: 10px !important; } table[class=body] .wrapper {padding: 32px !important; } table[class=body] .article {padding: 32px !important; } table[class=body] .content {padding: 24px !important; } table[class=body] .container {padding: 0 !important; width: 100% !important; } table[class=body] .main {border-left-width: 0 !important; border-radius: 0 !important; border-right-width: 0 !important; } table[class=body] .btn table {width: 100% !important; } table[class=body] .btn a {width: 100% !important; } table[class=body] .img-responsive {height: auto !important; max-width: 100% !important; width: auto !important; } } .btn-primary table td:hover {background-color: #34495e !important; } .btn-primary a:hover {background-color: #34495e !important; border-color: #34495e !important; } .btn  a:visited {color:#FFFFFF;} </style>
				<table border="0" cellpadding="0" cellspacing="0" class="body" style="border-collapse: separate; mso-table-lspace: 0pt; mso-table-rspace: 0pt; width: 100%; background: #1d1333;" bgcolor="#1d1333">
					<tr>
						<td style="font-family: sans-serif; font-size: 14px; vertical-align: top; padding: 24px;" valign="top">
							<table style="border-collapse: separate; mso-table-lspace: 0pt; mso-table-rspace: 0pt; width: 100%;">
								<tr>
									<td background="https://umbraco.com/umbraco/assets/img/application/logo.png" bgcolor="#1d1333" width="28" height="28" valign="top" style="font-family: sans-serif; font-size: 14px; vertical-align: top;">
										<!--[if gte mso 9]> <v:rect xmlns:v="urn:schemas-microsoft-com:vml" fill="true" stroke="false" style="width:30px;height:30px;"> <v:fill type="tile" src="https://umbraco.com/umbraco/assets/img/application/logo.png" color="#1d1333" /> <v:textbox inset="0,0,0,0"> <![endif]-->
<div></div>
<!--[if gte mso 9]> </v:textbox> </v:rect> <![endif]-->
</td>
<td style="font-family: sans-serif; font-size: 14px; vertical-align: top;" valign="top"></td>
</tr>
</table>
</td>
</tr>
</table>
<table border='0' cellpadding='0' cellspacing='0' class='body' style='border-collapse: separate; mso-table-lspace: 0pt; mso-table-rspace: 0pt; width: 100%; background: #1d1333;' bgcolor='#1d1333'>
<tr>
<td style='font-family: sans-serif; font-size: 14px; vertical-align: top;' valign='top'></td>
<td class='container' style='font-family: sans-serif; font-size: 14px; vertical-align: top; display: block; max-width: 560px; width: 560px; margin: 0 auto; padding: 10px;' valign='top'>
<div class='content' style='box-sizing: border-box; display: block; max-width: 560px; margin: 0 auto; padding: 10px;'>
<br>
<table class='main' style='border-collapse: separate; mso-table-lspace: 0pt; mso-table-rspace: 0pt; width: 100%; border-radius: 3px; background: #FFFFFF;' bgcolor='#FFFFFF'>
<tr>
<td class='wrapper' style='font-family: sans-serif; font-size: 14px; vertical-align: top; box-sizing: border-box; padding: 50px;' valign='top'>
<table border='0' cellpadding='0' cellspacing='0' style='border-collapse: separate; mso-table-lspace: 0pt; mso-table-rspace: 0pt; width: 100%;'>
<tr>
<td style='line-height: 24px; font-family: sans-serif; font-size: 14px; vertical-align: top;' valign='top'>
<h1 style='color: #392F54; font-family: sans-serif; font-weight: bold; line-height: 1.4; font-size: 24px; text-align: left; text-transform: capitalize; margin: 0 0 30px;' align='left'>
															Password reset requested
														</h1>
<p style='color: #392F54; font-family: sans-serif; font-size: 14px; font-weight: normal; margin: 0 0 15px;'>
															Your username to login to the Umbraco backoffice is: <strong>%0%</strong>
</p>
<p style='color: #392F54; font-family: sans-serif; font-size: 14px; font-weight: normal; margin: 0 0 15px;'>
<table border='0' cellpadding='0' cellspacing='0' style='border-collapse: separate; mso-table-lspace: 0pt; mso-table-rspace: 0pt; width: auto;'>
<tbody>
<tr>
<td style='font-family: sans-serif; font-size: 14px; vertical-align: top; border-radius: 5px; text-align: center; background: #35C786;' align='center' bgcolor='#35C786' valign='top'>
<a href='%1%' target='_blank' rel='noopener' style='color: #FFFFFF; text-decoration: none; -ms-word-break: break-all; word-break: break-all; border-radius: 5px; box-sizing: border-box; cursor: pointer; display: inline-block; font-size: 14px; font-weight: bold; text-transform: capitalize; background: #35C786; margin: 0; padding: 12px 30px; border: 1px solid #35c786;'>
																				Click this link to reset your password
																			</a>
</td>
</tr>
</tbody>
</table>
</p>
<p style='max-width: 400px; display: block; color: #392F54; font-family: sans-serif; font-size: 14px; line-height: 20px; font-weight: normal; margin: 15px 0;'>If you cannot click on the link, copy and paste this URL into your browser window:</p>
<table border='0' cellpadding='0' cellspacing='0'>
<tr>
<td style='-ms-word-break: break-all; word-break: break-all; font-family: sans-serif; font-size: 11px; line-height:14px;'>
<font style="-ms-word-break: break-all; word-break: break-all; font-size: 11px; line-height:14px;">
<a style='-ms-word-break: break-all; word-break: break-all; color: #392F54; text-decoration: underline; font-size: 11px; line-height:15px;' href='%1%'>%1%</a>
</font>
</td>
</tr>
</table>
</p>
</td>
</tr>
</table>
</td>
</tr>
</table>
<br><br><br>
</div>
</td>
<td style='font-family: sans-serif; font-size: 14px; vertical-align: top;' valign='top'></td>
</tr>
</table>
</body>
</html>
	]]>    </key>
    <key alias="mfaSecurityCodeSubject">Umbraco: Security Code</key>
    <key alias="mfaSecurityCodeMessage">Your security code is: %0%</key>
    <key alias="2faTitle">One last step</key>
    <key alias="2faText">You have enabled 2-factor authentication and must verify your identity.</key>
    <key alias="2faMultipleText">Please choose a 2-factor provider</key>
    <key alias="2faCodeInput">Verification code</key>
    <key alias="2faCodeInputHelp">Please enter the verification code</key>
    <key alias="2faInvalidCode">Invalid code entered</key>
  </area>
  <area alias="main">
    <key alias="dashboard">Dashboard</key>
    <key alias="sections">Sections</key>
    <key alias="tree">Content</key>
  </area>
  <area alias="moveOrCopy">
    <key alias="choose">Choose page above...</key>
    <key alias="copyDone">%0% has been copied to %1%</key>
    <key alias="copyTo">Select where the document %0% should be copied to below</key>
    <key alias="moveDone">%0% has been moved to %1%</key>
    <key alias="moveTo">Select where the document %0% should be moved to below</key>
    <key alias="nodeSelected">has been selected as the root of your new content, click 'ok' below.</key>
    <key alias="noNodeSelected">No node selected yet, please select a node in the list above before clicking 'ok'</key>
    <key alias="notAllowedByContentType">The current node is not allowed under the chosen node because of its type</key>
    <key alias="notAllowedByPath">The current node cannot be moved to one of its subpages neither can the parent and destination be the same</key>
    <key alias="notAllowedAtRoot">The current node cannot exist at the root</key>
    <key alias="notValid">The action isn't allowed since you have insufficient permissions on 1 or more child
      documents.
    </key>
    <key alias="relateToOriginal">Relate copied items to original</key>
  </area>
  <area alias="notifications">
    <key alias="editNotifications"><![CDATA[Select your notification for <strong>%0%</strong>]]></key>
    <key alias="notificationsSavedFor">Notification settings saved for</key>
    <key alias="mailBody"><![CDATA[
      Hi %0%

      This is an automated mail to inform you that the task '%1%'
      has been performed on the page '%2%'
      by the user '%3%'

      Go to http://%4%/#/content/content/edit/%5% to edit.

      %6%

      Have a nice day!

      Cheers from the Umbraco robot
    ]]>    </key>
    <key alias="mailBodyVariantSummary">The following languages have been modified %0%</key>
    <key alias="mailBodyHtml"><![CDATA[
        <html>
			<head>
				<meta name='viewport' content='width=device-width'>
				<meta http-equiv='Content-Type' content='text/html; charset=UTF-8'>
			</head>
			<body class='' style='font-family: sans-serif; -webkit-font-smoothing: antialiased; font-size: 14px; color: #392F54; line-height: 22px; -ms-text-size-adjust: 100%; -webkit-text-size-adjust: 100%; background: #1d1333; margin: 0; padding: 0;' bgcolor='#1d1333'>
				<style type='text/css'> @media only screen and (max-width: 620px) {table[class=body] h1 {font-size: 28px !important; margin-bottom: 10px !important; } table[class=body] .wrapper {padding: 32px !important; } table[class=body] .article {padding: 32px !important; } table[class=body] .content {padding: 24px !important; } table[class=body] .container {padding: 0 !important; width: 100% !important; } table[class=body] .main {border-left-width: 0 !important; border-radius: 0 !important; border-right-width: 0 !important; } table[class=body] .btn table {width: 100% !important; } table[class=body] .btn a {width: 100% !important; } table[class=body] .img-responsive {height: auto !important; max-width: 100% !important; width: auto !important; } } .btn-primary table td:hover {background-color: #34495e !important; } .btn-primary a:hover {background-color: #34495e !important; border-color: #34495e !important; } .btn  a:visited {color:#FFFFFF;} </style>
				<table border="0" cellpadding="0" cellspacing="0" class="body" style="border-collapse: separate; mso-table-lspace: 0pt; mso-table-rspace: 0pt; width: 100%; background: #1d1333;" bgcolor="#1d1333">
					<tr>
						<td style="font-family: sans-serif; font-size: 14px; vertical-align: top; padding: 24px;" valign="top">
							<table style="border-collapse: separate; mso-table-lspace: 0pt; mso-table-rspace: 0pt; width: 100%;">
								<tr>
									<td background="https://umbraco.com/umbraco/assets/img/application/logo.png" bgcolor="#1d1333" width="28" height="28" valign="top" style="font-family: sans-serif; font-size: 14px; vertical-align: top;">
										<!--[if gte mso 9]> <v:rect xmlns:v="urn:schemas-microsoft-com:vml" fill="true" stroke="false" style="width:30px;height:30px;"> <v:fill type="tile" src="https://umbraco.com/umbraco/assets/img/application/logo.png" color="#1d1333" /> <v:textbox inset="0,0,0,0"> <![endif]-->
<div></div>
<!--[if gte mso 9]> </v:textbox> </v:rect> <![endif]-->
</td>
<td style="font-family: sans-serif; font-size: 14px; vertical-align: top;" valign="top"></td>
</tr>
</table>
</td>
</tr>
</table>
<table border='0' cellpadding='0' cellspacing='0' class='body' style='border-collapse: separate; mso-table-lspace: 0pt; mso-table-rspace: 0pt; width: 100%; background: #1d1333;' bgcolor='#1d1333'>
<tr>
<td style='font-family: sans-serif; font-size: 14px; vertical-align: top;' valign='top'></td>
<td class='container' style='font-family: sans-serif; font-size: 14px; vertical-align: top; display: block; max-width: 560px; width: 560px; margin: 0 auto; padding: 10px;' valign='top'>
<div class='content' style='box-sizing: border-box; display: block; max-width: 560px; margin: 0 auto; padding: 10px;'>
<br>
<table class='main' style='border-collapse: separate; mso-table-lspace: 0pt; mso-table-rspace: 0pt; width: 100%; border-radius: 3px; background: #FFFFFF;' bgcolor='#FFFFFF'>
<tr>
<td class='wrapper' style='font-family: sans-serif; font-size: 14px; vertical-align: top; box-sizing: border-box; padding: 50px;' valign='top'>
<table border='0' cellpadding='0' cellspacing='0' style='border-collapse: separate; mso-table-lspace: 0pt; mso-table-rspace: 0pt; width: 100%;'>
<tr>
<td style='line-height: 24px; font-family: sans-serif; font-size: 14px; vertical-align: top;' valign='top'>
<h1 style='color: #392F54; font-family: sans-serif; font-weight: bold; line-height: 1.4; font-size: 24px; text-align: left; text-transform: capitalize; margin: 0 0 30px;' align='left'>
															Hi %0%,
														</h1>
<p style='color: #392F54; font-family: sans-serif; font-size: 14px; font-weight: normal; margin: 0 0 15px;'>
															This is an automated mail to inform you that the task <strong>'%1%'</strong> has been performed on the page <a style="color: #392F54; text-decoration: none; -ms-word-break: break-all; word-break: break-all;" href="http://%4%/#/content/content/edit/%5%"><strong>'%2%'</strong></a> by the user <strong>'%3%'</strong>
</p>
<table border='0' cellpadding='0' cellspacing='0' class='btn btn-primary' style='border-collapse: separate; mso-table-lspace: 0pt; mso-table-rspace: 0pt; width: 100%; box-sizing: border-box;'>
<tbody>
<tr>
<td align='left' style='font-family: sans-serif; font-size: 14px; vertical-align: top; padding-bottom: 15px;' valign='top'>
<table border='0' cellpadding='0' cellspacing='0' style='border-collapse: separate; mso-table-lspace: 0pt; mso-table-rspace: 0pt; width: auto;'><tbody><tr>
<td style='font-family: sans-serif; font-size: 14px; vertical-align: top; border-radius: 5px; text-align: center; background: #35C786;' align='center' bgcolor='#35C786' valign='top'>
<a href='http://%4%/#/content/content/edit/%5%' target='_blank' rel='noopener' style='color: #FFFFFF; text-decoration: none; -ms-word-break: break-all; word-break: break-all; border-radius: 5px; box-sizing: border-box; cursor: pointer; display: inline-block; font-size: 14px; font-weight: bold; text-transform: capitalize; background: #35C786; margin: 0; padding: 12px 30px; border: 1px solid #35c786;'>EDIT</a></td></tr></tbody></table>
</td>
</tr>
</tbody>
</table>
<p style='color: #392F54; font-family: sans-serif; font-size: 14px; font-weight: normal; margin: 0 0 15px;'>
<h3>Update summary:</h3>
															%6%
														</p>
<p style='color: #392F54; font-family: sans-serif; font-size: 14px; font-weight: normal; margin: 0 0 15px;'>
															Have a nice day!<br /><br />
															Cheers from the Umbraco robot
														</p>
</td>
</tr>
</table>
</td>
</tr>
</table>
<br><br><br>
</div>
</td>
<td style='font-family: sans-serif; font-size: 14px; vertical-align: top;' valign='top'></td>
</tr>
</table>
</body>
</html>
	]]>    </key>
    <key alias="mailBodyVariantHtmlSummary"><![CDATA[<p>The following languages have been modified:</p>
        %0%
    ]]>    </key>
    <key alias="mailSubject">[%0%] Notification about %1% performed on %2%</key>
    <key alias="notifications">Notifications</key>
  </area>
  <area alias="packager">
    <key alias="actions">Actions</key>
    <key alias="created">Created</key>
    <key alias="createPackage">Create package</key>
    <key alias="chooseLocalPackageText"><![CDATA[
      Choose Package from your machine, by clicking the Browse<br />
         button and locating the package. Umbraco packages usually have a ".umb" or ".zip" extension.
      ]]>    </key>
    <key alias="deletewarning">This will delete the package</key>
    <key alias="includeAllChildNodes">Include all child nodes</key>
    <key alias="installed">Installed</key>
    <key alias="installedPackages">Installed packages</key>
    <key alias="installInstructions">Install instructions</key>
    <key alias="noConfigurationView">This package has no configuration view</key>
    <key alias="noPackagesCreated">No packages have been created yet</key>
    <key alias="noPackages">No packages have been installed</key>
    <key alias="noPackagesDescription">
      <![CDATA[Browse through the available packages using the <strong>'Packages'</strong> icon in the top right of your screen]]></key>
    <key alias="packageContent">Package Content</key>
    <key alias="packageLicense">License</key>
    <key alias="packageSearch">Search for packages</key>
    <key alias="packageSearchResults">Results for</key>
    <key alias="packageNoResults">We couldn’t find anything for</key>
    <key alias="packageNoResultsDescription">Please try searching for another package or browse through the categories
    </key>
    <key alias="packagesPopular">Popular</key>
    <key alias="packagesPromoted">Promoted</key>
    <key alias="packagesNew">New releases</key>
    <key alias="packageHas">has</key>
    <key alias="packageKarmaPoints">karma points</key>
    <key alias="packageInfo">Information</key>
    <key alias="packageOwner">Owner</key>
    <key alias="packageContrib">Contributors</key>
    <key alias="packageCreated">Created</key>
    <key alias="packageCurrentVersion">Current version</key>
    <key alias="packageNetVersion">.NET version</key>
    <key alias="packageDownloads">Downloads</key>
    <key alias="packageLikes">Likes</key>
    <key alias="packageCompatibility">Compatibility</key>
    <key alias="packageCompatibilityDescription">This package is compatible with the following versions of Umbraco, as
      reported by community members. Full compatability cannot be guaranteed for versions reported below 100%
    </key>
    <key alias="packageExternalSources">External sources</key>
    <key alias="packageAuthor">Author</key>
    <key alias="packageDocumentation">Documentation</key>
    <key alias="packageMetaData">Package meta data</key>
    <key alias="packageName">Package name</key>
    <key alias="packageNoItemsHeader">Package doesn't contain any items</key>
    <key alias="packageNoItemsText"><![CDATA[This package file doesn't contain any items to uninstall.<br/><br/>
      You can safely remove this from the system by clicking "uninstall package" below.]]></key>
    <key alias="packageOptions">Package options</key>
    <key alias="packageMigrationsRun">Run pending package migrations</key>
    <key alias="packageMigrationsComplete">Package migrations have successfully completed.</key>
    <key alias="packageMigrationsNonePending">All package migrations have successfully completed.</key>
    <key alias="packageReadme">Package readme</key>
    <key alias="packageRepository">Package repository</key>
    <key alias="packageUninstallConfirm">Confirm package uninstall</key>
    <key alias="packageUninstalledHeader">Package was uninstalled</key>
    <key alias="packageUninstalledText">The package was successfully uninstalled</key>
    <key alias="packageUninstallHeader">Uninstall package</key>
    <key alias="packageUninstallText"><![CDATA[You can unselect items you do not wish to remove, at this time, below. When you click "confirm uninstall" all checked-off items will be removed.<br />
      <span style="color: Red; font-weight: bold;">Notice:</span> any documents, media etc depending on the items you remove, will stop working, and could lead to system instability,
      so uninstall with caution. If in doubt, contact the package author.]]></key>
    <key alias="packageVersion">Package version</key>
    <key alias="verifiedToWorkOnUmbracoCloud">Verified to work on Umbraco Cloud</key>
  </area>
  <area alias="paste">
    <key alias="doNothing">Paste with full formatting (Not recommended)</key>
    <key alias="errorMessage">The text you're trying to paste contains special characters or formatting. This could be
      caused by copying text from Microsoft Word. Umbraco can remove special characters or formatting automatically, so
      the pasted content will be more suitable for the web.
    </key>
    <key alias="removeAll">Paste as raw text without any formatting at all</key>
    <key alias="removeSpecialFormattering">Paste, but remove formatting (Recommended)</key>
  </area>
  <area alias="publicAccess">
    <key alias="paGroups">Group based protection</key>
    <key alias="paGroupsHelp">If you want to grant access to all members of specific member groups</key>
    <key alias="paGroupsNoGroups">You need to create a member group before you can use group based authentication</key>
    <key alias="paErrorPage">Error Page</key>
    <key alias="paErrorPageHelp">Used when people are logged on, but do not have access</key>
    <key alias="paHowWould"><![CDATA[Choose how to restrict access to the page <strong>%0%</strong>]]></key>
    <key alias="paIsProtected"><![CDATA[<strong>%0%</strong> is now protected]]></key>
    <key alias="paIsRemoved"><![CDATA[Protection removed from <strong>%0%</strong>]]></key>
    <key alias="paLoginPage">Login Page</key>
    <key alias="paLoginPageHelp">Choose the page that contains the login form</key>
    <key alias="paRemoveProtection">Remove protection...</key>
    <key alias="paRemoveProtectionConfirm">
      <![CDATA[Are you sure you want to remove the protection from the page <strong>%0%</strong>?]]></key>
    <key alias="paSelectPages">Select the pages that contain login form and error messages</key>
    <key alias="paSelectGroups"><![CDATA[Select the groups who have access to the page <strong>%0%</strong>]]></key>
    <key alias="paSelectMembers"><![CDATA[Select the members who have access to the page <strong>%0%</strong>]]></key>
    <key alias="paMembers">Specific members protection</key>
    <key alias="paMembersHelp">If you wish to grant access to specific members</key>
  </area>
  <area alias="publish">
    <key alias="invalidPublishBranchPermissions">Insufficient user permissions to publish all descendant documents</key>
    <key alias="contentPublishedFailedIsTrashed"><![CDATA[
      %0% could not be published because the item is in the recycle bin.
    ]]>    </key>
    <key alias="contentPublishedFailedAwaitingRelease"><![CDATA[
      %0% could not be published because the item is scheduled for release.
    ]]>    </key>
    <key alias="contentPublishedFailedExpired"><![CDATA[
      %0% could not be published because the item has expired.
    ]]>    </key>
    <key alias="contentPublishedFailedInvalid"><![CDATA[
      %0% could not be published because some properties did not pass validation rules.
    ]]>    </key>
    <key alias="contentPublishedFailedByEvent"><![CDATA[
      %0% could not be published, a 3rd party add-in cancelled the action.
    ]]>    </key>
    <key alias="contentPublishedFailedByParent"><![CDATA[
      %0% can not be published, because a parent page is not published.
    ]]>    </key>
    <key alias="contentPublishedFailedByMissingName">
      <![CDATA[%0% can not be published, because its missing a name.]]></key>
    <key alias="contentPublishedFailedReqCultureValidationError">Validation failed for required language '%0%'. This
      language was saved but not published.
    </key>
    <key alias="inProgress">Publishing in progress - please wait...</key>
    <key alias="inProgressCounter">%0% out of %1% pages have been published...</key>
    <key alias="nodePublish">%0% has been published</key>
    <key alias="nodePublishAll">%0% and subpages have been published</key>
    <key alias="publishAll">Publish %0% and all its subpages</key>
    <key alias="publishHelp"><![CDATA[Click <em>Publish</em> to publish <strong>%0%</strong> and thereby making its content publicly available.<br/><br />
      You can publish this page and all its subpages by checking <em>Include unpublished subpages</em> below.
      ]]>    </key>
  </area>
  <area alias="colorpicker">
    <key alias="noColors">You have not configured any approved colors</key>
  </area>
  <area alias="contentPicker">
    <key alias="allowedItemTypes">You can only select items of type(s): %0%</key>
    <key alias="pickedTrashedItem">You have picked a content item currently deleted or in the recycle bin</key>
    <key alias="pickedTrashedItems">You have picked content items currently deleted or in the recycle bin</key>
    <key alias="specifyPickerRootTitle">Specify root</key>
    <key alias="defineRootNode">Pick root node</key>
    <key alias="defineXPathOrigin">Specify root via XPath</key>
    <key alias="defineDynamicRoot">Specify a Dynamic Root</key>
    <key alias="configurationStartNodeTitle">Start node</key>
    <key alias="configurationXPathTitle">XPath Query</key>
  </area>
  <area alias="dynamicRoot">
    <key alias="configurationTitle">Dynamic Root Query</key>
    <key alias="pickDynamicRootOriginTitle">Pick origin</key>
    <key alias="pickDynamicRootOriginDesc">Define the origin for your Dynamic Root Query</key>
    <key alias="originRootTitle">Root</key>
    <key alias="originRootDesc">Root node of this editing session</key>
    <key alias="originParentTitle">Parent</key>
    <key alias="originParentDesc">The parent node of the source in this editing session</key>
    <key alias="originCurrentTitle">Current</key>
    <key alias="originCurrentDesc">The content node that is source for this editing session</key>
    <key alias="originSiteTitle">Site</key>
    <key alias="originSiteDesc">Find nearest node with a hostname</key>
    <key alias="originByKeyTitle">Specific Node</key>
    <key alias="originByKeyDesc">Pick a specific Node as the origin for this query</key>
    <key alias="pickDynamicRootQueryStepTitle">Append step to query</key>
    <key alias="pickDynamicRootQueryStepDesc">Define the next step of your Dynamic Root Query</key>
    <key alias="queryStepNearestAncestorOrSelfTitle">Nearest Ancestor Or Self</key>
    <key alias="queryStepNearestAncestorOrSelfDesc">Query the nearest ancestor or self that fits with one of the configured types</key>
    <key alias="queryStepFurthestAncestorOrSelfTitle">Furthest Ancestor Or Self</key>
    <key alias="queryStepFurthestAncestorOrSelfDesc">Query the Furthest ancestor or self that fits with one of the configured types</key>
    <key alias="queryStepNearestDescendantOrSelfTitle">Nearest Descendant Or Self</key>
    <key alias="queryStepNearestDescendantOrSelfDesc">Query the nearest descendant or self that fits with one of the configured types</key>
    <key alias="queryStepFurthestDescendantOrSelfTitle">Furthest Descendant Or Self</key>
    <key alias="queryStepFurthestDescendantOrSelfDesc">Query the Furthest descendant or self that fits with one of the configured types</key>
    <key alias="queryStepCustomTitle">Custom</key>
    <key alias="queryStepCustomDesc">Query the using a custom Query Step</key>
    <key alias="addQueryStep">Add query step</key>
    <key alias="queryStepTypes">That matches types: </key>
    <key alias="noValidStartNodeTitle">No matching content</key>
    <key alias="noValidStartNodeDesc">The configuration of this property does not match any content. Create the missing content or contact your administrator to adjust the Dynamic Root settings for this property.</key>
    <key alias="cancelAndClearQuery">Cancel and clear query</key>
  </area>
  <area alias="mediaPicker">
    <key alias="deletedItem">Deleted item</key>
    <key alias="pickedTrashedItem">You have picked a media item currently deleted or in the recycle bin</key>
    <key alias="pickedTrashedItems">You have picked media items currently deleted or in the recycle bin</key>
    <key alias="trashed">Trashed</key>
    <key alias="openMedia">Open in Media Library</key>
    <key alias="changeMedia">Change Media Item</key>
    <key alias="editMediaEntryLabel">Edit %0% on %1%</key>
    <key alias="confirmCancelMediaEntryCreationHeadline">Discard creation?</key>
    <key alias="confirmCancelMediaEntryCreationMessage"><![CDATA[Are you sure you want to cancel the creation.]]></key>
    <key alias="confirmCancelMediaEntryHasChanges">You have made changes to this content. Are you sure you want to
      discard them?
    </key>
    <key alias="confirmRemoveAllMediaEntryMessage">Remove all medias?</key>
    <key alias="tabClipboard">Clipboard</key>
    <key alias="notAllowed">Not allowed</key>
    <key alias="openMediaPicker">Open media picker</key>
  </area>
  <area alias="propertyEditorPicker">
    <key alias="title">Select Property Editor</key>
    <key alias="openPropertyEditorPicker">Select Property Editor</key>
  </area>
  <area alias="relatedlinks">
    <key alias="enterExternal">enter external link</key>
    <key alias="chooseInternal">choose internal page</key>
    <key alias="caption">Caption</key>
    <key alias="link">Link</key>
    <key alias="newWindow">Open in new window</key>
    <key alias="captionPlaceholder">enter the display caption</key>
    <key alias="externalLinkPlaceholder">Enter the link</key>
  </area>
  <area alias="imagecropper">
    <key alias="reset">Reset crop</key>
    <key alias="updateEditCrop">Done</key>
    <key alias="undoEditCrop">Undo edits</key>
    <key alias="customCrop">User defined</key>
  </area>
  <area alias="rollback">
    <key alias="changes">Changes</key>
    <key alias="created">Created</key>
    <key alias="headline">Select a version to compare with the current version</key>
    <key alias="currentVersion">Current version</key>
    <key alias="diffHelp">
      <![CDATA[This shows the differences between the current (draft) version and the selected version<br /><del>Red text</del> will be removed in the selected version, <ins>green text</ins> will be added]]></key>
    <key alias="noDiff">There are no differences between the current (draft) version and the selected version</key>
    <key alias="documentRolledBack">Document has been rolled back</key>
    <key alias="htmlHelp">This displays the selected version as HTML, if you wish to see the difference between 2
      versions at the same time, use the diff view
    </key>
    <key alias="rollbackTo">Rollback to</key>
    <key alias="selectVersion">Select version</key>
    <key alias="view">View</key>
    <key alias="pagination"><![CDATA[Showing version %0% to %1% of %2% versions]]></key>
    <key alias="versions">Versions</key>
    <key alias="currentDraftVersion">Current draft version</key>
    <key alias="currentPublishedVersion">Current published version</key>
  </area>
  <area alias="scripts">
    <key alias="editscript">Edit script file</key>
  </area>
  <area alias="sections">
    <key alias="content">Content</key>
    <key alias="forms">Forms</key>
    <key alias="media">Media</key>
    <key alias="member">Members</key>
    <key alias="packages">Packages</key>
    <key alias="marketplace">Marketplace</key>
    <key alias="settings">Settings</key>
    <key alias="translation">Translation</key>
    <key alias="users">Users</key>
  </area>
  <area alias="help">
    <key alias="tours">Tours</key>
    <key alias="theBestUmbracoVideoTutorials">The best Umbraco video tutorials</key>
    <key alias="umbracoForum">Visit our.umbraco.com</key>
    <key alias="umbracoTv">Visit umbraco.tv</key>
    <key alias="umbracoLearningBase">Watch our free tutorial videos</key>
    <key alias="umbracoLearningBaseDescription">on the Umbraco Learning Base</key>
  </area>
  <area alias="settings">
    <key alias="defaulttemplate">Default template</key>
    <key alias="importDocumentTypeHelp">To import a Document Type, find the ".udt" file on your computer by clicking the
      "Import" button (you'll be asked for confirmation on the next screen)
    </key>
    <key alias="newtabname">New Tab Title</key>
    <key alias="nodetype">Node type</key>
    <key alias="objecttype">Type</key>
    <key alias="stylesheet">Stylesheet</key>
    <key alias="script">Script</key>
    <key alias="tab">Tab</key>
    <key alias="tabname">Tab Title</key>
    <key alias="tabs">Tabs</key>
    <key alias="contentTypeEnabled">Master Content Type enabled</key>
    <key alias="contentTypeUses">This Content Type uses</key>
    <key alias="noPropertiesDefinedOnTab">No properties defined on this tab. Click on the "add a new property" link at
      the top to create a new property.
    </key>
    <key alias="createMatchingTemplate">Create matching template</key>
    <key alias="addIcon">Add icon</key>
  </area>
  <area alias="sort">
    <key alias="sortOrder">Sort order</key>
    <key alias="sortCreationDate">Creation date</key>
    <key alias="sortDone">Sorting complete.</key>
    <key alias="sortHelp">Drag the different items up or down below to set how they should be arranged. Or click the
      column headers to sort the entire collection of items
    </key>
    <key alias="sortPleaseWait"><![CDATA[Please wait. Items are being sorted, this can take a while.]]></key>
    <key alias="sortEmptyState">This node has no child nodes to sort</key>
  </area>
  <area alias="speechBubbles">
    <key alias="validationFailedHeader">Validation</key>
    <key alias="validationFailedMessage">Validation errors must be fixed before the item can be saved</key>
    <key alias="operationFailedHeader">Failed</key>
    <key alias="operationSavedHeader">Saved</key>
    <key alias="operationSavedHeaderReloadUser">Saved. To view the changes please reload your browser</key>
    <key alias="invalidUserPermissionsText">Insufficient user permissions, could not complete the operation</key>
    <key alias="operationCancelledHeader">Cancelled</key>
    <key alias="operationCancelledText">Operation was cancelled by a 3rd party add-in</key>
    <key alias="folderUploadNotAllowed">This file is being uploaded as part of a folder, but creating a new folder is not allowed here</key>
    <key alias="folderCreationNotAllowed">Creating a new folder is not allowed here</key>
    <key alias="contentTypeDublicatePropertyType">Property type already exists</key>
    <key alias="contentTypePropertyTypeCreated">Property type created</key>
    <key alias="contentTypePropertyTypeCreatedText"><![CDATA[Name: %0% <br /> DataType: %1%]]></key>
    <key alias="contentTypePropertyTypeDeleted">Propertytype deleted</key>
    <key alias="contentTypeSavedHeader">Document Type saved</key>
    <key alias="contentTypeTabCreated">Tab created</key>
    <key alias="contentTypeTabDeleted">Tab deleted</key>
    <key alias="contentTypeTabDeletedText">Tab with id: %0% deleted</key>
    <key alias="cssErrorHeader">Stylesheet not saved</key>
    <key alias="cssSavedHeader">Stylesheet saved</key>
    <key alias="cssSavedText">Stylesheet saved without any errors</key>
    <key alias="dataTypeSaved">Datatype saved</key>
    <key alias="dictionaryItemSaved">Dictionary item saved</key>
    <key alias="editContentPublishedHeader">Content published</key>
    <key alias="editContentPublishedText">and is visible on the website</key>
    <key alias="editMultiContentPublishedText">%0% documents published and visible on the website</key>
    <key alias="editVariantPublishedText">%0% published and visible on the website</key>
    <key alias="editMultiVariantPublishedText">%0% documents published for languages %1% and visible on the website</key>
    <key alias="editBlueprintSavedHeader">Content Template saved</key>
    <key alias="editBlueprintSavedText">Changes have been successfully saved</key>
    <key alias="editContentSavedHeader">Content saved</key>
    <key alias="editContentSavedText">Remember to publish to make changes visible</key>
    <key alias="editContentScheduledSavedText">A schedule for publishing has been updated</key>
    <key alias="editVariantSavedText">%0% saved</key>
    <key alias="editContentSendToPublish">Sent For Approval</key>
    <key alias="editContentSendToPublishText">Changes have been sent for approval</key>
    <key alias="editVariantSendToPublishText">%0% changes have been sent for approval</key>
    <key alias="editMediaSaved">Media saved</key>
    <key alias="editMediaSavedText">Media saved without any errors</key>
    <key alias="editMemberSaved">Member saved</key>
    <key alias="editStylesheetPropertySaved">Stylesheet Property Saved</key>
    <key alias="editStylesheetSaved">Stylesheet saved</key>
    <key alias="editTemplateSaved">Template saved</key>
    <key alias="editUserError">Error saving user (check log)</key>
    <key alias="editUserSaved">User Saved</key>
    <key alias="editUserTypeSaved">User type saved</key>
    <key alias="editUserGroupSaved">User group saved</key>
    <key alias="editCulturesAndHostnamesSaved">Cultures and hostnames saved</key>
    <key alias="editCulturesAndHostnamesError">Error saving cultures and hostnames</key>
    <key alias="fileErrorHeader">File not saved</key>
    <key alias="fileErrorText">file could not be saved. Please check file permissions</key>
    <key alias="fileSavedHeader">File saved</key>
    <key alias="fileSavedText">File saved without any errors</key>
    <key alias="languageSaved">Language saved</key>
    <key alias="mediaTypeSavedHeader">Media Type saved</key>
    <key alias="memberTypeSavedHeader">Member Type saved</key>
    <key alias="memberGroupSavedHeader">Member Group saved</key>
    <key alias="memberGroupNameDuplicate">Another Member Group with the same name already exists</key>
    <key alias="templateErrorHeader">Template not saved</key>
    <key alias="templateErrorText">Please make sure that you do not have 2 templates with the same alias</key>
    <key alias="templateSavedHeader">Template saved</key>
    <key alias="templateSavedText">Template saved without any errors!</key>
    <key alias="contentUnpublished">Content unpublished</key>
    <key alias="contentCultureUnpublished">Content variation %0% unpublished</key>
    <key alias="contentMandatoryCultureUnpublished">The mandatory language '%0%' was unpublished. All languages for this
      content item are now unpublished.
    </key>
    <key alias="partialViewSavedHeader">Partial view saved</key>
    <key alias="partialViewSavedText">Partial view saved without any errors!</key>
    <key alias="partialViewErrorHeader">Partial view not saved</key>
    <key alias="partialViewErrorText">An error occurred saving the file.</key>
    <key alias="permissionsSavedFor">Permissions saved for</key>
    <key alias="deleteUserGroupsSuccess">Deleted %0% user groups</key>
    <key alias="deleteUserGroupSuccess">%0% was deleted</key>
    <key alias="enableUsersSuccess">Enabled %0% users</key>
    <key alias="disableUsersSuccess">Disabled %0% users</key>
    <key alias="enableUserSuccess">%0% is now enabled</key>
    <key alias="disableUserSuccess">%0% is now disabled</key>
    <key alias="setUserGroupOnUsersSuccess">User groups have been set</key>
    <key alias="unlockUsersSuccess">Unlocked %0% users</key>
    <key alias="unlockUserSuccess">%0% is now unlocked</key>
    <key alias="memberExportedSuccess">Member was exported to file</key>
    <key alias="memberExportedError">An error occurred while exporting the member</key>
    <key alias="deleteUserSuccess">User %0% was deleted</key>
    <key alias="resendInviteHeader">Invite user</key>
    <key alias="resendInviteSuccess">Invitation has been re-sent to %0%</key>
    <key alias="contentReqCulturePublishError">Cannot publish the document since the required '%0%' is not published
    </key>
    <key alias="contentCultureValidationError">Validation failed for language '%0%'</key>
    <key alias="documentTypeExportedSuccess">Document Type was exported to file</key>
    <key alias="documentTypeExportedError">An error occurred while exporting the Document Type</key>
    <key alias="dictionaryItemExportedSuccess">Dictionary item(s) was exported to file</key>
    <key alias="dictionaryItemExportedError">An error occurred while exporting the dictionary item(s)</key>
    <key alias="dictionaryItemImported">The following dictionary item(s) has been imported!</key>
    <key alias="scheduleErrReleaseDate1">The release date cannot be in the past</key>
    <key alias="scheduleErrReleaseDate2">Cannot schedule the document for publishing since the required '%0%' is not
      published
    </key>
    <key alias="scheduleErrReleaseDate3">Cannot schedule the document for publishing since the required '%0%' has a
      publish date later than a non mandatory language
    </key>
    <key alias="scheduleErrExpireDate1">The expire date cannot be in the past</key>
    <key alias="scheduleErrExpireDate2">The expire date cannot be before the release date</key>
    <key alias="publishWithNoDomains">Domains are not configured for multilingual site, please contact an administrator,
      see log for more information
    </key>
    <key alias="publishWithMissingDomain">There is no domain configured for %0%, please contact an administrator, see
      log for more information
    </key>
    <key alias="preventCleanupEnableError">An error occurred while enabling version cleanup for %0%</key>
    <key alias="preventCleanupDisableError">An error occurred while disabling version cleanup for %0%</key>
    <key alias="copySuccessMessage">Your system information has successfully been copied to the clipboard</key>
    <key alias="cannotCopyInformation">Could not copy your system information to the clipboard</key>
    <key alias="webhookSaved">Webhook saved</key>
  </area>
  <area alias="stylesheet">
    <key alias="addRule">Add style</key>
    <key alias="editRule">Edit style</key>
    <key alias="editorRules">Rich text editor styles</key>
    <key alias="editorRulesHelp">Define the styles that should be available in the rich text editor for this
      stylesheet
    </key>
    <key alias="editstylesheet">Edit stylesheet</key>
    <key alias="editstylesheetproperty">Edit stylesheet property</key>
    <key alias="nameHelp">The name displayed in the editor style selector</key>
    <key alias="preview">Preview</key>
    <key alias="previewHelp">How the text will look like in the rich text editor.</key>
    <key alias="selector">Selector</key>
    <key alias="selectorHelp">Uses CSS syntax, e.g. "h1" or ".redHeader"</key>
    <key alias="styles">Styles</key>
    <key alias="stylesHelp">The CSS that should be applied in the rich text editor, e.g. "color:red;"</key>
    <key alias="tabCode">Code</key>
    <key alias="tabRules">Rich Text Editor</key>
  </area>
  <area alias="template">
    <key alias="runtimeModeProduction"><![CDATA[Content is not editable when using runtime mode <code>Production</code>.]]></key>
    <key alias="deleteByIdFailed">Failed to delete template with ID %0%</key>
    <key alias="edittemplate">Edit template</key>
    <key alias="insertSections">Sections</key>
    <key alias="insertContentArea">Insert content area</key>
    <key alias="insertContentAreaPlaceHolder">Insert content area placeholder</key>
    <key alias="insert">Insert</key>
    <key alias="insertDesc">Choose what to insert into your template</key>
    <key alias="insertDictionaryItem">Dictionary item</key>
    <key alias="insertDictionaryItemDesc">A dictionary item is a placeholder for a translatable piece of text, which
      makes it easy to create designs for multilingual websites.
    </key>
    <key alias="insertMacro">Macro</key>
    <key alias="insertMacroDesc">
      A Macro is a configurable component which is great for
      reusable parts of your design, where you need the option to provide parameters,
      such as galleries, forms and lists.
    </key>
    <key alias="insertPageField">Value</key>
    <key alias="insertPageFieldDesc">Displays the value of a named field from the current page, with options to modify
      the value or fallback to alternative values.
    </key>
    <key alias="insertPartialView">Partial view</key>
    <key alias="insertPartialViewDesc">
      A partial view is a separate template file which can be rendered inside another
      template, it's great for reusing markup or for separating complex templates into separate files.
    </key>
    <key alias="mastertemplate">Master template</key>
    <key alias="noMaster">No master</key>
    <key alias="renderBody">Render child template</key>
    <key alias="renderBodyDesc"><![CDATA[
     Renders the contents of a child template, by inserting a
     <code>@RenderBody()</code> placeholder.
      ]]>    </key>
    <key alias="defineSection">Define a named section</key>
    <key alias="defineSectionDesc"><![CDATA[
         Defines a part of your template as a named section by wrapping it in
          <code>@section { ... }</code>. This can be rendered in a
          specific area of the parent of this template, by using <code>@RenderSection</code>.
      ]]>    </key>
    <key alias="renderSection">Render a named section</key>
    <key alias="renderSectionDesc"><![CDATA[
      Renders a named area of a child template, by inserting a <code>@RenderSection(name)</code> placeholder.
      This renders an area of a child template which is wrapped in a corresponding <code>@section [name]{ ... }</code> definition.
      ]]>    </key>
    <key alias="sectionName">Section Name</key>
    <key alias="sectionMandatory">Section is mandatory</key>
    <key alias="sectionMandatoryDesc"><![CDATA[
            If mandatory, the child template must contain a <code>@section</code> definition, otherwise an error is shown.
    ]]>    </key>
    <key alias="queryBuilder">Query builder</key>
    <key alias="itemsReturned">items returned, in</key>
    <key alias="iWant">I want</key>
    <key alias="allContent">all content</key>
    <key alias="contentOfType">content of type "%0%"</key>
    <key alias="from">from</key>
    <key alias="websiteRoot">my website</key>
    <key alias="where">where</key>
    <key alias="and">and</key>
    <key alias="is">is</key>
    <key alias="isNot">is not</key>
    <key alias="before">before</key>
    <key alias="beforeIncDate">before (including selected date)</key>
    <key alias="after">after</key>
    <key alias="afterIncDate">after (including selected date)</key>
    <key alias="equals">equals</key>
    <key alias="doesNotEqual">does not equal</key>
    <key alias="contains">contains</key>
    <key alias="doesNotContain">does not contain</key>
    <key alias="greaterThan">greater than</key>
    <key alias="greaterThanEqual">greater than or equal to</key>
    <key alias="lessThan">less than</key>
    <key alias="lessThanEqual">less than or equal to</key>
    <key alias="id">Id</key>
    <key alias="name">Name</key>
    <key alias="createdDate">Created Date</key>
    <key alias="lastUpdatedDate">Last Updated Date</key>
    <key alias="orderBy">order by</key>
    <key alias="ascending">ascending</key>
    <key alias="descending">descending</key>
    <key alias="template">Template</key>
  </area>
  <area alias="grid">
    <key alias="media">Image</key>
    <key alias="macro">Macro</key>
    <key alias="insertControl">Choose type of content</key>
    <key alias="chooseLayout">Choose a layout</key>
    <key alias="addRows">Add a row</key>
    <key alias="addElement">Add content</key>
    <key alias="dropElement">Drop content</key>
    <key alias="settingsApplied">Settings applied</key>
    <key alias="contentNotAllowed">This content is not allowed here</key>
    <key alias="contentAllowed">This content is allowed here</key>
    <key alias="clickToEmbed">Click to embed</key>
    <key alias="clickToInsertImage">Click to insert image</key>
    <key alias="clickToInsertMacro">Click to insert macro</key>
    <key alias="placeholderWriteHere">Write here...</key>
    <key alias="gridLayouts">Grid Layouts</key>
    <key alias="gridLayoutsDetail">Layouts are the overall work area for the grid editor, usually you only need one or
      two different layouts
    </key>
    <key alias="addGridLayout">Add Grid Layout</key>
    <key alias="editGridLayout">Edit Grid Layout</key>
    <key alias="addGridLayoutDetail">Adjust the layout by setting column widths and adding additional sections</key>
    <key alias="rowConfigurations">Row configurations</key>
    <key alias="rowConfigurationsDetail">Rows are predefined cells arranged horizontally</key>
    <key alias="addRowConfiguration">Add row configuration</key>
    <key alias="editRowConfiguration">Edit row configuration</key>
    <key alias="addRowConfigurationDetail">Adjust the row by setting cell widths and adding additional cells</key>
    <key alias="noConfiguration">No further configuration available</key>
    <key alias="columns">Columns</key>
    <key alias="columnsDetails">Total combined number of columns in the grid layout</key>
    <key alias="settings">Settings</key>
    <key alias="settingsDetails">Configure what settings editors can change</key>
    <key alias="styles">Styles</key>
    <key alias="stylesDetails">Configure what styling editors can change</key>
    <key alias="allowAllEditors">Allow all editors</key>
    <key alias="allowAllRowConfigurations">Allow all row configurations</key>
    <key alias="maxItems">Maximum items</key>
    <key alias="maxItemsDescription">Leave blank or set to 0 for unlimited</key>
    <key alias="setAsDefault">Set as default</key>
    <key alias="chooseExtra">Choose extra</key>
    <key alias="chooseDefault">Choose default</key>
    <key alias="areAdded">are added</key>
    <key alias="warning">Warning</key>
    <key alias="warningText">
      <![CDATA[<p>Modifying a row configuration name will result in loss of data for any existing content that is based on this configuration.</p> <p><strong>Modifying only the label will not result in data loss.</strong></p>]]></key>
    <key alias="youAreDeleting">You are deleting the row configuration</key>
    <key alias="deletingARow">
      Deleting a row configuration name will result in loss of data for any existing content that is based on this
      configuration.
    </key>
    <key alias="deleteLayout">You are deleting the layout</key>
    <key alias="deletingALayout">Modifying a layout will result in loss of data for any existing content that is based
      on this configuration.
    </key>
  </area>
  <area alias="contentTypeEditor">
    <key alias="compositions">Compositions</key>
    <key alias="group">Group</key>
    <key alias="groupReorderSameAliasError">You can't move the group %0% to this tab because the group will get the same
      alias as a tab: "%1%". Rename the group to continue.
    </key>
    <key alias="noGroups">You have not added any groups</key>
    <key alias="addGroup">Add group</key>
    <key alias="inheritedFrom">Inherited from</key>
    <key alias="addProperty">Add property</key>
    <key alias="requiredLabel">Required label</key>
    <key alias="enableListViewHeading">Enable list view</key>
    <key alias="enableListViewDescription">Configures the content item to show a sortable and searchable list of its
      children, the children will not be shown in the tree
    </key>
    <key alias="allowedTemplatesHeading">Allowed Templates</key>
    <key alias="allowedTemplatesDescription">Choose which templates editors are allowed to use on content of this type
    </key>
    <key alias="allowAsRootHeading">Allow as root</key>
    <key alias="allowAsRootDescription">Allow editors to create content of this type in the root of the content tree.
    </key>
    <key alias="childNodesHeading">Allowed child node types</key>
    <key alias="childNodesDescription">Allow content of the specified types to be created underneath content of this
      type.
    </key>
    <key alias="chooseChildNode">Choose child node</key>
    <key alias="compositionsDescription">Inherit tabs and properties from an existing Content Type. New tabs will be
      added to the current Content Type or merged if a tab with an identical name exists.
    </key>
    <key alias="compositionInUse">This Content Type is used in a composition, and therefore cannot be composed itself.
    </key>
    <key alias="noAvailableCompositions">There are no Content Types available to use as a composition.</key>
    <key alias="compositionRemoveWarning">Removing a composition will delete all the associated property data. Once you
      save the Content Type there's no way back.
    </key>
    <key alias="availableEditors">Create new</key>
    <key alias="reuse">Use existing</key>
    <key alias="editorSettings">Editor settings</key>
    <key alias="searchResultSettings">Available configurations</key>
    <key alias="searchResultEditors">Create a new configuration</key>
    <key alias="configuration">Configuration</key>
    <key alias="yesDelete">Yes, delete</key>
    <key alias="movedUnderneath">was moved underneath</key>
    <key alias="copiedUnderneath">was copied underneath</key>
    <key alias="folderToMove">Select the folder to move</key>
    <key alias="folderToCopy">Select the folder to copy</key>
    <key alias="structureBelow">to in the tree structure below</key>
    <key alias="allDocumentTypes">All Document Types</key>
    <key alias="allDocuments">All Documents</key>
    <key alias="allMediaItems">All media items</key>
    <key alias="usingThisDocument">using this Document Type will be deleted permanently, please confirm you want to
      delete these as well.
    </key>
    <key alias="usingThisMedia">using this Media Type will be deleted permanently, please confirm you want to delete
      these as well.
    </key>
    <key alias="usingThisMember">using this Member Type will be deleted permanently, please confirm you want to delete
      these as well
    </key>
    <key alias="andAllDocuments">and all documents using this type</key>
    <key alias="andAllMediaItems">and all media items using this type</key>
    <key alias="andAllMembers">and all members using this type</key>
    <key alias="memberCanEdit">Member can edit</key>
    <key alias="memberCanEditDescription">Allow this property value to be edited by the member on their profile page
    </key>
    <key alias="isSensitiveData">Is sensitive data</key>
    <key alias="isSensitiveDataDescription">Hide this property value from content editors that don't have access to view
      sensitive information
    </key>
    <key alias="showOnMemberProfile">Show on member profile</key>
    <key alias="showOnMemberProfileDescription">Allow this property value to be displayed on the member profile page
    </key>
    <key alias="tabHasNoSortOrder">tab has no sort order</key>
    <key alias="compositionUsageHeading">Where is this composition used?</key>
    <key alias="compositionUsageSpecification">This composition is currently used in the composition of the following
      Content Types:
    </key>
    <key alias="variantsHeading">Allow variations</key>
    <key alias="cultureVariantHeading">Allow vary by culture</key>
    <key alias="segmentVariantHeading">Allow segmentation</key>
    <key alias="cultureVariantLabel">Vary by culture</key>
    <key alias="segmentVariantLabel">Vary by segments</key>
    <key alias="variantsDescription">Allow editors to create content of this type in different languages.</key>
    <key alias="cultureVariantDescription">Allow editors to create content of different languages.</key>
    <key alias="segmentVariantDescription">Allow editors to create segments of this content.</key>
    <key alias="allowVaryByCulture">Allow varying by culture</key>
    <key alias="allowVaryBySegment">Allow segmentation</key>
    <key alias="elementType">Element Type</key>
    <key alias="elementHeading">Is an Element Type</key>
    <key alias="elementDescription">An Element Type is meant to be used within other Document Types, and not in the Content
      tree.
    </key>
    <key alias="elementCannotToggle">A Document Type cannot be changed to an Element Type once it has been used to
      create one or more content items.
    </key>
    <key alias="elementDoesNotSupport">This is not applicable for an Element Type</key>
    <key alias="propertyHasChanges">You have made changes to this property. Are you sure you want to discard them?</key>
    <key alias="displaySettingsHeadline">Appearance</key>
    <key alias="displaySettingsLabelOnTop">Label above (full-width)</key>
    <key alias="confirmDeleteTabMessage"><![CDATA[Are you sure you want to delete the tab <strong>%0%</strong>?]]></key>
    <key alias="confirmDeleteGroupMessage">
      <![CDATA[Are you sure you want to delete the group <strong>%0%</strong>?]]></key>
    <key alias="confirmDeletePropertyMessage">
      <![CDATA[Are you sure you want to delete the property <strong>%0%</strong>?]]></key>
    <key alias="confirmDeleteTabNotice">This will also delete all items below this tab.</key>
    <key alias="confirmDeleteGroupNotice">This will also delete all items below this group.</key>
    <key alias="addTab">Add tab</key>
    <key alias="convertToTab">Convert to tab</key>
    <key alias="tabDirectPropertiesDropZone">Drag properties here to place directly on the tab</key>
    <key alias="removeChildNode">You are removing the child node</key>
    <key alias="removeChildNodeWarning">Removing a child node will limit the editors options to create different content
      types beneath a node.
    </key>
    <key alias="usingEditor">using this editor will get updated with the new settings.</key>
    <key alias="historyCleanupHeading">History cleanup</key>
    <key alias="historyCleanupDescription">Allow overriding the global history cleanup settings.</key>
    <key alias="historyCleanupKeepAllVersionsNewerThanDays">Keep all versions newer than days</key>
    <key alias="historyCleanupKeepLatestVersionPerDayForDays">Keep latest version per day for days</key>
    <key alias="historyCleanupPreventCleanup">Prevent cleanup</key>
    <key alias="historyCleanupEnableCleanup">Enable cleanup</key>
    <key alias="historyCleanupGloballyDisabled"><![CDATA[<strong>NOTE!</strong> The cleanup of historically content versions are disabled globally. These settings will not take effect before it is enabled.]]></key>
    <key alias="changeDataTypeHelpText">Changing a data type with stored values is disabled. To allow this you can change the Umbraco:CMS:DataTypes:CanBeChanged setting in appsettings.json.</key>
  </area>
  <area alias="webhooks">
    <key alias="addWebhook">Create webhook</key>
    <key alias="addWebhookHeader">Add webhook header</key>
    <key alias="addDocumentType">Add Document Type</key>
    <key alias="addMediaType">Add Media Type</key>
    <key alias="createHeader">Create header</key>
    <key alias="deliveries">Deliveries</key>
    <key alias="noHeaders">No webhook headers have been added</key>
    <key alias="noEventsFound">No events were found.</key>
    <key alias="enabled">Enabled</key>
    <key alias="events">Events</key>
    <key alias="event">Event</key>
    <key alias="url">Url</key>
    <key alias="types">Types</key>
    <key alias="webhookKey">Webhook key</key>
    <key alias="retryCount">Retry count</key>
<<<<<<< HEAD
    <key alias="urlDescription">The url to call when the webhook is triggered.</key>
    <key alias="eventDescription">The events for which the webhook should be triggered.</key>
    <key alias="contentTypeDescription">Only trigger the webhook for a specific content type.</key>
    <key alias="enabledDescription">Is the webhook enabled?</key>
    <key alias="headersDescription">Custom headers to include in the webhook request.</key>
    <key alias="contentType">Content Type</key>
    <key alias="headers">Headers</key>
    <key alias="selectEventFirst">Please select an event first.</key>
=======
    <key alias="toggleDebug">Toggle debug mode for more information.</key>
    <key alias="statusNotOk">Not OK status code</key>
>>>>>>> e1b4d1b9
  </area>
  <area alias="languages">
    <key alias="addLanguage">Add language</key>
    <key alias="culture">ISO code</key>
    <key alias="mandatoryLanguage">Mandatory language</key>
    <key alias="mandatoryLanguageHelp">Properties on this language have to be filled out before the node can be
      published.
    </key>
    <key alias="defaultLanguage">Default language</key>
    <key alias="defaultLanguageHelp">An Umbraco site can only have one default language set.</key>
    <key alias="changingDefaultLanguageWarning">Switching default language may result in default content missing.</key>
    <key alias="fallsbackToLabel">Falls back to</key>
    <key alias="noFallbackLanguageOption">No fall back language</key>
    <key alias="fallbackLanguageDescription">To allow multi-lingual content to fall back to another language if not
      present in the requested language, select it here.
    </key>
    <key alias="fallbackLanguage">Fall back language</key>
    <key alias="none">none</key>
    <key alias="invariantPropertyUnlockHelp"><![CDATA[<strong>%0%</strong> is shared across languages and segments.]]></key>
    <key alias="invariantCulturePropertyUnlockHelp"><![CDATA[<strong>%0%</strong> is shared across all languages.]]></key>
    <key alias="invariantSegmentPropertyUnlockHelp"><![CDATA[<strong>%0%</strong> is shared across all segments.]]></key>
    <key alias="invariantLanguageProperty">Shared: Languages</key>
    <key alias="invariantSegmentProperty">Shared: Segments</key>
  </area>
  <area alias="macro">
    <key alias="addParameter">Add parameter</key>
    <key alias="editParameter">Edit parameter</key>
    <key alias="enterMacroName">Enter macro name</key>
    <key alias="parameters">Parameters</key>
    <key alias="parametersDescription">Define the parameters that should be available when using this macro.</key>
    <key alias="selectViewFile">Select partial view macro file</key>
  </area>
  <area alias="modelsBuilder">
    <key alias="buildingModels">Building models</key>
    <key alias="waitingMessage">this can take a bit of time, don't worry</key>
    <key alias="modelsGenerated">Models generated</key>
    <key alias="modelsGeneratedError">Models could not be generated</key>
    <key alias="modelsExceptionInUlog">Models generation has failed, see exception in U log</key>
  </area>
  <area alias="templateEditor">
    <key alias="addDefaultValue">Add default value</key>
    <key alias="defaultValue">Default value</key>
    <key alias="alternativeField">Fallback field</key>
    <key alias="alternativeText">Default value</key>
    <key alias="casing">Casing</key>
    <key alias="encoding">Encoding</key>
    <key alias="chooseField">Choose field</key>
    <key alias="convertLineBreaks">Convert line breaks</key>
    <key alias="convertLineBreaksHelp">Replaces line breaks with 'br' html tag</key>
    <key alias="customFields">Custom Fields</key>
    <key alias="dateOnly">Date only</key>
    <key alias="formatAsDate">Format as date</key>
    <key alias="htmlEncode">HTML encode</key>
    <key alias="htmlEncodeHelp">Will replace special characters by their HTML equivalent.</key>
    <key alias="insertedAfter">Will be inserted after the field value</key>
    <key alias="insertedBefore">Will be inserted before the field value</key>
    <key alias="lowercase">Lowercase</key>
    <key alias="none">None</key>
    <key alias="outputSample">Output sample</key>
    <key alias="postContent">Insert after field</key>
    <key alias="preContent">Insert before field</key>
    <key alias="recursive">Recursive</key>
    <key alias="recursiveDescr">Yes, make it recursive</key>
    <key alias="standardFields">Standard Fields</key>
    <key alias="uppercase">Uppercase</key>
    <key alias="urlEncode">URL encode</key>
    <key alias="urlEncodeHelp">Will format special characters in URLs</key>
    <key alias="usedIfAllEmpty">Will only be used when the field values above are empty</key>
    <key alias="usedIfEmpty">This field will only be used if the primary field is empty</key>
    <key alias="withTime">Date and time</key>
  </area>
  <area alias="translation">
    <key alias="details">Translation details</key>
    <key alias="DownloadXmlDTD">Download XML DTD</key>
    <key alias="fields">Fields</key>
    <key alias="includeSubpages">Include subpages</key>
    <key alias="mailBody"><![CDATA[
      Hi %0%

      This is an automated mail to inform you that the document '%1%'
      has been requested for translation into '%5%' by %2%.

      Go to http://%3%/translation/details.aspx?id=%4% to edit.

      Or log into Umbraco to get an overview of your translation tasks
      http://%3%

      Have a nice day!

      Cheers from the Umbraco robot
    ]]>    </key>
    <key alias="noTranslators">No translator users found. Please create a translator user before you start sending
      content to translation
    </key>
    <key alias="pageHasBeenSendToTranslation">The page '%0%' has been send to translation</key>
    <key alias="sendToTranslate">Send the page '%0%' to translation</key>
    <key alias="totalWords">Total words</key>
    <key alias="translateTo">Translate to</key>
    <key alias="translationDone">Translation completed.</key>
    <key alias="translationDoneHelp">You can preview the pages, you've just translated, by clicking below. If the
      original page is found, you will get a comparison of the 2 pages.
    </key>
    <key alias="translationFailed">Translation failed, the XML file might be corrupt</key>
    <key alias="translationOptions">Translation options</key>
    <key alias="translator">Translator</key>
    <key alias="uploadTranslationXml">Upload translation XML</key>
  </area>
  <area alias="treeHeaders">
    <key alias="content">Content</key>
    <key alias="contentBlueprints">Content Templates</key>
    <key alias="media">Media</key>
    <key alias="cacheBrowser">Cache Browser</key>
    <key alias="contentRecycleBin">Recycle Bin</key>
    <key alias="createdPackages">Created packages</key>
    <key alias="dataTypes">Data Types</key>
    <key alias="dictionary">Dictionary</key>
    <key alias="installedPackages">Installed packages</key>
    <key alias="installSkin">Install skin</key>
    <key alias="installStarterKit">Install starter kit</key>
    <key alias="languages">Languages</key>
    <key alias="localPackage">Install local package</key>
    <key alias="macros">Macros</key>
    <key alias="mediaTypes">Media Types</key>
    <key alias="member">Members</key>
    <key alias="memberGroups">Member Groups</key>
    <key alias="memberRoles">Member Roles</key>
    <key alias="memberTypes">Member Types</key>
    <key alias="documentTypes">Document Types</key>
    <key alias="relationTypes">Relation Types</key>
    <key alias="packager">Packages</key>
    <key alias="packages">Packages</key>
    <key alias="partialViews">Partial Views</key>
    <key alias="partialViewMacros">Partial View Macro Files</key>
    <key alias="repositories">Install from repository</key>
    <key alias="runway">Install Runway</key>
    <key alias="runwayModules">Runway modules</key>
    <key alias="scripting">Scripting Files</key>
    <key alias="scripts">Scripts</key>
    <key alias="stylesheets">Stylesheets</key>
    <key alias="templates">Templates</key>
    <key alias="logViewer">Log Viewer</key>
    <key alias="users">Users</key>
    <key alias="settingsGroup">Settings</key>
    <key alias="templatingGroup">Templating</key>
    <key alias="thirdPartyGroup">Third Party</key>
    <key alias="webhooks">Webhooks</key>
  </area>
  <area alias="update">
    <key alias="updateAvailable">New update ready</key>
    <key alias="updateDownloadText">%0% is ready, click here for download</key>
    <key alias="updateNoServer">No connection to server</key>
    <key alias="updateNoServerError">Error checking for update. Please review trace-stack for further information</key>
  </area>
  <area alias="user">
    <key alias="access">Access</key>
    <key alias="accessHelp">Based on the assigned groups and start nodes, the user has access to the following nodes
    </key>
    <key alias="assignAccess">Assign access</key>
    <key alias="administrators">Administrator</key>
    <key alias="categoryField">Category field</key>
    <key alias="createDate">User created</key>
    <key alias="changePassword">Change your password</key>
    <key alias="changePhoto">Change photo</key>
    <key alias="emailRequired">Required - enter an email address for this user</key>
    <key alias="newPassword">New password</key>
    <key alias="newPasswordFormatLengthTip">Minimum %0% character(s) to go!</key>
    <key alias="newPasswordFormatNonAlphaTip">There should be at least %0% special character(s) in there.</key>
    <key alias="noLockouts">hasn't been locked out</key>
    <key alias="noPasswordChange">The password hasn't been changed</key>
    <key alias="confirmNewPassword">Confirm new password</key>
    <key alias="changePasswordDescription">You can change your password for accessing the Umbraco backoffice by filling
      out the form below and click the 'Change Password' button
    </key>
    <key alias="contentChannel">Content Channel</key>
    <key alias="createAnotherUser">Create another user</key>
    <key alias="createUserHelp">Create new users to give them access to Umbraco. When a new user is created a password
      will be generated that you can share with the user.
    </key>
    <key alias="descriptionField">Description field</key>
    <key alias="disabled">Disable User</key>
    <key alias="documentType">Document Type</key>
    <key alias="duplicateLogin">A user with this login already exists</key>
    <key alias="editors">Editor</key>
    <key alias="excerptField">Excerpt field</key>
    <key alias="failedPasswordAttempts">Failed login attempts</key>
    <key alias="goToProfile">Go to user profile</key>
    <key alias="groupsHelp">Add groups to assign access and permissions</key>
    <key alias="inviteAnotherUser">Invite another user</key>
    <key alias="inviteUserHelp">Invite new users to give them access to Umbraco. An invite email will be sent to the
      user with information on how to log in to Umbraco. Invites last for 72 hours.
    </key>
    <key alias="language">Language</key>
    <key alias="languageHelp">Set the language you will see in menus and dialogs</key>
    <key alias="lastLockoutDate">Last lockout date</key>
    <key alias="lastLogin">Last login</key>
    <key alias="lastPasswordChangeDate">Password last changed</key>
    <key alias="loginname">Username</key>
    <key alias="mediastartnode">Media start node</key>
    <key alias="mediastartnodehelp">Limit the media library to a specific start node</key>
    <key alias="mediastartnodes">Media start nodes</key>
    <key alias="mediastartnodeshelp">Limit the media library to specific start nodes</key>
    <key alias="modules">Sections</key>
    <key alias="nameRequired">Required - enter a name for this user</key>
    <key alias="noConsole">Disable Umbraco Access</key>
    <key alias="noLogin">has not logged in yet</key>
    <key alias="oldPassword">Old password</key>
    <key alias="password">Password</key>
    <key alias="resetPassword">Reset password</key>
    <key alias="passwordChanged">Your password has been changed!</key>
    <key alias="passwordChangedGeneric">Password changed</key>
    <key alias="passwordConfirm">Please confirm the new password</key>
    <key alias="passwordEnterNew">Enter your new password</key>
    <key alias="passwordIsBlank">Your new password cannot be blank!</key>
    <key alias="passwordCurrent">Current password</key>
    <key alias="passwordInvalid">Invalid current password</key>
    <key alias="passwordIsDifferent">There was a difference between the new password and the confirmed password. Please
      try again!
    </key>
    <key alias="passwordMismatch">The confirmed password doesn't match the new password!</key>
    <key alias="passwordRequiresDigit">The password must have at least one digit ('0'-'9')</key>
    <key alias="passwordRequiresLower">The password must have at least one lowercase ('a'-'z')</key>
    <key alias="passwordRequiresNonAlphanumeric">The password must have at least one non alphanumeric character</key>
    <key alias="passwordRequiresUniqueChars">The password must use at least %0% different characters</key>
    <key alias="passwordRequiresUpper">The password must have at least one uppercase ('A'-'Z')</key>
    <key alias="passwordTooShort">The password must be at least %0% characters long</key>
    <key alias="permissionReplaceChildren">Replace child node permissions</key>
    <key alias="permissionSelectedPages">You are currently modifying permissions for the pages:</key>
    <key alias="permissionSelectPages">Select pages to modify their permissions</key>
    <key alias="removePhoto">Remove photo</key>
    <key alias="permissionsDefault">Default permissions</key>
    <key alias="permissionsGranular">Granular permissions</key>
    <key alias="permissionsGranularHelp">Set permissions for specific nodes</key>
    <key alias="profile">Profile</key>
    <key alias="searchAllChildren">Search all children</key>
    <key alias="languagesHelp">Limit the languages users have access to edit</key>
    <key alias="allowAccessToAllLanguages">Allow access to all languages</key>
    <key alias="sectionsHelp">Add sections to give users access</key>
    <key alias="selectUserGroups">Select user groups</key>
    <key alias="noStartNode">No start node selected</key>
    <key alias="noStartNodes">No start nodes selected</key>
    <key alias="startnode">Content start node</key>
    <key alias="startnodehelp">Limit the content tree to a specific start node</key>
    <key alias="startnodes">Content start nodes</key>
    <key alias="startnodeshelp">Limit the content tree to specific start nodes</key>
    <key alias="updateDate">User last updated</key>
    <key alias="userCreated">has been created</key>
    <key alias="userCreatedSuccessHelp">The new user has successfully been created. To log in to Umbraco use the
      password below.
    </key>
    <key alias="userHasPassword">The user already has a password set</key>
    <key alias="userHasGroup">The user is already in group '%0%'</key>
    <key alias="userLockoutNotEnabled">Lockout is not enabled for this user</key>
    <key alias="userManagement">User management</key>
    <key alias="username">Name</key>
    <key alias="userNotInGroup">The user is not in group '%0%'</key>
    <key alias="userPermissions">User permissions</key>
    <key alias="usergroup">User group</key>
    <key alias="userInvited">has been invited</key>
    <key alias="userInvitedSuccessHelp">An invitation has been sent to the new user with details about how to log in to
      Umbraco.
    </key>
    <key alias="userinviteWelcomeMessage">Hello there and welcome to Umbraco! In just 1 minute you’ll be good to go, we
      just need you to setup a password.
    </key>
    <key alias="userinviteExpiredMessage">Welcome to Umbraco! Unfortunately your invite has expired. Please contact your
      administrator and ask them to resend it.
    </key>
    <key alias="writer">Writer</key>
    <key alias="configureTwoFactor">Configure Two-Factor</key>
    <key alias="change">Change</key>
    <key alias="yourProfile" version="7.0">Your profile</key>
    <key alias="yourHistory" version="7.0">Your recent history</key>
    <key alias="sessionExpires" version="7.0">Session expires in</key>
    <key alias="inviteUser">Invite user</key>
    <key alias="createUser">Create user</key>
    <key alias="sendInvite">Send invite</key>
    <key alias="backToUsers">Back to users</key>
    <key alias="inviteEmailCopySubject">Umbraco: Invitation</key>
    <key alias="inviteEmailCopyFormat"><![CDATA[
        <html>
			<head>
				<meta name='viewport' content='width=device-width'>
				<meta http-equiv='Content-Type' content='text/html; charset=UTF-8'>
			</head>
			<body class='' style='font-family: sans-serif; -webkit-font-smoothing: antialiased; font-size: 14px; color: #392F54; line-height: 22px; -ms-text-size-adjust: 100%; -webkit-text-size-adjust: 100%; background: #1d1333; margin: 0; padding: 0;' bgcolor='#1d1333'>
				<style type='text/css'> @media only screen and (max-width: 620px) {table[class=body] h1 {font-size: 28px !important; margin-bottom: 10px !important; } table[class=body] .wrapper {padding: 32px !important; } table[class=body] .article {padding: 32px !important; } table[class=body] .content {padding: 24px !important; } table[class=body] .container {padding: 0 !important; width: 100% !important; } table[class=body] .main {border-left-width: 0 !important; border-radius: 0 !important; border-right-width: 0 !important; } table[class=body] .btn table {width: 100% !important; } table[class=body] .btn a {width: 100% !important; } table[class=body] .img-responsive {height: auto !important; max-width: 100% !important; width: auto !important; } } .btn-primary table td:hover {background-color: #34495e !important; } .btn-primary a:hover {background-color: #34495e !important; border-color: #34495e !important; } .btn  a:visited {color:#FFFFFF;} </style>
				<table border="0" cellpadding="0" cellspacing="0" class="body" style="border-collapse: separate; mso-table-lspace: 0pt; mso-table-rspace: 0pt; width: 100%; background: #1d1333;" bgcolor="#1d1333">
					<tr>
						<td style="font-family: sans-serif; font-size: 14px; vertical-align: top; padding: 24px;" valign="top">
							<table style="border-collapse: separate; mso-table-lspace: 0pt; mso-table-rspace: 0pt; width: 100%;">
								<tr>
									<td background="https://umbraco.com/umbraco/assets/img/application/logo.png" bgcolor="#1d1333" width="28" height="28" valign="top" style="font-family: sans-serif; font-size: 14px; vertical-align: top;">
										<!--[if gte mso 9]> <v:rect xmlns:v="urn:schemas-microsoft-com:vml" fill="true" stroke="false" style="width:30px;height:30px;"> <v:fill type="tile" src="https://umbraco.com/umbraco/assets/img/application/logo.png" color="#1d1333" /> <v:textbox inset="0,0,0,0"> <![endif]-->
<div></div>
<!--[if gte mso 9]> </v:textbox> </v:rect> <![endif]-->
</td>
<td style="font-family: sans-serif; font-size: 14px; vertical-align: top;" valign="top"></td>
</tr>
</table>
</td>
</tr>
</table>
<table border='0' cellpadding='0' cellspacing='0' class='body' style='border-collapse: separate; mso-table-lspace: 0pt; mso-table-rspace: 0pt; width: 100%; background: #1d1333;' bgcolor='#1d1333'>
<tr>
<td style='font-family: sans-serif; font-size: 14px; vertical-align: top;' valign='top'></td>
<td class='container' style='font-family: sans-serif; font-size: 14px; vertical-align: top; display: block; max-width: 560px; width: 560px; margin: 0 auto; padding: 10px;' valign='top'>
<div class='content' style='box-sizing: border-box; display: block; max-width: 560px; margin: 0 auto; padding: 10px;'>
<br>
<table class='main' style='border-collapse: separate; mso-table-lspace: 0pt; mso-table-rspace: 0pt; width: 100%; border-radius: 3px; background: #FFFFFF;' bgcolor='#FFFFFF'>
<tr>
<td class='wrapper' style='font-family: sans-serif; font-size: 14px; vertical-align: top; box-sizing: border-box; padding: 50px;' valign='top'>
<table border='0' cellpadding='0' cellspacing='0' style='border-collapse: separate; mso-table-lspace: 0pt; mso-table-rspace: 0pt; width: 100%;'>
<tr>
<td style='line-height: 24px; font-family: sans-serif; font-size: 14px; vertical-align: top;' valign='top'>
<h1 style='color: #392F54; font-family: sans-serif; font-weight: bold; line-height: 1.4; font-size: 24px; text-align: left; text-transform: capitalize; margin: 0 0 30px;' align='left'>
															Hi %0%,
														</h1>
<p style='color: #392F54; font-family: sans-serif; font-size: 14px; font-weight: normal; margin: 0 0 15px;'>
															You have been invited by <a href="mailto:%4%" style="text-decoration: underline; color: #392F54; -ms-word-break: break-all; word-break: break-all;">%1%</a> to the Umbraco Back Office.
														</p>
<p style='color: #392F54; font-family: sans-serif; font-size: 14px; font-weight: normal; margin: 0 0 15px;'>
															Message from <a href="mailto:%1%" style="text-decoration: none; color: #392F54; -ms-word-break: break-all; word-break: break-all;">%1%</a>:
															<br/>
<em>%2%</em>
</p>
<table border='0' cellpadding='0' cellspacing='0' class='btn btn-primary' style='border-collapse: separate; mso-table-lspace: 0pt; mso-table-rspace: 0pt; width: 100%; box-sizing: border-box;'>
<tbody>
<tr>
<td align='left' style='font-family: sans-serif; font-size: 14px; vertical-align: top; padding-bottom: 15px;' valign='top'>
<table border='0' cellpadding='0' cellspacing='0' style='border-collapse: separate; mso-table-lspace: 0pt; mso-table-rspace: 0pt; width: auto;'>
<tbody>
<tr>
<td style='font-family: sans-serif; font-size: 14px; vertical-align: top; border-radius: 5px; text-align: center; background: #35C786;' align='center' bgcolor='#35C786' valign='top'>
<a href='%3%' target='_blank' rel='noopener' style='color: #FFFFFF; text-decoration: none; -ms-word-break: break-all; word-break: break-all; border-radius: 5px; box-sizing: border-box; cursor: pointer; display: inline-block; font-size: 14px; font-weight: bold; text-transform: capitalize; background: #35C786; margin: 0; padding: 12px 30px; border: 1px solid #35c786;'>
																							Click this link to accept the invite
																						</a>
</td>
</tr>
</tbody>
</table>
</td>
</tr>
</tbody>
</table>
<p style='max-width: 400px; display: block; color: #392F54; font-family: sans-serif; font-size: 14px; line-height: 20px; font-weight: normal; margin: 15px 0;'>If you cannot click on the link, copy and paste this URL into your browser window:</p>
<table border='0' cellpadding='0' cellspacing='0'>
<tr>
<td style='-ms-word-break: break-all; word-break: break-all; font-family: sans-serif; font-size: 11px; line-height:14px;'>
<font style="-ms-word-break: break-all; word-break: break-all; font-size: 11px; line-height:14px;">
<a style='-ms-word-break: break-all; word-break: break-all; color: #392F54; text-decoration: underline; font-size: 11px; line-height:15px;' href='%3%'>%3%</a>
</font>
</td>
</tr>
</table>
</p>
</td>
</tr>
</table>
</td>
</tr>
</table>
<br><br><br>
</div>
</td>
<td style='font-family: sans-serif; font-size: 14px; vertical-align: top;' valign='top'></td>
</tr>
</table>
</body>
</html>]]></key>
    <key alias="defaultInvitationMessage">Resending invitation...</key>
    <key alias="deleteUser">Delete User</key>
    <key alias="deleteUserConfirmation">Are you sure you wish to delete this user account?</key>
    <key alias="stateAll">All</key>
    <key alias="stateActive">Active</key>
    <key alias="stateDisabled">Disabled</key>
    <key alias="stateLockedOut">Locked out</key>
    <key alias="stateApproved">Approved</key>
    <key alias="stateInvited">Invited</key>
    <key alias="stateInactive">Inactive</key>
    <key alias="sortNameAscending">Name (A-Z)</key>
    <key alias="sortNameDescending">Name (Z-A)</key>
    <key alias="sortCreateDateAscending">Oldest</key>
    <key alias="sortCreateDateDescending">Newest</key>
    <key alias="sortLastLoginDateDescending">Last login</key>
    <key alias="noUserGroupsAdded">No user groups have been added</key>
    <key alias="2faDisableText">If you wish to disable this two-factor provider, then you must enter the code shown on your authentication device:</key>
    <key alias="2faProviderIsEnabled">This two-factor provider is enabled</key>
    <key alias="2faProviderIsDisabledMsg">This two-factor provider is now disabled</key>
    <key alias="2faProviderIsNotDisabledMsg">Something went wrong with trying to disable this two-factor provider</key>
    <key alias="2faDisableForUser">Do you want to disable this two-factor provider for this user?</key>
  </area>
  <area alias="validation">
    <key alias="validation">Validation</key>
    <key alias="validateAsEmail">Validate as an email address</key>
    <key alias="validateAsNumber">Validate as a number</key>
    <key alias="validateAsUrl">Validate as a URL</key>
    <key alias="enterCustomValidation">...or enter a custom validation</key>
    <key alias="fieldIsMandatory">Field is mandatory</key>
    <key alias="mandatoryMessage">Enter a custom validation error message (optional)</key>
    <key alias="validationRegExp">Enter a regular expression</key>
    <key alias="validationRegExpMessage">Enter a custom validation error message (optional)</key>
    <key alias="minCount">You need to add at least</key>
    <key alias="maxCount">You can only have</key>
    <key alias="addUpTo">Add up to</key>
    <key alias="items">items</key>
    <key alias="urls">URL(s)</key>
    <key alias="urlsSelected">URL(s) selected</key>
    <key alias="itemsSelected">item(s) selected</key>
    <key alias="invalidDate">Invalid date</key>
    <key alias="invalidNumber">Not a number</key>
    <key alias="invalidNumberStepSize">Not a valid numeric step size</key>
    <key alias="invalidEmail">Invalid email</key>
    <key alias="invalidNull">Value cannot be null</key>
    <key alias="invalidEmpty">Value cannot be empty</key>
    <key alias="invalidPattern">Value is invalid, it does not match the correct pattern</key>
    <key alias="invalidMemberGroupName">Invalid member group name</key>
    <key alias="invalidUserGroupName">Invalid user group name</key>
    <key alias="invalidToken">Invalid token</key>
    <key alias="invalidUsername">Invalid username</key>
    <key alias="duplicateEmail">Email '%0%' is already taken</key>
    <key alias="duplicateUserGroupName">User group name '%0%' is already taken</key>
    <key alias="duplicateMemberGroupName">Member group name '%0%' is already taken</key>
    <key alias="duplicateUsername">Username '%0%' is already taken</key>
    <key alias="customValidation">Custom validation</key>
    <key alias="entriesShort"><![CDATA[Minimum %0% entries, requires <strong>%1%</strong> more.]]></key>
    <key alias="entriesExceed"><![CDATA[Maximum %0% entries, <strong>%1%</strong> too many.]]></key>
    <key alias="entriesAreasMismatch">The content amount requirements are not met for one or more areas.</key>
  </area>
  <area alias="healthcheck">
    <!-- The following keys get these tokens passed in:
	     0: Current value
		   1: Recommended value
		   2: XPath
		   3: Configuration file path
	  -->
    <key alias="checkSuccessMessage">Value is set to the recommended value: '%0%'.</key>
    <key alias="checkErrorMessageDifferentExpectedValue">Expected value '%1%' for '%2%' in configuration file '%3%', but
      found '%0%'.
    </key>
    <key alias="checkErrorMessageUnexpectedValue">Found unexpected value '%0%' for '%2%' in configuration file '%3%'.
    </key>
    <!-- The following keys get these tokens passed in:
	     0: Current value
		   1: Recommended value
	  -->
    <key alias="macroErrorModeCheckSuccessMessage">MacroErrors are set to '%0%'.</key>
    <key alias="macroErrorModeCheckErrorMessage">MacroErrors are set to '%0%' which will prevent some or all pages in
      your site from loading completely if there are any errors in macros. Rectifying this will set the value to '%1%'.
    </key>
    <!-- The following keys get these tokens passed in:
	     0: Current value
		   1: Recommended value
		   2: Server version
	  -->
    <!-- The following keys get predefined tokens passed in that are not all the same, like above -->
    <key alias="httpsCheckValidCertificate">Your website's certificate is valid.</key>
    <key alias="httpsCheckInvalidCertificate">Certificate validation error: '%0%'</key>
    <key alias="httpsCheckExpiredCertificate">Your website's SSL certificate has expired.</key>
    <key alias="httpsCheckExpiringCertificate">Your website's SSL certificate is expiring in %0% days.</key>
    <key alias="healthCheckInvalidUrl">Error pinging the URL %0% - '%1%'</key>
    <key alias="httpsCheckIsCurrentSchemeHttps">You are currently %0% viewing the site using the HTTPS scheme.</key>
    <key alias="httpsCheckConfigurationRectifyNotPossible">The appSetting 'Umbraco:CMS:Global:UseHttps' is set to 'false' in
      your appSettings.json file. Once you access this site using the HTTPS scheme, that should be set to 'true'.
    </key>
    <key alias="httpsCheckConfigurationCheckResult">The appSetting 'Umbraco:CMS:Global:UseHttps' is set to '%0%' in your
      appSettings.json file, your cookies are %1% marked as secure.
    </key>
    <!-- The following keys don't get tokens passed in -->
    <key alias="compilationDebugCheckSuccessMessage">Debug compilation mode is disabled.</key>
    <key alias="compilationDebugCheckErrorMessage">Debug compilation mode is currently enabled. It is recommended to
      disable this setting before go live.
    </key>
    <!-- The following keys get these tokens passed in:
	    0: Comma delimitted list of failed folder paths
  	-->
    <!-- The following keys get these tokens passed in:
	    0: Path to the file not found
  	-->
    <!-- The following keys get these tokens passed in:
	    0: Comma delimitted list of failed folder paths
  	-->
    <key alias="umbracoApplicationUrlCheckResultTrue"><![CDATA[The appSetting 'Umbraco:CMS:WebRouting:UmbracoApplicationUrl' is set to <strong>%0%</strong>.]]></key>
    <key alias="umbracoApplicationUrlCheckResultFalse">The appSetting 'Umbraco:CMS:WebRouting:UmbracoApplicationUrl' is not set.</key>
    <key alias="clickJackingCheckHeaderFound">
      <![CDATA[The header or meta-tag <strong>X-Frame-Options</strong> used to control whether a site can be IFRAMEd by another was found.]]></key>
    <key alias="clickJackingCheckHeaderNotFound">
      <![CDATA[The header or meta-tag <strong>X-Frame-Options</strong> used to control whether a site can be IFRAMEd by another was not found.]]></key>
    <key alias="noSniffCheckHeaderFound">
      <![CDATA[The header or meta-tag <strong>X-Content-Type-Options</strong> used to protect against MIME sniffing vulnerabilities was found.]]></key>
    <key alias="noSniffCheckHeaderNotFound">
      <![CDATA[The header or meta-tag <strong>X-Content-Type-Options</strong> used to protect against MIME sniffing vulnerabilities was not found.]]></key>
    <key alias="hSTSCheckHeaderFound">
      <![CDATA[The header <strong>Strict-Transport-Security</strong>, also known as the HSTS-header, was found.]]></key>
    <key alias="hSTSCheckHeaderNotFound">
      <![CDATA[The header <strong>Strict-Transport-Security</strong> was not found.]]></key>
    <key alias="hSTSCheckHeaderFoundOnLocalhost">
      <![CDATA[The header <strong>Strict-Transport-Security</strong>, also known as the HSTS-header, was found. <strong>This header should not be present on localhost.</strong>]]>
    </key>
    <key alias="hSTSCheckHeaderNotFoundOnLocalhost">
      <![CDATA[The header <strong>Strict-Transport-Security</strong> was not found. This header should not be present on localhost.]]>
    </key>
    <key alias="xssProtectionCheckHeaderFound">
      <![CDATA[The header <strong>X-XSS-Protection</strong> was found. <strong>It is recommended not to add this header to your website</strong>.<br />
    You can read about this on the <a href="https://developer.mozilla.org/en-US/docs/Web/HTTP/Headers/X-XSS-Protection" target="_blank" rel="noopener" class="btn-link -underline">Mozilla</a> website ]]></key>
    <key alias="xssProtectionCheckHeaderNotFound">
      <![CDATA[The header <strong>X-XSS-Protection</strong> was not found.]]></key>
    <!-- The following key get these tokens passed in:
	    0: Comma delimitted list of headers found
  	-->
    <key alias="excessiveHeadersFound">
      <![CDATA[The following headers revealing information about the website technology were found: <strong>%0%</strong>.]]></key>
    <key alias="excessiveHeadersNotFound">No headers revealing information about the website technology were found.
    </key>
    <key alias="smtpMailSettingsNotFound">The 'Umbraco:CMS:Global:Smtp' configuration could not be found.</key>
    <key alias="smtpMailSettingsHostNotConfigured">The 'Umbraco:CMS:Global:Smtp:Host' configuration could not be
      found.
    </key>
    <key alias="smtpMailSettingsConnectionSuccess">SMTP settings are configured correctly and the service is operating
      as expected.
    </key>
    <key alias="smtpMailSettingsConnectionFail">The SMTP server configured with host '%0%' and port '%1%' could not be
      reached. Please check to ensure the SMTP settings in the configuration 'Umbraco:CMS:Global:Smtp' are correct.
    </key>
    <key alias="notificationEmailsCheckSuccessMessage">
      <![CDATA[Notification email has been set to <strong>%0%</strong>.]]></key>
    <key alias="notificationEmailsCheckErrorMessage">
      <![CDATA[Notification email is still set to the default value of <strong>%0%</strong>.]]></key>
    <key alias="scheduledHealthCheckEmailBody">
      <![CDATA[<html><body><p>Results of the scheduled Umbraco Health Checks run on %0% at %1% are as follows:</p>%2%</body></html>]]></key>
    <key alias="scheduledHealthCheckEmailSubject">Umbraco Health Check Status: %0%</key>
    <key alias="checkGroup">Check group</key>
    <key alias="helpText">
      <![CDATA[
        <p>The health checker evaluates various areas of your site for best practice settings, configuration, potential problems, etc. You can easily fix problems by pressing a button.
        You can add your own health checks, have a look at <a href="https://docs.umbraco.com/umbraco-cms/extending/health-check" target="_blank" rel="noopener" class="btn-link -underline">the documentation for more information</a> about custom health checks.</p>
        ]]>
    </key>
  </area>
  <area alias="redirectUrls">
    <key alias="disableUrlTracker">Disable URL tracker</key>
    <key alias="enableUrlTracker">Enable URL tracker</key>
    <key alias="culture">Culture</key>
    <key alias="originalUrl">Original URL</key>
    <key alias="redirectedTo">Redirected To</key>
    <key alias="redirectUrlManagement">Redirect URL Management</key>
    <key alias="panelInformation">The following URLs redirect to this content item:</key>
    <key alias="noRedirects">No redirects have been made</key>
    <key alias="noRedirectsDescription">When a published page gets renamed or moved a redirect will automatically be
      made to the new page.
    </key>
    <key alias="redirectRemoved">Redirect URL removed.</key>
    <key alias="redirectRemoveError">Error removing redirect URL.</key>
    <key alias="redirectRemoveWarning">This will remove the redirect</key>
    <key alias="confirmDisable">Are you sure you want to disable the URL tracker?</key>
    <key alias="disabledConfirm">URL tracker has now been disabled.</key>
    <key alias="disableError">Error disabling the URL tracker, more information can be found in your log file.</key>
    <key alias="enabledConfirm">URL tracker has now been enabled.</key>
    <key alias="enableError">Error enabling the URL tracker, more information can be found in your log file.</key>
  </area>
  <area alias="emptyStates">
    <key alias="emptyDictionaryTree">No Dictionary items to choose from</key>
  </area>
  <area alias="textbox">
    <key alias="characters_left"><![CDATA[<strong>%0%</strong> characters left.]]></key>
    <key alias="characters_exceed"><![CDATA[Maximum %0% characters, <strong>%1%</strong> too many.]]></key>
  </area>
  <area alias="recycleBin">
    <key alias="contentTrashed">Trashed content with Id: {0} related to original parent content with Id: {1}</key>
    <key alias="mediaTrashed">Trashed media with Id: {0} related to original parent media item with Id: {1}</key>
    <key alias="itemCannotBeRestored">Cannot automatically restore this item</key>
    <key alias="itemCannotBeRestoredHelpText">There is no location where this item can be automatically restored. You
      can move the item manually using the tree below.
    </key>
    <key alias="wasRestored">was restored under</key>
  </area>
  <area alias="relationType">
    <key alias="direction">Direction</key>
    <key alias="parentToChild">Parent to child</key>
    <key alias="bidirectional">Bidirectional</key>
    <key alias="parent">Parent</key>
    <key alias="child">Child</key>
    <key alias="count">Count</key>
    <key alias="relation">Relation</key>
    <key alias="relations">Relations</key>
    <key alias="created">Created</key>
    <key alias="comment">Comment</key>
    <key alias="name">Name</key>
    <key alias="noRelations">No relations for this Relation Type</key>
    <key alias="tabRelationType">Relation Type</key>
    <key alias="tabRelations">Relations</key>
    <key alias="isDependency">Is Dependency</key>
    <key alias="dependency">Yes</key>
    <key alias="noDependency">No</key>
  </area>
  <area alias="dashboardTabs">
    <key alias="contentIntro">Getting Started</key>
    <key alias="contentRedirectManager">Redirect URL Management</key>
    <key alias="mediaFolderBrowser">Content</key>
    <key alias="settingsWelcome">Welcome</key>
    <key alias="settingsExamine">Examine Management</key>
    <key alias="settingsPublishedStatus">Published Status</key>
    <key alias="settingsModelsBuilder">Models Builder</key>
    <key alias="settingsHealthCheck">Health Check</key>
    <key alias="settingsAnalytics">Telemetry data</key>
    <key alias="settingsProfiler">Profiling</key>
    <key alias="memberIntro">Getting Started</key>
    <key alias="formsInstall">Install Umbraco Forms</key>
  </area>
  <area alias="visuallyHiddenTexts">
    <key alias="goBack">Go back</key>
    <key alias="activeListLayout">Active layout:</key>
    <key alias="jumpTo">Jump to</key>
    <key alias="group">group</key>
    <key alias="passed">passed</key>
    <key alias="warning">warning</key>
    <key alias="failed">failed</key>
    <key alias="suggestion">suggestion</key>
    <key alias="checkPassed">Check passed</key>
    <key alias="checkFailed">Check failed</key>
    <key alias="openBackofficeSearch">Open backoffice search</key>
    <key alias="openCloseBackofficeHelp">Open/Close backoffice help</key>
    <key alias="openCloseBackofficeProfileOptions">Open/Close your profile options</key>
    <key alias="assignDomainDescription">Setup Culture and Hostnames for %0%</key>
    <key alias="createDescription">Create new node under %0%</key>
    <key alias="protectDescription">Setup access restrictions on %0%</key>
    <key alias="rightsDescription">Setup Permissions on %0%</key>
    <key alias="sortDescription">Change sort order for %0%</key>
    <key alias="createblueprintDescription">Create Content Template based on %0%</key>
    <key alias="openContextMenu">Open context menu for</key>
    <key alias="currentLanguage">Current language</key>
    <key alias="switchLanguage">Switch language to</key>
    <key alias="createNewFolder">Create new folder</key>
    <key alias="newPartialView">Partial View</key>
    <key alias="newPartialViewMacro">Partial View Macro</key>
    <key alias="newMember">Member</key>
    <key alias="newDataType">Data Type</key>
    <key alias="redirectDashboardSearchLabel">Search the redirect dashboard</key>
    <key alias="userGroupSearchLabel">Search the user group section</key>
    <key alias="userSearchLabel">Search the users section</key>
    <key alias="createItem">Create item</key>
    <key alias="create">Create</key>
    <key alias="edit">Edit</key>
    <key alias="name">Name</key>
    <key alias="addNewRow">Add new row</key>
    <key alias="tabExpand">View more options</key>
    <key alias="searchOverlayTitle">Search the Umbraco backoffice</key>
    <key alias="searchOverlayDescription">Search for content nodes, media nodes etc. across the backoffice.</key>
    <key alias="searchInputDescription">When autocomplete results are available, press up and down arrows, or use the
      tab key and use the enter key to select.
    </key>
    <key alias="path">Path:</key>
    <key alias="foundIn">Found in</key>
    <key alias="hasTranslation">Has translation</key>
    <key alias="noTranslation">Missing translation</key>
    <key alias="dictionaryListCaption">Dictionary items</key>
    <key alias="contextMenuDescription">Select one of the options to edit the node.</key>
    <key alias="contextDialogDescription">Perform action %0% on the %1% node</key>
    <key alias="addImageCaption">Add image caption</key>
    <key alias="searchContentTree">Search content tree</key>
    <key alias="maxAmount">Maximum amount</key>
    <key alias="expandChildItems">Expand child items for</key>
    <key alias="openContextNode">Open context node for</key>
  </area>
  <area alias="references">
    <key alias="tabName">References</key>
    <key alias="DataTypeNoReferences">This Data Type has no references.</key>
    <key alias="itemHasNoReferences">This item has no references.</key>
    <key alias="labelUsedByDocumentTypes">Referenced by the following Document Types</key>
    <key alias="labelUsedByMediaTypes">Referenced by the following Media Types</key>
    <key alias="labelUsedByMemberTypes">Referenced by the following Member Types</key>
    <key alias="usedByProperties">Referenced by</key>
    <key alias="labelUsedByItems">Referenced by the following items</key>
    <key alias="labelDependsOnThis">The following items depend on this</key>
    <key alias="labelUsedItems">The following items are referenced</key>
    <key alias="labelUsedDescendants">The following descendant items have dependencies</key>
    <key alias="labelDependentDescendants">The following descending items have dependencies</key>
    <key alias="deleteWarning">This item or its descendants is being referenced. Deletion can lead to broken links on your website.</key>
    <key alias="unpublishWarning">This item or its descendants is being referenced. Unpublishing can lead to broken links on your website. Please take the appropriate actions.</key>
    <key alias="deleteDisabledWarning">This item or its descendants is being referenced. Therefore, deletion has been disabled.</key>
    <key alias="listViewDialogWarning">The following items you are trying to %0% are referenced by other content.</key>
  </area>
  <area alias="logViewer">
    <key alias="deleteSavedSearch">Delete Saved Search</key>
    <key alias="logLevels">Log Levels</key>
    <key alias="selectAllLogLevelFilters">Select all</key>
    <key alias="deselectAllLogLevelFilters">Deselect all</key>
    <key alias="savedSearches">Saved Searches</key>
    <key alias="saveSearch">Save Search</key>
    <key alias="saveSearchDescription">Enter a friendly name for your search query</key>
    <key alias="filterSearch">Filter Search</key>
    <key alias="totalItems">Total Items</key>
    <key alias="timestamp">Timestamp</key>
    <key alias="level">Level</key>
    <key alias="machine">Machine</key>
    <key alias="message">Message</key>
    <key alias="exception">Exception</key>
    <key alias="properties">Properties</key>
    <key alias="searchWithGoogle">Search With Google</key>
    <key alias="searchThisMessageWithGoogle">Search this message with Google</key>
    <key alias="searchWithBing">Search With Bing</key>
    <key alias="searchThisMessageWithBing">Search this message with Bing</key>
    <key alias="searchOurUmbraco">Search Our Umbraco</key>
    <key alias="searchThisMessageOnOurUmbracoForumsAndDocs">Search this message on Our Umbraco forums and docs</key>
    <key alias="searchOurUmbracoWithGoogle">Search Our Umbraco with Google</key>
    <key alias="searchOurUmbracoForumsUsingGoogle">Search Our Umbraco forums using Google</key>
    <key alias="searchUmbracoSource">Search Umbraco Source</key>
    <key alias="searchWithinUmbracoSourceCodeOnGithub">Search within Umbraco source code on Github</key>
    <key alias="searchUmbracoIssues">Search Umbraco Issues</key>
    <key alias="searchUmbracoIssuesOnGithub">Search Umbraco Issues on Github</key>
    <key alias="deleteThisSearch">Delete this search</key>
    <key alias="findLogsWithRequestId">Find Logs with Request ID</key>
    <key alias="findLogsWithNamespace">Find Logs with Namespace</key>
    <key alias="findLogsWithMachineName">Find Logs with Machine Name</key>
    <key alias="open">Open</key>
    <key alias="polling">Polling</key>
    <key alias="every2">Every 2 seconds</key>
    <key alias="every5">Every 5 seconds</key>
    <key alias="every10">Every 10 seconds</key>
    <key alias="every20">Every 20 seconds</key>
    <key alias="every30">Every 30 seconds</key>
    <key alias="pollingEvery2">Polling every 2s</key>
    <key alias="pollingEvery5">Polling every 5s</key>
    <key alias="pollingEvery10">Polling every 10s</key>
    <key alias="pollingEvery20">Polling every 20s</key>
    <key alias="pollingEvery30">Polling every 30s</key>
  </area>
  <area alias="clipboard">
    <key alias="labelForCopyAllEntries">Copy %0%</key>
    <key alias="labelForArrayOfItemsFrom">%0% from %1%</key>
    <key alias="labelForArrayOfItems">Collection of %0%</key>
    <key alias="labelForRemoveAllEntries">Remove all items</key>
    <key alias="labelForClearClipboard">Clear clipboard</key>
  </area>
  <area alias="propertyActions">
    <key alias="tooltipForPropertyActionsMenu">Open Property Actions</key>
    <key alias="tooltipForPropertyActionsMenuClose">Close Property Actions</key>
  </area>
  <area alias="nuCache">
    <key alias="refreshStatus">Refresh status</key>
    <key alias="memoryCache">Memory Cache</key>
    <key alias="memoryCacheDescription">
      <![CDATA[
            This button lets you reload the in-memory cache, by entirely reloading it from the database
    cache (but it does not rebuild that database cache). This is relatively fast.
    Use it when you think that the memory cache has not been properly refreshed, after some events
    triggered&mdash;which would indicate a minor Umbraco issue.
    (note: triggers the reload on all servers in an LB environment).
    ]]>
    </key>
    <key alias="reload">Reload</key>
    <key alias="databaseCache">Database Cache</key>
    <key alias="databaseCacheDescription">
      <![CDATA[
    This button lets you rebuild the database cache, ie the content of the cmsContentNu table.
    <strong>Rebuilding can be expensive.</strong>
    Use it when reloading is not enough, and you think that the database cache has not been
    properly generated&mdash;which would indicate some critical Umbraco issue.
    ]]>
    </key>
    <key alias="rebuild">Rebuild</key>
    <key alias="internals">Internals</key>
    <key alias="internalsDescription">
      <![CDATA[
    This button lets you trigger a NuCache snapshots collection (after running a fullCLR GC).
    Unless you know what that means, you probably do <em>not</em> need to use it.
    ]]>
    </key>
    <key alias="collect">Collect</key>
    <key alias="publishedCacheStatus">Published Cache Status</key>
    <key alias="caches">Caches</key>
  </area>
  <area alias="profiling">
    <key alias="performanceProfiling">Performance profiling</key>
    <key alias="performanceProfilingDescription">
      <![CDATA[
                <p>
                    Umbraco currently runs in debug mode. This means you can use the built-in performance profiler to assess the performance when rendering pages.
                </p>
                <p>
                    If you want to activate the profiler for a specific page rendering, simply add <strong>umbDebug=true</strong> to the querystring when requesting the page.
                </p>
                <p>
                    If you want the profiler to be activated by default for all page renderings, you can use the toggle below.
                    It will set a cookie in your browser, which then activates the profiler automatically.
                    In other words, the profiler will only be active by default in <em>your</em> browser - not everyone else's.
                </p>
        ]]>
    </key>
    <key alias="activateByDefault">Activate the profiler by default</key>
    <key alias="reminder">Friendly reminder</key>
    <key alias="reminderDescription">
      <![CDATA[
            <p>
                You should never let a production site run in debug mode. Debug mode is turned off by setting <strong>Umbraco:CMS:Hosting:Debug</strong> to <strong>false</strong> in appsettings.json, appsettings.{Environment}.json or via an environment variable.
            </p>
        ]]>
    </key>
    <key alias="profilerEnabledDescription">
      <![CDATA[
            <p>
                Umbraco currently does not run in debug mode, so you can't use the built-in profiler. This is how it should be for a production site.
            </p>
            <p>
                Debug mode is turned on by setting <strong>Umbraco:CMS:Hosting:Debug</strong> to <strong>true</strong> in appsettings.json, appsettings.{Environment}.json or via an environment variable.
            </p>
        ]]>
    </key>
  </area>
  <area alias="settingsDashboardVideos">
    <key alias="trainingHeadline">Hours of Umbraco training videos are only a click away</key>
    <key alias="trainingDescription">
      <![CDATA[
        <p>Want to master Umbraco? Spend a couple of minutes learning some best practices by watching one of these videos about using Umbraco. And visit <a href="https://umbraco.tv" target="_blank" rel="noopener">umbraco.tv</a> for even more Umbraco videos</p>
    ]]>
    </key>
    <key alias="getStarted">To get you started</key>
  </area>
  <area alias="settingsDashboard">
    <key alias="start">Start here</key>
    <key alias="startDescription">This section contains the building blocks for your Umbraco site. Follow the below
      links to find out more about working with the items in the Settings section
    </key>
    <key alias="more">Find out more</key>
    <key alias="bulletPointOne">
      <![CDATA[
            Read more about working with the items in Settings <a class="btn-link -underline" href="https://docs.umbraco.com/umbraco-cms/fundamentals/backoffice/sections/" target="_blank" rel="noopener">in the Documentation section</a> of Our Umbraco
        ]]>
    </key>
    <key alias="bulletPointTwo">
      <![CDATA[
            Ask a question in the <a class="btn-link -underline" href="https://our.umbraco.com/forum" target="_blank" rel="noopener">Community Forum</a>
        ]]>
    </key>
    <key alias="bulletPointTutorials">
      <![CDATA[
            Watch our free <a class="btn-link -underline" href="https://umbra.co/ulb" target="_blank" rel="noopener">tutorial videos on the Umbraco Learning Base</a>
        ]]>
    </key>
    <key alias="bulletPointFour">
      <![CDATA[
            Find out about our <a class="btn-link -underline" href="https://umbraco.com/products/" target="_blank" rel="noopener">productivity boosting tools and commercial support</a>
        ]]>
    </key>
    <key alias="bulletPointFive">
      <![CDATA[
            Find out about real-life <a class="btn-link -underline" href="https://umbraco.com/training/" target="_blank" rel="noopener">training and certification</a> opportunities
        ]]>
    </key>
  </area>
  <area alias="startupDashboard">
    <key alias="fallbackHeadline">Welcome to The Friendly CMS</key>
    <key alias="fallbackDescription">Thank you for choosing Umbraco - we think this could be the beginning of something
      beautiful. While it may feel overwhelming at first, we've done a lot to make the learning curve as smooth and fast
      as possible.
    </key>
  </area>
  <area alias="formsDashboard">
    <key alias="formsHeadline">Umbraco Forms</key>
    <key alias="formsDescription">Create forms using an intuitive drag and drop interface. From simple contact forms
      that sends e-mails to advanced questionaires that integrate with CRM systems. Your clients will love it!
    </key>
  </area>
  <area alias="blockEditor">
    <key alias="headlineCreateBlock">Pick Element Type</key>
    <key alias="headlineAddSettingsElementType">Attach a settings Element Type</key>
    <key alias="headlineAddCustomView">Select view</key>
    <key alias="headlineAddCustomStylesheet">Select stylesheet</key>
    <key alias="headlineAddThumbnail">Choose thumbnail</key>
    <key alias="labelcreateNewElementType">Create new Element Type</key>
    <key alias="labelCustomStylesheet">Custom stylesheet</key>
    <key alias="addCustomStylesheet">Add stylesheet</key>
    <key alias="headlineEditorAppearance">Block appearance</key>
    <key alias="headlineDataModels">Data models</key>
    <key alias="headlineCatalogueAppearance">Catalogue appearance</key>
    <key alias="labelBackgroundColor">Background color</key>
    <key alias="labelIconColor">Icon color</key>
    <key alias="labelContentElementType">Content model</key>
    <key alias="labelLabelTemplate">Label</key>
    <key alias="labelCustomView">Custom view</key>
    <key alias="labelCustomViewInfoTitle">Show custom view description</key>
    <key alias="labelCustomViewDescription">Overwrite how this block appears in the backoffice UI. Pick a .html file
      containing your presentation.
    </key>
    <key alias="labelSettingsElementType">Settings model</key>
    <key alias="labelEditorSize">Overlay editor size</key>
    <key alias="addCustomView">Add custom view</key>
    <key alias="addSettingsElementType">Add settings</key>
    <key alias="confirmDeleteBlockMessage">
      <![CDATA[Are you sure you want to delete the content <strong>%0%</strong>?]]></key>
    <key alias="confirmDeleteBlockTypeMessage">
      <![CDATA[Are you sure you want to delete the block configuration <strong>%0%</strong>?]]></key>
    <key alias="confirmDeleteBlockTypeNotice">The content of this block will still be present, editing of this content
      will no longer be available and will be shown as unsupported content.
    </key>
    <key alias="confirmDeleteBlockGroupMessage">
      <![CDATA[Are you sure you want to delete group <strong>%0%</strong> and all the Block configurations of this?]]></key>
    <key alias="confirmDeleteBlockGroupNotice">The content of these Blocks will still be present, editing of this content
      will no longer be available and will be shown as unsupported content.
    </key>
    <key alias="blockConfigurationOverlayTitle"><![CDATA[Configuration of '%0%']]></key>
    <key alias="elementTypeDoesNotExist">Cannot be edited cause ElementType does not exist.</key>
    <key alias="thumbnail">Thumbnail</key>
    <key alias="addThumbnail">Add thumbnail</key>
    <key alias="tabCreateEmpty">Create empty</key>
    <key alias="tabClipboard">Clipboard</key>
    <key alias="tabBlockSettings">Settings</key>
    <key alias="headlineAdvanced">Advanced</key>
    <key alias="forceHideContentEditor">Hide content editor</key>
    <key alias="forceHideContentEditorHelp">Hide the content edit button and the content editor from the Block Editor overlay</key>
    <key alias="girdInlineEditing">Inline editing</key>
    <key alias="girdInlineEditingHelp">Enables inline editing for the first Property. Additional properties can be edited in the overlay.</key>
    <key alias="blockHasChanges">You have made changes to this content. Are you sure you want to discard them?</key>
    <key alias="confirmCancelBlockCreationHeadline">Discard creation?</key>
    <key alias="confirmCancelBlockCreationMessage"><![CDATA[Are you sure you want to cancel the creation.]]></key>
    <key alias="elementTypeDoesNotExistHeadline">Error!</key>
    <key alias="elementTypeDoesNotExistDescription">The ElementType of this block does not exist anymore</key>
    <key alias="addBlock">Add content</key>
    <key alias="addThis">Add %0%</key>
    <key alias="propertyEditorNotSupported">Property '%0%' uses editor '%1%' which is not supported in blocks.</key>
    <key alias="focusParentBlock">Set focus on the container block</key>
    <key alias="areaIdentification">Identification</key>
    <key alias="areaValidation">Validation</key>
    <key alias="areaValidationEntriesShort"><![CDATA[<strong>%0%</strong> must be present atleast <strong>%2%</strong> time(s).]]></key>
    <key alias="areaValidationEntriesExceed"><![CDATA[<strong>%0%</strong> must maximum be present <strong>%3%</strong> time(s).]]></key>
    <key alias="areaNumberOfBlocks">Number of blocks</key>
    <key alias="areaDisallowAllBlocks">Only allow specific block types</key>
    <key alias="areaAllowedBlocks">Allowed block types</key>
    <key alias="areaAllowedBlocksHelp">Define the types of blocks that are allowed in this area, and optionally how many of each type that should be present.</key>
    <key alias="confirmDeleteBlockAreaMessage">Are you sure you want to delete this area?</key>
    <key alias="confirmDeleteBlockAreaNotice">Any blocks currently created within this area will be deleted.</key>
    <key alias="layoutOptions">Layout options</key>
    <key alias="structuralOptions">Structural</key>
    <key alias="sizeOptions">Size options</key>
    <key alias="sizeOptionsHelp">Define one or more size options, this enables resizing of the Block</key>
    <key alias="allowedBlockColumns">Available column spans</key>
    <key alias="allowedBlockColumnsHelp">Define the different number of columns this block is allowed to span across. This does not prevent Blocks from being placed in Areas with a smaller column span.</key>
    <key alias="allowedBlockRows">Available row spans</key>
    <key alias="allowedBlockRowsHelp">Define the range of layout rows this block is allowed to span across.</key>
    <key alias="allowBlockInRoot">Allow in root</key>
    <key alias="allowBlockInRootHelp">Make this block available in the root of the layout.</key>
    <key alias="allowBlockInAreas">Allow in areas</key>
    <key alias="allowBlockInAreasHelp">Make this block available by default within the areas of other Blocks (unless explicit permissions are set for these areas).</key>
    <key alias="areaAllowedBlocksEmpty">By default, all block types are allowed in an Area, Use this option to allow only selected types.</key>
    <key alias="areas">Areas</key>
    <key alias="areasLayoutColumns">Grid Columns for Areas</key>
    <key alias="areasLayoutColumnsHelp">Define how many columns that will be available for areas. If not defined, the number of columns defined for the entire layout will be used.</key>
    <key alias="areasConfigurations">Areas</key>
    <key alias="areasConfigurationsHelp">To enable the nesting of blocks within this block, define one or more areas. Areas follow the layout defined by their own grid column configuration. The 'column span' and 'row span' for each area can be adjusted by using the scale-handler box in the bottom right hand corner of the selected area.</key>
    <key alias="invalidDropPosition"><![CDATA[<strong>%0%</strong> is not allowed at this spot.]]></key>
    <key alias="defaultLayoutStylesheet">Default layout stylesheet</key>
    <key alias="confirmPasteDisallowedNestedBlockHeadline">Disallowed content was rejected</key>
    <key alias="confirmPasteDisallowedNestedBlockMessage">
      <![CDATA[The inserted content contained disallowed content, which has not been created. Would you like to keep the rest of this content anyway?]]></key>
    <key alias="areaAliasHelp">
      <![CDATA[When using GetBlockGridHTML() to render the Block Grid, the alias will be rendered in the markup as a 'data-area-alias' attribute. Use the alias attribute to target the element for the area. Example. .umb-block-grid__area[data-area-alias="MyAreaAlias"] { ... }]]></key>
    <key alias="scaleHandlerButtonTitle">Drag to scale</key>
    <key alias="areaCreateLabelTitle">Create Button Label</key>
    <key alias="areaCreateLabelHelp">Override the label text for adding a new Block to this Area, Example: 'Add Widget'</key>
    <key alias="showSizeOptions">Show resize options</key>
    <key alias="addBlockType">Add Block</key>
    <key alias="addBlockGroup">Add group</key>
    <key alias="pickSpecificAllowance">Pick group or Block</key>
    <key alias="allowanceMinimum">Set a minimum requirement</key>
    <key alias="allowanceMaximum">Set a maximum requirement</key>
    <key alias="block">Block</key>
    <key alias="tabBlock">Block</key>
    <key alias="tabBlockTypeSettings">Settings</key>
    <key alias="tabAreas">Areas</key>
    <key alias="tabAdvanced">Advanced</key>
    <key alias="headlineAllowance">Permissions</key>
    <key alias="getSampleHeadline">Install Sample Configuration</key>
    <key alias="getSampleDescription"><![CDATA[This will add basic Blocks and help you get started with the Block Grid Editor. You'll get Blocks for Headline, Rich Text, Image, as well as a Two Column Layout.]]></key>
    <key alias="getSampleButton">Install</key>
    <key alias="actionEnterSortMode">Sort mode</key>
    <key alias="actionExitSortMode">End sort mode</key>
    <key alias="areaAliasIsNotUnique">This Areas Alias must be unique compared to the other Areas of this Block.</key>
    <key alias="configureArea">Configure area</key>
    <key alias="deleteArea">Delete area</key>
    <key alias="addColumnSpanOption">Add spanning %0% columns option</key>
    <key alias="insertBlock">Insert Block</key>
    <key alias="labelInlineMode">Display inline with text</key>
  </area>
  <area alias="contentTemplatesDashboard">
    <key alias="whatHeadline">What are Content Templates?</key>
    <key alias="whatDescription">Content Templates are pre-defined content that can be selected when creating a new
      content node.
    </key>
    <key alias="createHeadline">How do I create a Content Template?</key>
    <key alias="createDescription">
      <![CDATA[
            <p>There are two ways to create a Content Template:</p>
            <ul>
                <li>Right-click a content node and select "Create Content Template" to create a new Content Template.</li>
                <li>Right-click the Content Templates tree in the Settings section and select the Document Type you want to create a Content Template for.</li>
            </ul>
            <p>Once given a name, editors can start using the Content Template as a foundation for their new page.</p>
        ]]>
    </key>
    <key alias="manageHeadline">How do I manage Content Templates?</key>
    <key alias="manageDescription">You can edit and delete Content Templates from the "Content Templates" tree in the
      Settings section. Expand the Document Type which the Content Template is based on and click it to edit or delete
      it.
    </key>
  </area>
  <area alias="preview">
    <key alias="endLabel">End</key>
    <key alias="endTitle">End preview mode</key>
    <key alias="openWebsiteLabel">Preview website</key>
    <key alias="openWebsiteTitle">Open website in preview mode</key>
    <key alias="returnToPreviewHeadline">Preview website?</key>
    <key alias="returnToPreviewDescription">You have ended preview mode, do you want to enable it again to view the
      latest saved version of your website?
    </key>
    <key alias="returnToPreviewAcceptButton">Preview latest version</key>
    <key alias="returnToPreviewDeclineButton">View published version</key>
    <key alias="viewPublishedContentHeadline">View published version?</key>
    <key alias="viewPublishedContentDescription">You are in Preview Mode, do you want exit in order to view the
      published version of your website?
    </key>
    <key alias="viewPublishedContentAcceptButton">View published version</key>
    <key alias="viewPublishedContentDeclineButton">Stay in preview mode</key>
  </area>
  <area alias="permissions">
    <key alias="FolderCreation">Folder creation</key>
    <key alias="FileWritingForPackages">File writing for packages</key>
    <key alias="FileWriting">File writing</key>
    <key alias="MediaFolderCreation">Media folder creation</key>
  </area>
  <area alias="treeSearch">
    <key alias="searchResult">item returned</key>
    <key alias="searchResults">items returned</key>
  </area>
  <area alias="analytics">
    <key alias="consentForAnalytics">Consent for telemetry data</key>
    <key alias="analyticsLevelSavedSuccess">Telemetry level saved!</key>
    <key alias="analyticsDescription">
      <![CDATA[
      In order to improve Umbraco and add new functionality based on as relevant information as possible,
          <br>we would like to collect system- and usage information from your installation.
          <br>Aggregate data will be shared on a regular basis as well as learnings from these metrics.
          <br>Hopefully, you will help us collect some valuable data.
          <br>
          <br>We <strong>WILL NOT</strong> collect any personal data such as content, code, user information, and all data will be fully anonymized.
       ]]>
    </key>
    <key alias="minimalLevelDescription">We will only send an anonymized site ID to let us know that the site exists.</key>
    <key alias="basicLevelDescription">We will send an anonymized site ID, Umbraco version, and packages installed</key>
    <key alias="detailedLevelDescription">
      <![CDATA[
          We will send:
          <ul>
            <li>Anonymized site ID, Umbraco version, and packages installed.</li>
            <li>Number of: Root nodes, Content nodes, Macros, Media, Document Types, Templates, Languages, Domains, User Group, Users, Members, Backoffice external login providers, and Property Editors in use.</li>
            <li>System information: Webserver, server OS, server framework, server OS language, and database provider.</li>
            <li>Configuration settings: Modelsbuilder mode, if custom Umbraco path exists, ASP environment, whether the delivery API is enabled, and allows public access, and if you are in debug mode.</li>
          </ul>
          <em>We might change what we send on the Detailed level in the future. If so, it will be listed above.
          <br>By choosing "Detailed" you agree to current and future anonymized information being collected.</em>
       ]]>
    </key>
  </area>
</language><|MERGE_RESOLUTION|>--- conflicted
+++ resolved
@@ -2033,7 +2033,8 @@
     <key alias="types">Types</key>
     <key alias="webhookKey">Webhook key</key>
     <key alias="retryCount">Retry count</key>
-<<<<<<< HEAD
+    <key alias="toggleDebug">Toggle debug mode for more information.</key>
+    <key alias="statusNotOk">Not OK status code</key>    
     <key alias="urlDescription">The url to call when the webhook is triggered.</key>
     <key alias="eventDescription">The events for which the webhook should be triggered.</key>
     <key alias="contentTypeDescription">Only trigger the webhook for a specific content type.</key>
@@ -2042,10 +2043,6 @@
     <key alias="contentType">Content Type</key>
     <key alias="headers">Headers</key>
     <key alias="selectEventFirst">Please select an event first.</key>
-=======
-    <key alias="toggleDebug">Toggle debug mode for more information.</key>
-    <key alias="statusNotOk">Not OK status code</key>
->>>>>>> e1b4d1b9
   </area>
   <area alias="languages">
     <key alias="addLanguage">Add language</key>

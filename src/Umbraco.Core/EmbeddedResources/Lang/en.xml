--- conflicted
+++ resolved
@@ -2823,10 +2823,7 @@
     <key alias="getSampleButton">Install</key>
     <key alias="actionEnterSortMode">Sort mode</key>
     <key alias="actionExitSortMode">End sort mode</key>
-<<<<<<< HEAD
-=======
     <key alias="areaAliasIsNotUnique">This Areas Alias must be unique compared to the other Areas of this Block.</key>
->>>>>>> 47c0bf98
   </area>
   <area alias="contentTemplatesDashboard">
     <key alias="whatHeadline">What are Content Templates?</key>

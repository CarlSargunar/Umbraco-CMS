--- conflicted
+++ resolved
@@ -1,283 +1,246 @@
-using System;
-using System.Collections.Generic;
-using System.Linq;
-using Umbraco.Core.Events;
-using Umbraco.Core.Logging;
-using Umbraco.Core.Models;
-
-namespace Umbraco.Core.Publishing
-{
-    /// <summary>
-    /// Currently acts as an interconnection between the new public api and the legacy api for publishing
-    /// </summary>
-    internal class PublishingStrategy : BasePublishingStrategy
-    {
-        internal PublishingStrategy()
-        {
-        }
-
-        /// <summary>
-        /// Publishes a single piece of Content
-        /// </summary>
-        /// <param name="content"><see cref="IContent"/> to publish</param>
-        /// <param name="userId">Id of the User issueing the publish operation</param>
-        /// <returns>True if the publish operation was successfull and not cancelled, otherwise false</returns>
-        public override bool Publish(IContent content, int userId)
-        {
-            var e = new PublishingEventArgs();
-            //Fire Publishing event
-            OnPublish(content, e);
-
-            if (!e.Cancel)
-            {
-                //Check if the Content is Expired to verify that it can in fact be published
-                if (content.Status == ContentStatus.Expired)
-                {
-                    LogHelper.Info<PublishingStrategy>(
-                        string.Format("Content '{0}' with Id '{1}' has expired and could not be published.",
-                                      content.Name, content.Id));
-                    return false;
-                }
-
-                //Check if the Content is Awaiting Release to verify that it can in fact be published
-                if (content.Status == ContentStatus.AwaitingRelease)
-                {
-                    LogHelper.Info<PublishingStrategy>(
-                        string.Format("Content '{0}' with Id '{1}' is awaiting release and could not be published.",
-                                      content.Name, content.Id));
-                    return false;
-                }
-
-                //Check if the Content is Trashed to verify that it can in fact be published
-                if (content.Status == ContentStatus.Trashed)
-                {
-                    LogHelper.Info<PublishingStrategy>(
-                        string.Format("Content '{0}' with Id '{1}' is trashed and could not be published.",
-                                      content.Name, content.Id));
-                    return false;
-                }
-
-                content.ChangePublishedState(true);
-
-                LogHelper.Info<PublishingStrategy>(
-                    string.Format("Content '{0}' with Id '{1}' has been published.",
-                                  content.Name, content.Id));
-
-                return true;
-            }
-
-            return false;
-        }
-
-        /// <summary>
-        /// Publishes a list of Content
-        /// </summary>
-        /// <param name="content">An enumerable list of <see cref="IContent"/></param>
-        /// <param name="userId">Id of the User issueing the publish operation</param>
-        /// <returns>True if the publish operation was successfull and not cancelled, otherwise false</returns>
-        public override bool PublishWithChildren(IEnumerable<IContent> content, int userId)
-        {
-            var e = new PublishingEventArgs();
-
-            /* Only update content thats not already been published - we want to loop through
-             * all unpublished content to write skipped content (expired and awaiting release) to log.
-             */
-            foreach (var item in content.Where(x => x.Published == false))
-            {
-                //Fire Publishing event
-                OnPublish(item, e);
-                if (e.Cancel)
-                    return false;
-
-                //Check if the Content is Expired to verify that it can in fact be published
-                if (item.Status == ContentStatus.Expired)
-                {
-                    LogHelper.Info<PublishingStrategy>(
-                        string.Format("Content '{0}' with Id '{1}' has expired and could not be published.",
-                                      item.Name, item.Id));
-                    continue;
-                }
-
-                //Check if the Content is Awaiting Release to verify that it can in fact be published
-                if (item.Status == ContentStatus.AwaitingRelease)
-                {
-                    LogHelper.Info<PublishingStrategy>(
-                        string.Format("Content '{0}' with Id '{1}' is awaiting release and could not be published.",
-                                      item.Name, item.Id));
-                    continue;
-                }
-
-                //Check if the Content is Trashed to verify that it can in fact be published
-                if (item.Status == ContentStatus.Trashed)
-                {
-                    LogHelper.Info<PublishingStrategy>(
-                        string.Format("Content '{0}' with Id '{1}' is trashed and could not be published.",
-                                      item.Name, item.Id));
-                    continue;
-                }
-
-                item.ChangePublishedState(true);
-
-                LogHelper.Info<PublishingStrategy>(
-                    string.Format("Content '{0}' with Id '{1}' has been published.",
-                                  item.Name, item.Id));
-            }
-
-            return true;
-        }
-
-        /// <summary>
-        /// Unpublishes a single piece of Content
-        /// </summary>
-        /// <param name="content"><see cref="IContent"/> to unpublish</param>
-        /// <param name="userId">Id of the User issueing the unpublish operation</param>
-        /// <returns>True if the unpublish operation was successfull and not cancelled, otherwise false</returns>
-        public override bool UnPublish(IContent content, int userId)
-        {
-            var e = new PublishingEventArgs();
-            //Fire BeforeUnPublish event
-            OnUnPublish(content, e);
-
-            if (!e.Cancel)
-            {
-                //If Content has a release date set to before now, it should be removed so it doesn't interrupt an unpublish
-                //Otherwise it would remain released == published
-                if (content.ReleaseDate.HasValue && content.ReleaseDate.Value <= DateTime.UtcNow)
-                {
-                    content.ReleaseDate = null;
-
-                    LogHelper.Info<PublishingStrategy>(
-                        string.Format(
-                            "Content '{0}' with Id '{1}' had its release date removed, because it was unpublished.",
-                            content.Name, content.Id));
-                }
-
-                content.ChangePublishedState(false);
-
-                LogHelper.Info<PublishingStrategy>(
-                    string.Format("Content '{0}' with Id '{1}' has been unpublished.",
-                                  content.Name, content.Id));
-                return true;
-            }
-
-            return false;
-        }
-
-        /// <summary>
-        /// Unpublishes a list of Content
-        /// </summary>
-        /// <param name="content">An enumerable list of <see cref="IContent"/></param>
-        /// <param name="userId">Id of the User issueing the unpublish operation</param>
-        /// <returns>True if the unpublish operation was successfull and not cancelled, otherwise false</returns>
-        public override bool UnPublish(IEnumerable<IContent> content, int userId)
-        {
-            var e = new PublishingEventArgs();
-
-            //Only update content thats already been published
-            foreach (var item in content.Where(x => x.Published == true))
-            {
-                //Fire UnPublished event
-                OnUnPublish(item, e);
-                if (e.Cancel)
-                    return false;
-
-                //If Content has a release date set to before now, it should be removed so it doesn't interrupt an unpublish
-                //Otherwise it would remain released == published
-                if (item.ReleaseDate.HasValue && item.ReleaseDate.Value <= DateTime.UtcNow)
-                {
-                    item.ReleaseDate = null;
-
-                    LogHelper.Info<PublishingStrategy>(
-                        string.Format("Content '{0}' with Id '{1}' had its release date removed, because it was unpublished.",
-                                      item.Name, item.Id));
-                }
-
-                item.ChangePublishedState(false);
-
-                LogHelper.Info<PublishingStrategy>(
-                    string.Format("Content '{0}' with Id '{1}' has been unpublished.",
-                                  item.Name, item.Id));
-            }
-
-            return true;
-        }
-<<<<<<< HEAD
-
-        /// <summary>
-        /// Call to fire event that updating the published content has finalized.
-        /// </summary>
-        /// <remarks>
-        /// This seperation of the OnPublished event is done to ensure that the Content
-        /// has been properly updated (committed unit of work) and xml saved in the db.
-        /// </remarks>
-        /// <param name="content"><see cref="IContent"/> thats being published</param>
-        public override void PublishingFinalized(IContent content)
-        {
-            OnPublished(content, new PublishingEventArgs());
-        }
-
-        /// <summary>
-        /// Call to fire event that updating the published content has finalized.
-        /// </summary>
-        /// <param name="content">An enumerable list of <see cref="IContent"/> thats being published</param>
-        /// <param name="isAllRepublished">Boolean indicating whether its all content that is republished</param>
-        public override void PublishingFinalized(IEnumerable<IContent> content, bool isAllRepublished)
-        {
-            OnPublished(content, new PublishingEventArgs{ IsAllRepublished = isAllRepublished});
-        }
-
-        /// <summary>
-        /// Call to fire event that updating the unpublished content has finalized.
-        /// </summary>
-        /// <param name="content"><see cref="IContent"/> thats being unpublished</param>
-        public override void UnPublishingFinalized(IContent content)
-        {
-            OnUnPublished(content, new PublishingEventArgs());
-        }
-
-        /// <summary>
-=======
-
-        /// <summary>
-        /// Call to fire event that updating the published content has finalized.
-        /// </summary>
-        /// <remarks>
-        /// This seperation of the OnPublished event is done to ensure that the Content
-        /// has been properly updated (committed unit of work) and xml saved in the db.
-        /// </remarks>
-        /// <param name="content"><see cref="IContent"/> thats being published</param>
-        public override void PublishingFinalized(IContent content)
-        {
-            OnPublished(content, new PublishingEventArgs());
-        }
-
-        /// <summary>
-        /// Call to fire event that updating the published content has finalized.
-        /// </summary>
-        /// <param name="content">An enumerable list of <see cref="IContent"/> thats being published</param>
-        /// <param name="isAllRepublished">Boolean indicating whether its all content that is republished</param>
-        public override void PublishingFinalized(IEnumerable<IContent> content, bool isAllRepublished)
-        {
-			OnPublished(content, new PublishingEventArgs(isAllRepublished));
-        }
-
-        /// <summary>
-        /// Call to fire event that updating the unpublished content has finalized.
-        /// </summary>
-        /// <param name="content"><see cref="IContent"/> thats being unpublished</param>
-        public override void UnPublishingFinalized(IContent content)
-        {
-            OnUnPublished(content, new PublishingEventArgs());
-        }
-
-        /// <summary>
->>>>>>> c2038749
-        /// Call to fire event that updating the unpublished content has finalized.
-        /// </summary>
-        /// <param name="content">An enumerable list of <see cref="IContent"/> thats being unpublished</param>
-        public override void UnPublishingFinalized(IEnumerable<IContent> content)
-        {
-            OnUnPublished(content, new PublishingEventArgs());
-        }
-    }
+using System;
+using System.Collections.Generic;
+using System.Linq;
+using Umbraco.Core.Events;
+using Umbraco.Core.Logging;
+using Umbraco.Core.Models;
+
+namespace Umbraco.Core.Publishing
+{
+    /// <summary>
+    /// Currently acts as an interconnection between the new public api and the legacy api for publishing
+    /// </summary>
+    internal class PublishingStrategy : BasePublishingStrategy
+    {
+        internal PublishingStrategy()
+        {
+        }
+
+        /// <summary>
+        /// Publishes a single piece of Content
+        /// </summary>
+        /// <param name="content"><see cref="IContent"/> to publish</param>
+        /// <param name="userId">Id of the User issueing the publish operation</param>
+        /// <returns>True if the publish operation was successfull and not cancelled, otherwise false</returns>
+        public override bool Publish(IContent content, int userId)
+        {
+            var e = new PublishingEventArgs();
+            //Fire Publishing event
+            OnPublish(content, e);
+
+            if (!e.Cancel)
+            {
+                //Check if the Content is Expired to verify that it can in fact be published
+                if (content.Status == ContentStatus.Expired)
+                {
+                    LogHelper.Info<PublishingStrategy>(
+                        string.Format("Content '{0}' with Id '{1}' has expired and could not be published.",
+                                      content.Name, content.Id));
+                    return false;
+                }
+
+                //Check if the Content is Awaiting Release to verify that it can in fact be published
+                if (content.Status == ContentStatus.AwaitingRelease)
+                {
+                    LogHelper.Info<PublishingStrategy>(
+                        string.Format("Content '{0}' with Id '{1}' is awaiting release and could not be published.",
+                                      content.Name, content.Id));
+                    return false;
+                }
+
+                //Check if the Content is Trashed to verify that it can in fact be published
+                if (content.Status == ContentStatus.Trashed)
+                {
+                    LogHelper.Info<PublishingStrategy>(
+                        string.Format("Content '{0}' with Id '{1}' is trashed and could not be published.",
+                                      content.Name, content.Id));
+                    return false;
+                }
+
+                content.ChangePublishedState(true);
+
+                LogHelper.Info<PublishingStrategy>(
+                    string.Format("Content '{0}' with Id '{1}' has been published.",
+                                  content.Name, content.Id));
+
+                return true;
+            }
+
+            return false;
+        }
+
+        /// <summary>
+        /// Publishes a list of Content
+        /// </summary>
+        /// <param name="content">An enumerable list of <see cref="IContent"/></param>
+        /// <param name="userId">Id of the User issueing the publish operation</param>
+        /// <returns>True if the publish operation was successfull and not cancelled, otherwise false</returns>
+        public override bool PublishWithChildren(IEnumerable<IContent> content, int userId)
+        {
+            var e = new PublishingEventArgs();
+
+            /* Only update content thats not already been published - we want to loop through
+             * all unpublished content to write skipped content (expired and awaiting release) to log.
+             */
+            foreach (var item in content.Where(x => x.Published == false))
+            {
+                //Fire Publishing event
+                OnPublish(item, e);
+                if (e.Cancel)
+                    return false;
+
+                //Check if the Content is Expired to verify that it can in fact be published
+                if (item.Status == ContentStatus.Expired)
+                {
+                    LogHelper.Info<PublishingStrategy>(
+                        string.Format("Content '{0}' with Id '{1}' has expired and could not be published.",
+                                      item.Name, item.Id));
+                    continue;
+                }
+
+                //Check if the Content is Awaiting Release to verify that it can in fact be published
+                if (item.Status == ContentStatus.AwaitingRelease)
+                {
+                    LogHelper.Info<PublishingStrategy>(
+                        string.Format("Content '{0}' with Id '{1}' is awaiting release and could not be published.",
+                                      item.Name, item.Id));
+                    continue;
+                }
+
+                //Check if the Content is Trashed to verify that it can in fact be published
+                if (item.Status == ContentStatus.Trashed)
+                {
+                    LogHelper.Info<PublishingStrategy>(
+                        string.Format("Content '{0}' with Id '{1}' is trashed and could not be published.",
+                                      item.Name, item.Id));
+                    continue;
+                }
+
+                item.ChangePublishedState(true);
+
+                LogHelper.Info<PublishingStrategy>(
+                    string.Format("Content '{0}' with Id '{1}' has been published.",
+                                  item.Name, item.Id));
+            }
+
+            return true;
+        }
+
+        /// <summary>
+        /// Unpublishes a single piece of Content
+        /// </summary>
+        /// <param name="content"><see cref="IContent"/> to unpublish</param>
+        /// <param name="userId">Id of the User issueing the unpublish operation</param>
+        /// <returns>True if the unpublish operation was successfull and not cancelled, otherwise false</returns>
+        public override bool UnPublish(IContent content, int userId)
+        {
+            var e = new PublishingEventArgs();
+            //Fire BeforeUnPublish event
+            OnUnPublish(content, e);
+
+            if (!e.Cancel)
+            {
+                //If Content has a release date set to before now, it should be removed so it doesn't interrupt an unpublish
+                //Otherwise it would remain released == published
+                if (content.ReleaseDate.HasValue && content.ReleaseDate.Value <= DateTime.UtcNow)
+                {
+                    content.ReleaseDate = null;
+
+                    LogHelper.Info<PublishingStrategy>(
+                        string.Format(
+                            "Content '{0}' with Id '{1}' had its release date removed, because it was unpublished.",
+                            content.Name, content.Id));
+                }
+
+                content.ChangePublishedState(false);
+
+                LogHelper.Info<PublishingStrategy>(
+                    string.Format("Content '{0}' with Id '{1}' has been unpublished.",
+                                  content.Name, content.Id));
+                return true;
+            }
+
+            return false;
+        }
+
+        /// <summary>
+        /// Unpublishes a list of Content
+        /// </summary>
+        /// <param name="content">An enumerable list of <see cref="IContent"/></param>
+        /// <param name="userId">Id of the User issueing the unpublish operation</param>
+        /// <returns>True if the unpublish operation was successfull and not cancelled, otherwise false</returns>
+        public override bool UnPublish(IEnumerable<IContent> content, int userId)
+        {
+            var e = new PublishingEventArgs();
+
+            //Only update content thats already been published
+            foreach (var item in content.Where(x => x.Published == true))
+            {
+                //Fire UnPublished event
+                OnUnPublish(item, e);
+                if (e.Cancel)
+                    return false;
+
+                //If Content has a release date set to before now, it should be removed so it doesn't interrupt an unpublish
+                //Otherwise it would remain released == published
+                if (item.ReleaseDate.HasValue && item.ReleaseDate.Value <= DateTime.UtcNow)
+                {
+                    item.ReleaseDate = null;
+
+                    LogHelper.Info<PublishingStrategy>(
+                        string.Format("Content '{0}' with Id '{1}' had its release date removed, because it was unpublished.",
+                                      item.Name, item.Id));
+                }
+
+                item.ChangePublishedState(false);
+
+                LogHelper.Info<PublishingStrategy>(
+                    string.Format("Content '{0}' with Id '{1}' has been unpublished.",
+                                  item.Name, item.Id));
+            }
+
+            return true;
+        }
+
+        /// <summary>
+        /// Call to fire event that updating the published content has finalized.
+        /// </summary>
+        /// <remarks>
+        /// This seperation of the OnPublished event is done to ensure that the Content
+        /// has been properly updated (committed unit of work) and xml saved in the db.
+        /// </remarks>
+        /// <param name="content"><see cref="IContent"/> thats being published</param>
+        public override void PublishingFinalized(IContent content)
+        {
+            OnPublished(content, new PublishingEventArgs());
+        }
+
+        /// <summary>
+        /// Call to fire event that updating the published content has finalized.
+        /// </summary>
+        /// <param name="content">An enumerable list of <see cref="IContent"/> thats being published</param>
+        /// <param name="isAllRepublished">Boolean indicating whether its all content that is republished</param>
+        public override void PublishingFinalized(IEnumerable<IContent> content, bool isAllRepublished)
+        {
+			OnPublished(content, new PublishingEventArgs(isAllRepublished));
+        }
+
+        /// <summary>
+        /// Call to fire event that updating the unpublished content has finalized.
+        /// </summary>
+        /// <param name="content"><see cref="IContent"/> thats being unpublished</param>
+        public override void UnPublishingFinalized(IContent content)
+        {
+            OnUnPublished(content, new PublishingEventArgs());
+        }
+
+        /// <summary>
+        /// Call to fire event that updating the unpublished content has finalized.
+        /// </summary>
+        /// <param name="content">An enumerable list of <see cref="IContent"/> thats being unpublished</param>
+        public override void UnPublishingFinalized(IEnumerable<IContent> content)
+        {
+            OnUnPublished(content, new PublishingEventArgs());
+        }
+    }
 }
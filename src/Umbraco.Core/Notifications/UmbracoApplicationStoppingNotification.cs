--- conflicted
+++ resolved
@@ -1,34 +1,17 @@
 namespace Umbraco.Cms.Core.Notifications;
 
-/// <summary>
-///     Notification that occurs when Umbraco is shutting down (after all <see cref="IComponent" />s are terminated).
-/// </summary>
-/// <seealso cref="Umbraco.Cms.Core.Notifications.IUmbracoApplicationLifetimeNotification" />
-public class UmbracoApplicationStoppingNotification : IUmbracoApplicationLifetimeNotification
-{
+
     /// <summary>
-    ///     Initializes a new instance of the <see cref="UmbracoApplicationStoppingNotification" /> class.
+    /// Notification that occurs when Umbraco is shutting down (after all <see cref="IComponent" />s are terminated).
     /// </summary>
-    [Obsolete("Use ctor with all params")]
-    public UmbracoApplicationStoppingNotification()
-        : this(false)
+    /// <seealso cref="Umbraco.Cms.Core.Notifications.IUmbracoApplicationLifetimeNotification" />
+    public class UmbracoApplicationStoppingNotification : IUmbracoApplicationLifetimeNotification
     {
-<<<<<<< HEAD
         /// <summary>
         /// Initializes a new instance of the <see cref="UmbracoApplicationStoppingNotification" /> class.
         /// </summary>
         /// <param name="isRestarting">Indicates whether Umbraco is restarting.</param>
         public UmbracoApplicationStoppingNotification(bool isRestarting) => IsRestarting = isRestarting;
-=======
-        // TODO: Remove this constructor in V10
-    }
-
-    /// <summary>
-    ///     Initializes a new instance of the <see cref="UmbracoApplicationStoppingNotification" /> class.
-    /// </summary>
-    /// <param name="isRestarting">Indicates whether Umbraco is restarting.</param>
-    public UmbracoApplicationStoppingNotification(bool isRestarting) => IsRestarting = isRestarting;
->>>>>>> ac4fb6ac
 
     /// <inheritdoc />
     public bool IsRestarting { get; }

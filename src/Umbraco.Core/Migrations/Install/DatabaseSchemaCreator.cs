﻿using System;
using System.Collections.Generic;
using System.Linq;
using NPoco;
using Umbraco.Core.Events;
using Umbraco.Core.Logging;
using Umbraco.Core.Persistence;
using Umbraco.Core.Persistence.DatabaseModelDefinitions;
using Umbraco.Core.Persistence.Dtos;
using Umbraco.Core.Persistence.SqlSyntax;

namespace Umbraco.Core.Migrations.Install
{
    /// <summary>
    /// Creates the initial database schema during install.
    /// </summary>
    internal class DatabaseSchemaCreator
    {
        private readonly IUmbracoDatabase _database;
        private readonly ILogger _logger;

        public DatabaseSchemaCreator(IUmbracoDatabase database, ILogger logger)
        {
            _database = database;
            _logger = logger;
        }

        private ISqlSyntaxProvider SqlSyntax => _database.SqlContext.SqlSyntax;

        // all tables, in order
        public static readonly List<Type> OrderedTables = new List<Type>
        {
            typeof (UserDto),
            typeof (NodeDto),
            typeof (ContentTypeDto),
            typeof (TemplateDto),
            typeof (ContentDto),
            typeof (ContentVersionDto),
            typeof (MediaVersionDto),
            typeof (DocumentDto),
            typeof (ContentTypeTemplateDto),
            typeof (DataTypeDto),
            typeof (DictionaryDto),
            typeof (LanguageDto),
            typeof (LanguageTextDto),
            typeof (DomainDto),
            typeof (LogDto),
            typeof (MacroDto),
            typeof (MacroPropertyDto),
            typeof (MemberTypeDto),
            typeof (MemberDto),
            typeof (Member2MemberGroupDto),
            typeof (ContentXmlDto),
            typeof (PreviewXmlDto),
            typeof (PropertyTypeGroupDto),
            typeof (PropertyTypeDto),
            typeof (PropertyDataDto),
            typeof (RelationTypeDto),
            typeof (RelationDto),
            typeof (TagDto),
            typeof (TagRelationshipDto),
            typeof (ContentType2ContentTypeDto),
            typeof (ContentTypeAllowedContentTypeDto),
            typeof (User2NodeNotifyDto),
            typeof (ServerRegistrationDto),
            typeof (AccessDto),
            typeof (AccessRuleDto),
            typeof (CacheInstructionDto),
            typeof (ExternalLoginDto),
            typeof (RedirectUrlDto),
            typeof (LockDto),
            typeof (UserGroupDto),
            typeof (User2UserGroupDto),
            typeof (UserGroup2NodePermissionDto),
            typeof (UserGroup2AppDto),
            typeof (UserStartNodeDto),
            typeof (ContentNuDto),
            typeof (DocumentVersionDto),
            typeof (KeyValueDto),
            typeof (UserLoginDto),
            typeof (ConsentDto),
            typeof (AuditEntryDto),
            typeof (ContentVersionCultureVariationDto),
            typeof (DocumentCultureVariationDto),
            typeof (ContentScheduleDto)
        };

        /// <summary>
        /// Drops all Umbraco tables in the db.
        /// </summary>
        internal void UninstallDatabaseSchema()
        {
            _logger.Info<DatabaseSchemaCreator>("Start UninstallDatabaseSchema");

            foreach (var table in OrderedTables.AsEnumerable().Reverse())
            {
                var tableNameAttribute = table.FirstAttribute<TableNameAttribute>();
                var tableName = tableNameAttribute == null ? table.Name : tableNameAttribute.Value;

                _logger.Info<DatabaseSchemaCreator>("Uninstall {TableName}", tableName);

                try
                {
                    if (TableExists(tableName))
                        DropTable(tableName);
                }
                catch (Exception ex)
                {
                    //swallow this for now, not sure how best to handle this with diff databases... though this is internal
                    // and only used for unit tests. If this fails its because the table doesn't exist... generally!
                    _logger.Error<DatabaseSchemaCreator>(ex, "Could not drop table {TableName}", tableName);
                }
            }
        }

        /// <summary>
        /// Initializes the database by creating the umbraco db schema.
        /// </summary>
        /// <remarks>This needs to execute as part of a transaction.</remarks>
        public void InitializeDatabaseSchema()
        {
            if (!_database.InTransaction)
                throw new InvalidOperationException("Database is not in a transaction.");

            var e = new DatabaseCreationEventArgs();
            FireBeforeCreation(e);

            if (e.Cancel == false)
            {
                var dataCreation = new DatabaseDataCreator(_database, _logger);
                foreach (var table in OrderedTables)
                    CreateTable(false, table, dataCreation);
            }

            FireAfterCreation(e);
        }

        /// <summary>
        /// Validates the schema of the current database.
        /// </summary>
        public DatabaseSchemaResult ValidateSchema()
        {
            var result = new DatabaseSchemaResult(SqlSyntax);

            result.IndexDefinitions.AddRange(SqlSyntax.GetDefinedIndexes(_database)
                .Select(x => new DbIndexDefinition(x)));

            result.TableDefinitions.AddRange(OrderedTables
                .Select(x => DefinitionFactory.GetTableDefinition(x, SqlSyntax)));

            ValidateDbTables(result);
            ValidateDbColumns(result);
            ValidateDbIndexes(result);
            ValidateDbConstraints(result);

            return result;
        }

        /// <summary>
        /// This validates the Primary/Foreign keys in the database
        /// </summary>
        /// <param name="result"></param>
        /// <remarks>
        /// This does not validate any database constraints that are not PKs or FKs because Umbraco does not create a database with non PK/FK contraints.
        /// Any unique "constraints" in the database are done with unique indexes.
        /// </remarks>
        private void ValidateDbConstraints(DatabaseSchemaResult result)
        {
            //MySql doesn't conform to the "normal" naming of constraints, so there is currently no point in doing these checks.
            //TODO: At a later point we do other checks for MySql, but ideally it should be necessary to do special checks for different providers.
            // ALso note that to get the constraints for MySql we have to open a connection which we currently have not.
            if (SqlSyntax is MySqlSyntaxProvider)
                return;

            //Check constraints in configured database against constraints in schema
            var constraintsInDatabase = SqlSyntax.GetConstraintsPerColumn(_database).DistinctBy(x => x.Item3).ToList();
            var foreignKeysInDatabase = constraintsInDatabase.Where(x => x.Item3.InvariantStartsWith("FK_")).Select(x => x.Item3).ToList();
            var primaryKeysInDatabase = constraintsInDatabase.Where(x => x.Item3.InvariantStartsWith("PK_")).Select(x => x.Item3).ToList();

            var unknownConstraintsInDatabase =
                constraintsInDatabase.Where(
                    x =>
                    x.Item3.InvariantStartsWith("FK_") == false && x.Item3.InvariantStartsWith("PK_") == false &&
                    x.Item3.InvariantStartsWith("IX_") == false).Select(x => x.Item3).ToList();
            var foreignKeysInSchema = result.TableDefinitions.SelectMany(x => x.ForeignKeys.Select(y => y.Name)).ToList();
            var primaryKeysInSchema = result.TableDefinitions.SelectMany(x => x.Columns.Select(y => y.PrimaryKeyName))
                .Where(x => x.IsNullOrWhiteSpace() == false).ToList();

            //Add valid and invalid foreign key differences to the result object
            // We'll need to do invariant contains with case insensitivity because foreign key, primary key, and even index naming w/ MySQL is not standardized
            // In theory you could have: FK_ or fk_ ...or really any standard that your development department (or developer) chooses to use.
            foreach (var unknown in unknownConstraintsInDatabase)
            {
                if (foreignKeysInSchema.InvariantContains(unknown) || primaryKeysInSchema.InvariantContains(unknown))
                {
                    result.ValidConstraints.Add(unknown);
                }
                else
                {
                    result.Errors.Add(new Tuple<string, string>("Unknown", unknown));
                }
            }

            //Foreign keys:

            var validForeignKeyDifferences = foreignKeysInDatabase.Intersect(foreignKeysInSchema, StringComparer.InvariantCultureIgnoreCase);
            foreach (var foreignKey in validForeignKeyDifferences)
            {
                result.ValidConstraints.Add(foreignKey);
            }
            var invalidForeignKeyDifferences =
                foreignKeysInDatabase.Except(foreignKeysInSchema, StringComparer.InvariantCultureIgnoreCase)
                                .Union(foreignKeysInSchema.Except(foreignKeysInDatabase, StringComparer.InvariantCultureIgnoreCase));
            foreach (var foreignKey in invalidForeignKeyDifferences)
            {
                result.Errors.Add(new Tuple<string, string>("Constraint", foreignKey));
            }


            //Primary keys:

            //Add valid and invalid primary key differences to the result object
            var validPrimaryKeyDifferences = primaryKeysInDatabase.Intersect(primaryKeysInSchema, StringComparer.InvariantCultureIgnoreCase);
            foreach (var primaryKey in validPrimaryKeyDifferences)
            {
                result.ValidConstraints.Add(primaryKey);
            }
            var invalidPrimaryKeyDifferences =
                primaryKeysInDatabase.Except(primaryKeysInSchema, StringComparer.InvariantCultureIgnoreCase)
                                .Union(primaryKeysInSchema.Except(primaryKeysInDatabase, StringComparer.InvariantCultureIgnoreCase));
            foreach (var primaryKey in invalidPrimaryKeyDifferences)
            {
                result.Errors.Add(new Tuple<string, string>("Constraint", primaryKey));
            }

        }

        private void ValidateDbColumns(DatabaseSchemaResult result)
        {
            //Check columns in configured database against columns in schema
            var columnsInDatabase = SqlSyntax.GetColumnsInSchema(_database);
            var columnsPerTableInDatabase = columnsInDatabase.Select(x => string.Concat(x.TableName, ",", x.ColumnName)).ToList();
            var columnsPerTableInSchema = result.TableDefinitions.SelectMany(x => x.Columns.Select(y => string.Concat(y.TableName, ",", y.Name))).ToList();
            //Add valid and invalid column differences to the result object
            var validColumnDifferences = columnsPerTableInDatabase.Intersect(columnsPerTableInSchema, StringComparer.InvariantCultureIgnoreCase);
            foreach (var column in validColumnDifferences)
            {
                result.ValidColumns.Add(column);
            }

            var invalidColumnDifferences =
                columnsPerTableInDatabase.Except(columnsPerTableInSchema, StringComparer.InvariantCultureIgnoreCase)
                                .Union(columnsPerTableInSchema.Except(columnsPerTableInDatabase, StringComparer.InvariantCultureIgnoreCase));
            foreach (var column in invalidColumnDifferences)
            {
                result.Errors.Add(new Tuple<string, string>("Column", column));
            }
        }

        private void ValidateDbTables(DatabaseSchemaResult result)
        {
            //Check tables in configured database against tables in schema
            var tablesInDatabase = SqlSyntax.GetTablesInSchema(_database).ToList();
            var tablesInSchema = result.TableDefinitions.Select(x => x.Name).ToList();
            //Add valid and invalid table differences to the result object
            var validTableDifferences = tablesInDatabase.Intersect(tablesInSchema, StringComparer.InvariantCultureIgnoreCase);
            foreach (var tableName in validTableDifferences)
            {
                result.ValidTables.Add(tableName);
            }

            var invalidTableDifferences =
                tablesInDatabase.Except(tablesInSchema, StringComparer.InvariantCultureIgnoreCase)
                                .Union(tablesInSchema.Except(tablesInDatabase, StringComparer.InvariantCultureIgnoreCase));
            foreach (var tableName in invalidTableDifferences)
            {
                result.Errors.Add(new Tuple<string, string>("Table", tableName));
            }
        }

        private void ValidateDbIndexes(DatabaseSchemaResult result)
        {
            //These are just column indexes NOT constraints or Keys
            //var colIndexesInDatabase = result.DbIndexDefinitions.Where(x => x.IndexName.InvariantStartsWith("IX_")).Select(x => x.IndexName).ToList();
            var colIndexesInDatabase = result.IndexDefinitions.Select(x => x.IndexName).ToList();
            var indexesInSchema = result.TableDefinitions.SelectMany(x => x.Indexes.Select(y => y.Name)).ToList();

            //Add valid and invalid index differences to the result object
            var validColIndexDifferences = colIndexesInDatabase.Intersect(indexesInSchema, StringComparer.InvariantCultureIgnoreCase);
            foreach (var index in validColIndexDifferences)
            {
                result.ValidIndexes.Add(index);
            }

            var invalidColIndexDifferences =
                colIndexesInDatabase.Except(indexesInSchema, StringComparer.InvariantCultureIgnoreCase)
                                .Union(indexesInSchema.Except(colIndexesInDatabase, StringComparer.InvariantCultureIgnoreCase));
            foreach (var index in invalidColIndexDifferences)
            {
                result.Errors.Add(new Tuple<string, string>("Index", index));
            }
        }

        #region Events

        /// <summary>
        /// The save event handler
        /// </summary>
        internal delegate void DatabaseEventHandler(DatabaseCreationEventArgs e);

        /// <summary>
        /// Occurs when [before save].
        /// </summary>
        internal static event DatabaseEventHandler BeforeCreation;
        /// <summary>
        /// Raises the <see cref="BeforeCreation"/> event.
        /// </summary>
        /// <param name="e">The <see cref="System.EventArgs"/> instance containing the event data.</param>
        internal virtual void FireBeforeCreation(DatabaseCreationEventArgs e)
        {
            BeforeCreation?.Invoke(e);
        }

        /// <summary>
        /// Occurs when [after save].
        /// </summary>
        internal static event DatabaseEventHandler AfterCreation;
        /// <summary>
        /// Raises the <see cref="AfterCreation"/> event.
        /// </summary>
        /// <param name="e">The <see cref="System.EventArgs"/> instance containing the event data.</param>
        internal virtual void FireAfterCreation(DatabaseCreationEventArgs e)
        {
            AfterCreation?.Invoke(e);
        }

        #endregion

        #region Utilities

        /// <summary>
        /// Returns whether a table with the specified <paramref name="tableName"/> exists in the database.
        /// </summary>
        /// <param name="tableName">The name of the table.</param>
        /// <returns><c>true</c> if the table exists; otherwise <c>false</c>.</returns>
        /// <example>
        /// <code>
        /// if (schemaHelper.TableExist("MyTable"))
        /// {
        ///     // do something when the table exists
        /// }
        /// </code>
        /// </example>
        public bool TableExists(string tableName)
        {
            return SqlSyntax.DoesTableExist(_database, tableName);
        }

        /// <summary>
        /// Returns whether the table for the specified <typeparamref name="T"/> exists in the database.
        /// </summary>
        /// <typeparam name="T">The type representing the DTO/table.</typeparam>
        /// <returns><c>true</c> if the table exists; otherwise <c>false</c>.</returns>
        /// <example>
        /// <code>
        /// if (schemaHelper.TableExist&lt;MyDto&gt;)
        /// {
        ///     // do something when the table exists
        /// }
        /// </code>
        /// </example>
        /// <remarks>
        /// If <typeparamref name="T"/> has been decorated with an <see cref="TableNameAttribute"/>, the name from that
        /// attribute will be used for the table name. If the attribute is not present, the name
        /// <typeparamref name="T"/> will be used instead.
        /// </remarks>
        public bool TableExists<T>()
        {
            var table = DefinitionFactory.GetTableDefinition(typeof(T), SqlSyntax);
            return table != null && TableExists(table.Name);
        }

        /// <summary>
        /// Creates a new table in the database based on the type of <typeparamref name="T"/>.
        /// </summary>
        /// <typeparam name="T">The type representing the DTO/table.</typeparam>
        /// <param name="overwrite">Whether the table should be overwritten if it already exists.</param>
        /// <remarks>
        /// If <typeparamref name="T"/> has been decorated with an <see cref="TableNameAttribute"/>, the name from that
        /// attribute will be used for the table name. If the attribute is not present, the name
        /// <typeparamref name="T"/> will be used instead.
        /// 
        /// If a table with the same name already exists, the <paramref name="overwrite"/> parameter will determine
        /// whether the table is overwritten. If <c>true</c>, the table will be overwritten, whereas this method will
        /// not do anything if the parameter is <c>false</c>.
        /// </remarks>
        internal void CreateTable<T>(bool overwrite = false)
            where T : new()
        {
            var tableType = typeof(T);
            CreateTable(overwrite, tableType, new DatabaseDataCreator(_database, _logger));
        }

        /// <summary>
        /// Creates a new table in the database for the specified <paramref name="modelType"/>.
        /// </summary>
        /// <param name="overwrite">Whether the table should be overwritten if it already exists.</param>
        /// <param name="modelType">The the representing the table.</param>
        /// <param name="dataCreation"></param>
        /// <remarks>
        /// If <paramref name="modelType"/> has been decorated with an <see cref="TableNameAttribute"/>, the name from
        /// that  attribute will be used for the table name. If the attribute is not present, the name
        /// <paramref name="modelType"/> will be used instead.
        /// 
        /// If a table with the same name already exists, the <paramref name="overwrite"/> parameter will determine
        /// whether the table is overwritten. If <c>true</c>, the table will be overwritten, whereas this method will
        /// not do anything if the parameter is <c>false</c>.
        ///
        /// This need to execute as part of a transaction.
        /// </remarks>
        public void CreateTable(bool overwrite, Type modelType, DatabaseDataCreator dataCreation)
        {
            if (!_database.InTransaction)
                throw new InvalidOperationException("Database is not in a transaction.");

            var tableDefinition = DefinitionFactory.GetTableDefinition(modelType, SqlSyntax);
            var tableName = tableDefinition.Name;

            var createSql = SqlSyntax.Format(tableDefinition);
            var createPrimaryKeySql = SqlSyntax.FormatPrimaryKey(tableDefinition);
            var foreignSql = SqlSyntax.Format(tableDefinition.ForeignKeys);
            var indexSql = SqlSyntax.Format(tableDefinition.Indexes);

            var tableExist = TableExists(tableName);
            if (overwrite && tableExist)
            {
                _logger.Info<DatabaseSchemaCreator>("Table {TableName} already exists, but will be recreated", tableName);

                DropTable(tableName);
                tableExist = false;
            }

            if (tableExist)
            {
<<<<<<< HEAD
                using (var transaction = _database.GetTransaction())
                {
                    //Execute the Create Table sql
                    var created = _database.Execute(new Sql(createSql));
                    _logger.Info<DatabaseSchemaCreator>("Create Table {TableName} ({Created}): \n {Sql}", tableName, created, createSql);

                    //If any statements exists for the primary key execute them here
                    if (string.IsNullOrEmpty(createPrimaryKeySql) == false)
                    {
                        var createdPk = _database.Execute(new Sql(createPrimaryKeySql));
                        _logger.Info<DatabaseSchemaCreator>("Create Primary Key ({CreatedPk}):\n {Sql}", createdPk, createPrimaryKeySql);
                    }

                    //Turn on identity insert if db provider is not mysql
                    if (SqlSyntax.SupportsIdentityInsert() && tableDefinition.Columns.Any(x => x.IsIdentity))
                        _database.Execute(new Sql($"SET IDENTITY_INSERT {SqlSyntax.GetQuotedTableName(tableName)} ON "));

                    //Call the NewTable-event to trigger the insert of base/default data
                    //OnNewTable(tableName, _db, e, _logger);

                    dataCreation.InitializeBaseData(tableName);

                    //Turn off identity insert if db provider is not mysql
                    if (SqlSyntax.SupportsIdentityInsert() && tableDefinition.Columns.Any(x => x.IsIdentity))
                        _database.Execute(new Sql($"SET IDENTITY_INSERT {SqlSyntax.GetQuotedTableName(tableName)} OFF;"));

                    //Special case for MySql
                    if (SqlSyntax is MySqlSyntaxProvider && tableName.Equals("umbracoUser"))
                    {
                        _database.Update<UserDto>("SET id = @IdAfter WHERE id = @IdBefore AND userLogin = @Login", new { IdAfter = 0, IdBefore = 1, Login = "admin" });
                    }

                    //Loop through index statements and execute sql
                    foreach (var sql in indexSql)
                    {
                        var createdIndex = _database.Execute(new Sql(sql));
                        _logger.Info<DatabaseSchemaCreator>("Create Index ({CreatedIndex}):\n {Sql}", createdIndex, sql);
                    }

                    //Loop through foreignkey statements and execute sql
                    foreach (var sql in foreignSql)
                    {
                        var createdFk = _database.Execute(new Sql(sql));
                        _logger.Info<DatabaseSchemaCreator>("Create Foreign Key ({CreatedFk}):\n {Sql}", createdFk, sql);
                    }

                    transaction.Complete();

                    if (overwrite)
                    {
                        _logger.Info<Database>("Table {TableName} was recreated", tableName);
                    }
                    else
                    {
                        _logger.Info<Database>("New table {TableName} was created", tableName);
                    }
                }
            }
            else
            {
                // The table exists and was not recreated/overwritten.
                _logger.Info<Database>("Table {TableName} already exists - no changes were made", tableName);
=======
                // The table exists and was not recreated/overwritten.
                _logger.Info<Database>("Table '{TableName}' already exists - no changes were made", tableName);
                return;
            }

            //Execute the Create Table sql
            var created = _database.Execute(new Sql(createSql));
            _logger.Info<DatabaseSchemaCreator>("Create Table '{TableName}' ({Created}): \n {Sql}", tableName, created, createSql);

            //If any statements exists for the primary key execute them here
            if (string.IsNullOrEmpty(createPrimaryKeySql) == false)
            {
                var createdPk = _database.Execute(new Sql(createPrimaryKeySql));
                _logger.Info<DatabaseSchemaCreator>("Create Primary Key ({CreatedPk}):\n {Sql}", createdPk, createPrimaryKeySql);
            }

            //Turn on identity insert if db provider is not mysql
            if (SqlSyntax.SupportsIdentityInsert() && tableDefinition.Columns.Any(x => x.IsIdentity))
                _database.Execute(new Sql($"SET IDENTITY_INSERT {SqlSyntax.GetQuotedTableName(tableName)} ON "));

            //Call the NewTable-event to trigger the insert of base/default data
            //OnNewTable(tableName, _db, e, _logger);

            dataCreation.InitializeBaseData(tableName);

            //Turn off identity insert if db provider is not mysql
            if (SqlSyntax.SupportsIdentityInsert() && tableDefinition.Columns.Any(x => x.IsIdentity))
                _database.Execute(new Sql($"SET IDENTITY_INSERT {SqlSyntax.GetQuotedTableName(tableName)} OFF;"));

            //Special case for MySql
            if (SqlSyntax is MySqlSyntaxProvider && tableName.Equals("umbracoUser"))
            {
                _database.Update<UserDto>("SET id = @IdAfter WHERE id = @IdBefore AND userLogin = @Login", new { IdAfter = 0, IdBefore = 1, Login = "admin" });
            }

            //Loop through index statements and execute sql
            foreach (var sql in indexSql)
            {
                var createdIndex = _database.Execute(new Sql(sql));
                _logger.Info<DatabaseSchemaCreator>("Create Index ({CreatedIndex}):\n {Sql}", createdIndex, sql);
            }

            //Loop through foreignkey statements and execute sql
            foreach (var sql in foreignSql)
            {
                var createdFk = _database.Execute(new Sql(sql));
                _logger.Info<DatabaseSchemaCreator>("Create Foreign Key ({CreatedFk}):\n {Sql}", createdFk, sql);
            }

            if (overwrite)
            {
                _logger.Info<Database>("Table '{TableName}' was recreated", tableName);
            }
            else
            {
                _logger.Info<Database>("New table '{TableName}' was created", tableName);
>>>>>>> 4fa43abe
            }
        }

        /// <summary>
        /// Drops the table for the specified <typeparamref name="T"/>.
        /// </summary>
        /// <typeparam name="T">The type representing the DTO/table.</typeparam>
        /// <example>
        /// <code>
        /// schemaHelper.DropTable&lt;MyDto&gt;);
        /// </code>
        /// </example>
        /// <remarks>
        /// If <typeparamref name="T"/> has been decorated with an <see cref="TableNameAttribute"/>, the name from that
        /// attribute will be used for the table name. If the attribute is not present, the name
        /// <typeparamref name="T"/> will be used instead.
        /// </remarks>
        public void DropTable(string tableName)
        {
            var sql = new Sql(string.Format(SqlSyntax.DropTable, SqlSyntax.GetQuotedTableName(tableName)));
            _database.Execute(sql);
        }

        #endregion
    }
}
<|MERGE_RESOLUTION|>--- conflicted
+++ resolved
@@ -442,78 +442,14 @@
 
             if (tableExist)
             {
-<<<<<<< HEAD
-                using (var transaction = _database.GetTransaction())
-                {
-                    //Execute the Create Table sql
-                    var created = _database.Execute(new Sql(createSql));
-                    _logger.Info<DatabaseSchemaCreator>("Create Table {TableName} ({Created}): \n {Sql}", tableName, created, createSql);
-
-                    //If any statements exists for the primary key execute them here
-                    if (string.IsNullOrEmpty(createPrimaryKeySql) == false)
-                    {
-                        var createdPk = _database.Execute(new Sql(createPrimaryKeySql));
-                        _logger.Info<DatabaseSchemaCreator>("Create Primary Key ({CreatedPk}):\n {Sql}", createdPk, createPrimaryKeySql);
-                    }
-
-                    //Turn on identity insert if db provider is not mysql
-                    if (SqlSyntax.SupportsIdentityInsert() && tableDefinition.Columns.Any(x => x.IsIdentity))
-                        _database.Execute(new Sql($"SET IDENTITY_INSERT {SqlSyntax.GetQuotedTableName(tableName)} ON "));
-
-                    //Call the NewTable-event to trigger the insert of base/default data
-                    //OnNewTable(tableName, _db, e, _logger);
-
-                    dataCreation.InitializeBaseData(tableName);
-
-                    //Turn off identity insert if db provider is not mysql
-                    if (SqlSyntax.SupportsIdentityInsert() && tableDefinition.Columns.Any(x => x.IsIdentity))
-                        _database.Execute(new Sql($"SET IDENTITY_INSERT {SqlSyntax.GetQuotedTableName(tableName)} OFF;"));
-
-                    //Special case for MySql
-                    if (SqlSyntax is MySqlSyntaxProvider && tableName.Equals("umbracoUser"))
-                    {
-                        _database.Update<UserDto>("SET id = @IdAfter WHERE id = @IdBefore AND userLogin = @Login", new { IdAfter = 0, IdBefore = 1, Login = "admin" });
-                    }
-
-                    //Loop through index statements and execute sql
-                    foreach (var sql in indexSql)
-                    {
-                        var createdIndex = _database.Execute(new Sql(sql));
-                        _logger.Info<DatabaseSchemaCreator>("Create Index ({CreatedIndex}):\n {Sql}", createdIndex, sql);
-                    }
-
-                    //Loop through foreignkey statements and execute sql
-                    foreach (var sql in foreignSql)
-                    {
-                        var createdFk = _database.Execute(new Sql(sql));
-                        _logger.Info<DatabaseSchemaCreator>("Create Foreign Key ({CreatedFk}):\n {Sql}", createdFk, sql);
-                    }
-
-                    transaction.Complete();
-
-                    if (overwrite)
-                    {
-                        _logger.Info<Database>("Table {TableName} was recreated", tableName);
-                    }
-                    else
-                    {
-                        _logger.Info<Database>("New table {TableName} was created", tableName);
-                    }
-                }
-            }
-            else
-            {
                 // The table exists and was not recreated/overwritten.
                 _logger.Info<Database>("Table {TableName} already exists - no changes were made", tableName);
-=======
-                // The table exists and was not recreated/overwritten.
-                _logger.Info<Database>("Table '{TableName}' already exists - no changes were made", tableName);
                 return;
             }
 
             //Execute the Create Table sql
             var created = _database.Execute(new Sql(createSql));
-            _logger.Info<DatabaseSchemaCreator>("Create Table '{TableName}' ({Created}): \n {Sql}", tableName, created, createSql);
+                    _logger.Info<DatabaseSchemaCreator>("Create Table {TableName} ({Created}): \n {Sql}", tableName, created, createSql);
 
             //If any statements exists for the primary key execute them here
             if (string.IsNullOrEmpty(createPrimaryKeySql) == false)
@@ -557,12 +493,12 @@
 
             if (overwrite)
             {
-                _logger.Info<Database>("Table '{TableName}' was recreated", tableName);
+                        _logger.Info<Database>("Table {TableName} was recreated", tableName);
             }
             else
             {
-                _logger.Info<Database>("New table '{TableName}' was created", tableName);
->>>>>>> 4fa43abe
+                        _logger.Info<Database>("New table {TableName} was created", tableName);
+                
             }
         }
 
@@ -588,4 +524,4 @@
 
         #endregion
     }
-}
+}
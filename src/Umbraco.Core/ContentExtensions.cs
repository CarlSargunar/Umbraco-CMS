--- conflicted
+++ resolved
@@ -180,11 +180,7 @@
 
         private static void SetUploadFile(this IContentBase content, IContentTypeService contentTypeService, string propertyTypeAlias, string filename, Stream filestream, string culture = null, string segment = null)
         {
-<<<<<<< HEAD
-            var property = GetProperty(content, contentTypeService, propertyTypeAlias);
-            var oldpath = property.GetValue(culture, segment) is string svalue ? MediaFileSystem.GetRelativePath(svalue) : null;
-=======
-            var property = GetProperty(content, propertyTypeAlias);
+            var property = GetProperty(content, contentTypeService propertyTypeAlias);
 
             // Fixes https://github.com/umbraco/Umbraco-CMS/issues/3937 - Assigning a new file to an
             // existing IMedia with extension SetValue causes exception 'Illegal characters in path'
@@ -200,7 +196,6 @@
                 oldpath = MediaFileSystem.GetRelativePath(svalue);
             }
 
->>>>>>> 677311aa
             var filepath = MediaFileSystem.StoreFile(content, property.PropertyType, filename, filestream, oldpath);
             property.SetValue(MediaFileSystem.GetUrl(filepath), culture, segment);
         }

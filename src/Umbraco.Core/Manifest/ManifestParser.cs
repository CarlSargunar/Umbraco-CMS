--- conflicted
+++ resolved
@@ -5,10 +5,6 @@
 using System.Text;
 using Newtonsoft.Json;
 using Umbraco.Core.Cache;
-<<<<<<< HEAD
-using Umbraco.Core.Configuration.Grid;
-=======
->>>>>>> 9b4c26bf
 using Umbraco.Core.Exceptions;
 using Umbraco.Core.IO;
 using Umbraco.Core.Logging;
@@ -29,11 +25,8 @@
         private readonly IAppPolicyCache _cache;
         private readonly ILogger _logger;
         private readonly IIOHelper _ioHelper;
-<<<<<<< HEAD
-=======
         private readonly IDataTypeService _dataTypeService;
         private readonly ILocalizationService _localizationService;
->>>>>>> 9b4c26bf
         private readonly ManifestValueValidatorCollection _validators;
         private readonly ManifestFilterCollection _filters;
 
@@ -42,26 +35,16 @@
         /// <summary>
         /// Initializes a new instance of the <see cref="ManifestParser"/> class.
         /// </summary>
-<<<<<<< HEAD
-        public ManifestParser(AppCaches appCaches, ManifestValueValidatorCollection validators, ManifestFilterCollection filters, ILogger logger, IIOHelper ioHelper)
-            : this(appCaches, validators, filters, SystemDirectories.AppPlugins, logger, ioHelper)
-        { }
-=======
         public ManifestParser(AppCaches appCaches, ManifestValueValidatorCollection validators, ManifestFilterCollection filters, ILogger logger, IIOHelper ioHelper, IDataTypeService dataTypeService, ILocalizationService localizationService, IJsonSerializer jsonSerializer)
             : this(appCaches, validators, filters, "~/App_Plugins", logger, ioHelper, dataTypeService, localizationService)
         {
             _jsonSerializer = jsonSerializer;
         }
->>>>>>> 9b4c26bf
 
         /// <summary>
         /// Initializes a new instance of the <see cref="ManifestParser"/> class.
         /// </summary>
-<<<<<<< HEAD
-        private ManifestParser(AppCaches appCaches, ManifestValueValidatorCollection validators, ManifestFilterCollection filters, string path, ILogger logger, IIOHelper ioHelper)
-=======
         private ManifestParser(AppCaches appCaches, ManifestValueValidatorCollection validators, ManifestFilterCollection filters, string path, ILogger logger, IIOHelper ioHelper, IDataTypeService dataTypeService, ILocalizationService localizationService)
->>>>>>> 9b4c26bf
         {
             if (appCaches == null) throw new ArgumentNullException(nameof(appCaches));
             _cache = appCaches.RuntimeCache;
@@ -71,11 +54,7 @@
             _validators = validators ?? throw new ArgumentNullException(nameof(validators));
             _filters = filters ?? throw new ArgumentNullException(nameof(filters));
             if (string.IsNullOrWhiteSpace(path)) throw new ArgumentNullOrEmptyException(nameof(path));
-<<<<<<< HEAD
-            _ioHelper = ioHelper;
-=======
-
->>>>>>> 9b4c26bf
+
             Path = path;
             _logger = logger ?? throw new ArgumentNullException(nameof(logger));
 
@@ -91,8 +70,8 @@
         /// Gets all manifests, merged into a single manifest object.
         /// </summary>
         /// <returns></returns>
-        public IPackageManifest Manifest
-            => _cache.GetCacheItem<IPackageManifest>("Umbraco.Core.Manifest.ManifestParser::Manifests", () =>
+        public PackageManifest Manifest
+            => _cache.GetCacheItem<PackageManifest>("Umbraco.Core.Manifest.ManifestParser::Manifests", () =>
             {
                 var manifests = GetManifests();
                 return MergeManifests(manifests);
@@ -101,9 +80,9 @@
         /// <summary>
         /// Gets all manifests.
         /// </summary>
-        private IEnumerable<IPackageManifest> GetManifests()
-        {
-            var manifests = new List<IPackageManifest>();
+        private IEnumerable<PackageManifest> GetManifests()
+        {
+            var manifests = new List<PackageManifest>();
 
             foreach (var path in GetManifestFiles())
             {
@@ -131,7 +110,7 @@
         /// <summary>
         /// Merges all manifests into one.
         /// </summary>
-        private static IPackageManifest MergeManifests(IEnumerable<IPackageManifest> manifests)
+        private static PackageManifest MergeManifests(IEnumerable<PackageManifest> manifests)
         {
             var scripts = new HashSet<string>();
             var stylesheets = new HashSet<string>();
@@ -187,11 +166,7 @@
         /// <summary>
         /// Parses a manifest.
         /// </summary>
-<<<<<<< HEAD
-        public IPackageManifest ParseManifest(string text)
-=======
         public PackageManifest ParseManifest(string text)
->>>>>>> 9b4c26bf
         {
             if (string.IsNullOrWhiteSpace(text))
                 throw new ArgumentNullOrEmptyException(nameof(text));
@@ -206,8 +181,6 @@
                 manifest.Scripts[i] = _ioHelper.ResolveVirtualUrl(manifest.Scripts[i]);
             for (var i = 0; i < manifest.Stylesheets.Length; i++)
                 manifest.Stylesheets[i] = _ioHelper.ResolveVirtualUrl(manifest.Stylesheets[i]);
-<<<<<<< HEAD
-=======
             foreach (var contentApp in manifest.ContentApps)
             {
                 contentApp.View = _ioHelper.ResolveVirtualUrl(contentApp.View);
@@ -221,7 +194,6 @@
                 gridEditor.View = _ioHelper.ResolveVirtualUrl(gridEditor.View);
                 gridEditor.Render = _ioHelper.ResolveVirtualUrl(gridEditor.Render);
             }
->>>>>>> 9b4c26bf
 
             // add property editors that are also parameter editors, to the parameter editors list
             // (the manifest format is kinda legacy)
@@ -233,11 +205,7 @@
         }
 
         // purely for tests
-<<<<<<< HEAD
-        public IEnumerable<IGridEditorConfig> ParseGridEditors(string text)
-=======
         public IEnumerable<GridEditor> ParseGridEditors(string text)
->>>>>>> 9b4c26bf
         {
             return _jsonSerializer.Deserialize<IEnumerable<GridEditor>>(text);
         }

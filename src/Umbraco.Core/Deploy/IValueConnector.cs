using System.Collections.Generic;
using Umbraco.Cms.Core.Models;

namespace Umbraco.Cms.Core.Deploy
{
    /// <summary>
    /// Defines methods that can convert a property value to / from an environment-agnostic string.
    /// </summary>
    /// <remarks>Property values may contain values such as content identifiers, that would be local
    /// to one environment, and need to be converted in order to be deployed. Connectors also deal
    /// with serializing to / from string.</remarks>
    public interface IValueConnector
    {
        /// <summary>
        /// Gets the property editor aliases that the value converter supports by default.
        /// </summary>
        IEnumerable<string> PropertyEditorAliases { get; }

        /// <summary>
        /// Gets the deploy property value corresponding to a content property value, and gather dependencies.
        /// </summary>
        /// <param name="value">The content property value.</param>
        /// <param name="propertyType">The value property type</param>
        /// <param name="dependencies">The content dependencies.</param>
        /// <returns>The deploy property value.</returns>
        string? ToArtifact(object? value, IPropertyType propertyType, ICollection<ArtifactDependency> dependencies);

        /// <summary>
        /// Gets the content property value corresponding to a deploy property value.
        /// </summary>
        /// <param name="value">The deploy property value.</param>
        /// <param name="propertyType">The value property type<</param>
        /// <param name="currentValue">The current content property value.</param>
        /// <returns>The content property value.</returns>
<<<<<<< HEAD
        object? FromArtifact(string? value, IPropertyType propertyType, object? currentValue);
=======
        object? FromArtifact(string? value, IPropertyType propertyType, object currentValue);
>>>>>>> 62fb7a6f
    }
}<|MERGE_RESOLUTION|>--- conflicted
+++ resolved
@@ -1,4 +1,4 @@
-using System.Collections.Generic;
+﻿using System.Collections.Generic;
 using Umbraco.Cms.Core.Models;
 
 namespace Umbraco.Cms.Core.Deploy
@@ -32,10 +32,6 @@
         /// <param name="propertyType">The value property type<</param>
         /// <param name="currentValue">The current content property value.</param>
         /// <returns>The content property value.</returns>
-<<<<<<< HEAD
         object? FromArtifact(string? value, IPropertyType propertyType, object? currentValue);
-=======
-        object? FromArtifact(string? value, IPropertyType propertyType, object currentValue);
->>>>>>> 62fb7a6f
     }
 }
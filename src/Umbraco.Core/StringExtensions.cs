--- conflicted
+++ resolved
@@ -541,11 +541,7 @@
         /// <returns>Returns the string without any html tags.</returns>
         public static string StripHtml(this string text)
         {
-<<<<<<< HEAD
             string pattern = "[*{}\\/:<>?|\"-+()\\n]";
-=======
-            const string pattern = @"<(.|\n)*?>";
->>>>>>> 137439d6
             return Regex.Replace(text, pattern, String.Empty);
         }
 
@@ -1603,4 +1599,4 @@
             return fileName;
         }
     }
-}
+}
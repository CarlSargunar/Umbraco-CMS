﻿using System;
using System.Collections.Generic;
using System.ComponentModel;
using System.Diagnostics.CodeAnalysis;
using System.Globalization;
using System.IO;
using System.Linq;
using System.Security.Cryptography;
using System.Text;
using System.Text.RegularExpressions;
using Umbraco.Core.IO;
using Umbraco.Core.Strings;

namespace Umbraco.Core
{
    ///<summary>
    /// String extension methods
    ///</summary>
    public static class StringExtensions
    {
        private static readonly char[] ToCSharpHexDigitLower = "0123456789abcdef".ToCharArray();
        private static readonly char[] ToCSharpEscapeChars;

        static StringExtensions()
        {
            var escapes = new[] { "\aa", "\bb", "\ff", "\nn", "\rr", "\tt", "\vv", "\"\"", "\\\\", "??", "\00" };
            ToCSharpEscapeChars = new char[escapes.Max(e => e[0]) + 1];
            foreach (var escape in escapes)
                ToCSharpEscapeChars[escape[0]] = escape[1];
        }

        /// <summary>
        /// Convert a path to node ids in the order from right to left (deepest to shallowest)
        /// </summary>
        /// <param name="path"></param>
        /// <returns></returns>
        public static int[] GetIdsFromPathReversed(this string path)
        {
            var nodeIds = path.Split(new[] { ',' }, StringSplitOptions.RemoveEmptyEntries)
                .Select(x => x.TryConvertTo<int>())
                .Where(x => x.Success)
                .Select(x => x.Result)
                .Reverse()
                .ToArray();
            return nodeIds;
        }

        /// <summary>
        /// Removes new lines and tabs
        /// </summary>
        /// <param name="txt"></param>
        /// <returns></returns>
        public static string StripWhitespace(this string txt)
        {
            return Regex.Replace(txt, @"\s", string.Empty);
        }

        public static string StripFileExtension(this string fileName)
        {
            //filenames cannot contain line breaks
            if (fileName.Contains(Environment.NewLine) || fileName.Contains("\r") || fileName.Contains("\n")) return fileName;

            var lastIndex = fileName.LastIndexOf('.');
            if (lastIndex > 0)
            {
                var ext = fileName.Substring(lastIndex);
                //file extensions cannot contain whitespace
                if (ext.Contains(" ")) return fileName;

                return string.Format("{0}", fileName.Substring(0, fileName.IndexOf(ext, StringComparison.Ordinal)));
            }

            return fileName;


        }

        /// <summary>
        /// Determines the extension of the path or URL
        /// </summary>
        /// <param name="file"></param>
        /// <returns>Extension of the file</returns>
        public static string GetFileExtension(this string file)
        {
            //Find any characters between the last . and the start of a query string or the end of the string
            const string pattern = @"(?<extension>\.[^\.\?]+)(\?.*|$)";
            var match = Regex.Match(file, pattern);
            return match.Success
                ? match.Groups["extension"].Value
                : string.Empty;
        }

        /// <summary>
<<<<<<< HEAD
=======
        /// Based on the input string, this will detect if the string is a JS path or a JS snippet.
        /// If a path cannot be determined, then it is assumed to be a snippet the original text is returned
        /// with an invalid attempt, otherwise a valid attempt is returned with the resolved path
        /// </summary>
        /// <param name="input"></param>
        /// <returns></returns>
        /// <remarks>
        /// This is only used for legacy purposes for the Action.JsSource stuff and shouldn't be needed in v8
        /// </remarks>
        internal static Attempt<string> DetectIsJavaScriptPath(this string input)
        {
            //validate that this is a URL, if it is not, we'll assume that it is a text block and render it as a text
            //block instead.
            var isValid = true;

            if (Uri.IsWellFormedUriString(input, UriKind.RelativeOrAbsolute))
            {
                //ok it validates, but so does alert('hello'); ! so we need to do more checks

                //here are the valid chars in a URL without escaping
                if (Regex.IsMatch(input, @"[^a-zA-Z0-9-._~:/?#\[\]@!$&'\(\)*\+,%;=]"))
                    isValid = false;

                //we'll have to be smarter and just check for certain js patterns now too!
                var jsPatterns = new[] { @"\+\s*\=", @"\);", @"function\s*\(", @"!=", @"==" };
                if (jsPatterns.Any(p => Regex.IsMatch(input, p)))
                    isValid = false;

                if (isValid)
                {
                    var resolvedUrlResult = IOHelper.TryResolveUrl(input);
                    //if the resolution was success, return it, otherwise just return the path, we've detected
                    // it's a path but maybe it's relative and resolution has failed, etc... in which case we're just
                    // returning what was given to us.
                    return resolvedUrlResult.Success
                        ? resolvedUrlResult
                        : Attempt.Succeed(input);
                }
            }

            return Attempt.Fail(input);
        }

        /// <summary>
>>>>>>> 862a7fdc
        /// This tries to detect a json string, this is not a fail safe way but it is quicker than doing
        /// a try/catch when deserializing when it is not json.
        /// </summary>
        /// <param name="input"></param>
        /// <returns></returns>
        public static bool DetectIsJson(this string input)
        {
            if (input.IsNullOrWhiteSpace()) return false;
            input = input.Trim();
            return (input.StartsWith("{") && input.EndsWith("}"))
                   || (input.StartsWith("[") && input.EndsWith("]"));
        }

        internal static readonly Lazy<Regex> Whitespace = new Lazy<Regex>(() => new Regex(@"\s+", RegexOptions.Compiled));
        internal static readonly string[] JsonEmpties = { "[]", "{}" };
        public static bool DetectIsEmptyJson(this string input)
        {
            return JsonEmpties.Contains(Whitespace.Value.Replace(input, string.Empty));
        }

        public static string ReplaceNonAlphanumericChars(this string input, string replacement)
        {
            //any character that is not alphanumeric, convert to a hyphen
            var mName = input;
            foreach (var c in mName.ToCharArray().Where(c => !char.IsLetterOrDigit(c)))
            {
                mName = mName.Replace(c.ToString(CultureInfo.InvariantCulture), replacement);
            }
            return mName;
        }

        public static string ReplaceNonAlphanumericChars(this string input, char replacement)
        {
            var inputArray = input.ToCharArray();
            var outputArray = new char[input.Length];
            for (var i = 0; i < inputArray.Length; i++)
                outputArray[i] = char.IsLetterOrDigit(inputArray[i]) ? inputArray[i] : replacement;
            return new string(outputArray);
        }
        private static readonly char[] CleanForXssChars = "*?(){}[];:%<>/\\|&'\"".ToCharArray();

        /// <summary>
        /// Cleans string to aid in preventing xss attacks.
        /// </summary>
        /// <param name="input"></param>
        /// <param name="ignoreFromClean"></param>
        /// <returns></returns>
        public static string CleanForXss(this string input, params char[] ignoreFromClean)
        {
            //remove any HTML
            input = input.StripHtml();
            //strip out any potential chars involved with XSS
            return input.ExceptChars(new HashSet<char>(CleanForXssChars.Except(ignoreFromClean)));
        }

        public static string ExceptChars(this string str, HashSet<char> toExclude)
        {
            var sb = new StringBuilder(str.Length);
            foreach (var c in str.Where(c => toExclude.Contains(c) == false))
            {
                sb.Append(c);
            }
            return sb.ToString();
        }

        /// <summary>
        /// Returns a stream from a string
        /// </summary>
        /// <param name="s"></param>
        /// <returns></returns>
        internal static Stream GenerateStreamFromString(this string s)
        {
            var stream = new MemoryStream();
            var writer = new StreamWriter(stream);
            writer.Write(s);
            writer.Flush();
            stream.Position = 0;
            return stream;
        }

        /// <summary>
        /// This will append the query string to the URL
        /// </summary>
        /// <param name="url"></param>
        /// <param name="queryStrings"></param>
        /// <returns></returns>
        /// <remarks>
        /// This methods ensures that the resulting URL is structured correctly, that there's only one '?' and that things are
        /// delimited properly with '&'
        /// </remarks>
        internal static string AppendQueryStringToUrl(this string url, params string[] queryStrings)
        {
            //remove any prefixed '&' or '?'
            for (var i = 0; i < queryStrings.Length; i++)
            {
                queryStrings[i] = queryStrings[i].TrimStart('?', '&').TrimEnd('&');
            }

            var nonEmpty = queryStrings.Where(x => !x.IsNullOrWhiteSpace()).ToArray();

            if (url.Contains("?"))
            {
                return url + string.Join("&", nonEmpty).EnsureStartsWith('&');
            }
            return url + string.Join("&", nonEmpty).EnsureStartsWith('?');
        }


        //this is from SqlMetal and just makes it a bit of fun to allow pluralization
        public static string MakePluralName(this string name)
        {
            if ((name.EndsWith("x", StringComparison.OrdinalIgnoreCase) || name.EndsWith("ch", StringComparison.OrdinalIgnoreCase)) || (name.EndsWith("s", StringComparison.OrdinalIgnoreCase) || name.EndsWith("sh", StringComparison.OrdinalIgnoreCase)))
            {
                name = name + "es";
                return name;
            }
            if ((name.EndsWith("y", StringComparison.OrdinalIgnoreCase) && (name.Length > 1)) && !IsVowel(name[name.Length - 2]))
            {
                name = name.Remove(name.Length - 1, 1);
                name = name + "ies";
                return name;
            }
            if (!name.EndsWith("s", StringComparison.OrdinalIgnoreCase))
            {
                name = name + "s";
            }
            return name;
        }

        public static bool IsVowel(this char c)
        {
            switch (c)
            {
                case 'O':
                case 'U':
                case 'Y':
                case 'A':
                case 'E':
                case 'I':
                case 'o':
                case 'u':
                case 'y':
                case 'a':
                case 'e':
                case 'i':
                    return true;
            }
            return false;
        }

        /// <summary>
        /// Trims the specified value from a string; accepts a string input whereas the in-built implementation only accepts char or char[].
        /// </summary>
        /// <param name="value">The value.</param>
        /// <param name="forRemoving">For removing.</param>
        /// <returns></returns>
        public static string Trim(this string value, string forRemoving)
        {
            if (string.IsNullOrEmpty(value)) return value;
            return value.TrimEnd(forRemoving).TrimStart(forRemoving);
        }

        public static string EncodeJsString(this string s)
        {
            var sb = new StringBuilder();
            foreach (var c in s)
            {
                switch (c)
                {
                    case '\"':
                        sb.Append("\\\"");
                        break;
                    case '\\':
                        sb.Append("\\\\");
                        break;
                    case '\b':
                        sb.Append("\\b");
                        break;
                    case '\f':
                        sb.Append("\\f");
                        break;
                    case '\n':
                        sb.Append("\\n");
                        break;
                    case '\r':
                        sb.Append("\\r");
                        break;
                    case '\t':
                        sb.Append("\\t");
                        break;
                    default:
                        int i = (int)c;
                        if (i < 32 || i > 127)
                        {
                            sb.AppendFormat("\\u{0:X04}", i);
                        }
                        else
                        {
                            sb.Append(c);
                        }
                        break;
                }
            }
            return sb.ToString();
        }

        public static string TrimEnd(this string value, string forRemoving)
        {
            if (string.IsNullOrEmpty(value)) return value;
            if (string.IsNullOrEmpty(forRemoving)) return value;

            while (value.EndsWith(forRemoving, StringComparison.InvariantCultureIgnoreCase))
            {
                value = value.Remove(value.LastIndexOf(forRemoving, StringComparison.InvariantCultureIgnoreCase));
            }
            return value;
        }

        public static string TrimStart(this string value, string forRemoving)
        {
            if (string.IsNullOrEmpty(value)) return value;
            if (string.IsNullOrEmpty(forRemoving)) return value;

            while (value.StartsWith(forRemoving, StringComparison.InvariantCultureIgnoreCase))
            {
                value = value.Substring(forRemoving.Length);
            }
            return value;
        }

        public static string EnsureStartsWith(this string input, string toStartWith)
        {
            if (input.StartsWith(toStartWith)) return input;
            return toStartWith + input.TrimStart(toStartWith);
        }

        public static string EnsureStartsWith(this string input, char value)
        {
            return input.StartsWith(value.ToString(CultureInfo.InvariantCulture)) ? input : value + input;
        }

        public static string EnsureEndsWith(this string input, char value)
        {
            return input.EndsWith(value.ToString(CultureInfo.InvariantCulture)) ? input : input + value;
        }

        public static string EnsureEndsWith(this string input, string toEndWith)
        {
            return input.EndsWith(toEndWith.ToString(CultureInfo.InvariantCulture)) ? input : input + toEndWith;
        }

        public static bool IsLowerCase(this char ch)
        {
            return ch.ToString(CultureInfo.InvariantCulture) == ch.ToString(CultureInfo.InvariantCulture).ToLowerInvariant();
        }

        public static bool IsUpperCase(this char ch)
        {
            return ch.ToString(CultureInfo.InvariantCulture) == ch.ToString(CultureInfo.InvariantCulture).ToUpperInvariant();
        }

        /// <summary>Indicates whether a specified string is null, empty, or
        /// consists only of white-space characters.</summary>
        /// <param name="value">The value to check.</param>
        /// <returns>Returns <see langword="true"/> if the value is null,
        /// empty, or consists only of white-space characters, otherwise
        /// returns <see langword="false"/>.</returns>
        public static bool IsNullOrWhiteSpace(this string value) => string.IsNullOrWhiteSpace(value);

        public static string IfNullOrWhiteSpace(this string str, string defaultValue)
        {
            return str.IsNullOrWhiteSpace() ? defaultValue : str;
        }

        /// <summary>The to delimited list.</summary>
        /// <param name="list">The list.</param>
        /// <param name="delimiter">The delimiter.</param>
        /// <returns>the list</returns>
        [SuppressMessage("Microsoft.Design", "CA1026:DefaultParametersShouldNotBeUsed", Justification = "By design")]
        public static IList<string> ToDelimitedList(this string list, string delimiter = ",")
        {
            var delimiters = new[] { delimiter };
            return !list.IsNullOrWhiteSpace()
                       ? list.Split(delimiters, StringSplitOptions.RemoveEmptyEntries)
                             .Select(i => i.Trim())
                             .ToList()
                       : new List<string>();
        }

        /// <summary>enum try parse.</summary>
        /// <param name="strType">The str type.</param>
        /// <param name="ignoreCase">The ignore case.</param>
        /// <param name="result">The result.</param>
        /// <typeparam name="T">The type</typeparam>
        /// <returns>The enum try parse.</returns>
        [SuppressMessage("Microsoft.Design", "CA1031:DoNotCatchGeneralExceptionTypes", Justification = "By Design")]
        [SuppressMessage("Microsoft.Design", "CA1021:AvoidOutParameters", MessageId = "2#", Justification = "By Design")]
        public static bool EnumTryParse<T>(this string strType, bool ignoreCase, out T result)
        {
            try
            {
                result = (T)Enum.Parse(typeof(T), strType, ignoreCase);
                return true;
            }
            catch
            {
                result = default(T);
                return false;
            }
        }

        /// <summary>
        /// Parse string to Enum
        /// </summary>
        /// <typeparam name="T">The enum type</typeparam>
        /// <param name="strType">The string to parse</param>
        /// <param name="ignoreCase">The ignore case</param>
        /// <returns>The parsed enum</returns>
        [SuppressMessage("Microsoft.Design", "CA1031:DoNotCatchGeneralExceptionTypes", Justification = "By Design")]
        [SuppressMessage("Microsoft.Design", "CA1021:AvoidOutParameters", MessageId = "2#", Justification = "By Design")]
        public static T EnumParse<T>(this string strType, bool ignoreCase)
        {
            return (T)Enum.Parse(typeof(T), strType, ignoreCase);
        }

        /// <summary>
        /// Strips all HTML from a string.
        /// </summary>
        /// <param name="text">The text.</param>
        /// <returns>Returns the string without any HTML tags.</returns>
        public static string StripHtml(this string text)
        {
            const string pattern = @"<(.|\n)*?>";
            return Regex.Replace(text, pattern, string.Empty, RegexOptions.Compiled);
        }

        /// <summary>
        /// Encodes as GUID.
        /// </summary>
        /// <param name="input">The input.</param>
        /// <returns></returns>
        public static Guid EncodeAsGuid(this string input)
        {
            if (string.IsNullOrWhiteSpace(input)) throw new ArgumentNullException("input");

            var convertToHex = input.ConvertToHex();
            var hexLength = convertToHex.Length < 32 ? convertToHex.Length : 32;
            var hex = convertToHex.Substring(0, hexLength).PadLeft(32, '0');
            var output = Guid.Empty;
            return Guid.TryParse(hex, out output) ? output : Guid.Empty;
        }

        /// <summary>
        /// Converts to hex.
        /// </summary>
        /// <param name="input">The input.</param>
        /// <returns></returns>
        public static string ConvertToHex(this string input)
        {
            if (string.IsNullOrEmpty(input)) return string.Empty;

            var sb = new StringBuilder(input.Length);
            foreach (var c in input)
            {
                sb.AppendFormat("{0:x2}", Convert.ToUInt32(c));
            }
            return sb.ToString();
        }

        public static string DecodeFromHex(this string hexValue)
        {
            var strValue = "";
            while (hexValue.Length > 0)
            {
                strValue += Convert.ToChar(Convert.ToUInt32(hexValue.Substring(0, 2), 16)).ToString();
                hexValue = hexValue.Substring(2, hexValue.Length - 2);
            }
            return strValue;
        }

        ///<summary>
        /// Encodes a string to a safe URL base64 string
        ///</summary>
        ///<param name="input"></param>
        ///<returns></returns>
        public static string ToUrlBase64(this string input)
        {
            if (input == null) throw new ArgumentNullException(nameof(input));

            if (string.IsNullOrEmpty(input))
                return string.Empty;

            //return Convert.ToBase64String(bytes).Replace(".", "-").Replace("/", "_").Replace("=", ",");
            var bytes = Encoding.UTF8.GetBytes(input);
            return UrlTokenEncode(bytes);
        }

        /// <summary>
        /// Decodes a URL safe base64 string back
        /// </summary>
        /// <param name="input"></param>
        /// <returns></returns>
        public static string FromUrlBase64(this string input)
        {
            if (input == null) throw new ArgumentNullException(nameof(input));

            //if (input.IsInvalidBase64()) return null;

            try
            {
                //var decodedBytes = Convert.FromBase64String(input.Replace("-", ".").Replace("_", "/").Replace(",", "="));
                var decodedBytes = UrlTokenDecode(input);
                return decodedBytes != null ? Encoding.UTF8.GetString(decodedBytes) : null;
            }
            catch (FormatException)
            {
                return null;
            }
        }

        /// <summary>
        /// formats the string with invariant culture
        /// </summary>
        /// <param name="format">The format.</param>
        /// <param name="args">The args.</param>
        /// <returns></returns>
        public static string InvariantFormat(this string format, params object[] args)
        {
            return String.Format(CultureInfo.InvariantCulture, format, args);
        }

        /// <summary>
        /// Converts an integer to an invariant formatted string
        /// </summary>
        /// <param name="str"></param>
        /// <returns></returns>
        public static string ToInvariantString(this int str)
        {
            return str.ToString(CultureInfo.InvariantCulture);
        }

        public static string ToInvariantString(this long str)
        {
            return str.ToString(CultureInfo.InvariantCulture);
        }

        /// <summary>
        /// Compares 2 strings with invariant culture and case ignored
        /// </summary>
        /// <param name="compare">The compare.</param>
        /// <param name="compareTo">The compare to.</param>
        /// <returns></returns>
        public static bool InvariantEquals(this string compare, string compareTo)
        {
            return String.Equals(compare, compareTo, StringComparison.InvariantCultureIgnoreCase);
        }

        public static bool InvariantStartsWith(this string compare, string compareTo)
        {
            return compare.StartsWith(compareTo, StringComparison.InvariantCultureIgnoreCase);
        }

        public static bool InvariantEndsWith(this string compare, string compareTo)
        {
            return compare.EndsWith(compareTo, StringComparison.InvariantCultureIgnoreCase);
        }

        public static bool InvariantContains(this string compare, string compareTo)
        {
            return compare.IndexOf(compareTo, StringComparison.OrdinalIgnoreCase) >= 0;
        }

        public static bool InvariantContains(this IEnumerable<string> compare, string compareTo)
        {
            return compare.Contains(compareTo, StringComparer.InvariantCultureIgnoreCase);
        }

        public static int InvariantIndexOf(this string s, string value)
        {
            return s.IndexOf(value, StringComparison.OrdinalIgnoreCase);
        }

        public static int InvariantLastIndexOf(this string s, string value)
        {
            return s.LastIndexOf(value, StringComparison.OrdinalIgnoreCase);
        }


        /// <summary>
        /// Tries to parse a string into the supplied type by finding and using the Type's "Parse" method
        /// </summary>
        /// <typeparam name="T"></typeparam>
        /// <param name="val"></param>
        /// <returns></returns>
        public static T ParseInto<T>(this string val)
        {
            return (T)val.ParseInto(typeof(T));
        }

        /// <summary>
        /// Tries to parse a string into the supplied type by finding and using the Type's "Parse" method
        /// </summary>
        /// <param name="val"></param>
        /// <param name="type"></param>
        /// <returns></returns>
        public static object ParseInto(this string val, Type type)
        {
            if (string.IsNullOrEmpty(val) == false)
            {
                TypeConverter tc = TypeDescriptor.GetConverter(type);
                return tc.ConvertFrom(val);
            }
            return val;
        }

        /// <summary>
        /// Generates a hash of a string based on the FIPS compliance setting.
        /// </summary>
        /// <param name="str">Refers to itself</param>
        /// <returns>The hashed string</returns>
        public static string GenerateHash(this string str)
        {
            return CryptoConfig.AllowOnlyFipsAlgorithms
                ? str.ToSHA1()
                : str.ToMd5();
        }

        /// <summary>
        /// Generate a hash of a string based on the specified hash algorithm.
        /// </summary>
        /// <typeparam name="T">The hash algorithm implementation to use.</typeparam>
        /// <param name="str">The <see cref="string" /> to hash.</param>
        /// <returns>
        /// The hashed string.
        /// </returns>
        public static string GenerateHash<T>(this string str)
            where T : HashAlgorithm
        {
            return str.GenerateHash(typeof(T).FullName);
        }

        /// <summary>
        /// Converts the string to MD5
        /// </summary>
        /// <param name="stringToConvert">Refers to itself</param>
        /// <returns>The MD5 hashed string</returns>
        public static string ToMd5(this string stringToConvert)
        {
            return stringToConvert.GenerateHash("MD5");
        }

        /// <summary>
        /// Converts the string to SHA1
        /// </summary>
        /// <param name="stringToConvert">refers to itself</param>
        /// <returns>The SHA1 hashed string</returns>
        public static string ToSHA1(this string stringToConvert)
        {
            return stringToConvert.GenerateHash("SHA1");
        }

        /// <summary>Generate a hash of a string based on the hashType passed in
        /// </summary>
        /// <param name="str">Refers to itself</param>
        /// <param name="hashType">String with the hash type.  See remarks section of the CryptoConfig Class in MSDN docs for a list of possible values.</param>
        /// <returns>The hashed string</returns>
        private static string GenerateHash(this string str, string hashType)
        {
            //create an instance of the correct hashing provider based on the type passed in
            var hasher = HashAlgorithm.Create(hashType);
            if (hasher == null) throw new InvalidOperationException("No hashing type found by name " + hashType);
            using (hasher)
            {
                //convert our string into byte array
                var byteArray = Encoding.UTF8.GetBytes(str);

                //get the hashed values created by our selected provider
                var hashedByteArray = hasher.ComputeHash(byteArray);

                //create a StringBuilder object
                var stringBuilder = new StringBuilder();

                //loop to each byte
                foreach (var b in hashedByteArray)
                {
                    //append it to our StringBuilder
                    stringBuilder.Append(b.ToString("x2"));
                }

                //return the hashed value
                return stringBuilder.ToString();
            }
        }

        /// <summary>
        /// Decodes a string that was encoded with UrlTokenEncode
        /// </summary>
        /// <param name="input"></param>
        /// <returns></returns>
        public static byte[] UrlTokenDecode(this string input)
        {
            if (input == null)
                throw new ArgumentNullException(nameof(input));

            if (input.Length == 0)
                return Array.Empty<byte>();

            // calc array size - must be groups of 4
            var arrayLength = input.Length;
            var remain = arrayLength % 4;
            if (remain != 0) arrayLength += 4 - remain;

            var inArray = new char[arrayLength];
            for (var i = 0; i < input.Length; i++)
            {
                var ch = input[i];
                switch (ch)
                {
                    case '-': // restore '-' as '+'
                        inArray[i] = '+';
                        break;

                    case '_': // restore '_' as '/'
                        inArray[i] = '/';
                        break;

                    default: // keep char unchanged
                        inArray[i] = ch;
                        break;
                }
            }

            // pad with '='
            for (var j = input.Length; j < inArray.Length; j++)
                inArray[j] = '=';

            return Convert.FromBase64CharArray(inArray, 0, inArray.Length);
        }

        /// <summary>
        /// Encodes a string so that it is 'safe' for URLs, files, etc..
        /// </summary>
        /// <param name="input"></param>
        /// <returns></returns>
        public static string UrlTokenEncode(this byte[] input)
        {
            if (input == null)
                throw new ArgumentNullException(nameof(input));

            if (input.Length == 0)
                return string.Empty;

            // base-64 digits are A-Z, a-z, 0-9, + and /
            // the = char is used for trailing padding

            var str = Convert.ToBase64String(input);

            var pos = str.IndexOf('=');
            if (pos < 0) pos = str.Length;

            // replace chars that would cause problems in URLs
            var chArray = new char[pos];
            for (var i = 0; i < pos; i++)
            {
                var ch = str[i];
                switch (ch)
                {
                    case '+': // replace '+' with '-'
                        chArray[i] = '-';
                        break;

                    case '/': // replace '/' with '_'
                        chArray[i] = '_';
                        break;

                    default: // keep char unchanged
                        chArray[i] = ch;
                        break;
                }
            }

            return new string(chArray);
        }

        /// <summary>
        /// Ensures that the folder path ends with a DirectorySeparatorChar
        /// </summary>
        /// <param name="currentFolder"></param>
        /// <returns></returns>
        public static string NormaliseDirectoryPath(this string currentFolder)
        {
            currentFolder = currentFolder
                                .IfNull(x => String.Empty)
                                .TrimEnd(Path.DirectorySeparatorChar) + Path.DirectorySeparatorChar;
            return currentFolder;
        }

        /// <summary>
        /// Truncates the specified text string.
        /// </summary>
        /// <param name="text">The text.</param>
        /// <param name="maxLength">Length of the max.</param>
        /// <param name="suffix">The suffix.</param>
        /// <returns></returns>
        public static string Truncate(this string text, int maxLength, string suffix = "...")
        {
            // replaces the truncated string to a ...
            var truncatedString = text;

            if (maxLength <= 0) return truncatedString;
            var strLength = maxLength - suffix.Length;

            if (strLength <= 0) return truncatedString;

            if (text == null || text.Length <= maxLength) return truncatedString;

            truncatedString = text.Substring(0, strLength);
            truncatedString = truncatedString.TrimEnd();
            truncatedString += suffix;

            return truncatedString;
        }

        /// <summary>
        /// Strips carrage returns and line feeds from the specified text.
        /// </summary>
        /// <param name="input">The input.</param>
        /// <returns></returns>
        public static string StripNewLines(this string input)
        {
            return input.Replace("\r", "").Replace("\n", "");
        }

        /// <summary>
        /// Converts to single line by replacing line breaks with spaces.
        /// </summary>
        public static string ToSingleLine(this string text)
        {
            if (string.IsNullOrEmpty(text)) return text;
            text = text.Replace("\r\n", " "); // remove CRLF
            text = text.Replace("\r", " "); // remove CR
            text = text.Replace("\n", " "); // remove LF
            return text;
        }

        public static string OrIfNullOrWhiteSpace(this string input, string alternative)
        {
            return !string.IsNullOrWhiteSpace(input)
                       ? input
                       : alternative;
        }

        /// <summary>
        /// Returns a copy of the string with the first character converted to uppercase.
        /// </summary>
        /// <param name="input">The string.</param>
        /// <returns>The converted string.</returns>
        public static string ToFirstUpper(this string input)
        {
            return string.IsNullOrWhiteSpace(input)
                ? input
                : input.Substring(0, 1).ToUpper() + input.Substring(1);
        }

        /// <summary>
        /// Returns a copy of the string with the first character converted to lowercase.
        /// </summary>
        /// <param name="input">The string.</param>
        /// <returns>The converted string.</returns>
        public static string ToFirstLower(this string input)
        {
            return string.IsNullOrWhiteSpace(input)
                ? input
                : input.Substring(0, 1).ToLower() + input.Substring(1);
        }

        /// <summary>
        /// Returns a copy of the string with the first character converted to uppercase using the casing rules of the specified culture.
        /// </summary>
        /// <param name="input">The string.</param>
        /// <param name="culture">The culture.</param>
        /// <returns>The converted string.</returns>
        public static string ToFirstUpper(this string input, CultureInfo culture)
        {
            return string.IsNullOrWhiteSpace(input)
                ? input
                : input.Substring(0, 1).ToUpper(culture) + input.Substring(1);
        }

        /// <summary>
        /// Returns a copy of the string with the first character converted to lowercase using the casing rules of the specified culture.
        /// </summary>
        /// <param name="input">The string.</param>
        /// <param name="culture">The culture.</param>
        /// <returns>The converted string.</returns>
        public static string ToFirstLower(this string input, CultureInfo culture)
        {
            return string.IsNullOrWhiteSpace(input)
                ? input
                : input.Substring(0, 1).ToLower(culture) + input.Substring(1);
        }

        /// <summary>
        /// Returns a copy of the string with the first character converted to uppercase using the casing rules of the invariant culture.
        /// </summary>
        /// <param name="input">The string.</param>
        /// <returns>The converted string.</returns>
        public static string ToFirstUpperInvariant(this string input)
        {
            return string.IsNullOrWhiteSpace(input)
                ? input
                : input.Substring(0, 1).ToUpperInvariant() + input.Substring(1);
        }

        /// <summary>
        /// Returns a copy of the string with the first character converted to lowercase using the casing rules of the invariant culture.
        /// </summary>
        /// <param name="input">The string.</param>
        /// <returns>The converted string.</returns>
        public static string ToFirstLowerInvariant(this string input)
        {
            return string.IsNullOrWhiteSpace(input)
                ? input
                : input.Substring(0, 1).ToLowerInvariant() + input.Substring(1);
        }

        /// <summary>
        /// Returns a new string in which all occurrences of specified strings are replaced by other specified strings.
        /// </summary>
        /// <param name="text">The string to filter.</param>
        /// <param name="replacements">The replacements definition.</param>
        /// <returns>The filtered string.</returns>
        public static string ReplaceMany(this string text, IDictionary<string, string> replacements)
        {
            if (text == null) throw new ArgumentNullException(nameof(text));
            if (replacements == null) throw new ArgumentNullException(nameof(replacements));


            foreach (KeyValuePair<string, string> item in replacements)
                text = text.Replace(item.Key, item.Value);

            return text;
        }

        /// <summary>
        /// Returns a new string in which all occurrences of specified characters are replaced by a specified character.
        /// </summary>
        /// <param name="text">The string to filter.</param>
        /// <param name="chars">The characters to replace.</param>
        /// <param name="replacement">The replacement character.</param>
        /// <returns>The filtered string.</returns>
        public static string ReplaceMany(this string text, char[] chars, char replacement)
        {
            if (text == null) throw new ArgumentNullException(nameof(text));
            if (chars == null) throw new ArgumentNullException(nameof(chars));


            for (int i = 0; i < chars.Length; i++)
                text = text.Replace(chars[i], replacement);

            return text;
        }

<<<<<<< HEAD
        /// <summary>
        /// Returns a new string in which only the first occurrence of a specified string is replaced by a specified replacement string.
        /// </summary>
        /// <param name="text">The string to filter.</param>
        /// <param name="search">The string to replace.</param>
        /// <param name="replace">The replacement string.</param>
        /// <returns>The filtered string.</returns>
        public static string ReplaceFirst(this string text, string search, string replace)
        {
            if (text == null) throw new ArgumentNullException(nameof(text));
=======
        // FORMAT STRINGS

        /// <summary>
        /// Cleans a string to produce a string that can safely be used in an alias.
        /// </summary>
        /// <param name="alias">The text to filter.</param>
        /// <returns>The safe alias.</returns>
        public static string ToSafeAlias(this string alias)
        {
            return Current.ShortStringHelper.CleanStringForSafeAlias(alias);
        }

        /// <summary>
        /// Cleans a string to produce a string that can safely be used in an alias.
        /// </summary>
        /// <param name="alias">The text to filter.</param>
        /// <param name="camel">A value indicating that we want to camel-case the alias.</param>
        /// <returns>The safe alias.</returns>
        public static string ToSafeAlias(this string alias, bool camel)
        {
            var a = Current.ShortStringHelper.CleanStringForSafeAlias(alias);
            if (string.IsNullOrWhiteSpace(a) || camel == false) return a;
            return char.ToLowerInvariant(a[0]) + a.Substring(1);
        }

        /// <summary>
        /// Cleans a string, in the context of a specified culture, to produce a string that can safely be used in an alias.
        /// </summary>
        /// <param name="alias">The text to filter.</param>
        /// <param name="culture">The culture.</param>
        /// <returns>The safe alias.</returns>
        public static string ToSafeAlias(this string alias, string culture)
        {
            return Current.ShortStringHelper.CleanStringForSafeAlias(alias, culture);
        }

        // the new methods to get a URL segment

        /// <summary>
        /// Cleans a string to produce a string that can safely be used in an URL segment.
        /// </summary>
        /// <param name="text">The text to filter.</param>
        /// <returns>The safe URL segment.</returns>
        public static string ToUrlSegment(this string text)
        {
            if (text == null) throw new ArgumentNullException(nameof(text));
            if (string.IsNullOrWhiteSpace(text)) throw new ArgumentException("Value can't be empty or consist only of white-space characters.", nameof(text));

            return Current.ShortStringHelper.CleanStringForUrlSegment(text);
        }

        /// <summary>
        /// Cleans a string, in the context of a specified culture, to produce a string that can safely be used in an URL segment.
        /// </summary>
        /// <param name="text">The text to filter.</param>
        /// <param name="culture">The culture.</param>
        /// <returns>The safe URL segment.</returns>
        public static string ToUrlSegment(this string text, string culture)
        {
            if (text == null) throw new ArgumentNullException(nameof(text));
            if (string.IsNullOrWhiteSpace(text)) throw new ArgumentException("Value can't be empty or consist only of white-space characters.", nameof(text));

            return Current.ShortStringHelper.CleanStringForUrlSegment(text, culture);
        }

        // the new methods to clean a string (to alias, URL segment...)
>>>>>>> 862a7fdc

            var pos = text.IndexOf(search, StringComparison.InvariantCulture);

            if (pos < 0)
                return text;

            return text.Substring(0, pos) + replace + text.Substring(pos + search.Length);
        }

<<<<<<< HEAD

=======
        /// <summary>
        /// Cleans a string, in the context of the invariant culture, to produce a string that can safely be used as a filename,
        /// both internally (on disk) and externally (as a URL).
        /// </summary>
        /// <param name="text">The text to filter.</param>
        /// <returns>The safe filename.</returns>
        public static string ToSafeFileName(this string text)
        {
            return Current.ShortStringHelper.CleanStringForSafeFileName(text);
        }

        /// <summary>
        /// Cleans a string, in the context of the invariant culture, to produce a string that can safely be used as a filename,
        /// both internally (on disk) and externally (as a URL).
        /// </summary>
        /// <param name="text">The text to filter.</param>
        /// <param name="culture">The culture.</param>
        /// <returns>The safe filename.</returns>
        public static string ToSafeFileName(this string text, string culture)
        {
            return Current.ShortStringHelper.CleanStringForSafeFileName(text, culture);
        }
>>>>>>> 862a7fdc

        /// <summary>
        /// An extension method that returns a new string in which all occurrences of a
        /// specified string in the current instance are replaced with another specified string.
        /// StringComparison specifies the type of search to use for the specified string.
        /// </summary>
        /// <param name="source">Current instance of the string</param>
        /// <param name="oldString">Specified string to replace</param>
        /// <param name="newString">Specified string to inject</param>
        /// <param name="stringComparison">String Comparison object to specify search type</param>
        /// <returns>Updated string</returns>
        public static string Replace(this string source, string oldString, string newString, StringComparison stringComparison)
        {
            // This initialization ensures the first check starts at index zero of the source. On successive checks for
            // a match, the source is skipped to immediately after the last replaced occurrence for efficiency
            // and to avoid infinite loops when oldString and newString compare equal.
            int index = -1 * newString.Length;

            // Determine if there are any matches left in source, starting from just after the result of replacing the last match.
            while ((index = source.IndexOf(oldString, index + newString.Length, stringComparison)) >= 0)
            {
                // Remove the old text.
                source = source.Remove(index, oldString.Length);

                // Add the replacement text.
                source = source.Insert(index, newString);
            }

            return source;
        }

        /// <summary>
        /// Converts a literal string into a C# expression.
        /// </summary>
        /// <param name="s">Current instance of the string.</param>
        /// <returns>The string in a C# format.</returns>
        public static string ToCSharpString(this string s)
        {
            if (s == null) return "<null>";

            // http://stackoverflow.com/questions/323640/can-i-convert-a-c-sharp-string-value-to-an-escaped-string-literal

            var sb = new StringBuilder(s.Length + 2);
            for (var rp = 0; rp < s.Length; rp++)
            {
                var c = s[rp];
                if (c < ToCSharpEscapeChars.Length && '\0' != ToCSharpEscapeChars[c])
                    sb.Append('\\').Append(ToCSharpEscapeChars[c]);
                else if ('~' >= c && c >= ' ')
                    sb.Append(c);
                else
                    sb.Append(@"\x")
                      .Append(ToCSharpHexDigitLower[c >> 12 & 0x0F])
                      .Append(ToCSharpHexDigitLower[c >> 8 & 0x0F])
                      .Append(ToCSharpHexDigitLower[c >> 4 & 0x0F])
                      .Append(ToCSharpHexDigitLower[c & 0x0F]);
            }

            return sb.ToString();

            // requires full trust
            /*
            using (var writer = new StringWriter())
            using (var provider = CodeDomProvider.CreateProvider("CSharp"))
            {
                provider.GenerateCodeFromExpression(new CodePrimitiveExpression(s), writer, null);
                return writer.ToString().Replace(string.Format("\" +{0}\t\"", Environment.NewLine), "");
            }
            */
        }

        public static string EscapeRegexSpecialCharacters(this string text)
        {
            var regexSpecialCharacters = new Dictionary<string, string>
            {
                {".", @"\."},
                {"(", @"\("},
                {")", @"\)"},
                {"]", @"\]"},
                {"[", @"\["},
                {"{", @"\{"},
                {"}", @"\}"},
                {"?", @"\?"},
                {"!", @"\!"},
                {"$", @"\$"},
                {"^", @"\^"},
                {"+", @"\+"},
                {"*", @"\*"},
                {"|", @"\|"},
                {"<", @"\<"},
                {">", @"\>"}
            };
            return ReplaceMany(text, regexSpecialCharacters);
        }

        /// <summary>
        /// Checks whether a string "haystack" contains within it any of the strings in the "needles" collection and returns true if it does or false if it doesn't
        /// </summary>
        /// <param name="haystack">The string to check</param>
        /// <param name="needles">The collection of strings to check are contained within the first string</param>
        /// <param name="comparison">The type of comparison to perform - defaults to <see cref="StringComparison.CurrentCulture"/></param>
        /// <returns>True if any of the needles are contained with haystack; otherwise returns false</returns>
        /// Added fix to ensure the comparison is used - see http://issues.umbraco.org/issue/U4-11313
        public static bool ContainsAny(this string haystack, IEnumerable<string> needles, StringComparison comparison = StringComparison.CurrentCulture)
        {
            if (haystack == null)
                throw new ArgumentNullException("haystack");

            if (string.IsNullOrEmpty(haystack) || needles == null || !needles.Any())
            {
                return false;
            }

            return needles.Any(value => haystack.IndexOf(value, comparison) >= 0);
        }

        public static bool CsvContains(this string csv, string value)
        {
            if (string.IsNullOrEmpty(csv))
            {
                return false;
            }
            var idCheckList = csv.Split(new[] { "," }, StringSplitOptions.RemoveEmptyEntries);
            return idCheckList.Contains(value);
        }

        /// <summary>
        /// Converts a file name to a friendly name for a content item
        /// </summary>
        /// <param name="fileName"></param>
        /// <returns></returns>
        public static string ToFriendlyName(this string fileName)
        {
            // strip the file extension
            fileName = fileName.StripFileExtension();

            // underscores and dashes to spaces
            fileName = fileName.ReplaceMany(new[] { '_', '-' }, ' ');

            // any other conversions ?

            // Pascalcase (to be done last)
            fileName = CultureInfo.InvariantCulture.TextInfo.ToTitleCase(fileName);

            // Replace multiple consecutive spaces with a single space
            fileName = string.Join(" ", fileName.Split(new[] { ' ' }, StringSplitOptions.RemoveEmptyEntries));

            return fileName;
        }

        // From: http://stackoverflow.com/a/961504/5018
        // filters control characters but allows only properly-formed surrogate sequences
        private static readonly Lazy<Regex> InvalidXmlChars = new Lazy<Regex>(() =>
            new Regex(
                @"(?<![\uD800-\uDBFF])[\uDC00-\uDFFF]|[\uD800-\uDBFF](?![\uDC00-\uDFFF])|[\x00-\x08\x0B\x0C\x0E-\x1F\x7F-\x9F\uFEFF\uFFFE\uFFFF]",
                RegexOptions.Compiled));


        /// <summary>
        /// An extension method that returns a new string in which all occurrences of an
        /// unicode characters that are invalid in XML files are replaced with an empty string.
        /// </summary>
        /// <param name="text">Current instance of the string</param>
        /// <returns>Updated string</returns>
        ///
        /// <summary>
        /// removes any unusual unicode characters that can't be encoded into XML
        /// </summary>
        public static string ToValidXmlString(this string text)
        {
            return string.IsNullOrEmpty(text) ? text : InvalidXmlChars.Value.Replace(text, "");
        }

        /// <summary>
        /// Converts a string to a Guid - WARNING, depending on the string, this may not be unique
        /// </summary>
        /// <param name="text"></param>
        /// <returns></returns>
        public static Guid ToGuid(this string text)
        {
            return CreateGuidFromHash(UrlNamespace,
                                        text,
                                        CryptoConfig.AllowOnlyFipsAlgorithms
                                            ? 5     // SHA1
                                            : 3);   // MD5
        }

        /// <summary>
        /// The namespace for URLs (from RFC 4122, Appendix C).
        ///
        /// See <a href="http://www.ietf.org/rfc/rfc4122.txt">RFC 4122</a>
        /// </summary>
        internal static readonly Guid UrlNamespace = new Guid("6ba7b811-9dad-11d1-80b4-00c04fd430c8");

        /// <summary>
        /// Creates a name-based UUID using the algorithm from RFC 4122 §4.3.
        ///
        /// See <a href="https://github.com/LogosBible/Logos.Utility/blob/master/src/Logos.Utility/GuidUtility.cs#L34">GuidUtility.cs</a> for original implementation.
        /// </summary>
        /// <param name="namespaceId">The ID of the namespace.</param>
        /// <param name="name">The name (within that namespace).</param>
        /// <param name="version">The version number of the UUID to create; this value must be either
        /// 3 (for MD5 hashing) or 5 (for SHA-1 hashing).</param>
        /// <returns>A UUID derived from the namespace and name.</returns>
        /// <remarks>See <a href="http://code.logos.com/blog/2011/04/generating_a_deterministic_guid.html">Generating a deterministic GUID</a>.</remarks>
        internal static Guid CreateGuidFromHash(Guid namespaceId, string name, int version)
        {
            if (name == null)
                throw new ArgumentNullException("name");
            if (version != 3 && version != 5)
                throw new ArgumentOutOfRangeException("version", "version must be either 3 or 5.");

            // convert the name to a sequence of octets (as defined by the standard or conventions of its namespace) (step 3)
            // ASSUME: UTF-8 encoding is always appropriate
            byte[] nameBytes = Encoding.UTF8.GetBytes(name);

            // convert the namespace UUID to network order (step 3)
            byte[] namespaceBytes = namespaceId.ToByteArray();
            SwapByteOrder(namespaceBytes);

            // comput the hash of the name space ID concatenated with the name (step 4)
            byte[] hash;
            using (HashAlgorithm algorithm = version == 3 ? (HashAlgorithm)MD5.Create() : SHA1.Create())
            {
                algorithm.TransformBlock(namespaceBytes, 0, namespaceBytes.Length, null, 0);
                algorithm.TransformFinalBlock(nameBytes, 0, nameBytes.Length);
                hash = algorithm.Hash;
            }

            // most bytes from the hash are copied straight to the bytes of the new GUID (steps 5-7, 9, 11-12)
            byte[] newGuid = new byte[16];
            Array.Copy(hash, 0, newGuid, 0, 16);

            // set the four most significant bits (bits 12 through 15) of the time_hi_and_version field to the appropriate 4-bit version number from Section 4.1.3 (step 8)
            newGuid[6] = (byte)((newGuid[6] & 0x0F) | (version << 4));

            // set the two most significant bits (bits 6 and 7) of the clock_seq_hi_and_reserved to zero and one, respectively (step 10)
            newGuid[8] = (byte)((newGuid[8] & 0x3F) | 0x80);

            // convert the resulting UUID to local byte order (step 13)
            SwapByteOrder(newGuid);
            return new Guid(newGuid);
        }

        // Converts a GUID (expressed as a byte array) to/from network order (MSB-first).
        internal static void SwapByteOrder(byte[] guid)
        {
            SwapBytes(guid, 0, 3);
            SwapBytes(guid, 1, 2);
            SwapBytes(guid, 4, 5);
            SwapBytes(guid, 6, 7);
        }

        private static void SwapBytes(byte[] guid, int left, int right)
        {
            byte temp = guid[left];
            guid[left] = guid[right];
            guid[right] = temp;
        }

        /// <summary>
        /// Turns an null-or-whitespace string into a null string.
        /// </summary>
        public static string NullOrWhiteSpaceAsNull(this string text)
            => string.IsNullOrWhiteSpace(text) ? null : text;


        /// <summary>
        /// Checks if a given path is a full path including drive letter
        /// </summary>
        /// <param name="path"></param>
        /// <returns></returns>
        // From: http://stackoverflow.com/a/35046453/5018
        public static bool IsFullPath(this string path)
        {
            return string.IsNullOrWhiteSpace(path) == false
                   && path.IndexOfAny(Path.GetInvalidPathChars().ToArray()) == -1
                   && Path.IsPathRooted(path)
                   && Path.GetPathRoot(path).Equals(Path.DirectorySeparatorChar.ToString(), StringComparison.Ordinal) == false;
        }

        /// <summary>
        /// Based on the input string, this will detect if the string is a JS path or a JS snippet.
        /// If a path cannot be determined, then it is assumed to be a snippet the original text is returned
        /// with an invalid attempt, otherwise a valid attempt is returned with the resolved path
        /// </summary>
        /// <param name="input"></param>
        /// <returns></returns>
        /// <remarks>
        /// This is only used for legacy purposes for the Action.JsSource stuff and shouldn't be needed in v8
        /// </remarks>
        internal static Attempt<string> DetectIsJavaScriptPath(this string input, IIOHelper ioHelper)
        {
            //validate that this is a url, if it is not, we'll assume that it is a text block and render it as a text
            //block instead.
            var isValid = true;

            if (Uri.IsWellFormedUriString(input, UriKind.RelativeOrAbsolute))
            {
                //ok it validates, but so does alert('hello'); ! so we need to do more checks

                //here are the valid chars in a url without escaping
                if (Regex.IsMatch(input, @"[^a-zA-Z0-9-._~:/?#\[\]@!$&'\(\)*\+,%;=]"))
                    isValid = false;

                //we'll have to be smarter and just check for certain js patterns now too!
                var jsPatterns = new[] { @"\+\s*\=", @"\);", @"function\s*\(", @"!=", @"==" };
                if (jsPatterns.Any(p => Regex.IsMatch(input, p)))
                    isValid = false;

                if (isValid)
                {
                    var resolvedUrlResult = ioHelper.TryResolveUrl(input);
                    //if the resolution was success, return it, otherwise just return the path, we've detected
                    // it's a path but maybe it's relative and resolution has failed, etc... in which case we're just
                    // returning what was given to us.
                    return resolvedUrlResult.Success
                        ? resolvedUrlResult
                        : Attempt.Succeed(input);
                }
            }

            return Attempt.Fail(input);
        }


        // FORMAT STRINGS

        /// <summary>
        /// Cleans a string to produce a string that can safely be used in an alias.
        /// </summary>
        /// <param name="alias">The text to filter.</param>
        /// <param name="shortStringHelper">The short string helper.</param>
        /// <returns>The safe alias.</returns>
        public static string ToSafeAlias(this string alias, IShortStringHelper shortStringHelper)
        {
            return shortStringHelper.CleanStringForSafeAlias(alias);
        }

        /// <summary>
        /// Cleans a string to produce a string that can safely be used in an alias.
        /// </summary>
        /// <param name="alias">The text to filter.</param>
        /// <param name="camel">A value indicating that we want to camel-case the alias.</param>
        /// <param name="shortStringHelper">The short string helper.</param>
        /// <returns>The safe alias.</returns>
        public static string ToSafeAlias(this string alias, IShortStringHelper shortStringHelper, bool camel)
        {
            var a = shortStringHelper.CleanStringForSafeAlias(alias);
            if (string.IsNullOrWhiteSpace(a) || camel == false) return a;
            return char.ToLowerInvariant(a[0]) + a.Substring(1);
        }

        /// <summary>
        /// Cleans a string, in the context of a specified culture, to produce a string that can safely be used in an alias.
        /// </summary>
        /// <param name="alias">The text to filter.</param>
        /// <param name="culture">The culture.</param>
        /// <param name="shortStringHelper">The short string helper.</param>
        /// <returns>The safe alias.</returns>
        public static string ToSafeAlias(this string alias, IShortStringHelper shortStringHelper, string culture)
        {
            return shortStringHelper.CleanStringForSafeAlias(alias, culture);
        }


        // the new methods to get a url segment

        /// <summary>
        /// Cleans a string to produce a string that can safely be used in an url segment.
        /// </summary>
        /// <param name="text">The text to filter.</param>
        /// <param name="shortStringHelper">The short string helper.</param>
        /// <returns>The safe url segment.</returns>
        public static string ToUrlSegment(this string text, IShortStringHelper shortStringHelper)
        {
            if (text == null) throw new ArgumentNullException(nameof(text));
            if (string.IsNullOrWhiteSpace(text)) throw new ArgumentException("Value can't be empty or consist only of white-space characters.", nameof(text));

            return shortStringHelper.CleanStringForUrlSegment(text);
        }

        /// <summary>
        /// Cleans a string, in the context of a specified culture, to produce a string that can safely be used in an url segment.
        /// </summary>
        /// <param name="text">The text to filter.</param>
        /// <param name="shortStringHelper">The short string helper.</param>
        /// <param name="culture">The culture.</param>
        /// <returns>The safe url segment.</returns>
        public static string ToUrlSegment(this string text, IShortStringHelper shortStringHelper, string culture)
        {
            if (text == null) throw new ArgumentNullException(nameof(text));
            if (string.IsNullOrWhiteSpace(text)) throw new ArgumentException("Value can't be empty or consist only of white-space characters.", nameof(text));

            return shortStringHelper.CleanStringForUrlSegment(text, culture);
        }


        /// <summary>
        /// Cleans a string.
        /// </summary>
        /// <param name="text">The text to clean.</param>
        /// <param name="shortStringHelper">The short string helper.</param>
        /// <param name="stringType">A flag indicating the target casing and encoding of the string. By default,
        /// strings are cleaned up to camelCase and Ascii.</param>
        /// <returns>The clean string.</returns>
        /// <remarks>The string is cleaned in the context of the ICurrent.ShortStringHelper default culture.</remarks>
        public static string ToCleanString(this string text, IShortStringHelper shortStringHelper, CleanStringType stringType)
        {
            return shortStringHelper.CleanString(text, stringType);
        }

        /// <summary>
        /// Cleans a string, using a specified separator.
        /// </summary>
        /// <param name="text">The text to clean.</param>
        /// <param name="shortStringHelper">The short string helper.</param>
        /// <param name="stringType">A flag indicating the target casing and encoding of the string. By default,
        /// strings are cleaned up to camelCase and Ascii.</param>
        /// <param name="separator">The separator.</param>
        /// <returns>The clean string.</returns>
        /// <remarks>The string is cleaned in the context of the ICurrent.ShortStringHelper default culture.</remarks>
        public static string ToCleanString(this string text, IShortStringHelper shortStringHelper, CleanStringType stringType, char separator)
        {
            return shortStringHelper.CleanString(text, stringType, separator);
        }

        /// <summary>
        /// Cleans a string in the context of a specified culture.
        /// </summary>
        /// <param name="text">The text to clean.</param>
        /// <param name="shortStringHelper">The short string helper.</param>
        /// <param name="stringType">A flag indicating the target casing and encoding of the string. By default,
        /// strings are cleaned up to camelCase and Ascii.</param>
        /// <param name="culture">The culture.</param>
        /// <returns>The clean string.</returns>
        public static string ToCleanString(this string text, IShortStringHelper shortStringHelper, CleanStringType stringType, string culture)
        {
            return shortStringHelper.CleanString(text, stringType, culture);
        }

        /// <summary>
        /// Cleans a string in the context of a specified culture, using a specified separator.
        /// </summary>
        /// <param name="text">The text to clean.</param>
        /// <param name="shortStringHelper">The short string helper.</param>
        /// <param name="stringType">A flag indicating the target casing and encoding of the string. By default,
        /// strings are cleaned up to camelCase and Ascii.</param>
        /// <param name="separator">The separator.</param>
        /// <param name="culture">The culture.</param>
        /// <returns>The clean string.</returns>
        public static string ToCleanString(this string text, IShortStringHelper shortStringHelper, CleanStringType stringType, char separator, string culture)
        {
            return shortStringHelper.CleanString(text, stringType, separator, culture);
        }

        // note: LegacyCurrent.ShortStringHelper will produce 100% backward-compatible output for SplitPascalCasing.
        // other helpers may not. DefaultCurrent.ShortStringHelper produces better, but non-compatible, results.

        /// <summary>
        /// Splits a Pascal cased string into a phrase separated by spaces.
        /// </summary>
        /// <param name="phrase">The text to split.</param>
        /// <param name="shortStringHelper"></param>
        /// <returns>The split text.</returns>
        public static string SplitPascalCasing(this string phrase, IShortStringHelper shortStringHelper)
        {
            return shortStringHelper.SplitPascalCasing(phrase, ' ');
        }

        //NOTE: Not sure what this actually does but is used a few places, need to figure it out and then move to StringExtensions and obsolete.
        // it basically is yet another version of SplitPascalCasing
        // plugging string extensions here to be 99% compatible
        // the only diff. is with numbers, Number6Is was "Number6 Is", and the new string helper does it too,
        // but the legacy one does "Number6Is"... assuming it is not a big deal.
        internal static string SpaceCamelCasing(this string phrase, IShortStringHelper shortStringHelper)
        {
            return phrase.Length < 2 ? phrase : phrase.SplitPascalCasing(shortStringHelper).ToFirstUpperInvariant();
        }

        /// <summary>
        /// Cleans a string, in the context of the invariant culture, to produce a string that can safely be used as a filename,
        /// both internally (on disk) and externally (as a url).
        /// </summary>
        /// <param name="text">The text to filter.</param>
        /// <param name="shortStringHelper"></param>
        /// <returns>The safe filename.</returns>
        public static string ToSafeFileName(this string text, IShortStringHelper shortStringHelper)
        {
            return shortStringHelper.CleanStringForSafeFileName(text);
        }

        /// <summary>
        /// Cleans a string, in the context of the invariant culture, to produce a string that can safely be used as a filename,
        /// both internally (on disk) and externally (as a url).
        /// </summary>
        /// <param name="text">The text to filter.</param>
        /// <param name="shortStringHelper"></param>
        /// <param name="culture">The culture.</param>
        /// <returns>The safe filename.</returns>
        public static string ToSafeFileName(this string text, IShortStringHelper shortStringHelper, string culture)
        {
            return shortStringHelper.CleanStringForSafeFileName(text, culture);
        }
    }
}<|MERGE_RESOLUTION|>--- conflicted
+++ resolved
@@ -91,53 +91,6 @@
         }
 
         /// <summary>
-<<<<<<< HEAD
-=======
-        /// Based on the input string, this will detect if the string is a JS path or a JS snippet.
-        /// If a path cannot be determined, then it is assumed to be a snippet the original text is returned
-        /// with an invalid attempt, otherwise a valid attempt is returned with the resolved path
-        /// </summary>
-        /// <param name="input"></param>
-        /// <returns></returns>
-        /// <remarks>
-        /// This is only used for legacy purposes for the Action.JsSource stuff and shouldn't be needed in v8
-        /// </remarks>
-        internal static Attempt<string> DetectIsJavaScriptPath(this string input)
-        {
-            //validate that this is a URL, if it is not, we'll assume that it is a text block and render it as a text
-            //block instead.
-            var isValid = true;
-
-            if (Uri.IsWellFormedUriString(input, UriKind.RelativeOrAbsolute))
-            {
-                //ok it validates, but so does alert('hello'); ! so we need to do more checks
-
-                //here are the valid chars in a URL without escaping
-                if (Regex.IsMatch(input, @"[^a-zA-Z0-9-._~:/?#\[\]@!$&'\(\)*\+,%;=]"))
-                    isValid = false;
-
-                //we'll have to be smarter and just check for certain js patterns now too!
-                var jsPatterns = new[] { @"\+\s*\=", @"\);", @"function\s*\(", @"!=", @"==" };
-                if (jsPatterns.Any(p => Regex.IsMatch(input, p)))
-                    isValid = false;
-
-                if (isValid)
-                {
-                    var resolvedUrlResult = IOHelper.TryResolveUrl(input);
-                    //if the resolution was success, return it, otherwise just return the path, we've detected
-                    // it's a path but maybe it's relative and resolution has failed, etc... in which case we're just
-                    // returning what was given to us.
-                    return resolvedUrlResult.Success
-                        ? resolvedUrlResult
-                        : Attempt.Succeed(input);
-                }
-            }
-
-            return Attempt.Fail(input);
-        }
-
-        /// <summary>
->>>>>>> 862a7fdc
         /// This tries to detect a json string, this is not a fail safe way but it is quicker than doing
         /// a try/catch when deserializing when it is not json.
         /// </summary>
@@ -1001,7 +954,6 @@
             return text;
         }
 
-<<<<<<< HEAD
         /// <summary>
         /// Returns a new string in which only the first occurrence of a specified string is replaced by a specified replacement string.
         /// </summary>
@@ -1012,74 +964,6 @@
         public static string ReplaceFirst(this string text, string search, string replace)
         {
             if (text == null) throw new ArgumentNullException(nameof(text));
-=======
-        // FORMAT STRINGS
-
-        /// <summary>
-        /// Cleans a string to produce a string that can safely be used in an alias.
-        /// </summary>
-        /// <param name="alias">The text to filter.</param>
-        /// <returns>The safe alias.</returns>
-        public static string ToSafeAlias(this string alias)
-        {
-            return Current.ShortStringHelper.CleanStringForSafeAlias(alias);
-        }
-
-        /// <summary>
-        /// Cleans a string to produce a string that can safely be used in an alias.
-        /// </summary>
-        /// <param name="alias">The text to filter.</param>
-        /// <param name="camel">A value indicating that we want to camel-case the alias.</param>
-        /// <returns>The safe alias.</returns>
-        public static string ToSafeAlias(this string alias, bool camel)
-        {
-            var a = Current.ShortStringHelper.CleanStringForSafeAlias(alias);
-            if (string.IsNullOrWhiteSpace(a) || camel == false) return a;
-            return char.ToLowerInvariant(a[0]) + a.Substring(1);
-        }
-
-        /// <summary>
-        /// Cleans a string, in the context of a specified culture, to produce a string that can safely be used in an alias.
-        /// </summary>
-        /// <param name="alias">The text to filter.</param>
-        /// <param name="culture">The culture.</param>
-        /// <returns>The safe alias.</returns>
-        public static string ToSafeAlias(this string alias, string culture)
-        {
-            return Current.ShortStringHelper.CleanStringForSafeAlias(alias, culture);
-        }
-
-        // the new methods to get a URL segment
-
-        /// <summary>
-        /// Cleans a string to produce a string that can safely be used in an URL segment.
-        /// </summary>
-        /// <param name="text">The text to filter.</param>
-        /// <returns>The safe URL segment.</returns>
-        public static string ToUrlSegment(this string text)
-        {
-            if (text == null) throw new ArgumentNullException(nameof(text));
-            if (string.IsNullOrWhiteSpace(text)) throw new ArgumentException("Value can't be empty or consist only of white-space characters.", nameof(text));
-
-            return Current.ShortStringHelper.CleanStringForUrlSegment(text);
-        }
-
-        /// <summary>
-        /// Cleans a string, in the context of a specified culture, to produce a string that can safely be used in an URL segment.
-        /// </summary>
-        /// <param name="text">The text to filter.</param>
-        /// <param name="culture">The culture.</param>
-        /// <returns>The safe URL segment.</returns>
-        public static string ToUrlSegment(this string text, string culture)
-        {
-            if (text == null) throw new ArgumentNullException(nameof(text));
-            if (string.IsNullOrWhiteSpace(text)) throw new ArgumentException("Value can't be empty or consist only of white-space characters.", nameof(text));
-
-            return Current.ShortStringHelper.CleanStringForUrlSegment(text, culture);
-        }
-
-        // the new methods to clean a string (to alias, URL segment...)
->>>>>>> 862a7fdc
 
             var pos = text.IndexOf(search, StringComparison.InvariantCulture);
 
@@ -1089,32 +973,7 @@
             return text.Substring(0, pos) + replace + text.Substring(pos + search.Length);
         }
 
-<<<<<<< HEAD
-
-=======
-        /// <summary>
-        /// Cleans a string, in the context of the invariant culture, to produce a string that can safely be used as a filename,
-        /// both internally (on disk) and externally (as a URL).
-        /// </summary>
-        /// <param name="text">The text to filter.</param>
-        /// <returns>The safe filename.</returns>
-        public static string ToSafeFileName(this string text)
-        {
-            return Current.ShortStringHelper.CleanStringForSafeFileName(text);
-        }
-
-        /// <summary>
-        /// Cleans a string, in the context of the invariant culture, to produce a string that can safely be used as a filename,
-        /// both internally (on disk) and externally (as a URL).
-        /// </summary>
-        /// <param name="text">The text to filter.</param>
-        /// <param name="culture">The culture.</param>
-        /// <returns>The safe filename.</returns>
-        public static string ToSafeFileName(this string text, string culture)
-        {
-            return Current.ShortStringHelper.CleanStringForSafeFileName(text, culture);
-        }
->>>>>>> 862a7fdc
+
 
         /// <summary>
         /// An extension method that returns a new string in which all occurrences of a

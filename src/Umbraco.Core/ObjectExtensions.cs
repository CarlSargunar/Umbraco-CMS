--- conflicted
+++ resolved
@@ -1,609 +1,602 @@
-using System;
-using System.Collections;
-using System.Collections.Generic;
-using System.ComponentModel;
-<<<<<<< HEAD
-using System.Globalization;
-=======
->>>>>>> 4c325881
-using System.Linq;
-using System.Linq.Expressions;
-using System.Reflection;
-using System.Xml;
-
-namespace Umbraco.Core
-{
-	public static class ObjectExtensions
-	{
-		//private static readonly ConcurrentDictionary<Type, Func<object>> ObjectFactoryCache = new ConcurrentDictionary<Type, Func<object>>();
-
-		public static IEnumerable<T> AsEnumerableOfOne<T>(this T input)
-		{
-			return Enumerable.Repeat(input, 1);
-		}
-
-		public static void DisposeIfDisposable(this object input)
-		{
-			var disposable = input as IDisposable;
-			if (disposable != null) disposable.Dispose();
-		}
-
-		/// <summary>
-		/// Provides a shortcut way of safely casting an input when you cannot guarantee the <typeparam name="T"></typeparam> is an instance type (i.e., when the C# AS keyword is not applicable)
-		/// </summary>
-		/// <typeparam name="T"></typeparam>
-		/// <param name="input">The input.</param>
-		/// <returns></returns>
-		internal static T SafeCast<T>(this object input)
-		{
-			if (ReferenceEquals(null, input) || ReferenceEquals(default(T), input)) return default(T);
-			if (input is T) return (T)input;
-			return default(T);
-		}
-
-		/// <summary>
-		/// Tries to convert the input object to the output type using TypeConverters
-		/// </summary>
-		/// <typeparam name="T"></typeparam>
-		/// <param name="input"></param>
-		/// <returns></returns>
-		public static Attempt<T> TryConvertTo<T>(this object input)
-		{
-			var result = TryConvertTo(input, typeof(T));
-            if (result.Success == false)
-            {
-                //just try a straight up conversion
-                try
-                {
-                    var converted = (T) input;
-                    return Attempt<T>.Succeed(converted);
-                }
-                catch (Exception e)
-                {
-                    return Attempt<T>.Fail(e);
-                }
-            }
-			return result.Success == false ? Attempt<T>.Fail() : Attempt<T>.Succeed((T)result.Result);
-		}
-
-		/// <summary>
-		/// Tries to convert the input object to the output type using TypeConverters. If the destination type is a superclass of the input type,
-		/// if will use <see cref="Convert.ChangeType(object,System.Type)"/>.
-		/// </summary>
-		/// <param name="input">The input.</param>
-		/// <param name="destinationType">Type of the destination.</param>
-		/// <returns></returns>
-		public static Attempt<object> TryConvertTo(this object input, Type destinationType)
-		{
-            //if it is null and it is nullable, then return success with null
-            if (input == null && destinationType.IsGenericType && destinationType.GetGenericTypeDefinition() == typeof (Nullable<>))
-            {
-                return Attempt<object>.Succeed(null);
-            }
-			
-            //if its not nullable and it is a value type
-			if (input == null && destinationType.IsValueType) return Attempt<object>.Fail();
-            //if the type can be null, then no problem
-            if (input == null && destinationType.IsValueType == false) return Attempt<object>.Succeed(null);
-
-			if (destinationType == typeof(object)) return Attempt.Succeed(input);
-
-			if (input.GetType() == destinationType) return Attempt.Succeed(input);
-
-            //check for string so that overloaders of ToString() can take advantage of the conversion.
-            if (destinationType == typeof(string)) return Attempt<object>.Succeed(input.ToString());
-
-			// if we've got a nullable of something, we try to convert directly to that thing.
-			if (destinationType.IsGenericType && destinationType.GetGenericTypeDefinition() == typeof(Nullable<>))
-			{
-			    var underlyingType = Nullable.GetUnderlyingType(destinationType);
-
-                //special case for empty strings for bools/dates which should return null if an empty string
-			    var asString = input as string;
-			    if (asString != null && string.IsNullOrEmpty(asString) && (underlyingType == typeof(DateTime) || underlyingType == typeof(bool)))
-                {
-                    return Attempt<object>.Succeed(null);
-                }
-
-				// recursively call into myself with the inner (not-nullable) type and handle the outcome
-                var nonNullable = input.TryConvertTo(underlyingType);
-
-				// and if sucessful, fall on through to rewrap in a nullable; if failed, pass on the exception
-				if (nonNullable.Success)
-					input = nonNullable.Result; // now fall on through...
-				else
-					return Attempt<object>.Fail(nonNullable.Exception);
-			}
-
-			// we've already dealed with nullables, so any other generic types need to fall through
-			if (destinationType.IsGenericType == false)
-			{
-				if (input is string)
-				{
-					var result = TryConvertToFromString(input as string, destinationType);
-
-					// if we processed the string (succeed or fail), we're done
-					if (result.HasValue) return result.Value;
-				}
-
-                //TODO: Do a check for destination type being IEnumerable<T> and source type implementing IEnumerable<T> with
-                // the same 'T', then we'd have to find the extension method for the type AsEnumerable() and execute it.
-
-				if (TypeHelper.IsTypeAssignableFrom(destinationType, input.GetType())
-					&& TypeHelper.IsTypeAssignableFrom<IConvertible>(input))
-				{
-                    try
-                    {
-                        var casted = Convert.ChangeType(input, destinationType);
-                        return Attempt.Succeed(casted);
-                    }
-                    catch (Exception e)
-                    {
-                        return Attempt<object>.Fail(e);
-                    }
-				}
-			}
-
-			var inputConverter = TypeDescriptor.GetConverter(input);
-			if (inputConverter.CanConvertTo(destinationType))
-			{
-				try
-				{
-					var converted = inputConverter.ConvertTo(input, destinationType);
-					return Attempt.Succeed(converted);
-				}
-				catch (Exception e)
-				{
-					return Attempt<object>.Fail(e);
-				}
-			}
-
-			if (destinationType == typeof(bool))
-			{
-				var boolConverter = new CustomBooleanTypeConverter();
-				if (boolConverter.CanConvertFrom(input.GetType()))
-				{
-					try
-					{
-						var converted = boolConverter.ConvertFrom(input);
-						return Attempt.Succeed(converted);
-					}
-					catch (Exception e)
-					{
-						return Attempt<object>.Fail(e);
-					}
-				}
-			}
-
-			var outputConverter = TypeDescriptor.GetConverter(destinationType);
-			if (outputConverter.CanConvertFrom(input.GetType()))
-			{
-				try
-				{
-					var converted = outputConverter.ConvertFrom(input);
-					return Attempt.Succeed(converted);
-				}
-				catch (Exception e)
-				{
-					return Attempt<object>.Fail(e);
-				}
-			}
-
-			if (TypeHelper.IsTypeAssignableFrom<IConvertible>(input))
-			{
-				try
-				{
-					var casted = Convert.ChangeType(input, destinationType);
-					return Attempt.Succeed(casted);
-				}
-				catch (Exception e)
-				{
-					return Attempt<object>.Fail(e);
-				}
-			}
-
-			return Attempt<object>.Fail();
-		}
-
-		private static Nullable<Attempt<object>> TryConvertToFromString(this string input, Type destinationType)
-		{
-			if (destinationType == typeof(string))
-				return Attempt<object>.Succeed(input);
-
-			if (string.IsNullOrEmpty(input))
-			{
-				if (destinationType == typeof(Boolean))
-					return Attempt<object>.Succeed(false);   // special case for booleans, null/empty == false
-				if (destinationType == typeof(DateTime))
-                    return Attempt<object>.Succeed(DateTime.MinValue);
-			}
-
-			// we have a non-empty string, look for type conversions in the expected order of frequency of use...
-			if (destinationType.IsPrimitive)
-			{
-			    if (destinationType == typeof(Int32))
-				{
-					Int32 value;
-					return Int32.TryParse(input, out value) ? Attempt<object>.Succeed(value) : Attempt<object>.Fail();
-				}
-			    if (destinationType == typeof(Int64))
-			    {
-			        Int64 value;
-			        return Int64.TryParse(input, out value) ? Attempt<object>.Succeed(value) : Attempt<object>.Fail();
-			    }
-			    if (destinationType == typeof(Boolean))
-			    {
-			        Boolean value;
-			        if (Boolean.TryParse(input, out value))
-			            return Attempt<object>.Succeed(value);  // don't declare failure so the CustomBooleanTypeConverter can try
-			    }
-			    else if (destinationType == typeof(Int16))
-			    {
-			        Int16 value;
-			        return Int16.TryParse(input, out value) ? Attempt<object>.Succeed(value) : Attempt<object>.Fail();
-			    }
-			    else if (destinationType == typeof(Double))
-			    {
-			        Double value;
-                    var currentUiCulture = System.Threading.Thread.CurrentThread.CurrentUICulture;
-                    var input2 = NormalizeNumberDecimalSeparator(input);
-			        return Double.TryParse(input2, NumberStyles.Float | NumberStyles.AllowThousands, currentUiCulture, out value) ? Attempt<object>.Succeed(value) : Attempt<object>.Fail();
-			    }
-			    else if (destinationType == typeof(Single))
-			    {
-			        Single value;
-                    var currentUiCulture = System.Threading.Thread.CurrentThread.CurrentUICulture;
-                    var input2 = NormalizeNumberDecimalSeparator(input);
-                    return Single.TryParse(input2, NumberStyles.Float | NumberStyles.AllowThousands, currentUiCulture, out value) ? Attempt<object>.Succeed(value) : Attempt<object>.Fail();
-			    }
-			    else if (destinationType == typeof(Char))
-			    {
-			        Char value;
-			        return Char.TryParse(input, out value) ? Attempt<object>.Succeed(value) : Attempt<object>.Fail();
-			    }
-			    else if (destinationType == typeof(Byte))
-			    {
-			        Byte value;
-			        return Byte.TryParse(input, out value) ? Attempt<object>.Succeed(value) : Attempt<object>.Fail();
-			    }
-			    else if (destinationType == typeof(SByte))
-			    {
-			        SByte value;
-			        return SByte.TryParse(input, out value) ? Attempt<object>.Succeed(value) : Attempt<object>.Fail();
-			    }
-			    else if (destinationType == typeof(UInt32))
-			    {
-			        UInt32 value;
-			        return UInt32.TryParse(input, out value) ? Attempt<object>.Succeed(value) : Attempt<object>.Fail();
-			    }
-			    else if (destinationType == typeof(UInt16))
-			    {
-			        UInt16 value;
-			        return UInt16.TryParse(input, out value) ? Attempt<object>.Succeed(value) : Attempt<object>.Fail();
-			    }
-			    else if (destinationType == typeof(UInt64))
-			    {
-			        UInt64 value;
-			        return UInt64.TryParse(input, out value) ? Attempt<object>.Succeed(value) : Attempt<object>.Fail();
-			    }
-			}
-			else if (destinationType == typeof(Guid))
-			{
-				Guid value;
-				return Guid.TryParse(input, out value) ? Attempt<object>.Succeed(value) : Attempt<object>.Fail();
-			}
-			else if (destinationType == typeof(DateTime))
-			{
-				DateTime value;
-			    if (DateTime.TryParse(input, out value))
-			    {
-			        switch (value.Kind)
-			        {
-			            case DateTimeKind.Unspecified:
-			            case DateTimeKind.Utc:
-                            return Attempt<object>.Succeed(value);
-			            case DateTimeKind.Local:
-			                return Attempt<object>.Succeed(value.ToUniversalTime());
-			            default:
-			                throw new ArgumentOutOfRangeException();
-			        }
-			    }
-			    return Attempt<object>.Fail();
-			}
-			else if (destinationType == typeof(DateTimeOffset))
-			{
-				DateTimeOffset value;
-				return DateTimeOffset.TryParse(input, out value) ? Attempt<object>.Succeed(value) : Attempt<object>.Fail();
-			}
-			else if (destinationType == typeof(TimeSpan))
-			{
-				TimeSpan value;
-				return TimeSpan.TryParse(input, out value) ? Attempt<object>.Succeed(value) : Attempt<object>.Fail();
-			}
-			else if (destinationType == typeof(Decimal))
-			{
-				Decimal value;
-			    var currentUiCulture = System.Threading.Thread.CurrentThread.CurrentUICulture;
-                var input2 = NormalizeNumberDecimalSeparator(input);
-                return Decimal.TryParse(input2, NumberStyles.Number, currentUiCulture, out value) ? Attempt<object>.Succeed(value) : Attempt<object>.Fail();
-			}
-			else if (destinationType == typeof(Version))
-			{
-				Version value;
-				return Version.TryParse(input, out value) ? Attempt<object>.Succeed(value) : Attempt<object>.Fail();
-			}
-			// E_NOTIMPL IPAddress, BigInteger
-
-			return null; // we can't decide...
-		}
-
-        private static readonly char[] NumberDecimalSeparatorsToNormalize = new[] {'.', ','};
-
-	    private static string NormalizeNumberDecimalSeparator(string s)
-	    {
-	        var normalized = System.Threading.Thread.CurrentThread.CurrentCulture.NumberFormat.NumberDecimalSeparator[0];
-            return s.ReplaceMany(NumberDecimalSeparatorsToNormalize, normalized);
-	    }
-
-		internal static void CheckThrowObjectDisposed(this IDisposable disposable, bool isDisposed, string objectname)
-		{
-			//TODO: Localise this exception
-			if (isDisposed)
-				throw new ObjectDisposedException(objectname);
-		}
-
-		//public enum PropertyNamesCaseType
-		//{
-		//    CamelCase,
-		//    CaseInsensitive
-		//}
-
-		///// <summary>
-		///// Convert an object to a JSON string with camelCase formatting
-		///// </summary>
-		///// <param name="obj"></param>
-		///// <returns></returns>
-		//public static string ToJsonString(this object obj)
-		//{
-		//    return obj.ToJsonString(PropertyNamesCaseType.CamelCase);
-		//}
-
-		///// <summary>
-		///// Convert an object to a JSON string with the specified formatting
-		///// </summary>
-		///// <param name="obj">The obj.</param>
-		///// <param name="propertyNamesCaseType">Type of the property names case.</param>
-		///// <returns></returns>
-		//public static string ToJsonString(this object obj, PropertyNamesCaseType propertyNamesCaseType)
-		//{
-		//    var type = obj.GetType();
-		//    var dateTimeStyle = "yyyy-MM-dd HH:mm:ss";
-
-		//    if (type.IsPrimitive || typeof(string).IsAssignableFrom(type))
-		//    {
-		//        return obj.ToString();
-		//    }
-
-		//    if (typeof(DateTime).IsAssignableFrom(type) || typeof(DateTimeOffset).IsAssignableFrom(type))
-		//    {
-		//        return Convert.ToDateTime(obj).ToString(dateTimeStyle);
-		//    }
-
-		//    var serializer = new JsonSerializer();
-
-		//    switch (propertyNamesCaseType)
-		//    {
-		//        case PropertyNamesCaseType.CamelCase:
-		//            serializer.ContractResolver = new CamelCasePropertyNamesContractResolver();
-		//            break;
-		//    }
-
-		//    var dateTimeConverter = new IsoDateTimeConverter
-		//        {
-		//            DateTimeStyles = System.Globalization.DateTimeStyles.None,
-		//            DateTimeFormat = dateTimeStyle
-		//        };
-
-		//    if (typeof(IDictionary).IsAssignableFrom(type))
-		//    {
-		//        return JObject.FromObject(obj, serializer).ToString(Formatting.None, dateTimeConverter);
-		//    }
-
-		//    if (type.IsArray || (typeof(IEnumerable).IsAssignableFrom(type)))
-		//    {
-		//        return JArray.FromObject(obj, serializer).ToString(Formatting.None, dateTimeConverter);
-		//    }
-
-		//    return JObject.FromObject(obj, serializer).ToString(Formatting.None, dateTimeConverter);
-		//}
-
-		/// <summary>
-		/// Converts an object into a dictionary
-		/// </summary>
-		/// <typeparam name="T"></typeparam>
-		/// <typeparam name="TProperty"></typeparam>
-		/// <typeparam name="TVal"> </typeparam>
-		/// <param name="o"></param>
-		/// <param name="ignoreProperties"></param>
-		/// <returns></returns>
-        internal static IDictionary<string, TVal> ToDictionary<T, TProperty, TVal>(this T o,
-																				 params Expression<Func<T, TProperty>>[] ignoreProperties)
-		{
-			return o.ToDictionary<TVal>(ignoreProperties.Select(e => o.GetPropertyInfo(e)).Select(propInfo => propInfo.Name).ToArray());
-		}
-
-		/// <summary>
-		/// Turns object into dictionary
-		/// </summary>
-		/// <param name="o"></param>
-		/// <param name="ignoreProperties">Properties to ignore</param>
-		/// <returns></returns>
-		internal static IDictionary<string, TVal> ToDictionary<TVal>(this object o, params string[] ignoreProperties)
-		{
-			if (o != null)
-			{
-				var props = TypeDescriptor.GetProperties(o);
-				var d = new Dictionary<string, TVal>();
-				foreach (var prop in props.Cast<PropertyDescriptor>().Where(x => ignoreProperties.Contains(x.Name) == false))
-				{
-					var val = prop.GetValue(o);
-					if (val != null)
-					{
-						d.Add(prop.Name, (TVal)val);
-					}
-				}
-				return d;
-			}
-			return new Dictionary<string, TVal>();
-		}
-
-		internal static string ToDebugString(this object obj, int levels = 0)
-		{
-			if (obj == null) return "{null}";
-			try
-			{
-				if (obj is string)
-				{
-					return "\"{0}\"".InvariantFormat(obj);
-				}
-                if (obj is int || obj is Int16 || obj is Int64 || obj is float || obj is double || obj is bool || obj is int? || obj is Int16? || obj is Int64? || obj is float? || obj is double? || obj is bool?)
-				{
-					return "{0}".InvariantFormat(obj);
-				}
-				if (obj is Enum)
-				{
-					return "[{0}]".InvariantFormat(obj);
-				}
-				if (obj is IEnumerable)
-				{
-					var enumerable = (obj as IEnumerable);
-
-					var items = (from object enumItem in enumerable let value = GetEnumPropertyDebugString(enumItem, levels) where value != null select value).Take(10).ToList();
-
-					return items.Any()
-							? "{{ {0} }}".InvariantFormat(String.Join(", ", items))
-							: null;
-				}
-
-				var props = obj.GetType().GetProperties();
-				if ((props.Length == 2) && props[0].Name == "Key" && props[1].Name == "Value" && levels > -2)
-				{
-					try
-					{
-						var key = props[0].GetValue(obj, null) as string;
-						var value = props[1].GetValue(obj, null).ToDebugString(levels - 1);
-						return "{0}={1}".InvariantFormat(key, value);
-					}
-					catch (Exception)
-					{
-						return "[KeyValuePropertyException]";
-					}
-				}
-				if (levels > -1)
-				{
-					var items =
-						(from propertyInfo in props
-						let value = GetPropertyDebugString(propertyInfo, obj, levels)
-						where value != null
-						select "{0}={1}".InvariantFormat(propertyInfo.Name, value)).ToArray();
-
-					return items.Any()
-							? "[{0}]:{{ {1} }}".InvariantFormat(obj.GetType().Name, String.Join(", ", items))
-							: null;
-				}
-			}
-			catch (Exception ex)
-			{
-				return "[Exception:{0}]".InvariantFormat(ex.Message);
-			}
-			return null;
-		}
-
-
-		/// <summary>
-		/// Attempts to serialize the value to an XmlString using ToXmlString
-		/// </summary>
-		/// <param name="value"></param>
-		/// <param name="type"></param>
-		/// <returns></returns>
-		internal static Attempt<string> TryConvertToXmlString(this object value, Type type)
-		{
-			try
-			{
-				var output = value.ToXmlString(type);
-				return Attempt.Succeed(output);
-			}
-			catch (NotSupportedException ex)
-			{
-				return Attempt<string>.Fail(ex);
-			}
-		}
-
-		/// <summary>
-		/// Returns an XmlSerialized safe string representation for the value
-		/// </summary>
-		/// <param name="value"></param>
-		/// <param name="type">The Type can only be a primitive type or Guid and byte[] otherwise an exception is thrown</param>
-		/// <returns></returns>
-		internal static string ToXmlString(this object value, Type type)
-		{
-		    if (value == null) return string.Empty;
-			if (type == typeof(string)) return (value.ToString().IsNullOrWhiteSpace() ? "" : value.ToString());
-			if (type == typeof(bool)) return XmlConvert.ToString((bool)value);
-			if (type == typeof(byte)) return XmlConvert.ToString((byte)value);
-			if (type == typeof(char)) return XmlConvert.ToString((char)value);
-            if (type == typeof(DateTime)) return XmlConvert.ToString((DateTime)value, XmlDateTimeSerializationMode.Unspecified);
-			if (type == typeof(DateTimeOffset)) return XmlConvert.ToString((DateTimeOffset)value);
-			if (type == typeof(decimal)) return XmlConvert.ToString((decimal)value);
-			if (type == typeof(double)) return XmlConvert.ToString((double)value);
-			if (type == typeof(float)) return XmlConvert.ToString((float)value);
-			if (type == typeof(Guid)) return XmlConvert.ToString((Guid)value);
-			if (type == typeof(int)) return XmlConvert.ToString((int)value);
-			if (type == typeof(long)) return XmlConvert.ToString((long)value);
-			if (type == typeof(sbyte)) return XmlConvert.ToString((sbyte)value);
-			if (type == typeof(short)) return XmlConvert.ToString((short)value);
-			if (type == typeof(TimeSpan)) return XmlConvert.ToString((TimeSpan)value);
-			if (type == typeof(bool)) return XmlConvert.ToString((bool)value);
-			if (type == typeof(uint)) return XmlConvert.ToString((uint)value);
-			if (type == typeof(ulong)) return XmlConvert.ToString((ulong)value);
-			if (type == typeof(ushort)) return XmlConvert.ToString((ushort)value);
-
-			throw new NotSupportedException("Cannot convert type " + type.FullName + " to a string using ToXmlString as it is not supported by XmlConvert");
-		}
-
-        /// <summary>
-        /// Returns an XmlSerialized safe string representation for the value and type
-        /// </summary>
-        /// <typeparam name="T"></typeparam>
-        /// <param name="value"></param>
-        /// <returns></returns>
-	    internal static string ToXmlString<T>(this object value)
-	    {
-	        return value.ToXmlString(typeof (T));
-	    }
-
-	    private static string GetEnumPropertyDebugString(object enumItem, int levels)
-		{
-			try
-			{
-				return enumItem.ToDebugString(levels - 1);
-			}
-			catch (Exception)
-			{
-				return "[GetEnumPartException]";
-			}
-		}
-
-		private static string GetPropertyDebugString(PropertyInfo propertyInfo, object obj, int levels)
-		{
-			try
-			{
-				return propertyInfo.GetValue(obj, null).ToDebugString(levels - 1);
-			}
-			catch (Exception)
-			{
-				return "[GetPropertyValueException]";
-			}
-		}
-	}
+using System;
+using System.Collections;
+using System.Collections.Generic;
+using System.ComponentModel;
+using System.Linq;
+using System.Linq.Expressions;
+using System.Reflection;
+using System.Xml;
+
+namespace Umbraco.Core
+{
+	public static class ObjectExtensions
+	{
+		//private static readonly ConcurrentDictionary<Type, Func<object>> ObjectFactoryCache = new ConcurrentDictionary<Type, Func<object>>();
+
+		public static IEnumerable<T> AsEnumerableOfOne<T>(this T input)
+		{
+			return Enumerable.Repeat(input, 1);
+		}
+
+		public static void DisposeIfDisposable(this object input)
+		{
+			var disposable = input as IDisposable;
+			if (disposable != null) disposable.Dispose();
+		}
+
+		/// <summary>
+		/// Provides a shortcut way of safely casting an input when you cannot guarantee the <typeparam name="T"></typeparam> is an instance type (i.e., when the C# AS keyword is not applicable)
+		/// </summary>
+		/// <typeparam name="T"></typeparam>
+		/// <param name="input">The input.</param>
+		/// <returns></returns>
+		internal static T SafeCast<T>(this object input)
+		{
+			if (ReferenceEquals(null, input) || ReferenceEquals(default(T), input)) return default(T);
+			if (input is T) return (T)input;
+			return default(T);
+		}
+
+		/// <summary>
+		/// Tries to convert the input object to the output type using TypeConverters
+		/// </summary>
+		/// <typeparam name="T"></typeparam>
+		/// <param name="input"></param>
+		/// <returns></returns>
+		public static Attempt<T> TryConvertTo<T>(this object input)
+		{
+			var result = TryConvertTo(input, typeof(T));
+            if (result.Success == false)
+            {
+                //just try a straight up conversion
+                try
+                {
+                    var converted = (T) input;
+                    return Attempt<T>.Succeed(converted);
+                }
+                catch (Exception e)
+                {
+                    return Attempt<T>.Fail(e);
+                }
+            }
+			return result.Success == false ? Attempt<T>.Fail() : Attempt<T>.Succeed((T)result.Result);
+		}
+
+		/// <summary>
+		/// Tries to convert the input object to the output type using TypeConverters. If the destination type is a superclass of the input type,
+		/// if will use <see cref="Convert.ChangeType(object,System.Type)"/>.
+		/// </summary>
+		/// <param name="input">The input.</param>
+		/// <param name="destinationType">Type of the destination.</param>
+		/// <returns></returns>
+		public static Attempt<object> TryConvertTo(this object input, Type destinationType)
+		{
+            //if it is null and it is nullable, then return success with null
+            if (input == null && destinationType.IsGenericType && destinationType.GetGenericTypeDefinition() == typeof (Nullable<>))
+            {
+                return Attempt<object>.Succeed(null);
+            }
+			
+            //if its not nullable and it is a value type
+			if (input == null && destinationType.IsValueType) return Attempt<object>.Fail();
+            //if the type can be null, then no problem
+            if (input == null && destinationType.IsValueType == false) return Attempt<object>.Succeed(null);
+
+			if (destinationType == typeof(object)) return Attempt.Succeed(input);
+
+			if (input.GetType() == destinationType) return Attempt.Succeed(input);
+
+            //check for string so that overloaders of ToString() can take advantage of the conversion.
+            if (destinationType == typeof(string)) return Attempt<object>.Succeed(input.ToString());
+
+			// if we've got a nullable of something, we try to convert directly to that thing.
+			if (destinationType.IsGenericType && destinationType.GetGenericTypeDefinition() == typeof(Nullable<>))
+			{
+			    var underlyingType = Nullable.GetUnderlyingType(destinationType);
+
+                //special case for empty strings for bools/dates which should return null if an empty string
+			    var asString = input as string;
+			    if (asString != null && string.IsNullOrEmpty(asString) && (underlyingType == typeof(DateTime) || underlyingType == typeof(bool)))
+                {
+                    return Attempt<object>.Succeed(null);
+                }
+
+				// recursively call into myself with the inner (not-nullable) type and handle the outcome
+                var nonNullable = input.TryConvertTo(underlyingType);
+
+				// and if sucessful, fall on through to rewrap in a nullable; if failed, pass on the exception
+				if (nonNullable.Success)
+					input = nonNullable.Result; // now fall on through...
+				else
+					return Attempt<object>.Fail(nonNullable.Exception);
+			}
+
+			// we've already dealed with nullables, so any other generic types need to fall through
+			if (destinationType.IsGenericType == false)
+			{
+				if (input is string)
+				{
+					var result = TryConvertToFromString(input as string, destinationType);
+
+					// if we processed the string (succeed or fail), we're done
+					if (result.HasValue) return result.Value;
+				}
+
+                //TODO: Do a check for destination type being IEnumerable<T> and source type implementing IEnumerable<T> with
+                // the same 'T', then we'd have to find the extension method for the type AsEnumerable() and execute it.
+
+				if (TypeHelper.IsTypeAssignableFrom(destinationType, input.GetType())
+					&& TypeHelper.IsTypeAssignableFrom<IConvertible>(input))
+				{
+                    try
+                    {
+                        var casted = Convert.ChangeType(input, destinationType);
+                        return Attempt.Succeed(casted);
+                    }
+                    catch (Exception e)
+                    {
+                        return Attempt<object>.Fail(e);
+                    }
+				}
+			}
+
+			var inputConverter = TypeDescriptor.GetConverter(input);
+			if (inputConverter.CanConvertTo(destinationType))
+			{
+				try
+				{
+					var converted = inputConverter.ConvertTo(input, destinationType);
+					return Attempt.Succeed(converted);
+				}
+				catch (Exception e)
+				{
+					return Attempt<object>.Fail(e);
+				}
+			}
+
+			if (destinationType == typeof(bool))
+			{
+				var boolConverter = new CustomBooleanTypeConverter();
+				if (boolConverter.CanConvertFrom(input.GetType()))
+				{
+					try
+					{
+						var converted = boolConverter.ConvertFrom(input);
+						return Attempt.Succeed(converted);
+					}
+					catch (Exception e)
+					{
+						return Attempt<object>.Fail(e);
+					}
+				}
+			}
+
+			var outputConverter = TypeDescriptor.GetConverter(destinationType);
+			if (outputConverter.CanConvertFrom(input.GetType()))
+			{
+				try
+				{
+					var converted = outputConverter.ConvertFrom(input);
+					return Attempt.Succeed(converted);
+				}
+				catch (Exception e)
+				{
+					return Attempt<object>.Fail(e);
+				}
+			}
+
+			if (TypeHelper.IsTypeAssignableFrom<IConvertible>(input))
+			{
+				try
+				{
+					var casted = Convert.ChangeType(input, destinationType);
+					return Attempt.Succeed(casted);
+				}
+				catch (Exception e)
+				{
+					return Attempt<object>.Fail(e);
+				}
+			}
+
+			return Attempt<object>.Fail();
+		}
+
+		private static Nullable<Attempt<object>> TryConvertToFromString(this string input, Type destinationType)
+		{
+			if (destinationType == typeof(string))
+				return Attempt<object>.Succeed(input);
+
+			if (string.IsNullOrEmpty(input))
+			{
+				if (destinationType == typeof(Boolean))
+					return Attempt<object>.Succeed(false);   // special case for booleans, null/empty == false
+				if (destinationType == typeof(DateTime))
+                    return Attempt<object>.Succeed(DateTime.MinValue);
+			}
+
+			// we have a non-empty string, look for type conversions in the expected order of frequency of use...
+			if (destinationType.IsPrimitive)
+			{
+			    if (destinationType == typeof(Int32))
+				{
+					Int32 value;
+					return Int32.TryParse(input, out value) ? Attempt<object>.Succeed(value) : Attempt<object>.Fail();
+				}
+			    if (destinationType == typeof(Int64))
+			    {
+			        Int64 value;
+			        return Int64.TryParse(input, out value) ? Attempt<object>.Succeed(value) : Attempt<object>.Fail();
+			    }
+			    if (destinationType == typeof(Boolean))
+			    {
+			        Boolean value;
+			        if (Boolean.TryParse(input, out value))
+			            return Attempt<object>.Succeed(value);  // don't declare failure so the CustomBooleanTypeConverter can try
+			    }
+			    else if (destinationType == typeof(Int16))
+			    {
+			        Int16 value;
+			        return Int16.TryParse(input, out value) ? Attempt<object>.Succeed(value) : Attempt<object>.Fail();
+			    }
+			    else if (destinationType == typeof(Double))
+			    {
+			        Double value;
+			        var input2 = NormalizeNumberDecimalSeparator(input);
+			        return Double.TryParse(input2, out value) ? Attempt<object>.Succeed(value) : Attempt<object>.Fail();
+			    }
+			    else if (destinationType == typeof(Single))
+			    {
+			        Single value;
+                    var input2 = NormalizeNumberDecimalSeparator(input);
+                    return Single.TryParse(input2, out value) ? Attempt<object>.Succeed(value) : Attempt<object>.Fail();
+			    }
+			    else if (destinationType == typeof(Char))
+			    {
+			        Char value;
+			        return Char.TryParse(input, out value) ? Attempt<object>.Succeed(value) : Attempt<object>.Fail();
+			    }
+			    else if (destinationType == typeof(Byte))
+			    {
+			        Byte value;
+			        return Byte.TryParse(input, out value) ? Attempt<object>.Succeed(value) : Attempt<object>.Fail();
+			    }
+			    else if (destinationType == typeof(SByte))
+			    {
+			        SByte value;
+			        return SByte.TryParse(input, out value) ? Attempt<object>.Succeed(value) : Attempt<object>.Fail();
+			    }
+			    else if (destinationType == typeof(UInt32))
+			    {
+			        UInt32 value;
+			        return UInt32.TryParse(input, out value) ? Attempt<object>.Succeed(value) : Attempt<object>.Fail();
+			    }
+			    else if (destinationType == typeof(UInt16))
+			    {
+			        UInt16 value;
+			        return UInt16.TryParse(input, out value) ? Attempt<object>.Succeed(value) : Attempt<object>.Fail();
+			    }
+			    else if (destinationType == typeof(UInt64))
+			    {
+			        UInt64 value;
+			        return UInt64.TryParse(input, out value) ? Attempt<object>.Succeed(value) : Attempt<object>.Fail();
+			    }
+			}
+			else if (destinationType == typeof(Guid))
+			{
+				Guid value;
+				return Guid.TryParse(input, out value) ? Attempt<object>.Succeed(value) : Attempt<object>.Fail();
+			}
+			else if (destinationType == typeof(DateTime))
+			{
+				DateTime value;
+			    if (DateTime.TryParse(input, out value))
+			    {
+			        switch (value.Kind)
+			        {
+			            case DateTimeKind.Unspecified:
+			            case DateTimeKind.Utc:
+                            return Attempt<object>.Succeed(value);
+			            case DateTimeKind.Local:
+			                return Attempt<object>.Succeed(value.ToUniversalTime());
+			            default:
+			                throw new ArgumentOutOfRangeException();
+			        }
+			    }
+			    return Attempt<object>.Fail();
+			}
+			else if (destinationType == typeof(DateTimeOffset))
+			{
+				DateTimeOffset value;
+				return DateTimeOffset.TryParse(input, out value) ? Attempt<object>.Succeed(value) : Attempt<object>.Fail();
+			}
+			else if (destinationType == typeof(TimeSpan))
+			{
+				TimeSpan value;
+				return TimeSpan.TryParse(input, out value) ? Attempt<object>.Succeed(value) : Attempt<object>.Fail();
+			}
+			else if (destinationType == typeof(Decimal))
+			{
+				Decimal value;
+                var input2 = NormalizeNumberDecimalSeparator(input);
+                return Decimal.TryParse(input2, out value) ? Attempt<object>.Succeed(value) : Attempt<object>.Fail();
+			}
+			else if (destinationType == typeof(Version))
+			{
+				Version value;
+				return Version.TryParse(input, out value) ? Attempt<object>.Succeed(value) : Attempt<object>.Fail();
+			}
+			// E_NOTIMPL IPAddress, BigInteger
+
+			return null; // we can't decide...
+		}
+
+        private static readonly char[] NumberDecimalSeparatorsToNormalize = new[] {'.', ','};
+
+	    private static string NormalizeNumberDecimalSeparator(string s)
+	    {
+	        var normalized = System.Threading.Thread.CurrentThread.CurrentCulture.NumberFormat.NumberDecimalSeparator[0];
+            return s.ReplaceMany(NumberDecimalSeparatorsToNormalize, normalized);
+	    }
+
+		internal static void CheckThrowObjectDisposed(this IDisposable disposable, bool isDisposed, string objectname)
+		{
+			//TODO: Localise this exception
+			if (isDisposed)
+				throw new ObjectDisposedException(objectname);
+		}
+
+		//public enum PropertyNamesCaseType
+		//{
+		//    CamelCase,
+		//    CaseInsensitive
+		//}
+
+		///// <summary>
+		///// Convert an object to a JSON string with camelCase formatting
+		///// </summary>
+		///// <param name="obj"></param>
+		///// <returns></returns>
+		//public static string ToJsonString(this object obj)
+		//{
+		//    return obj.ToJsonString(PropertyNamesCaseType.CamelCase);
+		//}
+
+		///// <summary>
+		///// Convert an object to a JSON string with the specified formatting
+		///// </summary>
+		///// <param name="obj">The obj.</param>
+		///// <param name="propertyNamesCaseType">Type of the property names case.</param>
+		///// <returns></returns>
+		//public static string ToJsonString(this object obj, PropertyNamesCaseType propertyNamesCaseType)
+		//{
+		//    var type = obj.GetType();
+		//    var dateTimeStyle = "yyyy-MM-dd HH:mm:ss";
+
+		//    if (type.IsPrimitive || typeof(string).IsAssignableFrom(type))
+		//    {
+		//        return obj.ToString();
+		//    }
+
+		//    if (typeof(DateTime).IsAssignableFrom(type) || typeof(DateTimeOffset).IsAssignableFrom(type))
+		//    {
+		//        return Convert.ToDateTime(obj).ToString(dateTimeStyle);
+		//    }
+
+		//    var serializer = new JsonSerializer();
+
+		//    switch (propertyNamesCaseType)
+		//    {
+		//        case PropertyNamesCaseType.CamelCase:
+		//            serializer.ContractResolver = new CamelCasePropertyNamesContractResolver();
+		//            break;
+		//    }
+
+		//    var dateTimeConverter = new IsoDateTimeConverter
+		//        {
+		//            DateTimeStyles = System.Globalization.DateTimeStyles.None,
+		//            DateTimeFormat = dateTimeStyle
+		//        };
+
+		//    if (typeof(IDictionary).IsAssignableFrom(type))
+		//    {
+		//        return JObject.FromObject(obj, serializer).ToString(Formatting.None, dateTimeConverter);
+		//    }
+
+		//    if (type.IsArray || (typeof(IEnumerable).IsAssignableFrom(type)))
+		//    {
+		//        return JArray.FromObject(obj, serializer).ToString(Formatting.None, dateTimeConverter);
+		//    }
+
+		//    return JObject.FromObject(obj, serializer).ToString(Formatting.None, dateTimeConverter);
+		//}
+
+		/// <summary>
+		/// Converts an object into a dictionary
+		/// </summary>
+		/// <typeparam name="T"></typeparam>
+		/// <typeparam name="TProperty"></typeparam>
+		/// <typeparam name="TVal"> </typeparam>
+		/// <param name="o"></param>
+		/// <param name="ignoreProperties"></param>
+		/// <returns></returns>
+        internal static IDictionary<string, TVal> ToDictionary<T, TProperty, TVal>(this T o,
+																				 params Expression<Func<T, TProperty>>[] ignoreProperties)
+		{
+			return o.ToDictionary<TVal>(ignoreProperties.Select(e => o.GetPropertyInfo(e)).Select(propInfo => propInfo.Name).ToArray());
+		}
+
+		/// <summary>
+		/// Turns object into dictionary
+		/// </summary>
+		/// <param name="o"></param>
+		/// <param name="ignoreProperties">Properties to ignore</param>
+		/// <returns></returns>
+		internal static IDictionary<string, TVal> ToDictionary<TVal>(this object o, params string[] ignoreProperties)
+		{
+			if (o != null)
+			{
+				var props = TypeDescriptor.GetProperties(o);
+				var d = new Dictionary<string, TVal>();
+				foreach (var prop in props.Cast<PropertyDescriptor>().Where(x => ignoreProperties.Contains(x.Name) == false))
+				{
+					var val = prop.GetValue(o);
+					if (val != null)
+					{
+						d.Add(prop.Name, (TVal)val);
+					}
+				}
+				return d;
+			}
+			return new Dictionary<string, TVal>();
+		}
+
+		internal static string ToDebugString(this object obj, int levels = 0)
+		{
+			if (obj == null) return "{null}";
+			try
+			{
+				if (obj is string)
+				{
+					return "\"{0}\"".InvariantFormat(obj);
+				}
+                if (obj is int || obj is Int16 || obj is Int64 || obj is float || obj is double || obj is bool || obj is int? || obj is Int16? || obj is Int64? || obj is float? || obj is double? || obj is bool?)
+				{
+					return "{0}".InvariantFormat(obj);
+				}
+				if (obj is Enum)
+				{
+					return "[{0}]".InvariantFormat(obj);
+				}
+				if (obj is IEnumerable)
+				{
+					var enumerable = (obj as IEnumerable);
+
+					var items = (from object enumItem in enumerable let value = GetEnumPropertyDebugString(enumItem, levels) where value != null select value).Take(10).ToList();
+
+					return items.Any()
+							? "{{ {0} }}".InvariantFormat(String.Join(", ", items))
+							: null;
+				}
+
+				var props = obj.GetType().GetProperties();
+				if ((props.Length == 2) && props[0].Name == "Key" && props[1].Name == "Value" && levels > -2)
+				{
+					try
+					{
+						var key = props[0].GetValue(obj, null) as string;
+						var value = props[1].GetValue(obj, null).ToDebugString(levels - 1);
+						return "{0}={1}".InvariantFormat(key, value);
+					}
+					catch (Exception)
+					{
+						return "[KeyValuePropertyException]";
+					}
+				}
+				if (levels > -1)
+				{
+					var items =
+						(from propertyInfo in props
+						let value = GetPropertyDebugString(propertyInfo, obj, levels)
+						where value != null
+						select "{0}={1}".InvariantFormat(propertyInfo.Name, value)).ToArray();
+
+					return items.Any()
+							? "[{0}]:{{ {1} }}".InvariantFormat(obj.GetType().Name, String.Join(", ", items))
+							: null;
+				}
+			}
+			catch (Exception ex)
+			{
+				return "[Exception:{0}]".InvariantFormat(ex.Message);
+			}
+			return null;
+		}
+
+
+		/// <summary>
+		/// Attempts to serialize the value to an XmlString using ToXmlString
+		/// </summary>
+		/// <param name="value"></param>
+		/// <param name="type"></param>
+		/// <returns></returns>
+		internal static Attempt<string> TryConvertToXmlString(this object value, Type type)
+		{
+			try
+			{
+				var output = value.ToXmlString(type);
+				return Attempt.Succeed(output);
+			}
+			catch (NotSupportedException ex)
+			{
+				return Attempt<string>.Fail(ex);
+			}
+		}
+
+		/// <summary>
+		/// Returns an XmlSerialized safe string representation for the value
+		/// </summary>
+		/// <param name="value"></param>
+		/// <param name="type">The Type can only be a primitive type or Guid and byte[] otherwise an exception is thrown</param>
+		/// <returns></returns>
+		internal static string ToXmlString(this object value, Type type)
+		{
+		    if (value == null) return string.Empty;
+			if (type == typeof(string)) return (value.ToString().IsNullOrWhiteSpace() ? "" : value.ToString());
+			if (type == typeof(bool)) return XmlConvert.ToString((bool)value);
+			if (type == typeof(byte)) return XmlConvert.ToString((byte)value);
+			if (type == typeof(char)) return XmlConvert.ToString((char)value);
+            if (type == typeof(DateTime)) return XmlConvert.ToString((DateTime)value, XmlDateTimeSerializationMode.Unspecified);
+			if (type == typeof(DateTimeOffset)) return XmlConvert.ToString((DateTimeOffset)value);
+			if (type == typeof(decimal)) return XmlConvert.ToString((decimal)value);
+			if (type == typeof(double)) return XmlConvert.ToString((double)value);
+			if (type == typeof(float)) return XmlConvert.ToString((float)value);
+			if (type == typeof(Guid)) return XmlConvert.ToString((Guid)value);
+			if (type == typeof(int)) return XmlConvert.ToString((int)value);
+			if (type == typeof(long)) return XmlConvert.ToString((long)value);
+			if (type == typeof(sbyte)) return XmlConvert.ToString((sbyte)value);
+			if (type == typeof(short)) return XmlConvert.ToString((short)value);
+			if (type == typeof(TimeSpan)) return XmlConvert.ToString((TimeSpan)value);
+			if (type == typeof(bool)) return XmlConvert.ToString((bool)value);
+			if (type == typeof(uint)) return XmlConvert.ToString((uint)value);
+			if (type == typeof(ulong)) return XmlConvert.ToString((ulong)value);
+			if (type == typeof(ushort)) return XmlConvert.ToString((ushort)value);
+
+			throw new NotSupportedException("Cannot convert type " + type.FullName + " to a string using ToXmlString as it is not supported by XmlConvert");
+		}
+
+        /// <summary>
+        /// Returns an XmlSerialized safe string representation for the value and type
+        /// </summary>
+        /// <typeparam name="T"></typeparam>
+        /// <param name="value"></param>
+        /// <returns></returns>
+	    internal static string ToXmlString<T>(this object value)
+	    {
+	        return value.ToXmlString(typeof (T));
+	    }
+
+	    private static string GetEnumPropertyDebugString(object enumItem, int levels)
+		{
+			try
+			{
+				return enumItem.ToDebugString(levels - 1);
+			}
+			catch (Exception)
+			{
+				return "[GetEnumPartException]";
+			}
+		}
+
+		private static string GetPropertyDebugString(PropertyInfo propertyInfo, object obj, int levels)
+		{
+			try
+			{
+				return propertyInfo.GetValue(obj, null).ToDebugString(levels - 1);
+			}
+			catch (Exception)
+			{
+				return "[GetPropertyValueException]";
+			}
+		}
+	}
 }
﻿using Newtonsoft.Json;
using System;
using System.Collections.Concurrent;
using System.Collections.Generic;
using System.Linq;
using System.Reflection;

namespace Umbraco.Core
{
    public static class ObjectExtensions
    {
        private static readonly ConcurrentDictionary<Type, Dictionary<string, object>> ToObjectTypes = new ConcurrentDictionary<Type, Dictionary<string, object>>();

        /// <summary>
        /// Converts an object's properties into a dictionary.
        /// </summary>
        /// <param name="obj">The object to convert.</param>
        /// <param name="namer">A property namer function.</param>
        /// <returns>A dictionary containing each properties.</returns>
        public static Dictionary<string, object> ToObjectDictionary<T>(this T obj, Func<PropertyInfo, string> namer = null)
        {
            if (obj == null) return new Dictionary<string, object>();

            //fixme: This has a hard reference to Newtonsoft

            string DefaultNamer(PropertyInfo property)
            {
                var jsonProperty = property.GetCustomAttribute<JsonPropertyAttribute>();
                return jsonProperty?.PropertyName ?? property.Name;
            }

            var t = obj.GetType();

            if (namer == null) namer = DefaultNamer;

            if (!ToObjectTypes.TryGetValue(t, out var properties))
            {
                properties = new Dictionary<string, object>();

                foreach (var p in t.GetProperties(BindingFlags.Public | BindingFlags.Instance | BindingFlags.FlattenHierarchy))
                    properties[namer(p)] = ReflectionUtilities.EmitPropertyGetter<T, object>(p);

                ToObjectTypes[t] = properties;
            }

<<<<<<< HEAD
            return properties.ToDictionary(x => x.Key, x => ((Func<T, object>)x.Value)(obj));
        }
=======
            return properties.ToDictionary(x => x.Key, x => ((Func<T, object>) x.Value)(obj));
        }

        internal static string ToDebugString(this object obj, int levels = 0)
        {
            if (obj == null) return "{null}";
            try
            {
                if (obj is string)
                {
                    return "\"{0}\"".InvariantFormat(obj);
                }
                if (obj is int || obj is short || obj is long || obj is float || obj is double || obj is bool || obj is int? || obj is float? || obj is double? || obj is bool?)
                {
                    return "{0}".InvariantFormat(obj);
                }
                if (obj is Enum)
                {
                    return "[{0}]".InvariantFormat(obj);
                }
                if (obj is IEnumerable)
                {
                    var enumerable = (obj as IEnumerable);

                    var items = (from object enumItem in enumerable let value = GetEnumPropertyDebugString(enumItem, levels) where value != null select value).Take(10).ToList();

                    return items.Any()
                            ? "{{ {0} }}".InvariantFormat(string.Join(", ", items))
                            : null;
                }

                var props = obj.GetType().GetProperties();
                if ((props.Length == 2) && props[0].Name == "Key" && props[1].Name == "Value" && levels > -2)
                {
                    try
                    {
                        var key = props[0].GetValue(obj, null) as string;
                        var value = props[1].GetValue(obj, null).ToDebugString(levels - 1);
                        return "{0}={1}".InvariantFormat(key, value);
                    }
                    catch (Exception)
                    {
                        return "[KeyValuePropertyException]";
                    }
                }
                if (levels > -1)
                {
                    var items =
                        (from propertyInfo in props
                         let value = GetPropertyDebugString(propertyInfo, obj, levels)
                         where value != null
                         select "{0}={1}".InvariantFormat(propertyInfo.Name, value)).ToArray();

                    return items.Any()
                            ? "[{0}]:{{ {1} }}".InvariantFormat(obj.GetType().Name, String.Join(", ", items))
                            : null;
                }
            }
            catch (Exception ex)
            {
                return "[Exception:{0}]".InvariantFormat(ex.Message);
            }
            return null;
        }

        /// <summary>
        /// Attempts to serialize the value to an XmlString using ToXmlString
        /// </summary>
        /// <param name="value"></param>
        /// <param name="type"></param>
        /// <returns></returns>
        internal static Attempt<string> TryConvertToXmlString(this object value, Type type)
        {
            try
            {
                var output = value.ToXmlString(type);
                return Attempt.Succeed(output);
            }
            catch (NotSupportedException ex)
            {
                return Attempt<string>.Fail(ex);
            }
        }

        /// <summary>
        /// Returns an XmlSerialized safe string representation for the value
        /// </summary>
        /// <param name="value"></param>
        /// <param name="type">The Type can only be a primitive type or Guid and byte[] otherwise an exception is thrown</param>
        /// <returns></returns>
        internal static string ToXmlString(this object value, Type type)
        {
            if (value == null) return string.Empty;
            if (type == typeof(string)) return (value.ToString().IsNullOrWhiteSpace() ? "" : value.ToString());
            if (type == typeof(bool)) return XmlConvert.ToString((bool)value);
            if (type == typeof(byte)) return XmlConvert.ToString((byte)value);
            if (type == typeof(char)) return XmlConvert.ToString((char)value);
            if (type == typeof(DateTime)) return XmlConvert.ToString((DateTime)value, XmlDateTimeSerializationMode.Unspecified);
            if (type == typeof(DateTimeOffset)) return XmlConvert.ToString((DateTimeOffset)value);
            if (type == typeof(decimal)) return XmlConvert.ToString((decimal)value);
            if (type == typeof(double)) return XmlConvert.ToString((double)value);
            if (type == typeof(float)) return XmlConvert.ToString((float)value);
            if (type == typeof(Guid)) return XmlConvert.ToString((Guid)value);
            if (type == typeof(int)) return XmlConvert.ToString((int)value);
            if (type == typeof(long)) return XmlConvert.ToString((long)value);
            if (type == typeof(sbyte)) return XmlConvert.ToString((sbyte)value);
            if (type == typeof(short)) return XmlConvert.ToString((short)value);
            if (type == typeof(TimeSpan)) return XmlConvert.ToString((TimeSpan)value);
            if (type == typeof(bool)) return XmlConvert.ToString((bool)value);
            if (type == typeof(uint)) return XmlConvert.ToString((uint)value);
            if (type == typeof(ulong)) return XmlConvert.ToString((ulong)value);
            if (type == typeof(ushort)) return XmlConvert.ToString((ushort)value);

            throw new NotSupportedException("Cannot convert type " + type.FullName + " to a string using ToXmlString as it is not supported by XmlConvert");
        }

        /// <summary>
        /// Returns an XmlSerialized safe string representation for the value and type
        /// </summary>
        /// <typeparam name="T"></typeparam>
        /// <param name="value"></param>
        /// <returns></returns>
        internal static string ToXmlString<T>(this object value)
        {
            return value.ToXmlString(typeof (T));
        }

        private static string GetEnumPropertyDebugString(object enumItem, int levels)
        {
            try
            {
                return enumItem.ToDebugString(levels - 1);
            }
            catch (Exception)
            {
                return "[GetEnumPartException]";
            }
        }

        private static string GetPropertyDebugString(PropertyInfo propertyInfo, object obj, int levels)
        {
            try
            {
                return propertyInfo.GetValue(obj, null).ToDebugString(levels - 1);
            }
            catch (Exception)
            {
                return "[GetPropertyValueException]";
            }
        }

        internal static Guid AsGuid(this object value)
        {
            return value is Guid guid ? guid : Guid.Empty;
        }

        [MethodImpl(MethodImplOptions.AggressiveInlining)]
        private static string NormalizeNumberDecimalSeparator(string s)
        {
            var normalized = System.Threading.Thread.CurrentThread.CurrentCulture.NumberFormat.NumberDecimalSeparator[0];
            return s.ReplaceMany(NumberDecimalSeparatorsToNormalize, normalized);
        }

        // gets a converter for source, that can convert to target, or null if none exists
        [MethodImpl(MethodImplOptions.AggressiveInlining)]
        private static TypeConverter GetCachedSourceTypeConverter(Type source, Type target)
        {
            var key = new CompositeTypeTypeKey(source, target);

            if (InputTypeConverterCache.TryGetValue(key, out var typeConverter))
            {
                return typeConverter;
            }

            var converter = TypeDescriptor.GetConverter(source);
            if (converter.CanConvertTo(target))
            {
                return InputTypeConverterCache[key] = converter;
            }

            return InputTypeConverterCache[key] = null;
        }

        // gets a converter for target, that can convert from source, or null if none exists
        [MethodImpl(MethodImplOptions.AggressiveInlining)]
        private static TypeConverter GetCachedTargetTypeConverter(Type source, Type target)
        {
            var key = new CompositeTypeTypeKey(source, target);

            if (DestinationTypeConverterCache.TryGetValue(key, out var typeConverter))
            {
                return typeConverter;
            }

            var converter = TypeDescriptor.GetConverter(target);
            if (converter.CanConvertFrom(source))
            {
                return DestinationTypeConverterCache[key] = converter;
            }

            return DestinationTypeConverterCache[key] = null;
        }

        // gets the underlying type of a nullable type, or null if the type is not nullable
        [MethodImpl(MethodImplOptions.AggressiveInlining)]
        private static Type GetCachedGenericNullableType(Type type)
        {
            if (NullableGenericCache.TryGetValue(type, out var underlyingType))
            {
                return underlyingType;
            }

            if (type.GetGenericTypeDefinition() == typeof(Nullable<>))
            {
                Type underlying = Nullable.GetUnderlyingType(type);
                return NullableGenericCache[type] = underlying;
            }

            return NullableGenericCache[type] = null;
        }

        // gets an IConvertible from source to target type, or null if none exists
        [MethodImpl(MethodImplOptions.AggressiveInlining)]
        private static bool GetCachedCanAssign(object input, Type source, Type target)
        {
            var key = new CompositeTypeTypeKey(source, target);
            if (AssignableTypeCache.TryGetValue(key, out var canConvert))
            {
                return canConvert;
            }

            // "object is" is faster than "Type.IsAssignableFrom.
            // We can use it to very quickly determine whether true/false
            if (input is IConvertible && target.IsAssignableFrom(source))
            {
                return AssignableTypeCache[key] = true;
            }

            return AssignableTypeCache[key] = false;
        }

        // determines whether a type can be converted to boolean
        [MethodImpl(MethodImplOptions.AggressiveInlining)]
        private static bool GetCachedCanConvertToBoolean(Type type)
        {
            if (BoolConvertCache.TryGetValue(type, out var result))
            {
                return result;
            }

            if (CustomBooleanTypeConverter.CanConvertFrom(type))
            {
                return BoolConvertCache[type] = true;
            }

            return BoolConvertCache[type] = false;
        }


>>>>>>> ff36cf11
    }
}<|MERGE_RESOLUTION|>--- conflicted
+++ resolved
@@ -1,15 +1,504 @@
-﻿using Newtonsoft.Json;
-using System;
+﻿using System;
+using System.Collections;
 using System.Collections.Concurrent;
 using System.Collections.Generic;
+using System.ComponentModel;
 using System.Linq;
+using System.Linq.Expressions;
 using System.Reflection;
+using System.Runtime.CompilerServices;
+using System.Xml;
+using Newtonsoft.Json;
+using Umbraco.Core.Collections;
 
 namespace Umbraco.Core
 {
+    /// <summary>
+    /// Provides object extension methods.
+    /// </summary>
     public static class ObjectExtensions
     {
         private static readonly ConcurrentDictionary<Type, Dictionary<string, object>> ToObjectTypes = new ConcurrentDictionary<Type, Dictionary<string, object>>();
+        private static readonly ConcurrentDictionary<Type, Type> NullableGenericCache = new ConcurrentDictionary<Type, Type>();
+        private static readonly ConcurrentDictionary<CompositeTypeTypeKey, TypeConverter> InputTypeConverterCache = new ConcurrentDictionary<CompositeTypeTypeKey, TypeConverter>();
+        private static readonly ConcurrentDictionary<CompositeTypeTypeKey, TypeConverter> DestinationTypeConverterCache = new ConcurrentDictionary<CompositeTypeTypeKey, TypeConverter>();
+        private static readonly ConcurrentDictionary<CompositeTypeTypeKey, bool> AssignableTypeCache = new ConcurrentDictionary<CompositeTypeTypeKey, bool>();
+        private static readonly ConcurrentDictionary<Type, bool> BoolConvertCache = new ConcurrentDictionary<Type, bool>();
+
+        private static readonly char[] NumberDecimalSeparatorsToNormalize = { '.', ',' };
+        private static readonly CustomBooleanTypeConverter CustomBooleanTypeConverter = new CustomBooleanTypeConverter();
+
+        //private static readonly ConcurrentDictionary<Type, Func<object>> ObjectFactoryCache = new ConcurrentDictionary<Type, Func<object>>();
+
+        /// <summary>
+        ///
+        /// </summary>
+        /// <param name="input"></param>
+        /// <typeparam name="T"></typeparam>
+        /// <returns></returns>
+        public static IEnumerable<T> AsEnumerableOfOne<T>(this T input)
+        {
+            return Enumerable.Repeat(input, 1);
+        }
+
+        /// <summary>
+        ///
+        /// </summary>
+        /// <param name="input"></param>
+        public static void DisposeIfDisposable(this object input)
+        {
+            if (input is IDisposable disposable)
+                disposable.Dispose();
+        }
+
+        /// <summary>
+        /// Provides a shortcut way of safely casting an input when you cannot guarantee the <typeparamref name="T"/> is
+        /// an instance type (i.e., when the C# AS keyword is not applicable).
+        /// </summary>
+        /// <typeparam name="T"></typeparam>
+        /// <param name="input">The input.</param>
+        /// <returns></returns>
+        internal static T SafeCast<T>(this object input)
+        {
+            if (ReferenceEquals(null, input) || ReferenceEquals(default(T), input)) return default;
+            if (input is T variable) return variable;
+            return default;
+        }
+
+        /// <summary>
+        /// Attempts to convert the input object to the output type.
+        /// </summary>
+        /// <remarks>This code is an optimized version of the original Umbraco method</remarks>
+        /// <typeparam name="T">The type to convert to</typeparam>
+        /// <param name="input">The input.</param>
+        /// <returns>The <see cref="Attempt{T}"/></returns>
+        public static Attempt<T> TryConvertTo<T>(this object input)
+        {
+            var result = TryConvertTo(input, typeof(T));
+
+            if (result.Success)
+                return Attempt<T>.Succeed((T)result.Result);
+
+            // just try to cast
+            try
+            {
+                return Attempt<T>.Succeed((T)input);
+            }
+            catch (Exception e)
+            {
+                return Attempt<T>.Fail(e);
+            }
+        }
+
+        /// <summary>
+        /// Attempts to convert the input object to the output type.
+        /// </summary>
+        /// <remarks>This code is an optimized version of the original Umbraco method</remarks>
+        /// <param name="input">The input.</param>
+        /// <param name="target">The type to convert to</param>
+        /// <returns>The <see cref="Attempt{Object}"/></returns>
+        public static Attempt<object> TryConvertTo(this object input, Type target)
+        {
+            if (target == null)
+            {
+                return Attempt<object>.Fail();
+            }
+
+            try
+            {
+                if (input == null)
+                {
+                    // Nullable is ok
+                    if (target.IsGenericType && GetCachedGenericNullableType(target) != null)
+                    {
+                        return Attempt<object>.Succeed(null);
+                    }
+
+                    // Reference types are ok
+                    return Attempt<object>.If(target.IsValueType == false, null);
+                }
+
+                var inputType = input.GetType();
+
+                // Easy
+                if (target == typeof(object) || inputType == target)
+                {
+                    return Attempt.Succeed(input);
+                }
+
+                // Check for string so that overloaders of ToString() can take advantage of the conversion.
+                if (target == typeof(string))
+                {
+                    return Attempt<object>.Succeed(input.ToString());
+                }
+
+                // If we've got a nullable of something, we try to convert directly to that thing.
+                // We cache the destination type and underlying nullable types
+                // Any other generic types need to fall through
+                if (target.IsGenericType)
+                {
+                    var underlying = GetCachedGenericNullableType(target);
+                    if (underlying != null)
+                    {
+                        // Special case for empty strings for bools/dates which should return null if an empty string.
+                        if (input is string inputString)
+                        {
+                            // TODO: Why the check against only bool/date when a string is null/empty? In what scenario can we convert to another type when the string is null or empty other than just being null?
+                            if (string.IsNullOrEmpty(inputString) && (underlying == typeof(DateTime) || underlying == typeof(bool)))
+                            {
+                                return Attempt<object>.Succeed(null);
+                            }
+                        }
+
+                        // Recursively call into this method with the inner (not-nullable) type and handle the outcome
+                        var inner = input.TryConvertTo(underlying);
+
+                        // And if successful, fall on through to rewrap in a nullable; if failed, pass on the exception
+                        if (inner.Success)
+                        {
+                            input = inner.Result; // Now fall on through...
+                        }
+                        else
+                        {
+                            return Attempt<object>.Fail(inner.Exception);
+                        }
+                    }
+                }
+                else
+                {
+                    // target is not a generic type
+
+                    if (input is string inputString)
+                    {
+                        // Try convert from string, returns an Attempt if the string could be
+                        // processed (either succeeded or failed), else null if we need to try
+                        // other methods
+                        var result = TryConvertToFromString(inputString, target);
+                        if (result.HasValue)
+                        {
+                            return result.Value;
+                        }
+                    }
+
+                    // TODO: Do a check for destination type being IEnumerable<T> and source type implementing IEnumerable<T> with
+                    // the same 'T', then we'd have to find the extension method for the type AsEnumerable() and execute it.
+                    if (GetCachedCanAssign(input, inputType, target))
+                    {
+                        return Attempt.Succeed(Convert.ChangeType(input, target));
+                    }
+                }
+
+                if (target == typeof(bool))
+                {
+                    if (GetCachedCanConvertToBoolean(inputType))
+                    {
+                        return Attempt.Succeed(CustomBooleanTypeConverter.ConvertFrom(input));
+                    }
+                }
+
+                var inputConverter = GetCachedSourceTypeConverter(inputType, target);
+                if (inputConverter != null)
+                {
+                    return Attempt.Succeed(inputConverter.ConvertTo(input, target));
+                }
+
+                var outputConverter = GetCachedTargetTypeConverter(inputType, target);
+                if (outputConverter != null)
+                {
+                    return Attempt.Succeed(outputConverter.ConvertFrom(input));
+                }
+
+                if (target.IsGenericType && GetCachedGenericNullableType(target) != null)
+                {
+                    // cannot Convert.ChangeType as that does not work with nullable
+                    // input has already been converted to the underlying type - just
+                    // return input, there's an implicit conversion from T to T? anyways
+                    return Attempt.Succeed(input);
+                }
+
+                // Re-check convertibles since we altered the input through recursion
+                if (input is IConvertible convertible2)
+                {
+                    return Attempt.Succeed(Convert.ChangeType(convertible2, target));
+                }
+            }
+            catch (Exception e)
+            {
+                return Attempt<object>.Fail(e);
+            }
+
+            return Attempt<object>.Fail();
+        }
+
+        /// <summary>
+        /// Attempts to convert the input string to the output type.
+        /// </summary>
+        /// <remarks>This code is an optimized version of the original Umbraco method</remarks>
+        /// <param name="input">The input.</param>
+        /// <param name="target">The type to convert to</param>
+        /// <returns>The <see cref="Nullable{Attempt}"/></returns>
+        private static Attempt<object>? TryConvertToFromString(this string input, Type target)
+        {
+            // Easy
+            if (target == typeof(string))
+            {
+                return Attempt<object>.Succeed(input);
+            }
+
+            // Null, empty, whitespaces
+            if (string.IsNullOrWhiteSpace(input))
+            {
+                if (target == typeof(bool))
+                {
+                    // null/empty = bool false
+                    return Attempt<object>.Succeed(false);
+                }
+
+                if (target == typeof(DateTime))
+                {
+                    // null/empty = min DateTime value
+                    return Attempt<object>.Succeed(DateTime.MinValue);
+                }
+
+                // Cannot decide here,
+                // Any of the types below will fail parsing and will return a failed attempt
+                // but anything else will not be processed and will return null
+                // so even though the string is null/empty we have to proceed.
+            }
+
+            // Look for type conversions in the expected order of frequency of use.
+            //
+            // By using a mixture of ordered if statements and switches we can optimize both for
+            // fast conditional checking for most frequently used types and the branching
+            // that does not depend on previous values available to switch statements.
+            if (target.IsPrimitive)
+            {
+                if (target == typeof(int))
+                {
+                    if (int.TryParse(input, out var value))
+                    {
+                        return Attempt<object>.Succeed(value);
+                    }
+
+                    // Because decimal 100.01m will happily convert to integer 100, it
+                    // makes sense that string "100.01" *also* converts to integer 100.
+                    var input2 = NormalizeNumberDecimalSeparator(input);
+                    return Attempt<object>.If(decimal.TryParse(input2, out var value2), Convert.ToInt32(value2));
+                }
+
+                if (target == typeof(long))
+                {
+                    if (long.TryParse(input, out var value))
+                    {
+                        return Attempt<object>.Succeed(value);
+                    }
+
+                    // Same as int
+                    var input2 = NormalizeNumberDecimalSeparator(input);
+                    return Attempt<object>.If(decimal.TryParse(input2, out var value2), Convert.ToInt64(value2));
+                }
+
+                // TODO: Should we do the decimal trick for short, byte, unsigned?
+
+                if (target == typeof(bool))
+                {
+                    if (bool.TryParse(input, out var value))
+                    {
+                        return Attempt<object>.Succeed(value);
+                    }
+
+                    // Don't declare failure so the CustomBooleanTypeConverter can try
+                    return null;
+                }
+
+                // Calling this method directly is faster than any attempt to cache it.
+                switch (Type.GetTypeCode(target))
+                {
+                    case TypeCode.Int16:
+                        return Attempt<object>.If(short.TryParse(input, out var value), value);
+
+                    case TypeCode.Double:
+                        var input2 = NormalizeNumberDecimalSeparator(input);
+                        return Attempt<object>.If(double.TryParse(input2, out var valueD), valueD);
+
+                    case TypeCode.Single:
+                        var input3 = NormalizeNumberDecimalSeparator(input);
+                        return Attempt<object>.If(float.TryParse(input3, out var valueF), valueF);
+
+                    case TypeCode.Char:
+                        return Attempt<object>.If(char.TryParse(input, out var valueC), valueC);
+
+                    case TypeCode.Byte:
+                        return Attempt<object>.If(byte.TryParse(input, out var valueB), valueB);
+
+                    case TypeCode.SByte:
+                        return Attempt<object>.If(sbyte.TryParse(input, out var valueSb), valueSb);
+
+                    case TypeCode.UInt32:
+                        return Attempt<object>.If(uint.TryParse(input, out var valueU), valueU);
+
+                    case TypeCode.UInt16:
+                        return Attempt<object>.If(ushort.TryParse(input, out var valueUs), valueUs);
+
+                    case TypeCode.UInt64:
+                        return Attempt<object>.If(ulong.TryParse(input, out var valueUl), valueUl);
+                }
+            }
+            else if (target == typeof(Guid))
+            {
+                return Attempt<object>.If(Guid.TryParse(input, out var value), value);
+            }
+            else if (target == typeof(DateTime))
+            {
+                if (DateTime.TryParse(input, out var value))
+                {
+                    switch (value.Kind)
+                    {
+                        case DateTimeKind.Unspecified:
+                        case DateTimeKind.Utc:
+                            return Attempt<object>.Succeed(value);
+
+                        case DateTimeKind.Local:
+                            return Attempt<object>.Succeed(value.ToUniversalTime());
+
+                        default:
+                            throw new ArgumentOutOfRangeException();
+                    }
+                }
+
+                return Attempt<object>.Fail();
+            }
+            else if (target == typeof(DateTimeOffset))
+            {
+                return Attempt<object>.If(DateTimeOffset.TryParse(input, out var value), value);
+            }
+            else if (target == typeof(TimeSpan))
+            {
+                return Attempt<object>.If(TimeSpan.TryParse(input, out var value), value);
+            }
+            else if (target == typeof(decimal))
+            {
+                var input2 = NormalizeNumberDecimalSeparator(input);
+                return Attempt<object>.If(decimal.TryParse(input2, out var value), value);
+            }
+            else if (input != null && target == typeof(Version))
+            {
+                return Attempt<object>.If(Version.TryParse(input, out var value), value);
+            }
+
+            // E_NOTIMPL IPAddress, BigInteger
+			return null; // we can't decide...
+        }
+        internal static void CheckThrowObjectDisposed(this IDisposable disposable, bool isDisposed, string objectname)
+        {
+            // TODO: Localize this exception
+            if (isDisposed)
+                throw new ObjectDisposedException(objectname);
+        }
+
+        //public enum PropertyNamesCaseType
+        //{
+        //    CamelCase,
+        //    CaseInsensitive
+        //}
+
+        ///// <summary>
+        ///// Convert an object to a JSON string with camelCase formatting
+        ///// </summary>
+        ///// <param name="obj"></param>
+        ///// <returns></returns>
+        //public static string ToJsonString(this object obj)
+        //{
+        //    return obj.ToJsonString(PropertyNamesCaseType.CamelCase);
+        //}
+
+        ///// <summary>
+        ///// Convert an object to a JSON string with the specified formatting
+        ///// </summary>
+        ///// <param name="obj">The obj.</param>
+        ///// <param name="propertyNamesCaseType">Type of the property names case.</param>
+        ///// <returns></returns>
+        //public static string ToJsonString(this object obj, PropertyNamesCaseType propertyNamesCaseType)
+        //{
+        //    var type = obj.GetType();
+        //    var dateTimeStyle = "yyyy-MM-dd HH:mm:ss";
+
+        //    if (type.IsPrimitive || typeof(string).IsAssignableFrom(type))
+        //    {
+        //        return obj.ToString();
+        //    }
+
+        //    if (typeof(DateTime).IsAssignableFrom(type) || typeof(DateTimeOffset).IsAssignableFrom(type))
+        //    {
+        //        return Convert.ToDateTime(obj).ToString(dateTimeStyle);
+        //    }
+
+        //    var serializer = new JsonSerializer();
+
+        //    switch (propertyNamesCaseType)
+        //    {
+        //        case PropertyNamesCaseType.CamelCase:
+        //            serializer.ContractResolver = new CamelCasePropertyNamesContractResolver();
+        //            break;
+        //    }
+
+        //    var dateTimeConverter = new IsoDateTimeConverter
+        //        {
+        //            DateTimeStyles = System.Globalization.DateTimeStyles.None,
+        //            DateTimeFormat = dateTimeStyle
+        //        };
+
+        //    if (typeof(IDictionary).IsAssignableFrom(type))
+        //    {
+        //        return JObject.FromObject(obj, serializer).ToString(Formatting.None, dateTimeConverter);
+        //    }
+
+        //    if (type.IsArray || (typeof(IEnumerable).IsAssignableFrom(type)))
+        //    {
+        //        return JArray.FromObject(obj, serializer).ToString(Formatting.None, dateTimeConverter);
+        //    }
+
+        //    return JObject.FromObject(obj, serializer).ToString(Formatting.None, dateTimeConverter);
+        //}
+
+        /// <summary>
+        /// Converts an object into a dictionary
+        /// </summary>
+        /// <typeparam name="T"></typeparam>
+        /// <typeparam name="TProperty"></typeparam>
+        /// <typeparam name="TVal"> </typeparam>
+        /// <param name="o"></param>
+        /// <param name="ignoreProperties"></param>
+        /// <returns></returns>
+        public static IDictionary<string, TVal> ToDictionary<T, TProperty, TVal>(this T o, params Expression<Func<T, TProperty>>[] ignoreProperties)
+        {
+            return o.ToDictionary<TVal>(ignoreProperties.Select(e => o.GetPropertyInfo(e)).Select(propInfo => propInfo.Name).ToArray());
+        }
+
+        /// <summary>
+        /// Turns object into dictionary
+        /// </summary>
+        /// <param name="o"></param>
+        /// <param name="ignoreProperties">Properties to ignore</param>
+        /// <returns></returns>
+        public static IDictionary<string, TVal> ToDictionary<TVal>(this object o, params string[] ignoreProperties)
+        {
+            if (o != null)
+            {
+                var props = TypeDescriptor.GetProperties(o);
+                var d = new Dictionary<string, TVal>();
+                foreach (var prop in props.Cast<PropertyDescriptor>().Where(x => ignoreProperties.Contains(x.Name) == false))
+                {
+                    var val = prop.GetValue(o);
+                    if (val != null)
+                    {
+                        d.Add(prop.Name, (TVal)val);
+                    }
+                }
+                return d;
+            }
+            return new Dictionary<string, TVal>();
+        }
 
         /// <summary>
         /// Converts an object's properties into a dictionary.
@@ -17,11 +506,9 @@
         /// <param name="obj">The object to convert.</param>
         /// <param name="namer">A property namer function.</param>
         /// <returns>A dictionary containing each properties.</returns>
-        public static Dictionary<string, object> ToObjectDictionary<T>(this T obj, Func<PropertyInfo, string> namer = null)
+        public static Dictionary<string, object> ToObjectDictionary<T>(T obj, Func<PropertyInfo, string> namer = null)
         {
             if (obj == null) return new Dictionary<string, object>();
-
-            //fixme: This has a hard reference to Newtonsoft
 
             string DefaultNamer(PropertyInfo property)
             {
@@ -43,10 +530,6 @@
                 ToObjectTypes[t] = properties;
             }
 
-<<<<<<< HEAD
-            return properties.ToDictionary(x => x.Key, x => ((Func<T, object>)x.Value)(obj));
-        }
-=======
             return properties.ToDictionary(x => x.Key, x => ((Func<T, object>) x.Value)(obj));
         }
 
@@ -306,6 +789,5 @@
         }
 
 
->>>>>>> ff36cf11
     }
 }
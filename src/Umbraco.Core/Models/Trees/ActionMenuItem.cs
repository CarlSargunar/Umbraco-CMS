using Umbraco.Cms.Core.Services;
using Umbraco.Extensions;

namespace Umbraco.Cms.Core.Models.Trees;

/// <inheritdoc />
/// <summary>
///     A menu item that represents some JS that needs to execute when the menu item is clicked.
/// </summary>
/// <remarks>
///     These types of menu items are rare but they do exist. Things like refresh node simply execute
///     JS and don't launch a dialog.
///     Each action menu item describes what angular service that it's method exists in and what the method name is.
///     An action menu item must describe the angular service name for which it's method exists. It may also define what
///     the
///     method name is that will be called in this service but if one is not specified then we will assume the method name
///     is the
///     same as the Type name of the current action menu class.
/// </remarks>
public abstract class ActionMenuItem : MenuItem
{
    protected ActionMenuItem(string alias, string name)
        : base(alias, name) => Initialize();

    protected ActionMenuItem(string alias, ILocalizedTextService textService)
        : base(alias, textService) =>
        Initialize();

<<<<<<< HEAD
        protected ActionMenuItem(string alias, string name)
            : base(alias, name)
        {
            Initialize();
        }

        protected ActionMenuItem(string alias, ILocalizedTextService textService)
            : base(alias, textService)
=======
    /// <summary>
    ///     The angular service name containing the <see cref="AngularServiceMethodName" />
    /// </summary>
    public abstract string AngularServiceName { get; }

    /// <summary>
    ///     The angular service method name to call for this menu item
    /// </summary>
    public virtual string? AngularServiceMethodName { get; } = null;

    private void Initialize()
    {
        // add the current type to the metadata
        if (AngularServiceMethodName.IsNullOrWhiteSpace())
>>>>>>> 4fc7f775
        {
            // if no method name is supplied we will assume that the menu action is the type name of the current menu class
            ExecuteJsMethod($"{AngularServiceName}.{GetType().Name}");
        }
        else
        {
<<<<<<< HEAD
            // add the current type to the metadata
            if (AngularServiceMethodName.IsNullOrWhiteSpace())
            {
                // if no method name is supplied we will assume that the menu action is the type name of the current menu class
                ExecuteJsMethod($"{AngularServiceName}.{this.GetType().Name}");
            }
            else
            {
                ExecuteJsMethod($"{AngularServiceName}.{AngularServiceMethodName}");
            }
=======
            ExecuteJsMethod($"{AngularServiceName}.{AngularServiceMethodName}");
>>>>>>> 4fc7f775
        }
    }
}<|MERGE_RESOLUTION|>--- conflicted
+++ resolved
@@ -1,4 +1,4 @@
-using Umbraco.Cms.Core.Services;
+﻿using Umbraco.Cms.Core.Services;
 using Umbraco.Extensions;
 
 namespace Umbraco.Cms.Core.Models.Trees;
@@ -26,16 +26,6 @@
         : base(alias, textService) =>
         Initialize();
 
-<<<<<<< HEAD
-        protected ActionMenuItem(string alias, string name)
-            : base(alias, name)
-        {
-            Initialize();
-        }
-
-        protected ActionMenuItem(string alias, ILocalizedTextService textService)
-            : base(alias, textService)
-=======
     /// <summary>
     ///     The angular service name containing the <see cref="AngularServiceMethodName" />
     /// </summary>
@@ -50,27 +40,13 @@
     {
         // add the current type to the metadata
         if (AngularServiceMethodName.IsNullOrWhiteSpace())
->>>>>>> 4fc7f775
         {
             // if no method name is supplied we will assume that the menu action is the type name of the current menu class
             ExecuteJsMethod($"{AngularServiceName}.{GetType().Name}");
         }
         else
         {
-<<<<<<< HEAD
-            // add the current type to the metadata
-            if (AngularServiceMethodName.IsNullOrWhiteSpace())
-            {
-                // if no method name is supplied we will assume that the menu action is the type name of the current menu class
-                ExecuteJsMethod($"{AngularServiceName}.{this.GetType().Name}");
-            }
-            else
-            {
-                ExecuteJsMethod($"{AngularServiceName}.{AngularServiceMethodName}");
-            }
-=======
             ExecuteJsMethod($"{AngularServiceName}.{AngularServiceMethodName}");
->>>>>>> 4fc7f775
         }
     }
 }
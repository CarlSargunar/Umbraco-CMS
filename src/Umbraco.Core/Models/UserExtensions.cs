﻿using System;
using System.Collections.Generic;
using System.Linq;
using System.Net;
using System.Security.Cryptography;
using Umbraco.Cms.Core.Cache;
using Umbraco.Cms.Core.IO;
using Umbraco.Cms.Core.Media;
using Umbraco.Cms.Core.Models.Entities;
using Umbraco.Cms.Core.Models.Membership;
using Umbraco.Cms.Core.Security;
using Umbraco.Cms.Core.Services;
using Umbraco.Extensions;

namespace Umbraco.Cms.Core.Models
{
    public static class UserExtensions
    {
        /// <summary>
        /// Tries to lookup the user's Gravatar to see if the endpoint can be reached, if so it returns the valid URL
        /// </summary>
        /// <param name="user"></param>
        /// <param name="cache"></param>
        /// <param name="mediaFileSystem"></param>
        /// <returns>
        /// A list of 5 different sized avatar URLs
        /// </returns>
        public static string[] GetUserAvatarUrls(this IUser user, IAppCache cache, IMediaFileSystem mediaFileSystem, IImageUrlGenerator imageUrlGenerator)
        {
            // If FIPS is required, never check the Gravatar service as it only supports MD5 hashing.
            // Unfortunately, if the FIPS setting is enabled on Windows, using MD5 will throw an exception
            // and the website will not run.
            // Also, check if the user has explicitly removed all avatars including a Gravatar, this will be possible and the value will be "none"
            if (user.Avatar == "none" || CryptoConfig.AllowOnlyFipsAlgorithms)
            {
                return new string[0];
            }

            if (user.Avatar.IsNullOrWhiteSpace())
            {
                var gravatarHash = user.Email.GenerateHash<MD5>();
                var gravatarUrl = "https://www.gravatar.com/avatar/" + gravatarHash + "?d=404";

                //try Gravatar
                var gravatarAccess = cache.GetCacheItem<bool>("UserAvatar" + user.Id, () =>
                {
                    // Test if we can reach this URL, will fail when there's network or firewall errors
                    var request = (HttpWebRequest)WebRequest.Create(gravatarUrl);
                    // Require response within 10 seconds
                    request.Timeout = 10000;
                    try
                    {
                        using ((HttpWebResponse)request.GetResponse()) { }
                    }
                    catch (Exception)
                    {
                        // There was an HTTP or other error, return an null instead
                        return false;
                    }
                    return true;
                });

                if (gravatarAccess)
                {
                    return new[]
                    {
                        gravatarUrl  + "&s=30",
                        gravatarUrl  + "&s=60",
                        gravatarUrl  + "&s=90",
                        gravatarUrl  + "&s=150",
                        gravatarUrl  + "&s=300"
                    };
                }

                return new string[0];
            }

            //use the custom avatar
            var avatarUrl = mediaFileSystem.GetUrl(user.Avatar);
            return new[]
            {
                imageUrlGenerator.GetImageUrl(new ImageUrlGenerationOptions(avatarUrl) { ImageCropMode = ImageCropMode.Crop, Width = 30, Height = 30 }),
                imageUrlGenerator.GetImageUrl(new ImageUrlGenerationOptions(avatarUrl) { ImageCropMode = ImageCropMode.Crop, Width = 60, Height = 60 }),
                imageUrlGenerator.GetImageUrl(new ImageUrlGenerationOptions(avatarUrl) { ImageCropMode = ImageCropMode.Crop, Width = 90, Height = 90 }),
                imageUrlGenerator.GetImageUrl(new ImageUrlGenerationOptions(avatarUrl) { ImageCropMode = ImageCropMode.Crop, Width = 150, Height = 150 }),
                imageUrlGenerator.GetImageUrl(new ImageUrlGenerationOptions(avatarUrl) { ImageCropMode = ImageCropMode.Crop, Width = 300, Height = 300 })
            };

        }



<<<<<<< HEAD
        public static bool HasContentRootAccess(this IUser user, IEntityService entityService)
        {
            return ContentPermissions.HasPathAccess(Constants.System.RootString, user.CalculateContentStartNodeIds(entityService), Constants.System.RecycleBinContent);
        }

        public static bool HasContentBinAccess(this IUser user, IEntityService entityService)
        {
            return ContentPermissions.HasPathAccess(Constants.System.RecycleBinContentString, user.CalculateContentStartNodeIds(entityService), Constants.System.RecycleBinContent);
        }

        public static bool HasMediaRootAccess(this IUser user, IEntityService entityService)
        {
            return ContentPermissions.HasPathAccess(Constants.System.RootString, user.CalculateMediaStartNodeIds(entityService), Constants.System.RecycleBinMedia);
        }

        public static bool HasMediaBinAccess(this IUser user, IEntityService entityService)
        {
            return ContentPermissions.HasPathAccess(Constants.System.RecycleBinMediaString, user.CalculateMediaStartNodeIds(entityService), Constants.System.RecycleBinMedia);
        }

        public static bool HasPathAccess(this IUser user, IContent content, IEntityService entityService)
        {
            if (content == null) throw new ArgumentNullException(nameof(content));
            return ContentPermissions.HasPathAccess(content.Path, user.CalculateContentStartNodeIds(entityService), Constants.System.RecycleBinContent);
        }

        public static bool HasPathAccess(this IUser user, IMedia media, IEntityService entityService)
        {
            if (media == null) throw new ArgumentNullException(nameof(media));
            return ContentPermissions.HasPathAccess(media.Path, user.CalculateMediaStartNodeIds(entityService), Constants.System.RecycleBinMedia);
        }

        public static bool HasContentPathAccess(this IUser user, IUmbracoEntity entity, IEntityService entityService)
        {
            if (entity == null) throw new ArgumentNullException(nameof(entity));
            return ContentPermissions.HasPathAccess(entity.Path, user.CalculateContentStartNodeIds(entityService), Constants.System.RecycleBinContent);
        }

        public static bool HasMediaPathAccess(this IUser user, IUmbracoEntity entity, IEntityService entityService)
        {
            if (entity == null) throw new ArgumentNullException(nameof(entity));
            return ContentPermissions.HasPathAccess(entity.Path, user.CalculateMediaStartNodeIds(entityService), Constants.System.RecycleBinMedia);
=======
        internal static bool HasContentRootAccess(this IUser user, IEntityService entityService, AppCaches appCaches)
            => ContentPermissionsHelper.HasPathAccess(Constants.System.RootString, user.CalculateContentStartNodeIds(entityService, appCaches), Constants.System.RecycleBinContent);

        internal static bool HasContentBinAccess(this IUser user, IEntityService entityService, AppCaches appCaches)
            => ContentPermissionsHelper.HasPathAccess(Constants.System.RecycleBinContentString, user.CalculateContentStartNodeIds(entityService, appCaches), Constants.System.RecycleBinContent);

        internal static bool HasMediaRootAccess(this IUser user, IEntityService entityService, AppCaches appCaches)
            => ContentPermissionsHelper.HasPathAccess(Constants.System.RootString, user.CalculateMediaStartNodeIds(entityService, appCaches), Constants.System.RecycleBinMedia);

        internal static bool HasMediaBinAccess(this IUser user, IEntityService entityService, AppCaches appCaches)
            => ContentPermissionsHelper.HasPathAccess(Constants.System.RecycleBinMediaString, user.CalculateMediaStartNodeIds(entityService, appCaches), Constants.System.RecycleBinMedia);

        internal static bool HasPathAccess(this IUser user, IContent content, IEntityService entityService, AppCaches appCaches)
        {
            if (content == null) throw new ArgumentNullException(nameof(content));
            return ContentPermissionsHelper.HasPathAccess(content.Path, user.CalculateContentStartNodeIds(entityService, appCaches), Constants.System.RecycleBinContent);
        }

        internal static bool HasPathAccess(this IUser user, IMedia media, IEntityService entityService, AppCaches appCaches)
        {
            if (media == null) throw new ArgumentNullException(nameof(media));
            return ContentPermissionsHelper.HasPathAccess(media.Path, user.CalculateMediaStartNodeIds(entityService, appCaches), Constants.System.RecycleBinMedia);
        }

        internal static bool HasContentPathAccess(this IUser user, IUmbracoEntity entity, IEntityService entityService, AppCaches appCaches)
        {
            if (entity == null) throw new ArgumentNullException(nameof(entity));
            return ContentPermissionsHelper.HasPathAccess(entity.Path, user.CalculateContentStartNodeIds(entityService, appCaches), Constants.System.RecycleBinContent);
        }

        internal static bool HasMediaPathAccess(this IUser user, IUmbracoEntity entity, IEntityService entityService, AppCaches appCaches)
        {
            if (entity == null) throw new ArgumentNullException(nameof(entity));
            return ContentPermissionsHelper.HasPathAccess(entity.Path, user.CalculateMediaStartNodeIds(entityService, appCaches), Constants.System.RecycleBinMedia);
>>>>>>> e75178e8
        }

        /// <summary>
        /// Determines whether this user has access to view sensitive data
        /// </summary>
        /// <param name="user"></param>
        public static bool HasAccessToSensitiveData(this IUser user)
        {
            if (user == null) throw new ArgumentNullException("user");
            return user.Groups != null && user.Groups.Any(x => x.Alias == Constants.Security.SensitiveDataGroupAlias);
        }

        [Obsolete("Use the overload specifying all parameters instead")]
        public static int[] CalculateContentStartNodeIds(this IUser user, IEntityService entityService)
            => CalculateContentStartNodeIds(user, entityService, Current.AppCaches);

        /// <summary>
        /// Calculate start nodes, combining groups' and user's, and excluding what's in the bin
        /// </summary>
        /// <param name="user"></param>
        /// <param name="entityService"></param>
        /// <param name="runtimeCache"></param>
        /// <returns></returns>
        public static int[] CalculateContentStartNodeIds(this IUser user, IEntityService entityService, AppCaches appCaches)
        {
<<<<<<< HEAD
            const string cacheKey = "AllContentStartNodes";
            //try to look them up from cache so we don't recalculate
            var valuesInUserCache = user.FromUserCache<int[]>(cacheKey);
            if (valuesInUserCache != null) return valuesInUserCache;

            var gsn = user.Groups.Where(x => x.StartContentId.HasValue).Select(x => x.StartContentId.Value).Distinct().ToArray();
            var usn = user.StartContentIds;
            var vals = CombineStartNodes(UmbracoObjectTypes.Document, gsn, usn, entityService);
            user.ToUserCache(cacheKey, vals);
            return vals;
=======
            var cacheKey = CacheKeys.UserAllContentStartNodesPrefix + user.Id;
            var runtimeCache = appCaches.IsolatedCaches.GetOrCreate<IUser>();
            var result = runtimeCache.GetCacheItem(cacheKey, () =>
            {
                var gsn = user.Groups.Where(x => x.StartContentId.HasValue).Select(x => x.StartContentId.Value).Distinct().ToArray();
                var usn = user.StartContentIds;
                var vals = CombineStartNodes(UmbracoObjectTypes.Document, gsn, usn, entityService);
                return vals;
            }, TimeSpan.FromMinutes(2), true);

            return result;
>>>>>>> e75178e8
        }

        [Obsolete("Use the overload specifying all parameters instead")]
        public static int[] CalculateMediaStartNodeIds(this IUser user, IEntityService entityService)
            => CalculateMediaStartNodeIds(user, entityService, Current.AppCaches);

        /// <summary>
        /// Calculate start nodes, combining groups' and user's, and excluding what's in the bin
        /// </summary>
        /// <param name="user"></param>
        /// <param name="entityService"></param>
        /// <param name="runtimeCache"></param>
        /// <returns></returns>
        public static int[] CalculateMediaStartNodeIds(this IUser user, IEntityService entityService, AppCaches appCaches)
        {
<<<<<<< HEAD
            const string cacheKey = "AllMediaStartNodes";
            //try to look them up from cache so we don't recalculate
            var valuesInUserCache = user.FromUserCache<int[]>(cacheKey);
            if (valuesInUserCache != null) return valuesInUserCache;

            var gsn = user.Groups.Where(x => x.StartMediaId.HasValue).Select(x => x.StartMediaId.Value).Distinct().ToArray();
            var usn = user.StartMediaIds;
            var vals = CombineStartNodes(UmbracoObjectTypes.Media, gsn, usn, entityService);
            user.ToUserCache(cacheKey, vals);
            return vals;
=======
            var cacheKey = CacheKeys.UserAllMediaStartNodesPrefix + user.Id;
            var runtimeCache = appCaches.IsolatedCaches.GetOrCreate<IUser>();
            var result = runtimeCache.GetCacheItem(cacheKey, () =>
            {
                var gsn = user.Groups.Where(x => x.StartMediaId.HasValue).Select(x => x.StartMediaId.Value).Distinct().ToArray();
                var usn = user.StartMediaIds;
                var vals = CombineStartNodes(UmbracoObjectTypes.Media, gsn, usn, entityService);
                return vals;
            }, TimeSpan.FromMinutes(2), true);

            return result;
>>>>>>> e75178e8
        }

        [Obsolete("Use the overload specifying all parameters instead")]
        public static string[] GetMediaStartNodePaths(this IUser user, IEntityService entityService)
            => GetMediaStartNodePaths(user, entityService, Current.AppCaches);

        public static string[] GetMediaStartNodePaths(this IUser user, IEntityService entityService, AppCaches appCaches)
        {
<<<<<<< HEAD
            const string cacheKey = "MediaStartNodePaths";
            //try to look them up from cache so we don't recalculate
            var valuesInUserCache = user.FromUserCache<string[]>(cacheKey);
            if (valuesInUserCache != null) return valuesInUserCache;

            var startNodeIds = user.CalculateMediaStartNodeIds(entityService);
            var vals = entityService.GetAllPaths(UmbracoObjectTypes.Media, startNodeIds).Select(x => x.Path).ToArray();
            user.ToUserCache(cacheKey, vals);
            return vals;
=======
            var cacheKey = CacheKeys.UserMediaStartNodePathsPrefix + user.Id;
            var runtimeCache = appCaches.IsolatedCaches.GetOrCreate<IUser>();
            var result = runtimeCache.GetCacheItem(cacheKey, () =>
            {
                var startNodeIds = user.CalculateMediaStartNodeIds(entityService, appCaches);
                var vals = entityService.GetAllPaths(UmbracoObjectTypes.Media, startNodeIds).Select(x => x.Path).ToArray();
                return vals;
            }, TimeSpan.FromMinutes(2), true);

            return result;
>>>>>>> e75178e8
        }

        [Obsolete("Use the overload specifying all parameters instead")]
        public static string[] GetContentStartNodePaths(this IUser user, IEntityService entityService)
<<<<<<< HEAD
        {
            const string cacheKey = "ContentStartNodePaths";
            //try to look them up from cache so we don't recalculate
            var valuesInUserCache = user.FromUserCache<string[]>(cacheKey);
            if (valuesInUserCache != null) return valuesInUserCache;

            var startNodeIds = user.CalculateContentStartNodeIds(entityService);
            var vals = entityService.GetAllPaths(UmbracoObjectTypes.Document, startNodeIds).Select(x => x.Path).ToArray();
            user.ToUserCache(cacheKey, vals);
            return vals;
        }

=======
            => GetContentStartNodePaths(user, entityService, Current.AppCaches);

        public static string[] GetContentStartNodePaths(this IUser user, IEntityService entityService, AppCaches appCaches)
        {
            var cacheKey = CacheKeys.UserContentStartNodePathsPrefix + user.Id;
            var runtimeCache = appCaches.IsolatedCaches.GetOrCreate<IUser>();
            var result = runtimeCache.GetCacheItem(cacheKey, () =>
            {
                var startNodeIds = user.CalculateContentStartNodeIds(entityService, appCaches);
                var vals = entityService.GetAllPaths(UmbracoObjectTypes.Document, startNodeIds).Select(x => x.Path).ToArray();
                return vals;
            }, TimeSpan.FromMinutes(2), true);

            return result;
        }

>>>>>>> e75178e8
        private static bool StartsWithPath(string test, string path)
        {
            return test.StartsWith(path) && test.Length > path.Length && test[path.Length] == ',';
        }

        private static string GetBinPath(UmbracoObjectTypes objectType)
        {
            var binPath = Constants.System.Root + ",";
            switch (objectType)
            {
                case UmbracoObjectTypes.Document:
                    binPath += Constants.System.RecycleBinContent;
                    break;
                case UmbracoObjectTypes.Media:
                    binPath += Constants.System.RecycleBinMedia;
                    break;
                default:
                    throw new ArgumentOutOfRangeException(nameof(objectType));
            }
            return binPath;
        }

        internal static int[] CombineStartNodes(UmbracoObjectTypes objectType, int[] groupSn, int[] userSn, IEntityService entityService)
        {
            // assume groupSn and userSn each don't contain duplicates

            var asn = groupSn.Concat(userSn).Distinct().ToArray();
            var paths = asn.Length > 0
                ? entityService.GetAllPaths(objectType, asn).ToDictionary(x => x.Id, x => x.Path)
                : new Dictionary<int, string>();

            paths[Constants.System.Root] = Constants.System.RootString; // entityService does not get that one

            var binPath = GetBinPath(objectType);

            var lsn = new List<int>();
            foreach (var sn in groupSn)
            {
                if (paths.TryGetValue(sn, out var snp) == false) continue; // ignore rogue node (no path)

                if (StartsWithPath(snp, binPath)) continue; // ignore bin

                if (lsn.Any(x => StartsWithPath(snp, paths[x]))) continue; // skip if something above this sn
                lsn.RemoveAll(x => StartsWithPath(paths[x], snp)); // remove anything below this sn
                lsn.Add(sn);
            }

            var usn = new List<int>();
            foreach (var sn in userSn)
            {
                if (paths.TryGetValue(sn, out var snp) == false) continue; // ignore rogue node (no path)

                if (StartsWithPath(snp, binPath)) continue; // ignore bin

                if (usn.Any(x => StartsWithPath(paths[x], snp))) continue; // skip if something below this sn
                usn.RemoveAll(x => StartsWithPath(snp, paths[x])); // remove anything above this sn
                usn.Add(sn);
            }

            foreach (var sn in usn)
            {
                var snp = paths[sn]; // has to be here now
                lsn.RemoveAll(x => StartsWithPath(snp, paths[x]) || StartsWithPath(paths[x], snp)); // remove anything above or below this sn
                lsn.Add(sn);
            }

            return lsn.ToArray();
        }
    }
}<|MERGE_RESOLUTION|>--- conflicted
+++ resolved
@@ -90,85 +90,48 @@
 
 
 
-<<<<<<< HEAD
-        public static bool HasContentRootAccess(this IUser user, IEntityService entityService)
-        {
-            return ContentPermissions.HasPathAccess(Constants.System.RootString, user.CalculateContentStartNodeIds(entityService), Constants.System.RecycleBinContent);
-        }
-
-        public static bool HasContentBinAccess(this IUser user, IEntityService entityService)
-        {
-            return ContentPermissions.HasPathAccess(Constants.System.RecycleBinContentString, user.CalculateContentStartNodeIds(entityService), Constants.System.RecycleBinContent);
-        }
-
-        public static bool HasMediaRootAccess(this IUser user, IEntityService entityService)
-        {
-            return ContentPermissions.HasPathAccess(Constants.System.RootString, user.CalculateMediaStartNodeIds(entityService), Constants.System.RecycleBinMedia);
-        }
-
-        public static bool HasMediaBinAccess(this IUser user, IEntityService entityService)
-        {
-            return ContentPermissions.HasPathAccess(Constants.System.RecycleBinMediaString, user.CalculateMediaStartNodeIds(entityService), Constants.System.RecycleBinMedia);
-        }
-
-        public static bool HasPathAccess(this IUser user, IContent content, IEntityService entityService)
+        internal static bool HasContentRootAccess(this IUser user, IEntityService entityService, AppCaches appCaches)
+        {
+            return ContentPermissions.HasPathAccess(Constants.System.RootString, user.CalculateContentStartNodeIds(entityService, appCaches), Constants.System.RecycleBinContent);
+        }
+
+        internal static bool HasContentBinAccess(this IUser user, IEntityService entityService, AppCaches appCaches)
+        {
+            return ContentPermissions.HasPathAccess(Constants.System.RecycleBinContentString, user.CalculateContentStartNodeIds(entityService, appCaches), Constants.System.RecycleBinContent);
+        }
+
+        internal static bool HasMediaRootAccess(this IUser user, IEntityService entityService, AppCaches appCaches)
+        {
+            return ContentPermissions.HasPathAccess(Constants.System.RootString, user.CalculateMediaStartNodeIds(entityService, appCaches), Constants.System.RecycleBinMedia);
+        }
+
+        internal static bool HasMediaBinAccess(this IUser user, IEntityService entityService, AppCaches appCaches)
+        {
+            return ContentPermissions.HasPathAccess(Constants.System.RecycleBinMediaString, user.CalculateMediaStartNodeIds(entityService, appCaches), Constants.System.RecycleBinMedia);
+        }
+
+        public static bool HasPathAccess(this IUser user, IContent content, IEntityService entityService, AppCaches appCaches)
         {
             if (content == null) throw new ArgumentNullException(nameof(content));
-            return ContentPermissions.HasPathAccess(content.Path, user.CalculateContentStartNodeIds(entityService), Constants.System.RecycleBinContent);
-        }
-
-        public static bool HasPathAccess(this IUser user, IMedia media, IEntityService entityService)
+            return ContentPermissions.HasPathAccess(content.Path, user.CalculateContentStartNodeIds(entityService, appCaches), Constants.System.RecycleBinContent);
+        }
+
+        public static bool HasPathAccess(this IUser user, IMedia media, IEntityService entityService, AppCaches appCaches)
         {
             if (media == null) throw new ArgumentNullException(nameof(media));
-            return ContentPermissions.HasPathAccess(media.Path, user.CalculateMediaStartNodeIds(entityService), Constants.System.RecycleBinMedia);
-        }
-
-        public static bool HasContentPathAccess(this IUser user, IUmbracoEntity entity, IEntityService entityService)
+            return ContentPermissions.HasPathAccess(media.Path, user.CalculateMediaStartNodeIds(entityService, appCaches), Constants.System.RecycleBinMedia);
+        }
+
+        public static bool HasContentPathAccess(this IUser user, IUmbracoEntity entity, IEntityService entityService, AppCaches appCaches)
         {
             if (entity == null) throw new ArgumentNullException(nameof(entity));
-            return ContentPermissions.HasPathAccess(entity.Path, user.CalculateContentStartNodeIds(entityService), Constants.System.RecycleBinContent);
-        }
-
-        public static bool HasMediaPathAccess(this IUser user, IUmbracoEntity entity, IEntityService entityService)
+            return ContentPermissions.HasPathAccess(entity.Path, user.CalculateContentStartNodeIds(entityService, appCaches), Constants.System.RecycleBinContent);
+        }
+
+        public static bool HasMediaPathAccess(this IUser user, IUmbracoEntity entity, IEntityService entityService, AppCaches appCaches)
         {
             if (entity == null) throw new ArgumentNullException(nameof(entity));
-            return ContentPermissions.HasPathAccess(entity.Path, user.CalculateMediaStartNodeIds(entityService), Constants.System.RecycleBinMedia);
-=======
-        internal static bool HasContentRootAccess(this IUser user, IEntityService entityService, AppCaches appCaches)
-            => ContentPermissionsHelper.HasPathAccess(Constants.System.RootString, user.CalculateContentStartNodeIds(entityService, appCaches), Constants.System.RecycleBinContent);
-
-        internal static bool HasContentBinAccess(this IUser user, IEntityService entityService, AppCaches appCaches)
-            => ContentPermissionsHelper.HasPathAccess(Constants.System.RecycleBinContentString, user.CalculateContentStartNodeIds(entityService, appCaches), Constants.System.RecycleBinContent);
-
-        internal static bool HasMediaRootAccess(this IUser user, IEntityService entityService, AppCaches appCaches)
-            => ContentPermissionsHelper.HasPathAccess(Constants.System.RootString, user.CalculateMediaStartNodeIds(entityService, appCaches), Constants.System.RecycleBinMedia);
-
-        internal static bool HasMediaBinAccess(this IUser user, IEntityService entityService, AppCaches appCaches)
-            => ContentPermissionsHelper.HasPathAccess(Constants.System.RecycleBinMediaString, user.CalculateMediaStartNodeIds(entityService, appCaches), Constants.System.RecycleBinMedia);
-
-        internal static bool HasPathAccess(this IUser user, IContent content, IEntityService entityService, AppCaches appCaches)
-        {
-            if (content == null) throw new ArgumentNullException(nameof(content));
-            return ContentPermissionsHelper.HasPathAccess(content.Path, user.CalculateContentStartNodeIds(entityService, appCaches), Constants.System.RecycleBinContent);
-        }
-
-        internal static bool HasPathAccess(this IUser user, IMedia media, IEntityService entityService, AppCaches appCaches)
-        {
-            if (media == null) throw new ArgumentNullException(nameof(media));
-            return ContentPermissionsHelper.HasPathAccess(media.Path, user.CalculateMediaStartNodeIds(entityService, appCaches), Constants.System.RecycleBinMedia);
-        }
-
-        internal static bool HasContentPathAccess(this IUser user, IUmbracoEntity entity, IEntityService entityService, AppCaches appCaches)
-        {
-            if (entity == null) throw new ArgumentNullException(nameof(entity));
-            return ContentPermissionsHelper.HasPathAccess(entity.Path, user.CalculateContentStartNodeIds(entityService, appCaches), Constants.System.RecycleBinContent);
-        }
-
-        internal static bool HasMediaPathAccess(this IUser user, IUmbracoEntity entity, IEntityService entityService, AppCaches appCaches)
-        {
-            if (entity == null) throw new ArgumentNullException(nameof(entity));
-            return ContentPermissionsHelper.HasPathAccess(entity.Path, user.CalculateMediaStartNodeIds(entityService, appCaches), Constants.System.RecycleBinMedia);
->>>>>>> e75178e8
+            return ContentPermissions.HasPathAccess(entity.Path, user.CalculateMediaStartNodeIds(entityService, appCaches), Constants.System.RecycleBinMedia);
         }
 
         /// <summary>
@@ -181,31 +144,11 @@
             return user.Groups != null && user.Groups.Any(x => x.Alias == Constants.Security.SensitiveDataGroupAlias);
         }
 
-        [Obsolete("Use the overload specifying all parameters instead")]
-        public static int[] CalculateContentStartNodeIds(this IUser user, IEntityService entityService)
-            => CalculateContentStartNodeIds(user, entityService, Current.AppCaches);
-
         /// <summary>
         /// Calculate start nodes, combining groups' and user's, and excluding what's in the bin
         /// </summary>
-        /// <param name="user"></param>
-        /// <param name="entityService"></param>
-        /// <param name="runtimeCache"></param>
-        /// <returns></returns>
         public static int[] CalculateContentStartNodeIds(this IUser user, IEntityService entityService, AppCaches appCaches)
         {
-<<<<<<< HEAD
-            const string cacheKey = "AllContentStartNodes";
-            //try to look them up from cache so we don't recalculate
-            var valuesInUserCache = user.FromUserCache<int[]>(cacheKey);
-            if (valuesInUserCache != null) return valuesInUserCache;
-
-            var gsn = user.Groups.Where(x => x.StartContentId.HasValue).Select(x => x.StartContentId.Value).Distinct().ToArray();
-            var usn = user.StartContentIds;
-            var vals = CombineStartNodes(UmbracoObjectTypes.Document, gsn, usn, entityService);
-            user.ToUserCache(cacheKey, vals);
-            return vals;
-=======
             var cacheKey = CacheKeys.UserAllContentStartNodesPrefix + user.Id;
             var runtimeCache = appCaches.IsolatedCaches.GetOrCreate<IUser>();
             var result = runtimeCache.GetCacheItem(cacheKey, () =>
@@ -217,12 +160,7 @@
             }, TimeSpan.FromMinutes(2), true);
 
             return result;
->>>>>>> e75178e8
-        }
-
-        [Obsolete("Use the overload specifying all parameters instead")]
-        public static int[] CalculateMediaStartNodeIds(this IUser user, IEntityService entityService)
-            => CalculateMediaStartNodeIds(user, entityService, Current.AppCaches);
+        }
 
         /// <summary>
         /// Calculate start nodes, combining groups' and user's, and excluding what's in the bin
@@ -233,18 +171,6 @@
         /// <returns></returns>
         public static int[] CalculateMediaStartNodeIds(this IUser user, IEntityService entityService, AppCaches appCaches)
         {
-<<<<<<< HEAD
-            const string cacheKey = "AllMediaStartNodes";
-            //try to look them up from cache so we don't recalculate
-            var valuesInUserCache = user.FromUserCache<int[]>(cacheKey);
-            if (valuesInUserCache != null) return valuesInUserCache;
-
-            var gsn = user.Groups.Where(x => x.StartMediaId.HasValue).Select(x => x.StartMediaId.Value).Distinct().ToArray();
-            var usn = user.StartMediaIds;
-            var vals = CombineStartNodes(UmbracoObjectTypes.Media, gsn, usn, entityService);
-            user.ToUserCache(cacheKey, vals);
-            return vals;
-=======
             var cacheKey = CacheKeys.UserAllMediaStartNodesPrefix + user.Id;
             var runtimeCache = appCaches.IsolatedCaches.GetOrCreate<IUser>();
             var result = runtimeCache.GetCacheItem(cacheKey, () =>
@@ -256,26 +182,10 @@
             }, TimeSpan.FromMinutes(2), true);
 
             return result;
->>>>>>> e75178e8
-        }
-
-        [Obsolete("Use the overload specifying all parameters instead")]
-        public static string[] GetMediaStartNodePaths(this IUser user, IEntityService entityService)
-            => GetMediaStartNodePaths(user, entityService, Current.AppCaches);
+        }
 
         public static string[] GetMediaStartNodePaths(this IUser user, IEntityService entityService, AppCaches appCaches)
         {
-<<<<<<< HEAD
-            const string cacheKey = "MediaStartNodePaths";
-            //try to look them up from cache so we don't recalculate
-            var valuesInUserCache = user.FromUserCache<string[]>(cacheKey);
-            if (valuesInUserCache != null) return valuesInUserCache;
-
-            var startNodeIds = user.CalculateMediaStartNodeIds(entityService);
-            var vals = entityService.GetAllPaths(UmbracoObjectTypes.Media, startNodeIds).Select(x => x.Path).ToArray();
-            user.ToUserCache(cacheKey, vals);
-            return vals;
-=======
             var cacheKey = CacheKeys.UserMediaStartNodePathsPrefix + user.Id;
             var runtimeCache = appCaches.IsolatedCaches.GetOrCreate<IUser>();
             var result = runtimeCache.GetCacheItem(cacheKey, () =>
@@ -286,26 +196,7 @@
             }, TimeSpan.FromMinutes(2), true);
 
             return result;
->>>>>>> e75178e8
-        }
-
-        [Obsolete("Use the overload specifying all parameters instead")]
-        public static string[] GetContentStartNodePaths(this IUser user, IEntityService entityService)
-<<<<<<< HEAD
-        {
-            const string cacheKey = "ContentStartNodePaths";
-            //try to look them up from cache so we don't recalculate
-            var valuesInUserCache = user.FromUserCache<string[]>(cacheKey);
-            if (valuesInUserCache != null) return valuesInUserCache;
-
-            var startNodeIds = user.CalculateContentStartNodeIds(entityService);
-            var vals = entityService.GetAllPaths(UmbracoObjectTypes.Document, startNodeIds).Select(x => x.Path).ToArray();
-            user.ToUserCache(cacheKey, vals);
-            return vals;
-        }
-
-=======
-            => GetContentStartNodePaths(user, entityService, Current.AppCaches);
+        }
 
         public static string[] GetContentStartNodePaths(this IUser user, IEntityService entityService, AppCaches appCaches)
         {
@@ -321,7 +212,6 @@
             return result;
         }
 
->>>>>>> e75178e8
         private static bool StartsWithPath(string test, string path)
         {
             return test.StartsWith(path) && test.Length > path.Length && test[path.Length] == ',';

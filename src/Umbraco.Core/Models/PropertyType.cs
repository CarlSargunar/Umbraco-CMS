﻿using System;
using System.Reflection;
using System.Runtime.Serialization;
using System.Text.RegularExpressions;
using Umbraco.Core.Models.EntityBase;
<<<<<<< HEAD
using Umbraco.Core.Persistence;
using Umbraco.Core.PropertyEditors;
=======
using Umbraco.Core.Persistence.Mappers;
>>>>>>> 2621b25f
using Umbraco.Core.Strings;

namespace Umbraco.Core.Models
{
    /// <summary>
    /// Defines the type of a <see cref="Property"/> object
    /// </summary>
    [Serializable]
    [DataContract(IsReference = true)]
    public class PropertyType : Entity, IEquatable<PropertyType>
    {
        private readonly bool _isExplicitDbType;
        private string _name;
        private string _alias;
        private string _description;
        private int _dataTypeDefinitionId;
        private Lazy<int> _propertyGroupId;
        private string _propertyEditorAlias;
        private DataTypeDatabaseType _dataTypeDatabaseType;
        private bool _mandatory;
        private string _helpText;
        private int _sortOrder;
        private string _validationRegExp;

        public PropertyType(IDataTypeDefinition dataTypeDefinition)
        {
            if(dataTypeDefinition.HasIdentity)
                _dataTypeDefinitionId = dataTypeDefinition.Id;

            _propertyEditorAlias = dataTypeDefinition.PropertyEditorAlias;
            _dataTypeDatabaseType = dataTypeDefinition.DatabaseType;
        }
        
        internal PropertyType(string propertyEditorAlias, DataTypeDatabaseType dataTypeDatabaseType)
            : this(propertyEditorAlias, dataTypeDatabaseType, false)
        {
            PropertyEditorAlias = propertyEditorAlias;
        }

        /// <summary>
        /// Used internally to assign an explicity database type for this property type regardless of what the underlying data type/property editor is.
        /// </summary>
        /// <param name="propertyEditorAlias"></param>
        /// <param name="dataTypeDatabaseType"></param>
        /// <param name="isExplicitDbType"></param>
        internal PropertyType(string propertyEditorAlias, DataTypeDatabaseType dataTypeDatabaseType, bool isExplicitDbType)
        {
            _isExplicitDbType = isExplicitDbType;
            _propertyEditorAlias = propertyEditorAlias;
            _dataTypeDatabaseType = dataTypeDatabaseType;
        }

        private static readonly PropertyInfo NameSelector = ExpressionHelper.GetPropertyInfo<PropertyType, string>(x => x.Name);
        private static readonly PropertyInfo AliasSelector = ExpressionHelper.GetPropertyInfo<PropertyType, string>(x => x.Alias);
        private static readonly PropertyInfo DescriptionSelector = ExpressionHelper.GetPropertyInfo<PropertyType, string>(x => x.Description);
        private static readonly PropertyInfo DataTypeDefinitionIdSelector = ExpressionHelper.GetPropertyInfo<PropertyType, int>(x => x.DataTypeDefinitionId);
        private static readonly PropertyInfo PropertyEditorAliasSelector = ExpressionHelper.GetPropertyInfo<PropertyType, string>(x => x.PropertyEditorAlias);
        private static readonly PropertyInfo DataTypeDatabaseTypeSelector = ExpressionHelper.GetPropertyInfo<PropertyType, DataTypeDatabaseType>(x => x.DataTypeDatabaseType);
        private static readonly PropertyInfo MandatorySelector = ExpressionHelper.GetPropertyInfo<PropertyType, bool>(x => x.Mandatory);
        private static readonly PropertyInfo HelpTextSelector = ExpressionHelper.GetPropertyInfo<PropertyType, string>(x => x.HelpText);
        private static readonly PropertyInfo SortOrderSelector = ExpressionHelper.GetPropertyInfo<PropertyType, int>(x => x.SortOrder);
        private static readonly PropertyInfo ValidationRegExpSelector = ExpressionHelper.GetPropertyInfo<PropertyType, string>(x => x.ValidationRegExp);
        private static readonly PropertyInfo PropertyGroupIdSelector = ExpressionHelper.GetPropertyInfo<PropertyType, Lazy<int>>(x => x.PropertyGroupId);

        /// <summary>
        /// Gets of Sets the Name of the PropertyType
        /// </summary>
        [DataMember]
        public string Name
        {
            get { return _name; }
            set
            {
                SetPropertyValueAndDetectChanges(o =>
                {
                    _name = value;
                    return _name;
                }, _name, NameSelector);
            }
        }

        /// <summary>
        /// Gets of Sets the Alias of the PropertyType
        /// </summary>
        [DataMember]
        public string Alias
        {
            get { return _alias; }
            set
            {
                SetPropertyValueAndDetectChanges(o =>
                {
                    _alias = value.ToCleanString(CleanStringType.Alias | CleanStringType.UmbracoCase);
                    return _alias;
                }, _alias, AliasSelector);
            }
        }

        /// <summary>
        /// Gets of Sets the Description for the PropertyType
        /// </summary>
        [DataMember]
        public string Description
        {
            get { return _description; }
            set
            {
                SetPropertyValueAndDetectChanges(o =>
                {
                    _description = value;
                    return _description;
                }, _description, DescriptionSelector);
            }
        }

        /// <summary>
        /// Gets of Sets the Id of the DataType (Definition), which the PropertyType is "wrapping"
        /// </summary>
        /// <remarks>This is actually the Id of the <see cref="IDataTypeDefinition"/></remarks>
        [DataMember]
        public int DataTypeDefinitionId
        {
            get { return _dataTypeDefinitionId; }
            set
            {
                SetPropertyValueAndDetectChanges(o =>
                {
                    _dataTypeDefinitionId = value;
                    return _dataTypeDefinitionId;
                }, _dataTypeDefinitionId, DataTypeDefinitionIdSelector);
            }
        }

        [DataMember]
        public string PropertyEditorAlias
        {
            get { return _propertyEditorAlias; }
            set
            {
                SetPropertyValueAndDetectChanges(o =>
                {
                    _propertyEditorAlias = value;
                    return _propertyEditorAlias;
                }, _propertyEditorAlias, PropertyEditorAliasSelector);
            }
        }

        /// <summary>
        /// Gets of Sets the Id of the DataType control
        /// </summary>
        /// <remarks>This is the Id of the actual DataType control</remarks>
        [Obsolete("Property editor's are defined by a string alias from version 7 onwards, use the PropertyEditorAlias property instead. This method will return a generated GUID for any property editor alias not explicitly mapped to a legacy ID")]
        public Guid DataTypeId
        {
            get
            {
                return LegacyPropertyEditorIdToAliasConverter.GetLegacyIdFromAlias(
                    _propertyEditorAlias, LegacyPropertyEditorIdToAliasConverter.NotFoundLegacyIdResponseBehavior.GenerateId).Value;
            }
            set
            {
                var alias = LegacyPropertyEditorIdToAliasConverter.GetAliasFromLegacyId(value, true);
                PropertyEditorAlias = alias;
            }
        }

        /// <summary>
        /// Gets or Sets the DatabaseType for which the DataType's value is saved as
        /// </summary>
        [DataMember]
        internal DataTypeDatabaseType DataTypeDatabaseType
        {
            get { return _dataTypeDatabaseType; }
            set
            {
                //don't allow setting this if an explicit declaration has been made in the ctor
                if (_isExplicitDbType) return;

                SetPropertyValueAndDetectChanges(o =>
                {
                    _dataTypeDatabaseType = value;
                    return _dataTypeDatabaseType;
                }, _dataTypeDatabaseType, DataTypeDatabaseTypeSelector);
            }
        }

        /// <summary>
        /// Gets or Sets the PropertyGroup's Id for which this PropertyType belongs
        /// </summary>
        [DataMember]
        internal Lazy<int> PropertyGroupId
        {
            get { return _propertyGroupId; }
            set
            {
                SetPropertyValueAndDetectChanges(o =>
                {
                    _propertyGroupId = value;
                    return _propertyGroupId;
                }, _propertyGroupId, PropertyGroupIdSelector);
            }
        }

        /// <summary>
        /// Gets of Sets the Boolean indicating whether a value for this PropertyType is required
        /// </summary>
        [DataMember]
        public bool Mandatory
        {
            get { return _mandatory; }
            set
            {
                SetPropertyValueAndDetectChanges(o =>
                {
                    _mandatory = value;
                    return _mandatory;
                }, _mandatory, MandatorySelector);
            }
        }

        /// <summary>
        /// Gets of Sets the Help text for the current PropertyType
        /// </summary>
        [DataMember]
        [Obsolete("Not used anywhere in the UI")]
        public string HelpText
        {
            get { return _helpText; }
            set
            {
                SetPropertyValueAndDetectChanges(o =>
                {
                    _helpText = value;
                    return _helpText;
                }, _helpText, HelpTextSelector);
            }
        }

        /// <summary>
        /// Gets of Sets the Sort order of the PropertyType, which is used for sorting within a group
        /// </summary>
        [DataMember]
        public int SortOrder
        {
            get { return _sortOrder; }
            set
            {
                SetPropertyValueAndDetectChanges(o =>
                {
                    _sortOrder = value;
                    return _sortOrder;
                }, _sortOrder, SortOrderSelector);
            }
        }

        /// <summary>
        /// Gets or Sets the RegEx for validation of legacy DataTypes
        /// </summary>
        [DataMember]
        public string ValidationRegExp
        {
            get { return _validationRegExp; }
            set
            {
                SetPropertyValueAndDetectChanges(o =>
                {
                    _validationRegExp = value;
                    return _validationRegExp;
                }, _validationRegExp, ValidationRegExpSelector);
            }
        }

        /// <summary>
        /// Create a new Property object from a "raw" database value.
        /// </summary>
        /// <remarks>Can be used for the "old" values where no serialization type exists</remarks>
        /// <param name="value"></param>
        /// <param name="version"> </param>
        /// <param name="id"> </param>
        /// <returns></returns>
        internal Property CreatePropertyFromRawValue(object value, Guid version, int id)
        {
            return new Property(id, version, this, value);
        }

        /// <summary>
        /// Create a new Property object from a "raw" database value.
        /// In some cases the value will need to be deserialized.
        /// </summary>
        /// <param name="value"></param>
        /// <param name="serializationType"> </param>
        /// <returns></returns>
        internal Property CreatePropertyFromRawValue(object value, string serializationType)
        {
            //The value from the db needs to be deserialized and then added to the property
            //if its not a simple type (Integer, Date, Nvarchar, Ntext)
            /*if (DataTypeDatabaseType == DataTypeDatabaseType.Object)
            {
                Type type = Type.GetType(serializationType);
                var stream = new MemoryStream(Encoding.UTF8.GetBytes(value.ToString()));
                var objValue = _service.FromStream(stream, type);
                return new Property(this, objValue);
            }*/

            return new Property(this, value);
        }

        /// <summary>
        /// Create a new Property object that conforms to the Type of the DataType
        /// and can be validated according to DataType validation / Mandatory-check.
        /// </summary>
        /// <param name="value"></param>
        /// <returns></returns>
        public Property CreatePropertyFromValue(object value)
        {
            //Note that validation will occur when setting the value on the Property
            return new Property(this, value);
        }

        /// <summary>
        /// Validates the Value from a Property according to its type
        /// </summary>
        /// <param name="value"></param>
        /// <returns>True if valid, otherwise false</returns>
        public bool IsPropertyTypeValid(object value)
        {
            //Can't validate null values, so just allow it to pass the current validation
            if (value == null)
                return true;

            //Check type if the type of the value match the type from the DataType/PropertyEditor
            Type type = value.GetType();

            //TODO Add PropertyEditor Type validation when its relevant to introduce
            /*bool isEditorModel = value is IEditorModel;
            if (isEditorModel && DataTypeControlId != Guid.Empty)
            {
                //Find PropertyEditor by Id
                var propertyEditor = PropertyEditorResolver.Current.GetById(DataTypeControlId);

                if (propertyEditor == null)
                    return false;//Throw exception instead?

                //Get the generic parameter of the PropertyEditor and check it against the type of the passed in (object) value
                Type argument = propertyEditor.GetType().BaseType.GetGenericArguments()[0];
                return argument == type;
            }*/

            if (PropertyEditorAlias.IsNullOrWhiteSpace() == false)
            {
                //Find DataType by Id
                //IDataType dataType = DataTypesResolver.Current.GetById(DataTypeControlId);
                //Check if dataType is null (meaning that the ControlId is valid) ?
                //Possibly cast to BaseDataType and get the DbType from there (which might not be possible because it lives in umbraco.cms.businesslogic.datatype) ?

                //Simple validation using the DatabaseType from the DataTypeDefinition and Type of the passed in value
                if (DataTypeDatabaseType == DataTypeDatabaseType.Integer && type == typeof(int))
                    return true;

                if (DataTypeDatabaseType == DataTypeDatabaseType.Date && type == typeof(DateTime))
                    return true;

                if (DataTypeDatabaseType == DataTypeDatabaseType.Nvarchar && type == typeof(string))
                    return true;

                if (DataTypeDatabaseType == DataTypeDatabaseType.Ntext && type == typeof(string))
                    return true;
            }

            //Fallback for simple value types when no Control Id or Database Type is set
            if (type.IsPrimitive || value is string)
                return true;

            return false;
        }

        /// <summary>
        /// Validates the Value from a Property according to the validation settings
        /// </summary>
        /// <param name="value"></param>
        /// <returns>True if valid, otherwise false</returns>
        public bool IsPropertyValueValid(object value)
        {
            //If the Property is mandatory and value is null or empty, return false as the validation failed
            if (Mandatory && (value == null || string.IsNullOrEmpty(value.ToString())))
                return false;

            //Check against Regular Expression for Legacy DataTypes - Validation exists and value is not null:
            if(string.IsNullOrEmpty(ValidationRegExp) == false && (value != null && string.IsNullOrEmpty(value.ToString()) == false))
            {
                try
                {
                    var regexPattern = new Regex(ValidationRegExp);
                    return regexPattern.IsMatch(value.ToString());
                }
                catch 
                {
                         throw new Exception(string .Format("Invalid validation expression on property {0}",this.Alias));
                }
                
            }
            
            //TODO: We must ensure that the property value can actually be saved based on the specified database type
            
            //TODO Add PropertyEditor validation when its relevant to introduce
            /*if (value is IEditorModel && DataTypeControlId != Guid.Empty)
            {
                //Find PropertyEditor by Id
                var propertyEditor = PropertyEditorResolver.Current.GetById(DataTypeControlId);

                //TODO Get the validation from the PropertyEditor if a validation attribute exists
                //Will probably need to reflect the PropertyEditor in order to apply the validation
            }*/

            return true;
        }

        public bool Equals(PropertyType other)
        {
            //Check whether the compared object is null. 
            if (ReferenceEquals(other, null)) return false;

            //Check whether the compared object references the same data. 
            if (ReferenceEquals(this, other)) return true;

            //Check whether the PropertyType's properties are equal. 
            return Alias.Equals(other.Alias) && Name.Equals(other.Name);
        }

        public override int GetHashCode()
        {
            //Get hash code for the Name field if it is not null. 
            int hashName = Name == null ? 0 : Name.GetHashCode();

            //Get hash code for the Alias field. 
            int hashAlias = Alias.GetHashCode();

            //Calculate the hash code for the product. 
            return hashName ^ hashAlias;
        }

        public override object DeepClone()
        {
            var clone = (PropertyType)base.DeepClone();

            //need to manually assign the Lazy value as it will not be automatically mapped
            if (PropertyGroupId != null)
            {
                clone._propertyGroupId = new Lazy<int>(() => PropertyGroupId.Value);    
            }

            clone.ResetDirtyProperties(false);

            return clone;
        }
    }
}<|MERGE_RESOLUTION|>--- conflicted
+++ resolved
@@ -1,468 +1,464 @@
-﻿using System;
-using System.Reflection;
-using System.Runtime.Serialization;
-using System.Text.RegularExpressions;
-using Umbraco.Core.Models.EntityBase;
-<<<<<<< HEAD
-using Umbraco.Core.Persistence;
-using Umbraco.Core.PropertyEditors;
-=======
-using Umbraco.Core.Persistence.Mappers;
->>>>>>> 2621b25f
-using Umbraco.Core.Strings;
-
-namespace Umbraco.Core.Models
-{
-    /// <summary>
-    /// Defines the type of a <see cref="Property"/> object
-    /// </summary>
-    [Serializable]
-    [DataContract(IsReference = true)]
-    public class PropertyType : Entity, IEquatable<PropertyType>
-    {
-        private readonly bool _isExplicitDbType;
-        private string _name;
-        private string _alias;
-        private string _description;
-        private int _dataTypeDefinitionId;
-        private Lazy<int> _propertyGroupId;
-        private string _propertyEditorAlias;
-        private DataTypeDatabaseType _dataTypeDatabaseType;
-        private bool _mandatory;
-        private string _helpText;
-        private int _sortOrder;
-        private string _validationRegExp;
-
-        public PropertyType(IDataTypeDefinition dataTypeDefinition)
-        {
-            if(dataTypeDefinition.HasIdentity)
-                _dataTypeDefinitionId = dataTypeDefinition.Id;
-
-            _propertyEditorAlias = dataTypeDefinition.PropertyEditorAlias;
-            _dataTypeDatabaseType = dataTypeDefinition.DatabaseType;
-        }
-        
-        internal PropertyType(string propertyEditorAlias, DataTypeDatabaseType dataTypeDatabaseType)
-            : this(propertyEditorAlias, dataTypeDatabaseType, false)
-        {
-            PropertyEditorAlias = propertyEditorAlias;
-        }
-
-        /// <summary>
-        /// Used internally to assign an explicity database type for this property type regardless of what the underlying data type/property editor is.
-        /// </summary>
-        /// <param name="propertyEditorAlias"></param>
-        /// <param name="dataTypeDatabaseType"></param>
-        /// <param name="isExplicitDbType"></param>
-        internal PropertyType(string propertyEditorAlias, DataTypeDatabaseType dataTypeDatabaseType, bool isExplicitDbType)
-        {
-            _isExplicitDbType = isExplicitDbType;
-            _propertyEditorAlias = propertyEditorAlias;
-            _dataTypeDatabaseType = dataTypeDatabaseType;
-        }
-
-        private static readonly PropertyInfo NameSelector = ExpressionHelper.GetPropertyInfo<PropertyType, string>(x => x.Name);
-        private static readonly PropertyInfo AliasSelector = ExpressionHelper.GetPropertyInfo<PropertyType, string>(x => x.Alias);
-        private static readonly PropertyInfo DescriptionSelector = ExpressionHelper.GetPropertyInfo<PropertyType, string>(x => x.Description);
-        private static readonly PropertyInfo DataTypeDefinitionIdSelector = ExpressionHelper.GetPropertyInfo<PropertyType, int>(x => x.DataTypeDefinitionId);
-        private static readonly PropertyInfo PropertyEditorAliasSelector = ExpressionHelper.GetPropertyInfo<PropertyType, string>(x => x.PropertyEditorAlias);
-        private static readonly PropertyInfo DataTypeDatabaseTypeSelector = ExpressionHelper.GetPropertyInfo<PropertyType, DataTypeDatabaseType>(x => x.DataTypeDatabaseType);
-        private static readonly PropertyInfo MandatorySelector = ExpressionHelper.GetPropertyInfo<PropertyType, bool>(x => x.Mandatory);
-        private static readonly PropertyInfo HelpTextSelector = ExpressionHelper.GetPropertyInfo<PropertyType, string>(x => x.HelpText);
-        private static readonly PropertyInfo SortOrderSelector = ExpressionHelper.GetPropertyInfo<PropertyType, int>(x => x.SortOrder);
-        private static readonly PropertyInfo ValidationRegExpSelector = ExpressionHelper.GetPropertyInfo<PropertyType, string>(x => x.ValidationRegExp);
-        private static readonly PropertyInfo PropertyGroupIdSelector = ExpressionHelper.GetPropertyInfo<PropertyType, Lazy<int>>(x => x.PropertyGroupId);
-
-        /// <summary>
-        /// Gets of Sets the Name of the PropertyType
-        /// </summary>
-        [DataMember]
-        public string Name
-        {
-            get { return _name; }
-            set
-            {
-                SetPropertyValueAndDetectChanges(o =>
-                {
-                    _name = value;
-                    return _name;
-                }, _name, NameSelector);
-            }
-        }
-
-        /// <summary>
-        /// Gets of Sets the Alias of the PropertyType
-        /// </summary>
-        [DataMember]
-        public string Alias
-        {
-            get { return _alias; }
-            set
-            {
-                SetPropertyValueAndDetectChanges(o =>
-                {
-                    _alias = value.ToCleanString(CleanStringType.Alias | CleanStringType.UmbracoCase);
-                    return _alias;
-                }, _alias, AliasSelector);
-            }
-        }
-
-        /// <summary>
-        /// Gets of Sets the Description for the PropertyType
-        /// </summary>
-        [DataMember]
-        public string Description
-        {
-            get { return _description; }
-            set
-            {
-                SetPropertyValueAndDetectChanges(o =>
-                {
-                    _description = value;
-                    return _description;
-                }, _description, DescriptionSelector);
-            }
-        }
-
-        /// <summary>
-        /// Gets of Sets the Id of the DataType (Definition), which the PropertyType is "wrapping"
-        /// </summary>
-        /// <remarks>This is actually the Id of the <see cref="IDataTypeDefinition"/></remarks>
-        [DataMember]
-        public int DataTypeDefinitionId
-        {
-            get { return _dataTypeDefinitionId; }
-            set
-            {
-                SetPropertyValueAndDetectChanges(o =>
-                {
-                    _dataTypeDefinitionId = value;
-                    return _dataTypeDefinitionId;
-                }, _dataTypeDefinitionId, DataTypeDefinitionIdSelector);
-            }
-        }
-
-        [DataMember]
-        public string PropertyEditorAlias
-        {
-            get { return _propertyEditorAlias; }
-            set
-            {
-                SetPropertyValueAndDetectChanges(o =>
-                {
-                    _propertyEditorAlias = value;
-                    return _propertyEditorAlias;
-                }, _propertyEditorAlias, PropertyEditorAliasSelector);
-            }
-        }
-
-        /// <summary>
-        /// Gets of Sets the Id of the DataType control
-        /// </summary>
-        /// <remarks>This is the Id of the actual DataType control</remarks>
-        [Obsolete("Property editor's are defined by a string alias from version 7 onwards, use the PropertyEditorAlias property instead. This method will return a generated GUID for any property editor alias not explicitly mapped to a legacy ID")]
-        public Guid DataTypeId
-        {
-            get
-            {
-                return LegacyPropertyEditorIdToAliasConverter.GetLegacyIdFromAlias(
-                    _propertyEditorAlias, LegacyPropertyEditorIdToAliasConverter.NotFoundLegacyIdResponseBehavior.GenerateId).Value;
-            }
-            set
-            {
-                var alias = LegacyPropertyEditorIdToAliasConverter.GetAliasFromLegacyId(value, true);
-                PropertyEditorAlias = alias;
-            }
-        }
-
-        /// <summary>
-        /// Gets or Sets the DatabaseType for which the DataType's value is saved as
-        /// </summary>
-        [DataMember]
-        internal DataTypeDatabaseType DataTypeDatabaseType
-        {
-            get { return _dataTypeDatabaseType; }
-            set
-            {
-                //don't allow setting this if an explicit declaration has been made in the ctor
-                if (_isExplicitDbType) return;
-
-                SetPropertyValueAndDetectChanges(o =>
-                {
-                    _dataTypeDatabaseType = value;
-                    return _dataTypeDatabaseType;
-                }, _dataTypeDatabaseType, DataTypeDatabaseTypeSelector);
-            }
-        }
-
-        /// <summary>
-        /// Gets or Sets the PropertyGroup's Id for which this PropertyType belongs
-        /// </summary>
-        [DataMember]
-        internal Lazy<int> PropertyGroupId
-        {
-            get { return _propertyGroupId; }
-            set
-            {
-                SetPropertyValueAndDetectChanges(o =>
-                {
-                    _propertyGroupId = value;
-                    return _propertyGroupId;
-                }, _propertyGroupId, PropertyGroupIdSelector);
-            }
-        }
-
-        /// <summary>
-        /// Gets of Sets the Boolean indicating whether a value for this PropertyType is required
-        /// </summary>
-        [DataMember]
-        public bool Mandatory
-        {
-            get { return _mandatory; }
-            set
-            {
-                SetPropertyValueAndDetectChanges(o =>
-                {
-                    _mandatory = value;
-                    return _mandatory;
-                }, _mandatory, MandatorySelector);
-            }
-        }
-
-        /// <summary>
-        /// Gets of Sets the Help text for the current PropertyType
-        /// </summary>
-        [DataMember]
-        [Obsolete("Not used anywhere in the UI")]
-        public string HelpText
-        {
-            get { return _helpText; }
-            set
-            {
-                SetPropertyValueAndDetectChanges(o =>
-                {
-                    _helpText = value;
-                    return _helpText;
-                }, _helpText, HelpTextSelector);
-            }
-        }
-
-        /// <summary>
-        /// Gets of Sets the Sort order of the PropertyType, which is used for sorting within a group
-        /// </summary>
-        [DataMember]
-        public int SortOrder
-        {
-            get { return _sortOrder; }
-            set
-            {
-                SetPropertyValueAndDetectChanges(o =>
-                {
-                    _sortOrder = value;
-                    return _sortOrder;
-                }, _sortOrder, SortOrderSelector);
-            }
-        }
-
-        /// <summary>
-        /// Gets or Sets the RegEx for validation of legacy DataTypes
-        /// </summary>
-        [DataMember]
-        public string ValidationRegExp
-        {
-            get { return _validationRegExp; }
-            set
-            {
-                SetPropertyValueAndDetectChanges(o =>
-                {
-                    _validationRegExp = value;
-                    return _validationRegExp;
-                }, _validationRegExp, ValidationRegExpSelector);
-            }
-        }
-
-        /// <summary>
-        /// Create a new Property object from a "raw" database value.
-        /// </summary>
-        /// <remarks>Can be used for the "old" values where no serialization type exists</remarks>
-        /// <param name="value"></param>
-        /// <param name="version"> </param>
-        /// <param name="id"> </param>
-        /// <returns></returns>
-        internal Property CreatePropertyFromRawValue(object value, Guid version, int id)
-        {
-            return new Property(id, version, this, value);
-        }
-
-        /// <summary>
-        /// Create a new Property object from a "raw" database value.
-        /// In some cases the value will need to be deserialized.
-        /// </summary>
-        /// <param name="value"></param>
-        /// <param name="serializationType"> </param>
-        /// <returns></returns>
-        internal Property CreatePropertyFromRawValue(object value, string serializationType)
-        {
-            //The value from the db needs to be deserialized and then added to the property
-            //if its not a simple type (Integer, Date, Nvarchar, Ntext)
-            /*if (DataTypeDatabaseType == DataTypeDatabaseType.Object)
-            {
-                Type type = Type.GetType(serializationType);
-                var stream = new MemoryStream(Encoding.UTF8.GetBytes(value.ToString()));
-                var objValue = _service.FromStream(stream, type);
-                return new Property(this, objValue);
-            }*/
-
-            return new Property(this, value);
-        }
-
-        /// <summary>
-        /// Create a new Property object that conforms to the Type of the DataType
-        /// and can be validated according to DataType validation / Mandatory-check.
-        /// </summary>
-        /// <param name="value"></param>
-        /// <returns></returns>
-        public Property CreatePropertyFromValue(object value)
-        {
-            //Note that validation will occur when setting the value on the Property
-            return new Property(this, value);
-        }
-
-        /// <summary>
-        /// Validates the Value from a Property according to its type
-        /// </summary>
-        /// <param name="value"></param>
-        /// <returns>True if valid, otherwise false</returns>
-        public bool IsPropertyTypeValid(object value)
-        {
-            //Can't validate null values, so just allow it to pass the current validation
-            if (value == null)
-                return true;
-
-            //Check type if the type of the value match the type from the DataType/PropertyEditor
-            Type type = value.GetType();
-
-            //TODO Add PropertyEditor Type validation when its relevant to introduce
-            /*bool isEditorModel = value is IEditorModel;
-            if (isEditorModel && DataTypeControlId != Guid.Empty)
-            {
-                //Find PropertyEditor by Id
-                var propertyEditor = PropertyEditorResolver.Current.GetById(DataTypeControlId);
-
-                if (propertyEditor == null)
-                    return false;//Throw exception instead?
-
-                //Get the generic parameter of the PropertyEditor and check it against the type of the passed in (object) value
-                Type argument = propertyEditor.GetType().BaseType.GetGenericArguments()[0];
-                return argument == type;
-            }*/
-
-            if (PropertyEditorAlias.IsNullOrWhiteSpace() == false)
-            {
-                //Find DataType by Id
-                //IDataType dataType = DataTypesResolver.Current.GetById(DataTypeControlId);
-                //Check if dataType is null (meaning that the ControlId is valid) ?
-                //Possibly cast to BaseDataType and get the DbType from there (which might not be possible because it lives in umbraco.cms.businesslogic.datatype) ?
-
-                //Simple validation using the DatabaseType from the DataTypeDefinition and Type of the passed in value
-                if (DataTypeDatabaseType == DataTypeDatabaseType.Integer && type == typeof(int))
-                    return true;
-
-                if (DataTypeDatabaseType == DataTypeDatabaseType.Date && type == typeof(DateTime))
-                    return true;
-
-                if (DataTypeDatabaseType == DataTypeDatabaseType.Nvarchar && type == typeof(string))
-                    return true;
-
-                if (DataTypeDatabaseType == DataTypeDatabaseType.Ntext && type == typeof(string))
-                    return true;
-            }
-
-            //Fallback for simple value types when no Control Id or Database Type is set
-            if (type.IsPrimitive || value is string)
-                return true;
-
-            return false;
-        }
-
-        /// <summary>
-        /// Validates the Value from a Property according to the validation settings
-        /// </summary>
-        /// <param name="value"></param>
-        /// <returns>True if valid, otherwise false</returns>
-        public bool IsPropertyValueValid(object value)
-        {
-            //If the Property is mandatory and value is null or empty, return false as the validation failed
-            if (Mandatory && (value == null || string.IsNullOrEmpty(value.ToString())))
-                return false;
-
-            //Check against Regular Expression for Legacy DataTypes - Validation exists and value is not null:
-            if(string.IsNullOrEmpty(ValidationRegExp) == false && (value != null && string.IsNullOrEmpty(value.ToString()) == false))
-            {
-                try
-                {
-                    var regexPattern = new Regex(ValidationRegExp);
-                    return regexPattern.IsMatch(value.ToString());
-                }
-                catch 
-                {
-                         throw new Exception(string .Format("Invalid validation expression on property {0}",this.Alias));
-                }
-                
-            }
-            
-            //TODO: We must ensure that the property value can actually be saved based on the specified database type
-            
-            //TODO Add PropertyEditor validation when its relevant to introduce
-            /*if (value is IEditorModel && DataTypeControlId != Guid.Empty)
-            {
-                //Find PropertyEditor by Id
-                var propertyEditor = PropertyEditorResolver.Current.GetById(DataTypeControlId);
-
-                //TODO Get the validation from the PropertyEditor if a validation attribute exists
-                //Will probably need to reflect the PropertyEditor in order to apply the validation
-            }*/
-
-            return true;
-        }
-
-        public bool Equals(PropertyType other)
-        {
-            //Check whether the compared object is null. 
-            if (ReferenceEquals(other, null)) return false;
-
-            //Check whether the compared object references the same data. 
-            if (ReferenceEquals(this, other)) return true;
-
-            //Check whether the PropertyType's properties are equal. 
-            return Alias.Equals(other.Alias) && Name.Equals(other.Name);
-        }
-
-        public override int GetHashCode()
-        {
-            //Get hash code for the Name field if it is not null. 
-            int hashName = Name == null ? 0 : Name.GetHashCode();
-
-            //Get hash code for the Alias field. 
-            int hashAlias = Alias.GetHashCode();
-
-            //Calculate the hash code for the product. 
-            return hashName ^ hashAlias;
-        }
-
-        public override object DeepClone()
-        {
-            var clone = (PropertyType)base.DeepClone();
-
-            //need to manually assign the Lazy value as it will not be automatically mapped
-            if (PropertyGroupId != null)
-            {
-                clone._propertyGroupId = new Lazy<int>(() => PropertyGroupId.Value);    
-            }
-
-            clone.ResetDirtyProperties(false);
-
-            return clone;
-        }
-    }
+﻿using System;
+using System.Reflection;
+using System.Runtime.Serialization;
+using System.Text.RegularExpressions;
+using Umbraco.Core.Models.EntityBase;
+using Umbraco.Core.Persistence;
+using Umbraco.Core.PropertyEditors;
+using Umbraco.Core.Strings;
+
+namespace Umbraco.Core.Models
+{
+    /// <summary>
+    /// Defines the type of a <see cref="Property"/> object
+    /// </summary>
+    [Serializable]
+    [DataContract(IsReference = true)]
+    public class PropertyType : Entity, IEquatable<PropertyType>
+    {
+        private readonly bool _isExplicitDbType;
+        private string _name;
+        private string _alias;
+        private string _description;
+        private int _dataTypeDefinitionId;
+        private Lazy<int> _propertyGroupId;
+        private string _propertyEditorAlias;
+        private DataTypeDatabaseType _dataTypeDatabaseType;
+        private bool _mandatory;
+        private string _helpText;
+        private int _sortOrder;
+        private string _validationRegExp;
+
+        public PropertyType(IDataTypeDefinition dataTypeDefinition)
+        {
+            if(dataTypeDefinition.HasIdentity)
+                _dataTypeDefinitionId = dataTypeDefinition.Id;
+
+            _propertyEditorAlias = dataTypeDefinition.PropertyEditorAlias;
+            _dataTypeDatabaseType = dataTypeDefinition.DatabaseType;
+        }
+        
+        internal PropertyType(string propertyEditorAlias, DataTypeDatabaseType dataTypeDatabaseType)
+            : this(propertyEditorAlias, dataTypeDatabaseType, false)
+        {
+            PropertyEditorAlias = propertyEditorAlias;
+        }
+
+        /// <summary>
+        /// Used internally to assign an explicity database type for this property type regardless of what the underlying data type/property editor is.
+        /// </summary>
+        /// <param name="propertyEditorAlias"></param>
+        /// <param name="dataTypeDatabaseType"></param>
+        /// <param name="isExplicitDbType"></param>
+        internal PropertyType(string propertyEditorAlias, DataTypeDatabaseType dataTypeDatabaseType, bool isExplicitDbType)
+        {
+            _isExplicitDbType = isExplicitDbType;
+            _propertyEditorAlias = propertyEditorAlias;
+            _dataTypeDatabaseType = dataTypeDatabaseType;
+        }
+
+        private static readonly PropertyInfo NameSelector = ExpressionHelper.GetPropertyInfo<PropertyType, string>(x => x.Name);
+        private static readonly PropertyInfo AliasSelector = ExpressionHelper.GetPropertyInfo<PropertyType, string>(x => x.Alias);
+        private static readonly PropertyInfo DescriptionSelector = ExpressionHelper.GetPropertyInfo<PropertyType, string>(x => x.Description);
+        private static readonly PropertyInfo DataTypeDefinitionIdSelector = ExpressionHelper.GetPropertyInfo<PropertyType, int>(x => x.DataTypeDefinitionId);
+        private static readonly PropertyInfo PropertyEditorAliasSelector = ExpressionHelper.GetPropertyInfo<PropertyType, string>(x => x.PropertyEditorAlias);
+        private static readonly PropertyInfo DataTypeDatabaseTypeSelector = ExpressionHelper.GetPropertyInfo<PropertyType, DataTypeDatabaseType>(x => x.DataTypeDatabaseType);
+        private static readonly PropertyInfo MandatorySelector = ExpressionHelper.GetPropertyInfo<PropertyType, bool>(x => x.Mandatory);
+        private static readonly PropertyInfo HelpTextSelector = ExpressionHelper.GetPropertyInfo<PropertyType, string>(x => x.HelpText);
+        private static readonly PropertyInfo SortOrderSelector = ExpressionHelper.GetPropertyInfo<PropertyType, int>(x => x.SortOrder);
+        private static readonly PropertyInfo ValidationRegExpSelector = ExpressionHelper.GetPropertyInfo<PropertyType, string>(x => x.ValidationRegExp);
+        private static readonly PropertyInfo PropertyGroupIdSelector = ExpressionHelper.GetPropertyInfo<PropertyType, Lazy<int>>(x => x.PropertyGroupId);
+
+        /// <summary>
+        /// Gets of Sets the Name of the PropertyType
+        /// </summary>
+        [DataMember]
+        public string Name
+        {
+            get { return _name; }
+            set
+            {
+                SetPropertyValueAndDetectChanges(o =>
+                {
+                    _name = value;
+                    return _name;
+                }, _name, NameSelector);
+            }
+        }
+
+        /// <summary>
+        /// Gets of Sets the Alias of the PropertyType
+        /// </summary>
+        [DataMember]
+        public string Alias
+        {
+            get { return _alias; }
+            set
+            {
+                SetPropertyValueAndDetectChanges(o =>
+                {
+                    _alias = value.ToCleanString(CleanStringType.Alias | CleanStringType.UmbracoCase);
+                    return _alias;
+                }, _alias, AliasSelector);
+            }
+        }
+
+        /// <summary>
+        /// Gets of Sets the Description for the PropertyType
+        /// </summary>
+        [DataMember]
+        public string Description
+        {
+            get { return _description; }
+            set
+            {
+                SetPropertyValueAndDetectChanges(o =>
+                {
+                    _description = value;
+                    return _description;
+                }, _description, DescriptionSelector);
+            }
+        }
+
+        /// <summary>
+        /// Gets of Sets the Id of the DataType (Definition), which the PropertyType is "wrapping"
+        /// </summary>
+        /// <remarks>This is actually the Id of the <see cref="IDataTypeDefinition"/></remarks>
+        [DataMember]
+        public int DataTypeDefinitionId
+        {
+            get { return _dataTypeDefinitionId; }
+            set
+            {
+                SetPropertyValueAndDetectChanges(o =>
+                {
+                    _dataTypeDefinitionId = value;
+                    return _dataTypeDefinitionId;
+                }, _dataTypeDefinitionId, DataTypeDefinitionIdSelector);
+            }
+        }
+
+        [DataMember]
+        public string PropertyEditorAlias
+        {
+            get { return _propertyEditorAlias; }
+            set
+            {
+                SetPropertyValueAndDetectChanges(o =>
+                {
+                    _propertyEditorAlias = value;
+                    return _propertyEditorAlias;
+                }, _propertyEditorAlias, PropertyEditorAliasSelector);
+            }
+        }
+
+        /// <summary>
+        /// Gets of Sets the Id of the DataType control
+        /// </summary>
+        /// <remarks>This is the Id of the actual DataType control</remarks>
+        [Obsolete("Property editor's are defined by a string alias from version 7 onwards, use the PropertyEditorAlias property instead. This method will return a generated GUID for any property editor alias not explicitly mapped to a legacy ID")]
+        public Guid DataTypeId
+        {
+            get
+            {
+                return LegacyPropertyEditorIdToAliasConverter.GetLegacyIdFromAlias(
+                    _propertyEditorAlias, LegacyPropertyEditorIdToAliasConverter.NotFoundLegacyIdResponseBehavior.GenerateId).Value;
+            }
+            set
+            {
+                var alias = LegacyPropertyEditorIdToAliasConverter.GetAliasFromLegacyId(value, true);
+                PropertyEditorAlias = alias;
+            }
+        }
+
+        /// <summary>
+        /// Gets or Sets the DatabaseType for which the DataType's value is saved as
+        /// </summary>
+        [DataMember]
+        internal DataTypeDatabaseType DataTypeDatabaseType
+        {
+            get { return _dataTypeDatabaseType; }
+            set
+            {
+                //don't allow setting this if an explicit declaration has been made in the ctor
+                if (_isExplicitDbType) return;
+
+                SetPropertyValueAndDetectChanges(o =>
+                {
+                    _dataTypeDatabaseType = value;
+                    return _dataTypeDatabaseType;
+                }, _dataTypeDatabaseType, DataTypeDatabaseTypeSelector);
+            }
+        }
+
+        /// <summary>
+        /// Gets or Sets the PropertyGroup's Id for which this PropertyType belongs
+        /// </summary>
+        [DataMember]
+        internal Lazy<int> PropertyGroupId
+        {
+            get { return _propertyGroupId; }
+            set
+            {
+                SetPropertyValueAndDetectChanges(o =>
+                {
+                    _propertyGroupId = value;
+                    return _propertyGroupId;
+                }, _propertyGroupId, PropertyGroupIdSelector);
+            }
+        }
+
+        /// <summary>
+        /// Gets of Sets the Boolean indicating whether a value for this PropertyType is required
+        /// </summary>
+        [DataMember]
+        public bool Mandatory
+        {
+            get { return _mandatory; }
+            set
+            {
+                SetPropertyValueAndDetectChanges(o =>
+                {
+                    _mandatory = value;
+                    return _mandatory;
+                }, _mandatory, MandatorySelector);
+            }
+        }
+
+        /// <summary>
+        /// Gets of Sets the Help text for the current PropertyType
+        /// </summary>
+        [DataMember]
+        [Obsolete("Not used anywhere in the UI")]
+        public string HelpText
+        {
+            get { return _helpText; }
+            set
+            {
+                SetPropertyValueAndDetectChanges(o =>
+                {
+                    _helpText = value;
+                    return _helpText;
+                }, _helpText, HelpTextSelector);
+            }
+        }
+
+        /// <summary>
+        /// Gets of Sets the Sort order of the PropertyType, which is used for sorting within a group
+        /// </summary>
+        [DataMember]
+        public int SortOrder
+        {
+            get { return _sortOrder; }
+            set
+            {
+                SetPropertyValueAndDetectChanges(o =>
+                {
+                    _sortOrder = value;
+                    return _sortOrder;
+                }, _sortOrder, SortOrderSelector);
+            }
+        }
+
+        /// <summary>
+        /// Gets or Sets the RegEx for validation of legacy DataTypes
+        /// </summary>
+        [DataMember]
+        public string ValidationRegExp
+        {
+            get { return _validationRegExp; }
+            set
+            {
+                SetPropertyValueAndDetectChanges(o =>
+                {
+                    _validationRegExp = value;
+                    return _validationRegExp;
+                }, _validationRegExp, ValidationRegExpSelector);
+            }
+        }
+
+        /// <summary>
+        /// Create a new Property object from a "raw" database value.
+        /// </summary>
+        /// <remarks>Can be used for the "old" values where no serialization type exists</remarks>
+        /// <param name="value"></param>
+        /// <param name="version"> </param>
+        /// <param name="id"> </param>
+        /// <returns></returns>
+        internal Property CreatePropertyFromRawValue(object value, Guid version, int id)
+        {
+            return new Property(id, version, this, value);
+        }
+
+        /// <summary>
+        /// Create a new Property object from a "raw" database value.
+        /// In some cases the value will need to be deserialized.
+        /// </summary>
+        /// <param name="value"></param>
+        /// <param name="serializationType"> </param>
+        /// <returns></returns>
+        internal Property CreatePropertyFromRawValue(object value, string serializationType)
+        {
+            //The value from the db needs to be deserialized and then added to the property
+            //if its not a simple type (Integer, Date, Nvarchar, Ntext)
+            /*if (DataTypeDatabaseType == DataTypeDatabaseType.Object)
+            {
+                Type type = Type.GetType(serializationType);
+                var stream = new MemoryStream(Encoding.UTF8.GetBytes(value.ToString()));
+                var objValue = _service.FromStream(stream, type);
+                return new Property(this, objValue);
+            }*/
+
+            return new Property(this, value);
+        }
+
+        /// <summary>
+        /// Create a new Property object that conforms to the Type of the DataType
+        /// and can be validated according to DataType validation / Mandatory-check.
+        /// </summary>
+        /// <param name="value"></param>
+        /// <returns></returns>
+        public Property CreatePropertyFromValue(object value)
+        {
+            //Note that validation will occur when setting the value on the Property
+            return new Property(this, value);
+        }
+
+        /// <summary>
+        /// Validates the Value from a Property according to its type
+        /// </summary>
+        /// <param name="value"></param>
+        /// <returns>True if valid, otherwise false</returns>
+        public bool IsPropertyTypeValid(object value)
+        {
+            //Can't validate null values, so just allow it to pass the current validation
+            if (value == null)
+                return true;
+
+            //Check type if the type of the value match the type from the DataType/PropertyEditor
+            Type type = value.GetType();
+
+            //TODO Add PropertyEditor Type validation when its relevant to introduce
+            /*bool isEditorModel = value is IEditorModel;
+            if (isEditorModel && DataTypeControlId != Guid.Empty)
+            {
+                //Find PropertyEditor by Id
+                var propertyEditor = PropertyEditorResolver.Current.GetById(DataTypeControlId);
+
+                if (propertyEditor == null)
+                    return false;//Throw exception instead?
+
+                //Get the generic parameter of the PropertyEditor and check it against the type of the passed in (object) value
+                Type argument = propertyEditor.GetType().BaseType.GetGenericArguments()[0];
+                return argument == type;
+            }*/
+
+            if (PropertyEditorAlias.IsNullOrWhiteSpace() == false)
+            {
+                //Find DataType by Id
+                //IDataType dataType = DataTypesResolver.Current.GetById(DataTypeControlId);
+                //Check if dataType is null (meaning that the ControlId is valid) ?
+                //Possibly cast to BaseDataType and get the DbType from there (which might not be possible because it lives in umbraco.cms.businesslogic.datatype) ?
+
+                //Simple validation using the DatabaseType from the DataTypeDefinition and Type of the passed in value
+                if (DataTypeDatabaseType == DataTypeDatabaseType.Integer && type == typeof(int))
+                    return true;
+
+                if (DataTypeDatabaseType == DataTypeDatabaseType.Date && type == typeof(DateTime))
+                    return true;
+
+                if (DataTypeDatabaseType == DataTypeDatabaseType.Nvarchar && type == typeof(string))
+                    return true;
+
+                if (DataTypeDatabaseType == DataTypeDatabaseType.Ntext && type == typeof(string))
+                    return true;
+            }
+
+            //Fallback for simple value types when no Control Id or Database Type is set
+            if (type.IsPrimitive || value is string)
+                return true;
+
+            return false;
+        }
+
+        /// <summary>
+        /// Validates the Value from a Property according to the validation settings
+        /// </summary>
+        /// <param name="value"></param>
+        /// <returns>True if valid, otherwise false</returns>
+        public bool IsPropertyValueValid(object value)
+        {
+            //If the Property is mandatory and value is null or empty, return false as the validation failed
+            if (Mandatory && (value == null || string.IsNullOrEmpty(value.ToString())))
+                return false;
+
+            //Check against Regular Expression for Legacy DataTypes - Validation exists and value is not null:
+            if(string.IsNullOrEmpty(ValidationRegExp) == false && (value != null && string.IsNullOrEmpty(value.ToString()) == false))
+            {
+                try
+                {
+                    var regexPattern = new Regex(ValidationRegExp);
+                    return regexPattern.IsMatch(value.ToString());
+                }
+                catch 
+                {
+                         throw new Exception(string .Format("Invalid validation expression on property {0}",this.Alias));
+                }
+                
+            }
+            
+            //TODO: We must ensure that the property value can actually be saved based on the specified database type
+            
+            //TODO Add PropertyEditor validation when its relevant to introduce
+            /*if (value is IEditorModel && DataTypeControlId != Guid.Empty)
+            {
+                //Find PropertyEditor by Id
+                var propertyEditor = PropertyEditorResolver.Current.GetById(DataTypeControlId);
+
+                //TODO Get the validation from the PropertyEditor if a validation attribute exists
+                //Will probably need to reflect the PropertyEditor in order to apply the validation
+            }*/
+
+            return true;
+        }
+
+        public bool Equals(PropertyType other)
+        {
+            //Check whether the compared object is null. 
+            if (ReferenceEquals(other, null)) return false;
+
+            //Check whether the compared object references the same data. 
+            if (ReferenceEquals(this, other)) return true;
+
+            //Check whether the PropertyType's properties are equal. 
+            return Alias.Equals(other.Alias) && Name.Equals(other.Name);
+        }
+
+        public override int GetHashCode()
+        {
+            //Get hash code for the Name field if it is not null. 
+            int hashName = Name == null ? 0 : Name.GetHashCode();
+
+            //Get hash code for the Alias field. 
+            int hashAlias = Alias.GetHashCode();
+
+            //Calculate the hash code for the product. 
+            return hashName ^ hashAlias;
+        }
+
+        public override object DeepClone()
+        {
+            var clone = (PropertyType)base.DeepClone();
+
+            //need to manually assign the Lazy value as it will not be automatically mapped
+            if (PropertyGroupId != null)
+            {
+                clone._propertyGroupId = new Lazy<int>(() => PropertyGroupId.Value);    
+            }
+
+            clone.ResetDirtyProperties(false);
+
+            return clone;
+        }
+    }
 }
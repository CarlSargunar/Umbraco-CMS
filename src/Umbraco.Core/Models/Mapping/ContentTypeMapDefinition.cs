--- conflicted
+++ resolved
@@ -1,5 +1,4 @@
 using System.Globalization;
-using Microsoft.Extensions.DependencyInjection;
 using Microsoft.Extensions.Logging;
 using Microsoft.Extensions.Options;
 using Umbraco.Cms.Core.Configuration.Models;
@@ -10,7 +9,6 @@
 using Umbraco.Cms.Core.PropertyEditors;
 using Umbraco.Cms.Core.Services;
 using Umbraco.Cms.Core.Strings;
-using Umbraco.Cms.Web.Common.DependencyInjection;
 using Umbraco.Extensions;
 
 namespace Umbraco.Cms.Core.Models.Mapping;
@@ -34,110 +32,12 @@
     private readonly IShortStringHelper _shortStringHelper;
     private ContentSettings _contentSettings;
 
-    [Obsolete("Use ctor with all params injected")]
-    public ContentTypeMapDefinition(
-        CommonMapper commonMapper,
-        PropertyEditorCollection propertyEditors,
-        IDataTypeService dataTypeService,
-        IFileService fileService,
-        IContentTypeService contentTypeService,
-        IMediaTypeService mediaTypeService,
+    public ContentTypeMapDefinition(CommonMapper commonMapper, PropertyEditorCollection propertyEditors,
+        IDataTypeService dataTypeService, IFileService fileService,
+        IContentTypeService contentTypeService, IMediaTypeService mediaTypeService,
         IMemberTypeService memberTypeService,
-        ILoggerFactory loggerFactory,
-        IShortStringHelper shortStringHelper,
-        IOptions<GlobalSettings> globalSettings,
-        IHostingEnvironment hostingEnvironment)
-        : this(
-            commonMapper,
-            propertyEditors,
-            dataTypeService,
-            fileService,
-            contentTypeService,
-            mediaTypeService,
-            memberTypeService,
-            loggerFactory,
-            shortStringHelper,
-            globalSettings,
-            hostingEnvironment,
-            StaticServiceProvider.Instance.GetRequiredService<IOptionsMonitor<ContentSettings>>())
-    {
-<<<<<<< HEAD
-        private readonly CommonMapper _commonMapper;
-        private readonly IContentTypeService _contentTypeService;
-        private readonly IDataTypeService _dataTypeService;
-        private readonly IFileService _fileService;
-        private readonly GlobalSettings _globalSettings;
-        private readonly IHostingEnvironment _hostingEnvironment;
-        private readonly ILogger<ContentTypeMapDefinition> _logger;
-        private readonly ILoggerFactory _loggerFactory;
-        private readonly IMediaTypeService _mediaTypeService;
-        private readonly IMemberTypeService _memberTypeService;
-        private readonly PropertyEditorCollection _propertyEditors;
-        private readonly IShortStringHelper _shortStringHelper;
-        private ContentSettings _contentSettings;
-
-        public ContentTypeMapDefinition(CommonMapper commonMapper, PropertyEditorCollection propertyEditors,
-            IDataTypeService dataTypeService, IFileService fileService,
-            IContentTypeService contentTypeService, IMediaTypeService mediaTypeService,
-            IMemberTypeService memberTypeService,
-            ILoggerFactory loggerFactory, IShortStringHelper shortStringHelper, IOptions<GlobalSettings> globalSettings,
-            IHostingEnvironment hostingEnvironment, IOptionsMonitor<ContentSettings> contentSettings)
-        {
-            _commonMapper = commonMapper;
-            _propertyEditors = propertyEditors;
-            _dataTypeService = dataTypeService;
-            _fileService = fileService;
-            _contentTypeService = contentTypeService;
-            _mediaTypeService = mediaTypeService;
-            _memberTypeService = memberTypeService;
-            _loggerFactory = loggerFactory;
-            _logger = _loggerFactory.CreateLogger<ContentTypeMapDefinition>();
-            _shortStringHelper = shortStringHelper;
-            _globalSettings = globalSettings.Value;
-            _hostingEnvironment = hostingEnvironment;
-
-            _contentSettings = contentSettings.CurrentValue;
-            contentSettings.OnChange(x => _contentSettings = x);
-        }
-
-        public void DefineMaps(IUmbracoMapper mapper)
-        {
-            mapper.Define<DocumentTypeSave, IContentType>(
-                (source, context) => new ContentType(_shortStringHelper, source.ParentId), Map);
-            mapper.Define<MediaTypeSave, IMediaType>(
-                (source, context) => new MediaType(_shortStringHelper, source.ParentId), Map);
-            mapper.Define<MemberTypeSave, IMemberType>(
-                (source, context) => new MemberType(_shortStringHelper, source.ParentId), Map);
-
-            mapper.Define<IContentType, DocumentTypeDisplay>((source, context) => new DocumentTypeDisplay(), Map);
-            mapper.Define<IMediaType, MediaTypeDisplay>((source, context) => new MediaTypeDisplay(), Map);
-            mapper.Define<IMemberType, MemberTypeDisplay>((source, context) => new MemberTypeDisplay(), Map);
-
-            mapper.Define<PropertyTypeBasic, IPropertyType>(
-                (source, context) =>
-                {
-                    IDataType? dataType = _dataTypeService.GetDataType(source.DataTypeId);
-                    if (dataType == null)
-                    {
-                        throw new NullReferenceException("No data type found with id " + source.DataTypeId);
-                    }
-=======
-    }
->>>>>>> ac4fb6ac
-
-    public ContentTypeMapDefinition(
-        CommonMapper commonMapper,
-        PropertyEditorCollection propertyEditors,
-        IDataTypeService dataTypeService,
-        IFileService fileService,
-        IContentTypeService contentTypeService,
-        IMediaTypeService mediaTypeService,
-        IMemberTypeService memberTypeService,
-        ILoggerFactory loggerFactory,
-        IShortStringHelper shortStringHelper,
-        IOptions<GlobalSettings> globalSettings,
-        IHostingEnvironment hostingEnvironment,
-        IOptionsMonitor<ContentSettings> contentSettings)
+        ILoggerFactory loggerFactory, IShortStringHelper shortStringHelper, IOptions<GlobalSettings> globalSettings,
+        IHostingEnvironment hostingEnvironment, IOptionsMonitor<ContentSettings> contentSettings)
     {
         _commonMapper = commonMapper;
         _propertyEditors = propertyEditors;
@@ -156,6 +56,57 @@
         contentSettings.OnChange(x => _contentSettings = x);
     }
 
+    public void DefineMaps(IUmbracoMapper mapper)
+    {
+        mapper.Define<DocumentTypeSave, IContentType>(
+            (source, context) => new ContentType(_shortStringHelper, source.ParentId), Map);
+        mapper.Define<MediaTypeSave, IMediaType>(
+            (source, context) => new MediaType(_shortStringHelper, source.ParentId), Map);
+        mapper.Define<MemberTypeSave, IMemberType>(
+            (source, context) => new MemberType(_shortStringHelper, source.ParentId), Map);
+
+        mapper.Define<IContentType, DocumentTypeDisplay>((source, context) => new DocumentTypeDisplay(), Map);
+        mapper.Define<IMediaType, MediaTypeDisplay>((source, context) => new MediaTypeDisplay(), Map);
+        mapper.Define<IMemberType, MemberTypeDisplay>((source, context) => new MemberTypeDisplay(), Map);
+
+        mapper.Define<PropertyTypeBasic, IPropertyType>(
+            (source, context) =>
+            {
+                IDataType? dataType = _dataTypeService.GetDataType(source.DataTypeId);
+                if (dataType == null)
+                {
+                    throw new NullReferenceException("No data type found with id " + source.DataTypeId);
+                }
+
+                return new PropertyType(_shortStringHelper, dataType, source.Alias);
+            },
+            Map);
+
+        // TODO: isPublishing in ctor?
+        mapper.Define<PropertyGroupBasic<PropertyTypeBasic>, PropertyGroup>(
+            (source, context) => new PropertyGroup(false), Map);
+        mapper.Define<PropertyGroupBasic<MemberPropertyTypeBasic>, PropertyGroup>(
+            (source, context) => new PropertyGroup(false), Map);
+
+        mapper.Define<IContentTypeComposition, ContentTypeBasic>((source, context) => new ContentTypeBasic(), Map);
+        mapper.Define<IContentType, ContentTypeBasic>((source, context) => new ContentTypeBasic(), Map);
+        mapper.Define<IMediaType, ContentTypeBasic>((source, context) => new ContentTypeBasic(), Map);
+        mapper.Define<IMemberType, ContentTypeBasic>((source, context) => new ContentTypeBasic(), Map);
+
+        mapper.Define<DocumentTypeSave, DocumentTypeDisplay>((source, context) => new DocumentTypeDisplay(), Map);
+        mapper.Define<MediaTypeSave, MediaTypeDisplay>((source, context) => new MediaTypeDisplay(), Map);
+        mapper.Define<MemberTypeSave, MemberTypeDisplay>((source, context) => new MemberTypeDisplay(), Map);
+
+        mapper.Define<PropertyGroupBasic<PropertyTypeBasic>, PropertyGroupDisplay<PropertyTypeDisplay>>(
+            (source, context) => new PropertyGroupDisplay<PropertyTypeDisplay>(), Map);
+        mapper.Define<PropertyGroupBasic<MemberPropertyTypeBasic>, PropertyGroupDisplay<MemberPropertyTypeDisplay>>(
+            (source, context) => new PropertyGroupDisplay<MemberPropertyTypeDisplay>(), Map);
+
+        mapper.Define<PropertyTypeBasic, PropertyTypeDisplay>((source, context) => new PropertyTypeDisplay(), Map);
+        mapper.Define<MemberPropertyTypeBasic, MemberPropertyTypeDisplay>(
+            (source, context) => new MemberPropertyTypeDisplay(), Map);
+    }
+
     public static Udi? MapContentTypeUdi(IContentTypeComposition source)
     {
         if (source == null)
@@ -182,81 +133,33 @@
         return Udi.Create(udiType, source.Key);
     }
 
-    public void DefineMaps(IUmbracoMapper mapper)
-    {
-        mapper.Define<DocumentTypeSave, IContentType>(
-            (source, context) => new ContentType(_shortStringHelper, source.ParentId), Map);
-        mapper.Define<MediaTypeSave, IMediaType>(
-            (source, context) => new MediaType(_shortStringHelper, source.ParentId), Map);
-        mapper.Define<MemberTypeSave, IMemberType>(
-            (source, context) => new MemberType(_shortStringHelper, source.ParentId), Map);
-
-        mapper.Define<IContentType, DocumentTypeDisplay>((source, context) => new DocumentTypeDisplay(), Map);
-        mapper.Define<IMediaType, MediaTypeDisplay>((source, context) => new MediaTypeDisplay(), Map);
-        mapper.Define<IMemberType, MemberTypeDisplay>((source, context) => new MemberTypeDisplay(), Map);
-
-        mapper.Define<PropertyTypeBasic, IPropertyType>(
-            (source, context) =>
-            {
-                IDataType? dataType = _dataTypeService.GetDataType(source.DataTypeId);
-                if (dataType == null)
-                {
-                    throw new NullReferenceException("No data type found with id " + source.DataTypeId);
-                }
-
-                return new PropertyType(_shortStringHelper, dataType, source.Alias);
-            },
-            Map);
-
-        // TODO: isPublishing in ctor?
-        mapper.Define<PropertyGroupBasic<PropertyTypeBasic>, PropertyGroup>(
-            (source, context) => new PropertyGroup(false), Map);
-        mapper.Define<PropertyGroupBasic<MemberPropertyTypeBasic>, PropertyGroup>(
-            (source, context) => new PropertyGroup(false), Map);
-
-        mapper.Define<IContentTypeComposition, ContentTypeBasic>((source, context) => new ContentTypeBasic(), Map);
-        mapper.Define<IContentType, ContentTypeBasic>((source, context) => new ContentTypeBasic(), Map);
-        mapper.Define<IMediaType, ContentTypeBasic>((source, context) => new ContentTypeBasic(), Map);
-        mapper.Define<IMemberType, ContentTypeBasic>((source, context) => new ContentTypeBasic(), Map);
-
-        mapper.Define<DocumentTypeSave, DocumentTypeDisplay>((source, context) => new DocumentTypeDisplay(), Map);
-        mapper.Define<MediaTypeSave, MediaTypeDisplay>((source, context) => new MediaTypeDisplay(), Map);
-        mapper.Define<MemberTypeSave, MemberTypeDisplay>((source, context) => new MemberTypeDisplay(), Map);
-
-        mapper.Define<PropertyGroupBasic<PropertyTypeBasic>, PropertyGroupDisplay<PropertyTypeDisplay>>(
-            (source, context) => new PropertyGroupDisplay<PropertyTypeDisplay>(), Map);
-        mapper.Define<PropertyGroupBasic<MemberPropertyTypeBasic>, PropertyGroupDisplay<MemberPropertyTypeDisplay>>(
-            (source, context) => new PropertyGroupDisplay<MemberPropertyTypeDisplay>(), Map);
-
-        mapper.Define<PropertyTypeBasic, PropertyTypeDisplay>((source, context) => new PropertyTypeDisplay(), Map);
-        mapper.Define<MemberPropertyTypeBasic, MemberPropertyTypeDisplay>(
-            (source, context) => new MemberPropertyTypeDisplay(), Map);
-    }
-
-    private static void MapHistoryCleanup(DocumentTypeSave source, IContentTypeWithHistoryCleanup target)
+    // no MapAll - take care
+    private void Map(DocumentTypeSave source, IContentType target, MapperContext context)
+    {
+        MapSaveToTypeBase<DocumentTypeSave, PropertyTypeBasic>(source, target, context);
+        MapComposition(source, target, alias => _contentTypeService.Get(alias));
+
+        MapHistoryCleanup(source, target);
+
+        target.AllowedTemplates = source.AllowedTemplates?
+            .Where(x => x != null)
+            .Select(_fileService.GetTemplate)
+            .WhereNotNull()
+            .ToArray();
+
+        target.SetDefaultTemplate(source.DefaultTemplate == null
+            ? null
+            : _fileService.GetTemplate(source.DefaultTemplate));
+    }
+
+    private static void MapHistoryCleanup(DocumentTypeSave source, IContentType target)
     {
         // If source history cleanup is null we don't have to map all properties
         if (source.HistoryCleanup is null)
         {
-<<<<<<< HEAD
-            MapSaveToTypeBase<DocumentTypeSave, PropertyTypeBasic>(source, target, context);
-            MapComposition(source, target, alias => _contentTypeService.Get(alias));
-
-            if (target is IContentType targetWithHistoryCleanup)
-            {
-                MapHistoryCleanup(source, targetWithHistoryCleanup);
-            }
-
-            target.AllowedTemplates = source.AllowedTemplates?
-                .Where(x => x != null)
-                .Select(_fileService.GetTemplate)
-                .WhereNotNull()
-                .ToArray();
-=======
             target.HistoryCleanup = null;
             return;
         }
->>>>>>> ac4fb6ac
 
         // We need to reset the dirty properties, because it is otherwise true, just because the json serializer has set properties
         target.HistoryCleanup!.ResetDirtyProperties(false);
@@ -265,11 +168,7 @@
             target.HistoryCleanup.PreventCleanup = source.HistoryCleanup.PreventCleanup;
         }
 
-<<<<<<< HEAD
-        private static void MapHistoryCleanup(DocumentTypeSave source, IContentType target)
-=======
         if (target.HistoryCleanup.KeepAllVersionsNewerThanDays != source.HistoryCleanup.KeepAllVersionsNewerThanDays)
->>>>>>> ac4fb6ac
         {
             target.HistoryCleanup.KeepAllVersionsNewerThanDays = source.HistoryCleanup.KeepAllVersionsNewerThanDays;
         }
@@ -330,43 +229,6 @@
     }
 
     // no MapAll - take care
-    private void Map(DocumentTypeSave source, IContentType target, MapperContext context)
-    {
-        MapSaveToTypeBase<DocumentTypeSave, PropertyTypeBasic>(source, target, context);
-        MapComposition(source, target, alias => _contentTypeService.Get(alias));
-
-        if (target is IContentTypeWithHistoryCleanup targetWithHistoryCleanup)
-        {
-            MapHistoryCleanup(source, targetWithHistoryCleanup);
-        }
-
-        target.AllowedTemplates = source.AllowedTemplates?
-            .Where(x => x != null)
-            .Select(_fileService.GetTemplate)
-            .WhereNotNull()
-            .ToArray();
-
-<<<<<<< HEAD
-            if (source is IContentType sourceWithHistoryCleanup)
-            {
-                target.HistoryCleanup = new HistoryCleanupViewModel
-                {
-                    PreventCleanup = sourceWithHistoryCleanup.HistoryCleanup?.PreventCleanup ?? false,
-                    KeepAllVersionsNewerThanDays = sourceWithHistoryCleanup.HistoryCleanup?.KeepAllVersionsNewerThanDays,
-                    KeepLatestVersionPerDayForDays = sourceWithHistoryCleanup.HistoryCleanup?.KeepLatestVersionPerDayForDays,
-                    GlobalKeepAllVersionsNewerThanDays = _contentSettings.ContentVersionCleanupPolicy.KeepAllVersionsNewerThanDays,
-                    GlobalKeepLatestVersionPerDayForDays = _contentSettings.ContentVersionCleanupPolicy.KeepLatestVersionPerDayForDays,
-                    GlobalEnableCleanup = _contentSettings.ContentVersionCleanupPolicy.EnableCleanup
-                };
-            }
-=======
-        target.SetDefaultTemplate(source.DefaultTemplate == null
-            ? null
-            : _fileService.GetTemplate(source.DefaultTemplate));
-    }
->>>>>>> ac4fb6ac
-
-    // no MapAll - take care
     private void Map(MediaTypeSave source, IMediaType target, MapperContext context)
     {
         MapSaveToTypeBase<MediaTypeSave, PropertyTypeBasic>(source, target, context);
@@ -400,7 +262,7 @@
     {
         MapTypeToDisplayBase<DocumentTypeDisplay, PropertyTypeDisplay>(source, target);
 
-        if (source is IContentTypeWithHistoryCleanup sourceWithHistoryCleanup)
+        if (source is IContentType sourceWithHistoryCleanup)
         {
             target.HistoryCleanup = new HistoryCleanupViewModel
             {
@@ -413,7 +275,7 @@
                     _contentSettings.ContentVersionCleanupPolicy.KeepAllVersionsNewerThanDays,
                 GlobalKeepLatestVersionPerDayForDays =
                     _contentSettings.ContentVersionCleanupPolicy.KeepLatestVersionPerDayForDays,
-                GlobalEnableCleanup = _contentSettings.ContentVersionCleanupPolicy.EnableCleanup,
+                GlobalEnableCleanup = _contentSettings.ContentVersionCleanupPolicy.EnableCleanup
             };
         }
 
@@ -590,7 +452,8 @@
             source, target, context);
 
     // Umbraco.Code.MapAll -CreateDate -UpdateDate -DeleteDate -Key -PropertyTypes
-    private static void Map(PropertyGroupBasic<MemberPropertyTypeBasic> source, PropertyGroup target, MapperContext context)
+    private static void Map(PropertyGroupBasic<MemberPropertyTypeBasic> source, PropertyGroup target,
+        MapperContext context)
     {
         if (source.Id > 0)
         {
@@ -1029,7 +892,8 @@
         }
     }
 
-    private static void MapComposition(ContentTypeSave source, IContentTypeComposition target, Func<string, IContentTypeComposition?> getContentType)
+    private static void MapComposition(ContentTypeSave source, IContentTypeComposition target,
+        Func<string, IContentTypeComposition?> getContentType)
     {
         var current = target.CompositionAliases().ToArray();
         IEnumerable<string> proposed = source.CompositeContentTypes;

using System;
using System.Collections.Generic;
using System.Linq;
using System.Xml.Schema;
using Microsoft.Extensions.Options;
using Umbraco.Cms.Core.Configuration.Models;
using Umbraco.Cms.Core.Dictionary;
using Umbraco.Cms.Core.Mapping;
using Umbraco.Cms.Core.Models.ContentEditing;
using Umbraco.Cms.Core.PropertyEditors;
using Umbraco.Cms.Core.Security;
using Umbraco.Cms.Core.Services;
using Umbraco.Extensions;

namespace Umbraco.Cms.Core.Models.Mapping
{
    /// <summary>
    /// A custom tab/property resolver for members which will ensure that the built-in membership properties are or aren't displayed
    /// depending on if the member type has these properties
    /// </summary>
    /// <remarks>
    /// This also ensures that the IsLocked out property is readonly when the member is not locked out - this is because
    /// an admin cannot actually set isLockedOut = true, they can only unlock.
    /// </remarks>
    public class MemberTabsAndPropertiesMapper : TabsAndPropertiesMapper<IMember>
    {
        private readonly IBackOfficeSecurityAccessor _backofficeSecurityAccessor;
        private readonly ILocalizedTextService _localizedTextService;
        private readonly IMemberTypeService _memberTypeService;
        private readonly IMemberService _memberService;
        private readonly IMemberGroupService _memberGroupService;
        private readonly MemberPasswordConfigurationSettings _memberPasswordConfiguration;
        private readonly PropertyEditorCollection _propertyEditorCollection;

        public MemberTabsAndPropertiesMapper(ICultureDictionary cultureDictionary,
            IBackOfficeSecurityAccessor backofficeSecurityAccessor,
            ILocalizedTextService localizedTextService,
            IMemberTypeService memberTypeService,
            IMemberService memberService,
            IMemberGroupService memberGroupService,
            IOptions<MemberPasswordConfigurationSettings> memberPasswordConfiguration,
            IContentTypeBaseServiceProvider contentTypeBaseServiceProvider,
            PropertyEditorCollection propertyEditorCollection)
            : base(cultureDictionary, localizedTextService, contentTypeBaseServiceProvider)
        {
            _backofficeSecurityAccessor = backofficeSecurityAccessor ?? throw new ArgumentNullException(nameof(backofficeSecurityAccessor));
            _localizedTextService = localizedTextService ?? throw new ArgumentNullException(nameof(localizedTextService));
            _memberTypeService = memberTypeService ?? throw new ArgumentNullException(nameof(memberTypeService));
            _memberService = memberService ?? throw new ArgumentNullException(nameof(memberService));
            _memberGroupService = memberGroupService ?? throw new ArgumentNullException(nameof(memberGroupService));
            _memberPasswordConfiguration = memberPasswordConfiguration.Value;
            _propertyEditorCollection = propertyEditorCollection;
        }

        /// <inheritdoc />
        /// <remarks>Overridden to deal with custom member properties and permissions.</remarks>
        public override IEnumerable<Tab<ContentPropertyDisplay>> Map(IMember source, MapperContext context)
        {

            var memberType = _memberTypeService.Get(source.ContentTypeId);

            IgnoreProperties = memberType.CompositionPropertyTypes
                .Where(x => x.HasIdentity == false)
                .Select(x => x.Alias)
                .ToArray();

            var resolved = base.Map(source, context);

<<<<<<< HEAD
            // This is kind of a hack because a developer is supposed to be allowed to set their property editor - would have been much easier
            // if we just had all of the membership provider fields on the member table :(
            // TODO: But is there a way to map the IMember.IsLockedOut to the property ? i dunno.
            var isLockedOutProperty = resolved.Where(x => x.Properties is not null).SelectMany(x => x.Properties!).FirstOrDefault(x => x.Alias == Constants.Conventions.Member.IsLockedOut);
=======
            // IMember.IsLockedOut can't be set to true, so make it readonly when that's the case (you can only unlock)
            var isLockedOutProperty = resolved.SelectMany(x => x.Properties).FirstOrDefault(x => x.Alias == Constants.Conventions.Member.IsLockedOut);
>>>>>>> 548870d5
            if (isLockedOutProperty?.Value != null && isLockedOutProperty.Value.ToString() != "1")
            {
                isLockedOutProperty.Readonly = true;
            }

            return resolved;
        }

        [Obsolete("Use MapMembershipProperties. Will be removed in Umbraco 10.")]
        protected override IEnumerable<ContentPropertyDisplay> GetCustomGenericProperties(IContentBase content)
        {
            var member = (IMember)content;
            return MapMembershipProperties(member, null);
        }

        private Dictionary<string, object> GetPasswordConfig(IMember member)
        {
            var result = new Dictionary<string, object>(_memberPasswordConfiguration.GetConfiguration(true))
                {
                    // the password change toggle will only be displayed if there is already a password assigned.
                    {"hasPassword", member.RawPasswordValue.IsNullOrWhiteSpace() == false}
                };

            // This will always be true for members since we always want to allow admins to change a password - so long as that
            // user has access to edit members (but that security is taken care of separately)
            result["allowManuallyChangingPassword"] = true;

            return result;
        }

        /// <summary>
        /// Overridden to assign the IsSensitive property values
        /// </summary>
        /// <param name="content"></param>
        /// <param name="properties"></param>
        /// <param name="context"></param>
        /// <returns></returns>
        protected override List<ContentPropertyDisplay> MapProperties(IContentBase content, List<IProperty> properties, MapperContext context)
        {
            var result = base.MapProperties(content, properties, context);
            var member = (IMember)content;
            var memberType = _memberTypeService.Get(member.ContentTypeId);

            // now update the IsSensitive value
            foreach (var prop in result)
            {
                // check if this property is flagged as sensitive
                var isSensitiveProperty = memberType.IsSensitiveProperty(prop.Alias);
                // check permissions for viewing sensitive data
                if (isSensitiveProperty && (_backofficeSecurityAccessor.BackOfficeSecurity.CurrentUser.HasAccessToSensitiveData() == false))
                {
                    // mark this property as sensitive
                    prop.IsSensitive = true;
                    // mark this property as readonly so that it does not post any data
                    prop.Readonly = true;
                    // replace this editor with a sensitive value
                    prop.View = "sensitivevalue";
                    // clear the value
                    prop.Value = null;
                }
            }
            return result;
        }

        /// <summary>
        /// Returns the login property display field
        /// </summary>
        /// <param name="member"></param>
        /// <param name="display"></param>
        /// <param name="localizedText"></param>
        /// <returns></returns>
        /// <remarks>
        /// If the membership provider installed is the umbraco membership provider, then we will allow changing the username, however if
        /// the membership provider is a custom one, we cannot allow changing the username because MembershipProvider's do not actually natively
        /// allow that.
        /// </remarks>
        internal static ContentPropertyDisplay GetLoginProperty(IMember member, ILocalizedTextService localizedText)
        {
            var prop = new ContentPropertyDisplay
            {
                Alias = $"{Constants.PropertyEditors.InternalGenericPropertiesPrefix}login",
                Label = localizedText.Localize(null,"login"),
                Value = member.Username
            };

            prop.View = "textbox";
            prop.Validation.Mandatory = true;
            return prop;
        }

        internal IDictionary<string, bool> GetMemberGroupValue(string? username)
        {
            IEnumerable<string>? userRoles = username.IsNullOrWhiteSpace() ? null : _memberService.GetAllRoles(username);

            // create a dictionary of all roles (except internal roles) + "false"
            var result = _memberGroupService.GetAll()
                .Select(x => x.Name!)
                // if a role starts with __umbracoRole we won't show it as it's an internal role used for public access
                .Where(x => x?.StartsWith(Constants.Conventions.Member.InternalRolePrefix) == false)
                .OrderBy(x => x, StringComparer.OrdinalIgnoreCase)
                .ToDictionary(x => x, x => false);

            // if user has no roles, just return the dictionary
            if (userRoles == null)
            {
                return result;
            }

            // else update the dictionary to "true" for the user roles (except internal roles)
            foreach (var userRole in userRoles.Where(x => x.StartsWith(Constants.Conventions.Member.InternalRolePrefix) == false))
            {
                result[userRole] = true;
            }

            return result;
        }

        public IEnumerable<ContentPropertyDisplay> MapMembershipProperties(IMember member, MapperContext? context)
        {
            var properties = new List<ContentPropertyDisplay>
            {
<<<<<<< HEAD
                new ContentPropertyDisplay
                {
                    Alias = $"{Constants.PropertyEditors.InternalGenericPropertiesPrefix}id",
                    Label = _localizedTextService.Localize("general","id"),
                    Value = new List<string> {member.Id.ToString(), member.Key.ToString()},
                    View = "idwithguid"
                },
                new ContentPropertyDisplay
                {
                    Alias = $"{Constants.PropertyEditors.InternalGenericPropertiesPrefix}doctype",
                    Label = _localizedTextService.Localize("content","membertype"),
                    Value = _localizedTextService.UmbracoDictionaryTranslate(CultureDictionary, member.ContentType.Name),
                    View = _propertyEditorCollection[Constants.PropertyEditors.Aliases.Label]?.GetValueEditor().View
                },
=======
>>>>>>> 548870d5
                GetLoginProperty(member, _localizedTextService),
                new ContentPropertyDisplay
                {
                    Alias = $"{Constants.PropertyEditors.InternalGenericPropertiesPrefix}email",
                    Label = _localizedTextService.Localize("general","email"),
                    Value = member.Email,
                    View = "email",
                    Validation = { Mandatory = true }
                },
                new ContentPropertyDisplay
                {
                    Alias = $"{Constants.PropertyEditors.InternalGenericPropertiesPrefix}password",
                    Label = _localizedTextService.Localize(null,"password"),
                    Value = new Dictionary<string, object?>
                    {
                        // TODO: why ignoreCase, what are we doing here?!
                        { "newPassword", member.GetAdditionalDataValueIgnoreCase("NewPassword", null) }
                    },
                    View = "changepassword",
                    Config = GetPasswordConfig(member) // Initialize the dictionary with the configuration from the default membership provider
                },
                new ContentPropertyDisplay
                {
                    Alias = $"{Constants.PropertyEditors.InternalGenericPropertiesPrefix}membergroup",
                    Label = _localizedTextService.Localize("content","membergroup"),
                    Value = GetMemberGroupValue(member.Username),
                    View = "membergroups",
                    Config = new Dictionary<string, object>
                    {
                        { "IsRequired", true }
                    }
                }
            };

            return properties;
        }
    }
}<|MERGE_RESOLUTION|>--- conflicted
+++ resolved
@@ -66,15 +66,8 @@
 
             var resolved = base.Map(source, context);
 
-<<<<<<< HEAD
-            // This is kind of a hack because a developer is supposed to be allowed to set their property editor - would have been much easier
-            // if we just had all of the membership provider fields on the member table :(
-            // TODO: But is there a way to map the IMember.IsLockedOut to the property ? i dunno.
-            var isLockedOutProperty = resolved.Where(x => x.Properties is not null).SelectMany(x => x.Properties!).FirstOrDefault(x => x.Alias == Constants.Conventions.Member.IsLockedOut);
-=======
             // IMember.IsLockedOut can't be set to true, so make it readonly when that's the case (you can only unlock)
-            var isLockedOutProperty = resolved.SelectMany(x => x.Properties).FirstOrDefault(x => x.Alias == Constants.Conventions.Member.IsLockedOut);
->>>>>>> 548870d5
+            var isLockedOutProperty = resolved.Where(x => x.Properties is not null).SelectMany(x => x.Properties).FirstOrDefault(x => x.Alias == Constants.Conventions.Member.IsLockedOut);
             if (isLockedOutProperty?.Value != null && isLockedOutProperty.Value.ToString() != "1")
             {
                 isLockedOutProperty.Readonly = true;
@@ -196,23 +189,6 @@
         {
             var properties = new List<ContentPropertyDisplay>
             {
-<<<<<<< HEAD
-                new ContentPropertyDisplay
-                {
-                    Alias = $"{Constants.PropertyEditors.InternalGenericPropertiesPrefix}id",
-                    Label = _localizedTextService.Localize("general","id"),
-                    Value = new List<string> {member.Id.ToString(), member.Key.ToString()},
-                    View = "idwithguid"
-                },
-                new ContentPropertyDisplay
-                {
-                    Alias = $"{Constants.PropertyEditors.InternalGenericPropertiesPrefix}doctype",
-                    Label = _localizedTextService.Localize("content","membertype"),
-                    Value = _localizedTextService.UmbracoDictionaryTranslate(CultureDictionary, member.ContentType.Name),
-                    View = _propertyEditorCollection[Constants.PropertyEditors.Aliases.Label]?.GetValueEditor().View
-                },
-=======
->>>>>>> 548870d5
                 GetLoginProperty(member, _localizedTextService),
                 new ContentPropertyDisplay
                 {

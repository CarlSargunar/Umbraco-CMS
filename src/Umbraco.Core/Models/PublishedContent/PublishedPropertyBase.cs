﻿using System;
<<<<<<< HEAD
using Umbraco.Cms.Core.PropertyEditors;
=======
using System.Diagnostics;
using Umbraco.Core.PropertyEditors;
>>>>>>> 05d0a29e

namespace Umbraco.Cms.Core.Models.PublishedContent
{
    /// <summary>
    /// Provides a base class for <c>IPublishedProperty</c> implementations which converts and caches
    /// the value source to the actual value to use when rendering content.
    /// </summary>
<<<<<<< HEAD
    public abstract class PublishedPropertyBase : IPublishedProperty
=======
    [DebuggerDisplay("{Alias} ({PropertyType?.EditorAlias})")]
    internal abstract class PublishedPropertyBase : IPublishedProperty
>>>>>>> 05d0a29e
    {
        /// <summary>
        /// Initializes a new instance of the <see cref="PublishedPropertyBase"/> class.
        /// </summary>
        protected PublishedPropertyBase(IPublishedPropertyType propertyType, PropertyCacheLevel referenceCacheLevel)
        {
            PropertyType = propertyType ?? throw new ArgumentNullException(nameof(propertyType));
            ReferenceCacheLevel = referenceCacheLevel;

            ValidateCacheLevel(ReferenceCacheLevel, true);
            ValidateCacheLevel(PropertyType.CacheLevel, false);
        }

        // validates the cache level
        private static void ValidateCacheLevel(PropertyCacheLevel cacheLevel, bool validateUnknown)
        {
            switch (cacheLevel)
            {
                case PropertyCacheLevel.Element:
                case PropertyCacheLevel.Elements:
                case PropertyCacheLevel.Snapshot:
                case PropertyCacheLevel.None:
                    break;
                case PropertyCacheLevel.Unknown:
                    if (!validateUnknown) goto default;
                    break;
                default:
                    throw new Exception($"Invalid cache level \"{cacheLevel}\".");
            }
        }

        /// <summary>
        /// Gets the property type.
        /// </summary>
        public IPublishedPropertyType PropertyType { get; }

        /// <summary>
        /// Gets the property reference cache level.
        /// </summary>
        public PropertyCacheLevel ReferenceCacheLevel { get; }

        /// <inheritdoc />
        public string Alias => PropertyType.Alias;

        /// <inheritdoc />
        public abstract bool HasValue(string culture = null, string segment = null);

        /// <inheritdoc />
        public abstract object GetSourceValue(string culture = null, string segment = null);

        /// <inheritdoc />
        public abstract object GetValue(string culture = null, string segment = null);

        /// <inheritdoc />
        public abstract object GetXPathValue(string culture = null, string segment = null);
    }
}<|MERGE_RESOLUTION|>--- conflicted
+++ resolved
@@ -1,10 +1,6 @@
 ﻿using System;
-<<<<<<< HEAD
+using System.Diagnostics;
 using Umbraco.Cms.Core.PropertyEditors;
-=======
-using System.Diagnostics;
-using Umbraco.Core.PropertyEditors;
->>>>>>> 05d0a29e
 
 namespace Umbraco.Cms.Core.Models.PublishedContent
 {
@@ -12,12 +8,8 @@
     /// Provides a base class for <c>IPublishedProperty</c> implementations which converts and caches
     /// the value source to the actual value to use when rendering content.
     /// </summary>
-<<<<<<< HEAD
+    [DebuggerDisplay("{Alias} ({PropertyType?.EditorAlias})")]
     public abstract class PublishedPropertyBase : IPublishedProperty
-=======
-    [DebuggerDisplay("{Alias} ({PropertyType?.EditorAlias})")]
-    internal abstract class PublishedPropertyBase : IPublishedProperty
->>>>>>> 05d0a29e
     {
         /// <summary>
         /// Initializes a new instance of the <see cref="PublishedPropertyBase"/> class.

using System.Diagnostics;
using Umbraco.Extensions;

namespace Umbraco.Cms.Core.Models.PublishedContent
{
    /// <summary>
    /// Represents an <see cref="IPublishedElement"/> type.
    /// </summary>
    /// <remarks>Instances of the <see cref="PublishedContentType"/> class are immutable, ie
    /// if the content type changes, then a new class needs to be created.</remarks>
    [DebuggerDisplay("{Alias}")]
    public class PublishedContentType : IPublishedContentType
    {
        private readonly IPublishedPropertyType[] _propertyTypes = null!;

        // fast alias-to-index xref containing both the raw alias and its lowercase version
        private readonly Dictionary<string, int> _indexes = new Dictionary<string, int>();

        /// <summary>
        /// Initializes a new instance of the <see cref="PublishedContentType"/> class with a content type.
        /// </summary>
        public PublishedContentType(IContentTypeComposition contentType, IPublishedContentTypeFactory factory)
            : this(contentType.Key, contentType.Id, contentType.Alias, contentType.GetItemType(), contentType.CompositionAliases(), contentType.Variations, contentType.IsElement)
        {
            var propertyTypes = contentType.CompositionPropertyTypes
                .Select(x => factory.CreatePropertyType(this, x))
                .ToList();

            if (ItemType == PublishedItemType.Member)
            {
                EnsureMemberProperties(propertyTypes, factory);
            }

            _propertyTypes = propertyTypes.ToArray();

            InitializeIndexes();
        }

        /// <summary>
        /// This constructor is for tests and is not intended to be used directly from application code.
        /// </summary>
        /// <remarks>
        /// <para>Values are assumed to be consistent and are not checked.</para>
        /// </remarks>
        public PublishedContentType(Guid key, int id, string alias, PublishedItemType itemType, IEnumerable<string> compositionAliases, IEnumerable<PublishedPropertyType> propertyTypes, ContentVariation variations, bool isElement = false)
            : this(key, id, alias, itemType, compositionAliases, variations, isElement)
        {
            PublishedPropertyType[] propertyTypesA = propertyTypes.ToArray();
            foreach (PublishedPropertyType propertyType in propertyTypesA)
            {
                propertyType.ContentType = this;
            }

            _propertyTypes = propertyTypesA;

            InitializeIndexes();
        }

<<<<<<< HEAD
=======
        [Obsolete("Use the overload specifying a key instead")]
        public PublishedContentType(int id, string alias, PublishedItemType itemType, IEnumerable<string> compositionAliases, IEnumerable<PublishedPropertyType> propertyTypes, ContentVariation variations, bool isElement = false)
            : this (Guid.Empty, id, alias, itemType, compositionAliases, variations, isElement)
        {
            PublishedPropertyType[] propertyTypesA = propertyTypes.ToArray();
            foreach (PublishedPropertyType propertyType in propertyTypesA)
            {
                propertyType.ContentType = this;
            }

            _propertyTypes = propertyTypesA;

            InitializeIndexes();
        }

>>>>>>> ac4fb6ac
        /// <summary>
        /// This constructor is for tests and is not intended to be used directly from application code.
        /// </summary>
        /// <remarks>
        /// <para>Values are assumed to be consistent and are not checked.</para>
        /// </remarks>
        public PublishedContentType(Guid key, int id, string alias, PublishedItemType itemType, IEnumerable<string> compositionAliases, Func<IPublishedContentType, IEnumerable<IPublishedPropertyType>> propertyTypes, ContentVariation variations, bool isElement = false)
            : this(key, id, alias, itemType, compositionAliases, variations, isElement)
        {
            _propertyTypes = propertyTypes(this).ToArray();

            InitializeIndexes();
        }

        private PublishedContentType(Guid key, int id, string alias, PublishedItemType itemType, IEnumerable<string> compositionAliases, ContentVariation variations, bool isElement)
        {
            Key = key;
            Id = id;
            Alias = alias;
            ItemType = itemType;
            CompositionAliases = new HashSet<string>(compositionAliases, StringComparer.InvariantCultureIgnoreCase);
            Variations = variations;
            IsElement = isElement;
        }

        private void InitializeIndexes()
        {
            if (_propertyTypes is not null)
            {
                for (var i = 0; i < _propertyTypes.Length; i++)
                {
                    IPublishedPropertyType propertyType = _propertyTypes[i];
                    if (propertyType.Alias is not null)
                    {
                        _indexes[propertyType.Alias] = i;
                        _indexes[propertyType.Alias.ToLowerInvariant()] = i;
                    }
                }
            }
        }

        // Members have properties such as IMember LastLoginDate which are plain C# properties and not content
        // properties; they are exposed as pseudo content properties, as long as a content property with the
        // same alias does not exist already.
        private void EnsureMemberProperties(List<IPublishedPropertyType> propertyTypes, IPublishedContentTypeFactory factory)
        {
            var aliases = new HashSet<string?>(propertyTypes.Select(x => x.Alias), StringComparer.OrdinalIgnoreCase);

            foreach (var (alias, dataTypeId) in _builtinMemberProperties)
            {
                if (aliases.Contains(alias))
                {
                    continue;
                }

                propertyTypes.Add(factory.CreateCorePropertyType(this, alias, dataTypeId, ContentVariation.Nothing));
            }
        }

        // TODO: this list somehow also exists in constants, see memberTypeRepository => remove duplicate!
        private static readonly Dictionary<string, int> _builtinMemberProperties = new Dictionary<string, int>
        {
            { nameof(IMember.Email), Constants.DataTypes.Textbox },
            { nameof(IMember.Username), Constants.DataTypes.Textbox },
            { nameof(IMember.Comments), Constants.DataTypes.Textbox },
            { nameof(IMember.IsApproved), Constants.DataTypes.Boolean },
            { nameof(IMember.IsLockedOut), Constants.DataTypes.Boolean },
            { nameof(IMember.LastLockoutDate), Constants.DataTypes.LabelDateTime },
            { nameof(IMember.CreateDate), Constants.DataTypes.LabelDateTime },
            { nameof(IMember.LastLoginDate), Constants.DataTypes.LabelDateTime },
            { nameof(IMember.LastPasswordChangeDate), Constants.DataTypes.LabelDateTime },
        };

        #region Content type

        /// <inheritdoc />
        public Guid Key { get; }

        /// <inheritdoc />
        public int Id { get; }

        /// <inheritdoc />
        public string Alias { get; }

        /// <inheritdoc />
        public PublishedItemType ItemType { get; }

        /// <inheritdoc />
        public HashSet<string> CompositionAliases { get; }

        /// <inheritdoc />
        public ContentVariation Variations { get; }

        #endregion

        #region Properties

        /// <inheritdoc />
        public IEnumerable<IPublishedPropertyType> PropertyTypes => _propertyTypes;

        /// <inheritdoc />
        public int GetPropertyIndex(string alias)
        {
            if (_indexes.TryGetValue(alias, out var index))
            {
                return index; // fastest
            }

            if (_indexes.TryGetValue(alias.ToLowerInvariant(), out index))
            {
                return index; // slower
            }

            return -1;
        }

        // virtual for unit tests
        // TODO: explain why
        /// <inheritdoc />
        public virtual IPublishedPropertyType? GetPropertyType(string alias)
        {
            var index = GetPropertyIndex(alias);
            return GetPropertyType(index);
        }

        // virtual for unit tests
        // TODO: explain why
        /// <inheritdoc />
        public virtual IPublishedPropertyType? GetPropertyType(int index)
        {
            return index >= 0 && _propertyTypes is not null && index < _propertyTypes.Length ? _propertyTypes[index] : null;
        }

        /// <inheritdoc />
        public bool IsElement { get; }

        #endregion
    }
}<|MERGE_RESOLUTION|>--- conflicted
+++ resolved
@@ -56,24 +56,6 @@
             InitializeIndexes();
         }
 
-<<<<<<< HEAD
-=======
-        [Obsolete("Use the overload specifying a key instead")]
-        public PublishedContentType(int id, string alias, PublishedItemType itemType, IEnumerable<string> compositionAliases, IEnumerable<PublishedPropertyType> propertyTypes, ContentVariation variations, bool isElement = false)
-            : this (Guid.Empty, id, alias, itemType, compositionAliases, variations, isElement)
-        {
-            PublishedPropertyType[] propertyTypesA = propertyTypes.ToArray();
-            foreach (PublishedPropertyType propertyType in propertyTypesA)
-            {
-                propertyType.ContentType = this;
-            }
-
-            _propertyTypes = propertyTypesA;
-
-            InitializeIndexes();
-        }
-
->>>>>>> ac4fb6ac
         /// <summary>
         /// This constructor is for tests and is not intended to be used directly from application code.
         /// </summary>

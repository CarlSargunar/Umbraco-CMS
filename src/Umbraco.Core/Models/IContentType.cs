<<<<<<< HEAD
﻿using System.Collections.Generic;

namespace Umbraco.Core.Models
{
    /// <summary>
    /// Defines a ContentType, which Content is based on
    /// </summary>
    public interface IContentType : IContentTypeComposition
    {
        /// <summary>
        /// Gets the default Template of the ContentType
        /// </summary>
        ITemplate DefaultTemplate { get; }

        /// <summary>
        /// Gets or Sets a list of Templates which are allowed for the ContentType
        /// </summary>
        IEnumerable<ITemplate> AllowedTemplates { get; set; }

        /// <summary>
        /// Sets the default template for the ContentType
        /// </summary>
        /// <param name="template">Default <see cref="ITemplate"/></param>
        void SetDefaultTemplate(ITemplate template);

        /// <summary>
        /// Removes a template from the list of allowed templates
        /// </summary>
        /// <param name="template"><see cref="ITemplate"/> to remove</param>
        /// <returns>True if template was removed, otherwise False</returns>
        bool RemoveTemplate(ITemplate template);

        /// <summary>
        /// Creates a deep clone of the current entity with its identity/alias and it's property identities reset
        /// </summary>
        /// <param name="newAlias"></param>
        /// <returns></returns>
        IContentType DeepCloneWithResetIdentities(string newAlias);
    }
=======
using System.Collections.Generic;

namespace Umbraco.Core.Models
{
    /// <summary>
    /// Defines a ContentType, which Content is based on
    /// </summary>
    public interface IContentType : IContentTypeComposition
    {
        /// <summary>
        /// Gets the default Template of the ContentType
        /// </summary>
        ITemplate DefaultTemplate { get; }

        /// <summary>
        /// Gets or Sets a list of Templates which are allowed for the ContentType
        /// </summary>
        IEnumerable<ITemplate> AllowedTemplates { get; set; }

        /// <summary>
        /// Determines if AllowedTemplates contains templateId
        /// </summary>
        /// <param name="templateId">The template id to check</param>
        /// <returns>True if AllowedTemplates contains the templateId else False</returns>
        bool IsAllowedTemplate(int templateId);

        /// <summary>
        /// Determines if AllowedTemplates contains templateId
        /// </summary>
        /// <param name="templateAlias">The template alias to check</param>
        /// <returns>True if AllowedTemplates contains the templateAlias else False</returns>
        bool IsAllowedTemplate(string templateAlias);

        /// <summary>
        /// Sets the default template for the ContentType
        /// </summary>
        /// <param name="template">Default <see cref="ITemplate"/></param>
        void SetDefaultTemplate(ITemplate template);

        /// <summary>
        /// Removes a template from the list of allowed templates
        /// </summary>
        /// <param name="template"><see cref="ITemplate"/> to remove</param>
        /// <returns>True if template was removed, otherwise False</returns>
        bool RemoveTemplate(ITemplate template);

        /// <summary>
        /// Creates a deep clone of the current entity with its identity/alias and it's property identities reset
        /// </summary>
        /// <param name="newAlias"></param>
        /// <returns></returns>
        IContentType DeepCloneWithResetIdentities(string newAlias);
    }
>>>>>>> 5dd04d9a
}<|MERGE_RESOLUTION|>--- conflicted
+++ resolved
@@ -1,45 +1,4 @@
-<<<<<<< HEAD
 ﻿using System.Collections.Generic;
-
-namespace Umbraco.Core.Models
-{
-    /// <summary>
-    /// Defines a ContentType, which Content is based on
-    /// </summary>
-    public interface IContentType : IContentTypeComposition
-    {
-        /// <summary>
-        /// Gets the default Template of the ContentType
-        /// </summary>
-        ITemplate DefaultTemplate { get; }
-
-        /// <summary>
-        /// Gets or Sets a list of Templates which are allowed for the ContentType
-        /// </summary>
-        IEnumerable<ITemplate> AllowedTemplates { get; set; }
-
-        /// <summary>
-        /// Sets the default template for the ContentType
-        /// </summary>
-        /// <param name="template">Default <see cref="ITemplate"/></param>
-        void SetDefaultTemplate(ITemplate template);
-
-        /// <summary>
-        /// Removes a template from the list of allowed templates
-        /// </summary>
-        /// <param name="template"><see cref="ITemplate"/> to remove</param>
-        /// <returns>True if template was removed, otherwise False</returns>
-        bool RemoveTemplate(ITemplate template);
-
-        /// <summary>
-        /// Creates a deep clone of the current entity with its identity/alias and it's property identities reset
-        /// </summary>
-        /// <param name="newAlias"></param>
-        /// <returns></returns>
-        IContentType DeepCloneWithResetIdentities(string newAlias);
-    }
-=======
-using System.Collections.Generic;
 
 namespace Umbraco.Core.Models
 {
@@ -92,5 +51,4 @@
         /// <returns></returns>
         IContentType DeepCloneWithResetIdentities(string newAlias);
     }
->>>>>>> 5dd04d9a
 }
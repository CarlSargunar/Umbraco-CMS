--- conflicted
+++ resolved
@@ -26,29 +26,8 @@
 
     public string ConnectionString
     {
-<<<<<<< HEAD
-        // Backing field for UmbracoConnectionString to load from configuration value with key umbracoDbDSN.
-        // Attributes cannot be applied to map from keys that don't match, and have chosen to retain the key name
-        // used in configuration for older Umbraco versions.
-        // See: https://stackoverflow.com/a/54607296/489433
-#pragma warning disable SA1300  // Element should begin with upper-case letter
-#pragma warning disable IDE1006 // Naming Styles
-        private string? umbracoDbDSN
-#pragma warning restore IDE1006 // Naming Styles
-#pragma warning restore SA1300  // Element should begin with upper-case letter
-        {
-            get => UmbracoConnectionString?.ConnectionString;
-            set => UmbracoConnectionString = new ConfigConnectionString(Constants.System.UmbracoConnectionName, value);
-        }
-
-        /// <summary>
-        /// Gets or sets a value for the Umbraco database connection string..
-        /// </summary>
-        public ConfigConnectionString UmbracoConnectionString { get; set; } = new ConfigConnectionString(Constants.System.UmbracoConnectionName, null);
-=======
         get => _connectionString;
         set => _connectionString = value.ReplaceDataDirectoryPlaceholder();
->>>>>>> 3961c4c2
     }
 
     public string ProviderName { get; set; } = DefaultProviderName;

// Copyright (c) Umbraco.
// See LICENSE for more details.

using System.ComponentModel;
using Umbraco.Extensions;

namespace Umbraco.Cms.Core.Configuration.Models;

/// <summary>
///     Typed configuration options for models builder settings.
/// </summary>
[UmbracoOptions(Constants.Configuration.ConfigModelsBuilder, BindNonPublicProperties = true)]
public class ModelsBuilderSettings
{
    internal const string StaticModelsMode = "InMemoryAuto";
    internal const string StaticModelsDirectory = "~/umbraco/models";
    internal const bool StaticAcceptUnsafeModelsDirectory = false;
    internal const int StaticDebugLevel = 0;
    private bool _flagOutOfDateModels = true;

    /// <summary>
    ///     Gets or sets a value for the models mode.
    /// </summary>
    [DefaultValue(StaticModelsMode)]
    public ModelsMode ModelsMode { get; set; } = Enum<ModelsMode>.Parse(StaticModelsMode);

    /// <summary>
    ///     Gets or sets a value for models namespace.
    /// </summary>
    /// <remarks>That value could be overriden by other (attribute in user's code...). Return default if no value was supplied.</remarks>
    [DefaultValue(Constants.ModelsBuilder.DefaultModelsNamespace)]
    public string ModelsNamespace { get; set; } = Constants.ModelsBuilder.DefaultModelsNamespace;

    /// <summary>
    ///     Gets or sets a value indicating whether we should flag out-of-date models.
    /// </summary>
    /// <remarks>
    ///     Models become out-of-date when data types or content types are updated. When this
    ///     setting is activated the ~/umbraco/models/PureLive/ood.txt file is then created. When models are
    ///     generated through the dashboard, the files is cleared. Default value is <c>false</c>.
    /// </remarks>
    public bool FlagOutOfDateModels
    {
        get
        {
<<<<<<< HEAD
            if (ModelsMode == ModelsMode.Nothing ||ModelsMode.IsAuto())
            {
                return false;

            }

            return _flagOutOfDateModels;
            }

            set =>_flagOutOfDateModels = value;
=======
            get
            {
                if (ModelsMode == ModelsMode.Nothing || ModelsMode.IsAuto())
                {
                    return false;
                }

                return _flagOutOfDateModels;
            }

            set => _flagOutOfDateModels = value;
>>>>>>> fd0c4fda
        }


    /// <summary>
    ///     Gets or sets a value for the models directory.
    /// </summary>
    /// <remarks>Default is ~/umbraco/models but that can be changed.</remarks>
    [DefaultValue(StaticModelsDirectory)]
    public string ModelsDirectory { get; set; } = StaticModelsDirectory;

    /// <summary>
    ///     Gets or sets a value indicating whether to accept an unsafe value for ModelsDirectory.
    /// </summary>
    /// <remarks>
    ///     An unsafe value is an absolute path, or a relative path pointing outside
    ///     of the website root.
    /// </remarks>
    [DefaultValue(StaticAcceptUnsafeModelsDirectory)]
    public bool AcceptUnsafeModelsDirectory { get; set; } = StaticAcceptUnsafeModelsDirectory;

    /// <summary>
    ///     Gets or sets a value indicating the debug log level.
    /// </summary>
    /// <remarks>0 means minimal (safe on live site), anything else means more and more details (maybe not safe).</remarks>
    [DefaultValue(StaticDebugLevel)]
    public int DebugLevel { get; set; } = StaticDebugLevel;
}<|MERGE_RESOLUTION|>--- conflicted
+++ resolved
@@ -43,7 +43,6 @@
     {
         get
         {
-<<<<<<< HEAD
             if (ModelsMode == ModelsMode.Nothing ||ModelsMode.IsAuto())
             {
                 return false;
@@ -51,23 +50,10 @@
             }
 
             return _flagOutOfDateModels;
-            }
-
-            set =>_flagOutOfDateModels = value;
-=======
-            get
-            {
-                if (ModelsMode == ModelsMode.Nothing || ModelsMode.IsAuto())
-                {
-                    return false;
-                }
-
-                return _flagOutOfDateModels;
-            }
+        }
 
             set => _flagOutOfDateModels = value;
->>>>>>> fd0c4fda
-        }
+    }
 
 
     /// <summary>

--- conflicted
+++ resolved
@@ -16,6 +16,7 @@
     internal const bool StaticKeepUserLoggedIn = false;
     internal const bool StaticHideDisabledUsersInBackOffice = false;
     internal const bool StaticAllowPasswordReset = true;
+    internal const bool StaticAllowEditInvariantFromNonDefault = false;
     internal const string StaticAuthCookieName = "UMB_UCONTEXT";
 
     internal const string StaticAllowedUserNameCharacters =
@@ -24,22 +25,8 @@
     /// <summary>
     ///     Gets or sets a value indicating whether to keep the user logged in.
     /// </summary>
-<<<<<<< HEAD
-    [UmbracoOptions(Constants.Configuration.ConfigSecurity)]
-    public class SecuritySettings
-    {
-        internal const bool StaticMemberBypassTwoFactorForExternalLogins = true;
-        internal const bool StaticUserBypassTwoFactorForExternalLogins = true;
-        internal const bool StaticKeepUserLoggedIn = false;
-        internal const bool StaticHideDisabledUsersInBackOffice = false;
-        internal const bool StaticAllowPasswordReset = true;
-        internal const bool StaticAllowEditInvariantFromNonDefault = false;
-        internal const string StaticAuthCookieName = "UMB_UCONTEXT";
-        internal const string StaticAllowedUserNameCharacters = "abcdefghijklmnopqrstuvwxyzABCDEFGHIJKLMNOPQRSTUVWXYZ0123456789-._@+\\";
-=======
     [DefaultValue(StaticKeepUserLoggedIn)]
     public bool KeepUserLoggedIn { get; set; } = StaticKeepUserLoggedIn;
->>>>>>> 29961d40
 
     /// <summary>
     ///     Gets or sets a value indicating whether to hide disabled users in the back-office.
@@ -92,25 +79,16 @@
     [DefaultValue(StaticMemberBypassTwoFactorForExternalLogins)]
     public bool MemberBypassTwoFactorForExternalLogins { get; set; } = StaticMemberBypassTwoFactorForExternalLogins;
 
-<<<<<<< HEAD
-        /// <summary>
-        /// Gets or sets a value indicating whether to bypass the two factor requirement in Umbraco when using external login for users. Thereby rely on the External login and potential 2FA at that provider.
-        /// </summary>
-        [DefaultValue(StaticUserBypassTwoFactorForExternalLogins)]
-        public bool UserBypassTwoFactorForExternalLogins { get; set; } = StaticUserBypassTwoFactorForExternalLogins;
+    /// <summary>
+    ///     Gets or sets a value indicating whether to bypass the two factor requirement in Umbraco when using external login
+    ///     for users. Thereby rely on the External login and potential 2FA at that provider.
+    /// </summary>
+    [DefaultValue(StaticUserBypassTwoFactorForExternalLogins)]
+    public bool UserBypassTwoFactorForExternalLogins { get; set; } = StaticUserBypassTwoFactorForExternalLogins;
 
         /// <summary>
         /// Gets or sets a value indicating whether to allow editing invariant properties from a non-default language variation.
         /// </summary>
         [DefaultValue(StaticAllowEditInvariantFromNonDefault)]
         public bool AllowEditInvariantFromNonDefault { get; set; } = StaticAllowEditInvariantFromNonDefault;
-    }
-=======
-    /// <summary>
-    ///     Gets or sets a value indicating whether to bypass the two factor requirement in Umbraco when using external login
-    ///     for users. Thereby rely on the External login and potential 2FA at that provider.
-    /// </summary>
-    [DefaultValue(StaticUserBypassTwoFactorForExternalLogins)]
-    public bool UserBypassTwoFactorForExternalLogins { get; set; } = StaticUserBypassTwoFactorForExternalLogins;
->>>>>>> 29961d40
 }
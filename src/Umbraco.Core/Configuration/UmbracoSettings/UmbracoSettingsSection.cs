--- conflicted
+++ resolved
@@ -1,181 +1,135 @@
-﻿using System;
-using System.ComponentModel;
-using System.Configuration;
-using System.Linq;
-
-namespace Umbraco.Core.Configuration.UmbracoSettings
-{
-
-    public class UmbracoSettingsSection : ConfigurationSection, IUmbracoSettingsSection
-    {
-        [ConfigurationProperty("backOffice")]
-        internal BackOfficeElement BackOffice
-        {
-            get { return (BackOfficeElement)this["backOffice"]; }
-        }
-
-        [ConfigurationProperty("content")]
-        internal ContentElement Content
-        {
-            get { return (ContentElement)this["content"]; }
-        }
-
-        [ConfigurationProperty("security")]
-        internal SecurityElement Security
-        {
-            get { return (SecurityElement)this["security"]; }
-        }
-
-        [ConfigurationProperty("requestHandler")]
-        internal RequestHandlerElement RequestHandler
-        {
-            get { return (RequestHandlerElement)this["requestHandler"]; }
-        }
-
-        [ConfigurationProperty("templates")]
-        internal TemplatesElement Templates
-        {
-            get { return (TemplatesElement)this["templates"]; }
-        }
-
-        [ConfigurationProperty("developer")]
-        internal DeveloperElement Developer
-        {
-            get { return (DeveloperElement)this["developer"]; }
-        }
-
-
-        [ConfigurationProperty("logging")]
-        internal LoggingElement Logging
-        {
-            get { return (LoggingElement)this["logging"]; }
-        }
-
-        [ConfigurationProperty("scheduledTasks")]
-        internal ScheduledTasksElement ScheduledTasks
-        {
-            get { return (ScheduledTasksElement)this["scheduledTasks"]; }
-        }
-
-        [ConfigurationProperty("distributedCall")]
-        internal DistributedCallElement DistributedCall
-        {
-            get { return (DistributedCallElement)this["distributedCall"]; }
-        }
-<<<<<<< HEAD
-
-        private RepositoriesElement _defaultRepositories;
-
-        [ConfigurationProperty("repositories")]
-        internal RepositoriesElement PackageRepositories
-        {
-            get
-            {
-
-                if (_defaultRepositories != null)
-                {
-                    return _defaultRepositories;
-                }
-
-                //here we need to check if this element is defined, if it is not then we'll setup the defaults
-                var prop = Properties["repositories"];
-                var repos = this[prop] as ConfigurationElement;
-                if (repos != null && repos.ElementInformation.IsPresent == false)
-                {
-                    var collection = new RepositoriesCollection
-                        {
-                            new RepositoryElement() {Name = "Umbraco package Repository", Id = new Guid("65194810-1f85-11dd-bd0b-0800200c9a66")}
-                        };
-
-
-                    _defaultRepositories = new RepositoriesElement()
-                        {
-                            Repositories = collection
-                        };
-
-                    return _defaultRepositories;
-                }
-
-                //now we need to ensure there is *always* our umbraco repo! its hard coded in the codebase!
-                var reposElement = (RepositoriesElement)base["repositories"];
-                if (reposElement.Repositories.All(x => x.Id != new Guid("65194810-1f85-11dd-bd0b-0800200c9a66")))
-                {
-                    reposElement.Repositories.Add(new RepositoryElement() { Name = "Umbraco package Repository", Id = new Guid("65194810-1f85-11dd-bd0b-0800200c9a66") });
-                }
-
-                return reposElement;
-            }
-        }
-
-=======
-        
->>>>>>> 1a99d0e4
-        [ConfigurationProperty("providers")]
-        internal ProvidersElement Providers
-        {
-            get { return (ProvidersElement)this["providers"]; }
-        }
-
-        [ConfigurationProperty("web.routing")]
-        internal WebRoutingElement WebRouting
-        {
-            get { return (WebRoutingElement)this["web.routing"]; }
-        }
-
-        IContentSection IUmbracoSettingsSection.Content
-        {
-            get { return Content; }
-        }
-
-        ISecuritySection IUmbracoSettingsSection.Security
-        {
-            get { return Security; }
-        }
-
-        IRequestHandlerSection IUmbracoSettingsSection.RequestHandler
-        {
-            get { return RequestHandler; }
-        }
-
-        ITemplatesSection IUmbracoSettingsSection.Templates
-        {
-            get { return Templates; }
-        }
-
-        IBackOfficeSection IUmbracoSettingsSection.BackOffice
-        {
-            get { return BackOffice; }
-        }
-
-        IDeveloperSection IUmbracoSettingsSection.Developer
-        {
-            get { return Developer; }
-        }
-
-        ILoggingSection IUmbracoSettingsSection.Logging
-        {
-            get { return Logging; }
-        }
-
-        IScheduledTasksSection IUmbracoSettingsSection.ScheduledTasks
-        {
-            get { return ScheduledTasks; }
-        }
-
-        IDistributedCallSection IUmbracoSettingsSection.DistributedCall
-        {
-            get { return DistributedCall; }
-        }
-
-        IProvidersSection IUmbracoSettingsSection.Providers
-        {
-            get { return Providers; }
-        }
-
-        IWebRoutingSection IUmbracoSettingsSection.WebRouting
-        {
-            get { return WebRouting; }
-        }
-
-    }
-}
+﻿using System;
+using System.ComponentModel;
+using System.Configuration;
+using System.Linq;
+
+namespace Umbraco.Core.Configuration.UmbracoSettings
+{
+
+    public class UmbracoSettingsSection : ConfigurationSection, IUmbracoSettingsSection
+    {
+        [ConfigurationProperty("backOffice")]
+        internal BackOfficeElement BackOffice
+        {
+            get { return (BackOfficeElement)this["backOffice"]; }
+        }
+
+        [ConfigurationProperty("content")]
+        internal ContentElement Content
+        {
+            get { return (ContentElement)this["content"]; }
+        }
+
+        [ConfigurationProperty("security")]
+        internal SecurityElement Security
+        {
+            get { return (SecurityElement)this["security"]; }
+        }
+
+        [ConfigurationProperty("requestHandler")]
+        internal RequestHandlerElement RequestHandler
+        {
+            get { return (RequestHandlerElement)this["requestHandler"]; }
+        }
+
+        [ConfigurationProperty("templates")]
+        internal TemplatesElement Templates
+        {
+            get { return (TemplatesElement)this["templates"]; }
+        }
+
+        [ConfigurationProperty("developer")]
+        internal DeveloperElement Developer
+        {
+            get { return (DeveloperElement)this["developer"]; }
+        }
+
+
+        [ConfigurationProperty("logging")]
+        internal LoggingElement Logging
+        {
+            get { return (LoggingElement)this["logging"]; }
+        }
+
+        [ConfigurationProperty("scheduledTasks")]
+        internal ScheduledTasksElement ScheduledTasks
+        {
+            get { return (ScheduledTasksElement)this["scheduledTasks"]; }
+        }
+
+        [ConfigurationProperty("distributedCall")]
+        internal DistributedCallElement DistributedCall
+        {
+            get { return (DistributedCallElement)this["distributedCall"]; }
+        }
+        
+
+        [ConfigurationProperty("providers")]
+        internal ProvidersElement Providers
+        {
+            get { return (ProvidersElement)this["providers"]; }
+        }
+
+        [ConfigurationProperty("web.routing")]
+        internal WebRoutingElement WebRouting
+        {
+            get { return (WebRoutingElement)this["web.routing"]; }
+        }
+
+        IContentSection IUmbracoSettingsSection.Content
+        {
+            get { return Content; }
+        }
+
+        ISecuritySection IUmbracoSettingsSection.Security
+        {
+            get { return Security; }
+        }
+
+        IRequestHandlerSection IUmbracoSettingsSection.RequestHandler
+        {
+            get { return RequestHandler; }
+        }
+
+        ITemplatesSection IUmbracoSettingsSection.Templates
+        {
+            get { return Templates; }
+        }
+
+        IBackOfficeSection IUmbracoSettingsSection.BackOffice
+        {
+            get { return BackOffice; }
+        }
+
+        IDeveloperSection IUmbracoSettingsSection.Developer
+        {
+            get { return Developer; }
+        }
+
+        ILoggingSection IUmbracoSettingsSection.Logging
+        {
+            get { return Logging; }
+        }
+
+        IScheduledTasksSection IUmbracoSettingsSection.ScheduledTasks
+        {
+            get { return ScheduledTasks; }
+        }
+
+        IDistributedCallSection IUmbracoSettingsSection.DistributedCall
+        {
+            get { return DistributedCall; }
+        }
+
+        IProvidersSection IUmbracoSettingsSection.Providers
+        {
+            get { return Providers; }
+        }
+
+        IWebRoutingSection IUmbracoSettingsSection.WebRouting
+        {
+            get { return WebRouting; }
+        }
+
+    }
+}
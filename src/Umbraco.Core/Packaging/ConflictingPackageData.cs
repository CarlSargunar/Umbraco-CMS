--- conflicted
+++ resolved
@@ -7,11 +7,7 @@
 
 namespace Umbraco.Core.Packaging
 {
-<<<<<<< HEAD
-    public class ConflictingPackageData 
-=======
-    internal class ConflictingPackageData
->>>>>>> f8b5083a
+    public class ConflictingPackageData
     {
         private readonly IMacroService _macroService;
         private readonly IFileService _fileService;

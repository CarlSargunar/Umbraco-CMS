using System.Collections;

namespace Umbraco.Cms.Core.Composing;

/// <summary>
/// Provides a base class for builder collections.
/// </summary>
/// <typeparam name="TItem">The type of the items.</typeparam>
public abstract class BuilderCollectionBase<TItem> : IBuilderCollection<TItem>
{
    private readonly LazyReadOnlyCollection<TItem> _items;

    /// <summary>
<<<<<<< HEAD
    ///     Initializes a new instance of the <see cref="BuilderCollectionBase{TItem}" /> with items.
=======
    /// Initializes a new instance of the <see cref="BuilderCollectionBase{TItem}" /> with items.
>>>>>>> 5198e7c5
    /// </summary>
    /// <param name="items">The items.</param>
    public BuilderCollectionBase(Func<IEnumerable<TItem>> items)
        => _items = new LazyReadOnlyCollection<TItem>(items);

    /// <inheritdoc />
    public int Count => _items.Count;

    /// <inheritdoc />
    public IEnumerator<TItem> GetEnumerator() => _items.GetEnumerator();

    /// <inheritdoc />
    IEnumerator IEnumerable.GetEnumerator() => GetEnumerator();
}<|MERGE_RESOLUTION|>--- conflicted
+++ resolved
@@ -11,11 +11,7 @@
     private readonly LazyReadOnlyCollection<TItem> _items;
 
     /// <summary>
-<<<<<<< HEAD
-    ///     Initializes a new instance of the <see cref="BuilderCollectionBase{TItem}" /> with items.
-=======
     /// Initializes a new instance of the <see cref="BuilderCollectionBase{TItem}" /> with items.
->>>>>>> 5198e7c5
     /// </summary>
     /// <param name="items">The items.</param>
     public BuilderCollectionBase(Func<IEnumerable<TItem>> items)

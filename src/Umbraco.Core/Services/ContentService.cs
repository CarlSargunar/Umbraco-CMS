using Microsoft.Extensions.DependencyInjection;
using Microsoft.Extensions.Logging;
using Umbraco.Cms.Core.DependencyInjection;
using Umbraco.Cms.Core.Events;
using Umbraco.Cms.Core.Exceptions;
using Umbraco.Cms.Core.Models;
using Umbraco.Cms.Core.Models.Entities;
using Umbraco.Cms.Core.Models.Membership;
using Umbraco.Cms.Core.Notifications;
using Umbraco.Cms.Core.Persistence;
using Umbraco.Cms.Core.Persistence.Querying;
using Umbraco.Cms.Core.Persistence.Repositories;
using Umbraco.Cms.Core.Scoping;
using Umbraco.Cms.Core.Services.Changes;
using Umbraco.Cms.Core.Strings;
using Umbraco.Extensions;

namespace Umbraco.Cms.Core.Services;

/// <summary>
///     Implements the content service.
/// </summary>
public class ContentService : RepositoryService, IContentService
{
    private readonly IAuditRepository _auditRepository;
    private readonly IContentTypeRepository _contentTypeRepository;
    private readonly IDocumentBlueprintRepository _documentBlueprintRepository;
    private readonly IDocumentRepository _documentRepository;
    private readonly IEntityRepository _entityRepository;
    private readonly ILanguageRepository _languageRepository;
    private readonly ILogger<ContentService> _logger;
    private readonly Lazy<IPropertyValidationService> _propertyValidationService;
    private readonly IShortStringHelper _shortStringHelper;
    private readonly ICultureImpactFactory _cultureImpactFactory;
    private IQuery<IContent>? _queryNotTrashed;

    #region Constructors

    public ContentService(
    ICoreScopeProvider provider,
    ILoggerFactory loggerFactory,
    IEventMessagesFactory eventMessagesFactory,
    IDocumentRepository documentRepository,
    IEntityRepository entityRepository,
    IAuditRepository auditRepository,
    IContentTypeRepository contentTypeRepository,
    IDocumentBlueprintRepository documentBlueprintRepository,
    ILanguageRepository languageRepository,
    Lazy<IPropertyValidationService> propertyValidationService,
    IShortStringHelper shortStringHelper,
    ICultureImpactFactory cultureImpactFactory)
    : base(provider, loggerFactory, eventMessagesFactory)
    {
        _documentRepository = documentRepository;
        _entityRepository = entityRepository;
        _auditRepository = auditRepository;
        _contentTypeRepository = contentTypeRepository;
        _documentBlueprintRepository = documentBlueprintRepository;
        _languageRepository = languageRepository;
        _propertyValidationService = propertyValidationService;
        _shortStringHelper = shortStringHelper;
        _cultureImpactFactory = cultureImpactFactory;
        _logger = loggerFactory.CreateLogger<ContentService>();
    }

    [Obsolete("Use constructor that takes ICultureImpactService as a parameter, scheduled for removal in V12")]
    public ContentService(
        ICoreScopeProvider provider,
        ILoggerFactory loggerFactory,
        IEventMessagesFactory eventMessagesFactory,
        IDocumentRepository documentRepository,
        IEntityRepository entityRepository,
        IAuditRepository auditRepository,
        IContentTypeRepository contentTypeRepository,
        IDocumentBlueprintRepository documentBlueprintRepository,
        ILanguageRepository languageRepository,
        Lazy<IPropertyValidationService> propertyValidationService,
        IShortStringHelper shortStringHelper)
        : this(
            provider,
            loggerFactory,
            eventMessagesFactory,
            documentRepository,
            entityRepository,
            auditRepository,
            contentTypeRepository,
            documentBlueprintRepository,
            languageRepository,
            propertyValidationService,
            shortStringHelper,
            StaticServiceProvider.Instance.GetRequiredService<ICultureImpactFactory>())
    {
    }

    #endregion

    #region Static queries

    // lazy-constructed because when the ctor runs, the query factory may not be ready
    private IQuery<IContent> QueryNotTrashed =>
        _queryNotTrashed ??= Query<IContent>().Where(x => x.Trashed == false);

    #endregion

    #region Rollback

    public OperationResult Rollback(int id, int versionId, string culture = "*", int userId = Constants.Security.SuperUserId)
    {
        EventMessages evtMsgs = EventMessagesFactory.Get();

        // Get the current copy of the node
        IContent? content = GetById(id);

        // Get the version
        IContent? version = GetVersion(versionId);

        // Good old null checks
        if (content == null || version == null || content.Trashed)
        {
            return new OperationResult(OperationResultType.FailedCannot, evtMsgs);
        }

        // Store the result of doing the save of content for the rollback
        OperationResult rollbackSaveResult;

        using (ICoreScope scope = ScopeProvider.CreateCoreScope())
        {
            var rollingBackNotification = new ContentRollingBackNotification(content, evtMsgs);
            if (scope.Notifications.PublishCancelable(rollingBackNotification))
            {
                scope.Complete();
                return OperationResult.Cancel(evtMsgs);
            }

            // Copy the changes from the version
            content.CopyFrom(version, culture);

            // Save the content for the rollback
            rollbackSaveResult = Save(content, userId);

            // Depending on the save result - is what we log & audit along with what we return
            if (rollbackSaveResult.Success == false)
            {
                // Log the error/warning
                _logger.LogError(
                    "User '{UserId}' was unable to rollback content '{ContentId}' to version '{VersionId}'", userId, id, versionId);
            }
            else
            {
                scope.Notifications.Publish(
                    new ContentRolledBackNotification(content, evtMsgs).WithStateFrom(rollingBackNotification));

                // Logging & Audit message
                _logger.LogInformation("User '{UserId}' rolled back content '{ContentId}' to version '{VersionId}'", userId, id, versionId);
                Audit(AuditType.RollBack, userId, id, $"Content '{content.Name}' was rolled back to version '{versionId}'");
            }

            scope.Complete();
        }

        return rollbackSaveResult;
    }

    #endregion

    #region Count

    public int CountPublished(string? contentTypeAlias = null)
    {
        using (ICoreScope scope = ScopeProvider.CreateCoreScope(autoComplete: true))
        {
            scope.ReadLock(Constants.Locks.ContentTree);
            return _documentRepository.CountPublished(contentTypeAlias);
        }
    }

    public int Count(string? contentTypeAlias = null)
    {
        using (ICoreScope scope = ScopeProvider.CreateCoreScope(autoComplete: true))
        {
            scope.ReadLock(Constants.Locks.ContentTree);
            return _documentRepository.Count(contentTypeAlias);
        }
    }

    public int CountChildren(int parentId, string? contentTypeAlias = null)
    {
        using (ICoreScope scope = ScopeProvider.CreateCoreScope(autoComplete: true))
        {
            scope.ReadLock(Constants.Locks.ContentTree);
            return _documentRepository.CountChildren(parentId, contentTypeAlias);
        }
    }

    public int CountDescendants(int parentId, string? contentTypeAlias = null)
    {
        using (ICoreScope scope = ScopeProvider.CreateCoreScope(autoComplete: true))
        {
            scope.ReadLock(Constants.Locks.ContentTree);
            return _documentRepository.CountDescendants(parentId, contentTypeAlias);
        }
    }

    #endregion

    #region Permissions

    /// <summary>
    ///     Used to bulk update the permissions set for a content item. This will replace all permissions
    ///     assigned to an entity with a list of user id & permission pairs.
    /// </summary>
    /// <param name="permissionSet"></param>
    public void SetPermissions(EntityPermissionSet permissionSet)
    {
        using (ICoreScope scope = ScopeProvider.CreateCoreScope())
        {
            scope.WriteLock(Constants.Locks.ContentTree);
            _documentRepository.ReplaceContentPermissions(permissionSet);
            scope.Complete();
        }
    }

    /// <summary>
    ///     Assigns a single permission to the current content item for the specified group ids
    /// </summary>
    /// <param name="entity"></param>
    /// <param name="permission"></param>
    /// <param name="groupIds"></param>
    public void SetPermission(IContent entity, char permission, IEnumerable<int> groupIds)
    {
        using (ICoreScope scope = ScopeProvider.CreateCoreScope())
        {
            scope.WriteLock(Constants.Locks.ContentTree);
            _documentRepository.AssignEntityPermission(entity, permission, groupIds);
            scope.Complete();
        }
    }

    /// <summary>
    ///     Returns implicit/inherited permissions assigned to the content item for all user groups
    /// </summary>
    /// <param name="content"></param>
    /// <returns></returns>
    public EntityPermissionCollection GetPermissions(IContent content)
    {
        using (ICoreScope scope = ScopeProvider.CreateCoreScope(autoComplete: true))
        {
            scope.ReadLock(Constants.Locks.ContentTree);
            return _documentRepository.GetPermissionsForEntity(content.Id);
        }
    }

    #endregion

    #region Create

    /// <summary>
    ///     Creates an <see cref="IContent" /> object using the alias of the <see cref="IContentType" />
    ///     that this Content should based on.
    /// </summary>
    /// <remarks>
    ///     Note that using this method will simply return a new IContent without any identity
    ///     as it has not yet been persisted. It is intended as a shortcut to creating new content objects
    ///     that does not invoke a save operation against the database.
    /// </remarks>
    /// <param name="name">Name of the Content object</param>
    /// <param name="parentId">Id of Parent for the new Content</param>
    /// <param name="contentTypeAlias">Alias of the <see cref="IContentType" /></param>
    /// <param name="userId">Optional id of the user creating the content</param>
    /// <returns>
    ///     <see cref="IContent" />
    /// </returns>
    public IContent Create(string name, Guid parentId, string contentTypeAlias, int userId = Constants.Security.SuperUserId)
    {
        // TODO: what about culture?
        IContent? parent = GetById(parentId);
        return Create(name, parent, contentTypeAlias, userId);
    }

    /// <summary>
    ///     Creates an <see cref="IContent" /> object of a specified content type.
    /// </summary>
    /// <remarks>
    ///     This method simply returns a new, non-persisted, IContent without any identity. It
    ///     is intended as a shortcut to creating new content objects that does not invoke a save
    ///     operation against the database.
    /// </remarks>
    /// <param name="name">The name of the content object.</param>
    /// <param name="parentId">The identifier of the parent, or -1.</param>
    /// <param name="contentTypeAlias">The alias of the content type.</param>
    /// <param name="userId">The optional id of the user creating the content.</param>
    /// <returns>The content object.</returns>
    public IContent Create(string name, int parentId, string contentTypeAlias, int userId = Constants.Security.SuperUserId)
    {
        // TODO: what about culture?
        IContentType contentType = GetContentType(contentTypeAlias);
        return Create(name, parentId, contentType, userId);
    }

    /// <summary>
    ///     Creates an <see cref="IContent" /> object of a specified content type.
    /// </summary>
    /// <remarks>
    ///     This method simply returns a new, non-persisted, IContent without any identity. It
    ///     is intended as a shortcut to creating new content objects that does not invoke a save
    ///     operation against the database.
    /// </remarks>
    /// <param name="name">The name of the content object.</param>
    /// <param name="parentId">The identifier of the parent, or -1.</param>
    /// <param name="contentType">The content type of the content</param>
    /// <param name="userId">The optional id of the user creating the content.</param>
    /// <returns>The content object.</returns>
    public IContent Create(string name, int parentId, IContentType contentType, int userId = Constants.Security.SuperUserId)
    {
        if (contentType is null)
        {
            throw new ArgumentException("Content type must be specified", nameof(contentType));
        }

        IContent? parent = parentId > 0 ? GetById(parentId) : null;
        if (parentId > 0 && parent is null)
        {
            throw new ArgumentException("No content with that id.", nameof(parentId));
        }

        var content = new Content(name, parentId, contentType, userId);

        return content;
    }

    /// <summary>
    ///     Creates an <see cref="IContent" /> object of a specified content type, under a parent.
    /// </summary>
    /// <remarks>
    ///     This method simply returns a new, non-persisted, IContent without any identity. It
    ///     is intended as a shortcut to creating new content objects that does not invoke a save
    ///     operation against the database.
    /// </remarks>
    /// <param name="name">The name of the content object.</param>
    /// <param name="parent">The parent content object.</param>
    /// <param name="contentTypeAlias">The alias of the content type.</param>
    /// <param name="userId">The optional id of the user creating the content.</param>
    /// <returns>The content object.</returns>
    public IContent Create(string name, IContent? parent, string contentTypeAlias, int userId = Constants.Security.SuperUserId)
    {
        // TODO: what about culture?
        if (parent == null)
        {
            throw new ArgumentNullException(nameof(parent));
        }

        IContentType contentType = GetContentType(contentTypeAlias);
        if (contentType == null)
        {
            throw new ArgumentException("No content type with that alias.", nameof(contentTypeAlias)); // causes rollback
        }

        var content = new Content(name, parent, contentType, userId);

        return content;
    }

    /// <summary>
    ///     Creates an <see cref="IContent" /> object of a specified content type.
    /// </summary>
    /// <remarks>This method returns a new, persisted, IContent with an identity.</remarks>
    /// <param name="name">The name of the content object.</param>
    /// <param name="parentId">The identifier of the parent, or -1.</param>
    /// <param name="contentTypeAlias">The alias of the content type.</param>
    /// <param name="userId">The optional id of the user creating the content.</param>
    /// <returns>The content object.</returns>
    public IContent CreateAndSave(string name, int parentId, string contentTypeAlias, int userId = Constants.Security.SuperUserId)
    {
        // TODO: what about culture?
        using (ICoreScope scope = ScopeProvider.CreateCoreScope(autoComplete: true))
        {
            // locking the content tree secures content types too
            scope.WriteLock(Constants.Locks.ContentTree);

            IContentType contentType = GetContentType(contentTypeAlias); // + locks
            if (contentType == null)
            {
                throw new ArgumentException("No content type with that alias.", nameof(contentTypeAlias)); // causes rollback
            }

            IContent? parent = parentId > 0 ? GetById(parentId) : null; // + locks
            if (parentId > 0 && parent == null)
            {
                throw new ArgumentException("No content with that id.", nameof(parentId)); // causes rollback
            }

            Content content = parentId > 0
                ? new Content(name, parent!, contentType, userId)
                : new Content(name, parentId, contentType, userId);

            Save(content, userId);

            return content;
        }
    }

    /// <summary>
    ///     Creates an <see cref="IContent" /> object of a specified content type, under a parent.
    /// </summary>
    /// <remarks>This method returns a new, persisted, IContent with an identity.</remarks>
    /// <param name="name">The name of the content object.</param>
    /// <param name="parent">The parent content object.</param>
    /// <param name="contentTypeAlias">The alias of the content type.</param>
    /// <param name="userId">The optional id of the user creating the content.</param>
    /// <returns>The content object.</returns>
    public IContent CreateAndSave(string name, IContent parent, string contentTypeAlias, int userId = Constants.Security.SuperUserId)
    {
        // TODO: what about culture?
        if (parent == null)
        {
            throw new ArgumentNullException(nameof(parent));
        }

        using (ICoreScope scope = ScopeProvider.CreateCoreScope(autoComplete: true))
        {
            // locking the content tree secures content types too
            scope.WriteLock(Constants.Locks.ContentTree);

            IContentType contentType = GetContentType(contentTypeAlias); // + locks
            if (contentType == null)
            {
                throw new ArgumentException("No content type with that alias.", nameof(contentTypeAlias)); // causes rollback
            }

            var content = new Content(name, parent, contentType, userId);

            Save(content, userId);

            return content;
        }
    }

    #endregion

    #region Get, Has, Is

    /// <summary>
    ///     Gets an <see cref="IContent" /> object by Id
    /// </summary>
    /// <param name="id">Id of the Content to retrieve</param>
    /// <returns>
    ///     <see cref="IContent" />
    /// </returns>
    public IContent? GetById(int id)
    {
        using (ICoreScope scope = ScopeProvider.CreateCoreScope(autoComplete: true))
        {
            scope.ReadLock(Constants.Locks.ContentTree);
            return _documentRepository.Get(id);
        }
    }

    /// <summary>
    ///     Gets an <see cref="IContent" /> object by Id
    /// </summary>
    /// <param name="ids">Ids of the Content to retrieve</param>
    /// <returns>
    ///     <see cref="IContent" />
    /// </returns>
    public IEnumerable<IContent> GetByIds(IEnumerable<int> ids)
    {
        var idsA = ids.ToArray();
        if (idsA.Length == 0)
        {
            return Enumerable.Empty<IContent>();
        }

        using (ICoreScope scope = ScopeProvider.CreateCoreScope(autoComplete: true))
        {
            scope.ReadLock(Constants.Locks.ContentTree);
            IEnumerable<IContent> items = _documentRepository.GetMany(idsA);
            var index = items.ToDictionary(x => x.Id, x => x);
            return idsA.Select(x => index.TryGetValue(x, out IContent? c) ? c : null).WhereNotNull();
        }
    }

    /// <summary>
    ///     Gets an <see cref="IContent" /> object by its 'UniqueId'
    /// </summary>
    /// <param name="key">Guid key of the Content to retrieve</param>
    /// <returns>
    ///     <see cref="IContent" />
    /// </returns>
    public IContent? GetById(Guid key)
    {
        using (ICoreScope scope = ScopeProvider.CreateCoreScope(autoComplete: true))
        {
            scope.ReadLock(Constants.Locks.ContentTree);
            return _documentRepository.Get(key);
        }
    }

    /// <inheritdoc />
    public ContentScheduleCollection GetContentScheduleByContentId(int contentId)
    {
        using (ICoreScope scope = ScopeProvider.CreateCoreScope(autoComplete: true))
        {
            scope.ReadLock(Constants.Locks.ContentTree);
            return _documentRepository.GetContentSchedule(contentId);
        }
    }

    /// <inheritdoc />
    public void PersistContentSchedule(IContent content, ContentScheduleCollection contentSchedule)
    {
        using (ICoreScope scope = ScopeProvider.CreateCoreScope(autoComplete: true))
        {
            scope.WriteLock(Constants.Locks.ContentTree);
            _documentRepository.PersistContentSchedule(content, contentSchedule);
        }
    }

    /// <summary>
    /// </summary>
    /// <param name="contents"></param>
    /// <param name="userId"></param>
    /// <returns></returns>
    Attempt<OperationResult?> IContentServiceBase<IContent>.Save(IEnumerable<IContent> contents, int userId) =>
        Attempt.Succeed(Save(contents, userId));

    /// <summary>
    ///     Gets <see cref="IContent" /> objects by Ids
    /// </summary>
    /// <param name="ids">Ids of the Content to retrieve</param>
    /// <returns>
    ///     <see cref="IContent" />
    /// </returns>
    public IEnumerable<IContent> GetByIds(IEnumerable<Guid> ids)
    {
        Guid[] idsA = ids.ToArray();
        if (idsA.Length == 0)
        {
            return Enumerable.Empty<IContent>();
        }

        using (ICoreScope scope = ScopeProvider.CreateCoreScope(autoComplete: true))
        {
            scope.ReadLock(Constants.Locks.ContentTree);
            IEnumerable<IContent>? items = _documentRepository.GetMany(idsA);

            if (items is not null)
            {
                var index = items.ToDictionary(x => x.Key, x => x);

                return idsA.Select(x => index.TryGetValue(x, out IContent? c) ? c : null).WhereNotNull();
            }

            return Enumerable.Empty<IContent>();
        }
    }

    /// <inheritdoc />
    public IEnumerable<IContent> GetPagedOfType(
        int contentTypeId,
        long pageIndex,
        int pageSize,
        out long totalRecords,
        IQuery<IContent>? filter = null,
        Ordering? ordering = null)
    {
        if (pageIndex < 0)
        {
            throw new ArgumentOutOfRangeException(nameof(pageIndex));
        }

        if (pageSize <= 0)
        {
            throw new ArgumentOutOfRangeException(nameof(pageSize));
        }

        if (ordering == null)
        {
            ordering = Ordering.By("sortOrder");
        }

        using (ICoreScope scope = ScopeProvider.CreateCoreScope(autoComplete: true))
        {
            scope.ReadLock(Constants.Locks.ContentTree);
            return _documentRepository.GetPage(
                Query<IContent>()?.Where(x => x.ContentTypeId == contentTypeId),
                pageIndex,
                pageSize,
                out totalRecords,
                filter,
                ordering);
        }
    }

    /// <inheritdoc />
    public IEnumerable<IContent> GetPagedOfTypes(int[] contentTypeIds, long pageIndex, int pageSize, out long totalRecords, IQuery<IContent>? filter, Ordering? ordering = null)
    {
        if (pageIndex < 0)
        {
            throw new ArgumentOutOfRangeException(nameof(pageIndex));
        }

        if (pageSize <= 0)
        {
            throw new ArgumentOutOfRangeException(nameof(pageSize));
        }

        if (ordering == null)
        {
            ordering = Ordering.By("sortOrder");
        }

        using (ICoreScope scope = ScopeProvider.CreateCoreScope(autoComplete: true))
        {
            scope.ReadLock(Constants.Locks.ContentTree);
            return _documentRepository.GetPage(
                Query<IContent>()?.Where(x => contentTypeIds.Contains(x.ContentTypeId)),
                pageIndex,
                pageSize,
                out totalRecords,
                filter,
                ordering);
        }
    }

    /// <summary>
    ///     Gets a collection of <see cref="IContent" /> objects by Level
    /// </summary>
    /// <param name="level">The level to retrieve Content from</param>
    /// <returns>An Enumerable list of <see cref="IContent" /> objects</returns>
    /// <remarks>Contrary to most methods, this method filters out trashed content items.</remarks>
    public IEnumerable<IContent> GetByLevel(int level)
    {
        using (ICoreScope scope = ScopeProvider.CreateCoreScope(autoComplete: true))
        {
            scope.ReadLock(Constants.Locks.ContentTree);
            IQuery<IContent>? query = Query<IContent>().Where(x => x.Level == level && x.Trashed == false);
            return _documentRepository.Get(query);
        }
    }

    /// <summary>
    ///     Gets a specific version of an <see cref="IContent" /> item.
    /// </summary>
    /// <param name="versionId">Id of the version to retrieve</param>
    /// <returns>An <see cref="IContent" /> item</returns>
    public IContent? GetVersion(int versionId)
    {
        using (ICoreScope scope = ScopeProvider.CreateCoreScope(autoComplete: true))
        {
            scope.ReadLock(Constants.Locks.ContentTree);
            return _documentRepository.GetVersion(versionId);
        }
    }

    /// <summary>
    ///     Gets a collection of an <see cref="IContent" /> objects versions by Id
    /// </summary>
    /// <param name="id"></param>
    /// <returns>An Enumerable list of <see cref="IContent" /> objects</returns>
    public IEnumerable<IContent> GetVersions(int id)
    {
        using (ICoreScope scope = ScopeProvider.CreateCoreScope(autoComplete: true))
        {
            scope.ReadLock(Constants.Locks.ContentTree);
            return _documentRepository.GetAllVersions(id);
        }
    }

    /// <summary>
    ///     Gets a collection of an <see cref="IContent" /> objects versions by Id
    /// </summary>
    /// <returns>An Enumerable list of <see cref="IContent" /> objects</returns>
    public IEnumerable<IContent> GetVersionsSlim(int id, int skip, int take)
    {
        using (ICoreScope scope = ScopeProvider.CreateCoreScope(autoComplete: true))
        {
            scope.ReadLock(Constants.Locks.ContentTree);
            return _documentRepository.GetAllVersionsSlim(id, skip, take);
        }
    }

    /// <summary>
    ///     Gets a list of all version Ids for the given content item ordered so latest is first
    /// </summary>
    /// <param name="id"></param>
    /// <param name="maxRows">The maximum number of rows to return</param>
    /// <returns></returns>
    public IEnumerable<int> GetVersionIds(int id, int maxRows)
    {
        using (ScopeProvider.CreateCoreScope(autoComplete: true))
        {
            return _documentRepository.GetVersionIds(id, maxRows);
        }
    }

    /// <summary>
    ///     Gets a collection of <see cref="IContent" /> objects, which are ancestors of the current content.
    /// </summary>
    /// <param name="id">Id of the <see cref="IContent" /> to retrieve ancestors for</param>
    /// <returns>An Enumerable list of <see cref="IContent" /> objects</returns>
    public IEnumerable<IContent> GetAncestors(int id)
    {
        // intentionally not locking
        IContent? content = GetById(id);
        if (content is null)
        {
            return Enumerable.Empty<IContent>();
        }

        return GetAncestors(content);
    }

    /// <summary>
    ///     Gets a collection of <see cref="IContent" /> objects, which are ancestors of the current content.
    /// </summary>
    /// <param name="content"><see cref="IContent" /> to retrieve ancestors for</param>
    /// <returns>An Enumerable list of <see cref="IContent" /> objects</returns>
    public IEnumerable<IContent> GetAncestors(IContent content)
    {
        // null check otherwise we get exceptions
        if (content.Path.IsNullOrWhiteSpace())
        {
            return Enumerable.Empty<IContent>();
        }

        var ids = content.GetAncestorIds()?.ToArray();
        if (ids?.Any() == false)
        {
            return new List<IContent>();
        }

        using (ICoreScope scope = ScopeProvider.CreateCoreScope(autoComplete: true))
        {
            scope.ReadLock(Constants.Locks.ContentTree);
            return _documentRepository.GetMany(ids!);
        }
    }

    /// <summary>
    ///     Gets a collection of published <see cref="IContent" /> objects by Parent Id
    /// </summary>
    /// <param name="id">Id of the Parent to retrieve Children from</param>
    /// <returns>An Enumerable list of published <see cref="IContent" /> objects</returns>
    public IEnumerable<IContent> GetPublishedChildren(int id)
    {
        using (ICoreScope scope = ScopeProvider.CreateCoreScope(autoComplete: true))
        {
            scope.ReadLock(Constants.Locks.ContentTree);
            IQuery<IContent>? query = Query<IContent>().Where(x => x.ParentId == id && x.Published);
            return _documentRepository.Get(query).OrderBy(x => x.SortOrder);
        }
    }

    /// <inheritdoc />
    public IEnumerable<IContent> GetPagedChildren(int id, long pageIndex, int pageSize, out long totalChildren, IQuery<IContent>? filter = null, Ordering? ordering = null)
    {
        if (pageIndex < 0)
        {
            throw new ArgumentOutOfRangeException(nameof(pageIndex));
        }

        if (pageSize <= 0)
        {
            throw new ArgumentOutOfRangeException(nameof(pageSize));
        }

        if (ordering == null)
        {
            ordering = Ordering.By("sortOrder");
        }

        using (ICoreScope scope = ScopeProvider.CreateCoreScope(autoComplete: true))
        {
            scope.ReadLock(Constants.Locks.ContentTree);

            IQuery<IContent>? query = Query<IContent>()?.Where(x => x.ParentId == id);
            return _documentRepository.GetPage(query, pageIndex, pageSize, out totalChildren, filter, ordering);
        }
    }

    /// <inheritdoc />
    public IEnumerable<IContent> GetPagedDescendants(int id, long pageIndex, int pageSize, out long totalChildren, IQuery<IContent>? filter = null, Ordering? ordering = null)
    {
        if (ordering == null)
        {
            ordering = Ordering.By("Path");
        }

        using (ICoreScope scope = ScopeProvider.CreateCoreScope(autoComplete: true))
        {
            scope.ReadLock(Constants.Locks.ContentTree);

            // if the id is System Root, then just get all
            if (id != Constants.System.Root)
            {
                TreeEntityPath[] contentPath =
                    _entityRepository.GetAllPaths(Constants.ObjectTypes.Document, id).ToArray();
                if (contentPath.Length == 0)
                {
                    totalChildren = 0;
                    return Enumerable.Empty<IContent>();
                }

                return GetPagedLocked(GetPagedDescendantQuery(contentPath[0].Path), pageIndex, pageSize, out totalChildren, filter, ordering);
            }

            return GetPagedLocked(null, pageIndex, pageSize, out totalChildren, filter, ordering);
        }
    }

    private IQuery<IContent>? GetPagedDescendantQuery(string contentPath)
    {
        IQuery<IContent>? query = Query<IContent>();
        if (!contentPath.IsNullOrWhiteSpace())
        {
            query?.Where(x => x.Path.SqlStartsWith($"{contentPath},", TextColumnType.NVarchar));
        }

        return query;
    }

    private IEnumerable<IContent> GetPagedLocked(IQuery<IContent>? query, long pageIndex, int pageSize, out long totalChildren, IQuery<IContent>? filter, Ordering? ordering)
    {
        if (pageIndex < 0)
        {
            throw new ArgumentOutOfRangeException(nameof(pageIndex));
        }

        if (pageSize <= 0)
        {
            throw new ArgumentOutOfRangeException(nameof(pageSize));
        }

        if (ordering == null)
        {
            throw new ArgumentNullException(nameof(ordering));
        }

        return _documentRepository.GetPage(query, pageIndex, pageSize, out totalChildren, filter, ordering);
    }

    /// <summary>
    ///     Gets the parent of the current content as an <see cref="IContent" /> item.
    /// </summary>
    /// <param name="id">Id of the <see cref="IContent" /> to retrieve the parent from</param>
    /// <returns>Parent <see cref="IContent" /> object</returns>
    public IContent? GetParent(int id)
    {
        // intentionally not locking
        IContent? content = GetById(id);
        return GetParent(content);
    }

    /// <summary>
    ///     Gets the parent of the current content as an <see cref="IContent" /> item.
    /// </summary>
    /// <param name="content"><see cref="IContent" /> to retrieve the parent from</param>
    /// <returns>Parent <see cref="IContent" /> object</returns>
    public IContent? GetParent(IContent? content)
    {
        if (content?.ParentId == Constants.System.Root || content?.ParentId == Constants.System.RecycleBinContent ||
            content is null)
        {
            return null;
        }

        return GetById(content.ParentId);
    }

    /// <summary>
    ///     Gets a collection of <see cref="IContent" /> objects, which reside at the first level / root
    /// </summary>
    /// <returns>An Enumerable list of <see cref="IContent" /> objects</returns>
    public IEnumerable<IContent> GetRootContent()
    {
        using (ICoreScope scope = ScopeProvider.CreateCoreScope(autoComplete: true))
        {
            scope.ReadLock(Constants.Locks.ContentTree);
            IQuery<IContent> query = Query<IContent>().Where(x => x.ParentId == Constants.System.Root);
            return _documentRepository.Get(query);
        }
    }

    /// <summary>
    ///     Gets all published content items
    /// </summary>
    /// <returns></returns>
    internal IEnumerable<IContent> GetAllPublished()
    {
        using (ICoreScope scope = ScopeProvider.CreateCoreScope(autoComplete: true))
        {
            scope.ReadLock(Constants.Locks.ContentTree);
            return _documentRepository.Get(QueryNotTrashed);
        }
    }

    /// <inheritdoc />
    public IEnumerable<IContent> GetContentForExpiration(DateTime date)
    {
        using (ICoreScope scope = ScopeProvider.CreateCoreScope(autoComplete: true))
        {
            scope.ReadLock(Constants.Locks.ContentTree);
            return _documentRepository.GetContentForExpiration(date);
        }
    }

    /// <inheritdoc />
    public IEnumerable<IContent> GetContentForRelease(DateTime date)
    {
        using (ICoreScope scope = ScopeProvider.CreateCoreScope(autoComplete: true))
        {
            scope.ReadLock(Constants.Locks.ContentTree);
            return _documentRepository.GetContentForRelease(date);
        }
    }

    /// <summary>
    ///     Gets a collection of an <see cref="IContent" /> objects, which resides in the Recycle Bin
    /// </summary>
    /// <returns>An Enumerable list of <see cref="IContent" /> objects</returns>
    public IEnumerable<IContent> GetPagedContentInRecycleBin(long pageIndex, int pageSize, out long totalRecords, IQuery<IContent>? filter = null, Ordering? ordering = null)
    {
        using (ICoreScope scope = ScopeProvider.CreateCoreScope(autoComplete: true))
        {
            if (ordering == null)
            {
                ordering = Ordering.By("Path");
            }

            scope.ReadLock(Constants.Locks.ContentTree);
            IQuery<IContent>? query = Query<IContent>()?
                .Where(x => x.Path.StartsWith(Constants.System.RecycleBinContentPathPrefix));
            return _documentRepository.GetPage(query, pageIndex, pageSize, out totalRecords, filter, ordering);
        }
    }

    /// <summary>
    ///     Checks whether an <see cref="IContent" /> item has any children
    /// </summary>
    /// <param name="id">Id of the <see cref="IContent" /></param>
    /// <returns>True if the content has any children otherwise False</returns>
    public bool HasChildren(int id) => CountChildren(id) > 0;

    /// <summary>
    ///     Checks if the passed in <see cref="IContent" /> can be published based on the ancestors publish state.
    /// </summary>
    /// <param name="content"><see cref="IContent" /> to check if ancestors are published</param>
    /// <returns>True if the Content can be published, otherwise False</returns>
    public bool IsPathPublishable(IContent content)
    {
        // fast
        if (content.ParentId == Constants.System.Root)
        {
            return true; // root content is always publishable
        }

        if (content.Trashed)
        {
            return false; // trashed content is never publishable
        }

        // not trashed and has a parent: publishable if the parent is path-published
        IContent? parent = GetById(content.ParentId);
        return parent == null || IsPathPublished(parent);
    }

    public bool IsPathPublished(IContent? content)
    {
        using (ICoreScope scope = ScopeProvider.CreateCoreScope(autoComplete: true))
        {
            scope.ReadLock(Constants.Locks.ContentTree);
            return _documentRepository.IsPathPublished(content);
        }
    }

    #endregion

    #region Save, Publish, Unpublish

    /// <inheritdoc />
    public OperationResult Save(IContent content, int? userId = null, ContentScheduleCollection? contentSchedule = null)
    {
        PublishedState publishedState = content.PublishedState;
        if (publishedState != PublishedState.Published && publishedState != PublishedState.Unpublished)
        {
            throw new InvalidOperationException(
                $"Cannot save (un)publishing content with name: {content.Name} - and state: {content.PublishedState}, use the dedicated SavePublished method.");
        }

        if (content.Name != null && content.Name.Length > 255)
        {
            throw new InvalidOperationException(
                $"Content with the name {content.Name} cannot be more than 255 characters in length.");
        }

        EventMessages eventMessages = EventMessagesFactory.Get();

        using (ICoreScope scope = ScopeProvider.CreateCoreScope())
        {
            var savingNotification = new ContentSavingNotification(content, eventMessages);
            if (scope.Notifications.PublishCancelable(savingNotification))
            {
                scope.Complete();
                return OperationResult.Cancel(eventMessages);
            }

            scope.WriteLock(Constants.Locks.ContentTree);
            userId ??= Constants.Security.SuperUserId;

            if (content.HasIdentity == false)
            {
                content.CreatorId = userId.Value;
            }

            content.WriterId = userId.Value;

            // track the cultures that have changed
            List<string>? culturesChanging = content.ContentType.VariesByCulture()
                ? content.CultureInfos?.Values.Where(x => x.IsDirty()).Select(x => x.Culture).ToList()
                : null;

            // TODO: Currently there's no way to change track which variant properties have changed, we only have change
            // tracking enabled on all values on the Property which doesn't allow us to know which variants have changed.
            // in this particular case, determining which cultures have changed works with the above with names since it will
            // have always changed if it's been saved in the back office but that's not really fail safe.
            _documentRepository.Save(content);

            if (contentSchedule != null)
            {
                _documentRepository.PersistContentSchedule(content, contentSchedule);
            }

            scope.Notifications.Publish(
                new ContentSavedNotification(content, eventMessages).WithStateFrom(savingNotification));

            // TODO: we had code here to FORCE that this event can never be suppressed. But that just doesn't make a ton of sense?!
            // I understand that if its suppressed that the caches aren't updated, but that would be expected. If someone
            // is supressing events then I think it's expected that nothing will happen. They are probably doing it for perf
            // reasons like bulk import and in those cases we don't want this occuring.
            scope.Notifications.Publish(
                new ContentTreeChangeNotification(content, TreeChangeTypes.RefreshNode, eventMessages));

            if (culturesChanging != null)
            {
                IEnumerable<string>? languages = _languageRepository.GetMany()?
                    .Where(x => culturesChanging.InvariantContains(x.IsoCode))
                    .Select(x => x.CultureName);
                if (languages is not null)
                {
                    var langs = string.Join(", ", languages);
                    Audit(AuditType.SaveVariant, userId.Value, content.Id, $"Saved languages: {langs}", langs);
                }
            }
            else
            {
                Audit(AuditType.Save, userId.Value, content.Id);
            }

            scope.Complete();
        }

        return OperationResult.Succeed(eventMessages);
    }

    /// <inheritdoc />
    public OperationResult Save(IEnumerable<IContent> contents, int userId = Constants.Security.SuperUserId)
    {
        EventMessages eventMessages = EventMessagesFactory.Get();
        IContent[] contentsA = contents.ToArray();

        using (ICoreScope scope = ScopeProvider.CreateCoreScope())
        {
            var savingNotification = new ContentSavingNotification(contentsA, eventMessages);
            if (scope.Notifications.PublishCancelable(savingNotification))
            {
                scope.Complete();
                return OperationResult.Cancel(eventMessages);
            }

            scope.WriteLock(Constants.Locks.ContentTree);
            foreach (IContent content in contentsA)
            {
                if (content.HasIdentity == false)
                {
                    content.CreatorId = userId;
                }

                content.WriterId = userId;

                _documentRepository.Save(content);
            }

            scope.Notifications.Publish(
                new ContentSavedNotification(contentsA, eventMessages).WithStateFrom(savingNotification));

            // TODO: See note above about supressing events
            scope.Notifications.Publish(
                new ContentTreeChangeNotification(contentsA, TreeChangeTypes.RefreshNode, eventMessages));

            Audit(AuditType.Save, userId == -1 ? 0 : userId, Constants.System.Root, "Saved multiple content");

            scope.Complete();
        }

        return OperationResult.Succeed(eventMessages);
    }

    /// <inheritdoc />
    public PublishResult SaveAndPublish(IContent content, string culture = "*", int userId = Constants.Security.SuperUserId)
    {
        EventMessages evtMsgs = EventMessagesFactory.Get();

        PublishedState publishedState = content.PublishedState;
        if (publishedState != PublishedState.Published && publishedState != PublishedState.Unpublished)
        {
            throw new InvalidOperationException(
                $"Cannot save-and-publish (un)publishing content, use the dedicated {nameof(CommitDocumentChanges)} method.");
        }

        // cannot accept invariant (null or empty) culture for variant content type
        // cannot accept a specific culture for invariant content type (but '*' is ok)
        if (content.ContentType.VariesByCulture())
        {
            if (culture.IsNullOrWhiteSpace())
            {
                throw new NotSupportedException("Invariant culture is not supported by variant content types.");
            }
        }
        else
        {
            if (!culture.IsNullOrWhiteSpace() && culture != "*")
            {
                throw new NotSupportedException(
                    $"Culture \"{culture}\" is not supported by invariant content types.");
            }
        }

        if (content.Name != null && content.Name.Length > 255)
        {
            throw new InvalidOperationException("Name cannot be more than 255 characters in length.");
        }

        using (ICoreScope scope = ScopeProvider.CreateCoreScope())
        {
            scope.WriteLock(Constants.Locks.ContentTree);

            var allLangs = _languageRepository.GetMany().ToList();

            // Change state to publishing
            content.PublishedState = PublishedState.Publishing;
            var savingNotification = new ContentSavingNotification(content, evtMsgs);
            if (scope.Notifications.PublishCancelable(savingNotification))
            {
                return new PublishResult(PublishResultType.FailedPublishCancelledByEvent, evtMsgs, content);
            }

            // if culture is specific, first publish the invariant values, then publish the culture itself.
            // if culture is '*', then publish them all (including variants)

            // this will create the correct culture impact even if culture is * or null
            var impact = _cultureImpactFactory.Create(culture, IsDefaultCulture(allLangs, culture), content);

            // publish the culture(s)
            // we don't care about the response here, this response will be rechecked below but we need to set the culture info values now.
            content.PublishCulture(impact);

            PublishResult result = CommitDocumentChangesInternal(scope, content, evtMsgs, allLangs, savingNotification.State, userId);
            scope.Complete();
            return result;
        }
    }

    /// <inheritdoc />
    public PublishResult SaveAndPublish(IContent content, string[] cultures, int userId = Constants.Security.SuperUserId)
    {
        if (content == null)
        {
            throw new ArgumentNullException(nameof(content));
        }

        if (cultures == null)
        {
            throw new ArgumentNullException(nameof(cultures));
        }

        if (content.Name != null && content.Name.Length > 255)
        {
            throw new InvalidOperationException("Name cannot be more than 255 characters in length.");
        }

        using (ICoreScope scope = ScopeProvider.CreateCoreScope())
        {
            scope.WriteLock(Constants.Locks.ContentTree);

            var allLangs = _languageRepository.GetMany().ToList();

            EventMessages evtMsgs = EventMessagesFactory.Get();

            var savingNotification = new ContentSavingNotification(content, evtMsgs);
            if (scope.Notifications.PublishCancelable(savingNotification))
            {
                return new PublishResult(PublishResultType.FailedPublishCancelledByEvent, evtMsgs, content);
            }

            var varies = content.ContentType.VariesByCulture();

            if (cultures.Length == 0 && !varies)
            {
                // No cultures specified and doesn't vary, so publish it, else nothing to publish
                return SaveAndPublish(content, userId: userId);
            }

            if (cultures.Any(x => x == null || x == "*"))
            {
                throw new InvalidOperationException(
                    "Only valid cultures are allowed to be used in this method, wildcards or nulls are not allowed");
            }

            IEnumerable<CultureImpact> impacts =
                    cultures.Select(x => _cultureImpactFactory.ImpactExplicit(x, IsDefaultCulture(allLangs, x)));

            // publish the culture(s)
            // we don't care about the response here, this response will be rechecked below but we need to set the culture info values now.
            foreach (CultureImpact impact in impacts)
            {
                content.PublishCulture(impact);
            }

            PublishResult result = CommitDocumentChangesInternal(scope, content, evtMsgs, allLangs, savingNotification.State, userId);
            scope.Complete();
            return result;
        }
    }

    /// <inheritdoc />
    public PublishResult Unpublish(IContent content, string? culture = "*", int userId = Constants.Security.SuperUserId)
    {
        if (content == null)
        {
            throw new ArgumentNullException(nameof(content));
        }

        EventMessages evtMsgs = EventMessagesFactory.Get();

        culture = culture?.NullOrWhiteSpaceAsNull();

        PublishedState publishedState = content.PublishedState;
        if (publishedState != PublishedState.Published && publishedState != PublishedState.Unpublished)
        {
            throw new InvalidOperationException(
                $"Cannot save-and-publish (un)publishing content, use the dedicated {nameof(CommitDocumentChanges)} method.");
        }

        // cannot accept invariant (null or empty) culture for variant content type
        // cannot accept a specific culture for invariant content type (but '*' is ok)
        if (content.ContentType.VariesByCulture())
        {
            if (culture == null)
            {
                throw new NotSupportedException("Invariant culture is not supported by variant content types.");
            }
        }
        else
        {
            if (culture != null && culture != "*")
            {
                throw new NotSupportedException(
                    $"Culture \"{culture}\" is not supported by invariant content types.");
            }
        }

        // if the content is not published, nothing to do
        if (!content.Published)
        {
            return new PublishResult(PublishResultType.SuccessUnpublishAlready, evtMsgs, content);
        }

        using (ICoreScope scope = ScopeProvider.CreateCoreScope())
        {
            scope.WriteLock(Constants.Locks.ContentTree);

            var allLangs = _languageRepository.GetMany().ToList();

            var savingNotification = new ContentSavingNotification(content, evtMsgs);
            if (scope.Notifications.PublishCancelable(savingNotification))
            {
                return new PublishResult(PublishResultType.FailedPublishCancelledByEvent, evtMsgs, content);
            }

            // all cultures = unpublish whole
            if (culture == "*" || (!content.ContentType.VariesByCulture() && culture == null))
            {
                // It's important to understand that when the document varies by culture but the "*" is used,
                // we are just unpublishing the whole document but leaving all of the culture's as-is. This is expected
                // because we don't want to actually unpublish every culture and then the document, we just want everything
                // to be non-routable so that when it's re-published all variants were as they were.
                content.PublishedState = PublishedState.Unpublishing;
                PublishResult result = CommitDocumentChangesInternal(scope, content, evtMsgs, allLangs, savingNotification.State, userId);
                scope.Complete();
                return result;
            }
            else
            {
                // Unpublish the culture, this will change the document state to Publishing! ... which is expected because this will
                // essentially be re-publishing the document with the requested culture removed.
                // The call to CommitDocumentChangesInternal will perform all the checks like if this is a mandatory culture or the last culture being unpublished
                // and will then unpublish the document accordingly.
                // If the result of this is false it means there was no culture to unpublish (i.e. it was already unpublished or it did not exist)
                var removed = content.UnpublishCulture(culture);

                // Save and publish any changes
                PublishResult result = CommitDocumentChangesInternal(scope, content, evtMsgs, allLangs, savingNotification.State, userId);

                scope.Complete();

                // In one case the result will be PublishStatusType.FailedPublishNothingToPublish which means that no cultures
                // were specified to be published which will be the case when removed is false. In that case
                // we want to swap the result type to PublishResultType.SuccessUnpublishAlready (that was the expectation before).
                if (result.Result == PublishResultType.FailedPublishNothingToPublish && !removed)
                {
                    return new PublishResult(PublishResultType.SuccessUnpublishAlready, evtMsgs, content);
                }

                return result;
            }
        }
    }

    /// <summary>
    ///     Saves a document and publishes/unpublishes any pending publishing changes made to the document.
    /// </summary>
    /// <remarks>
    ///     <para>
    ///         This MUST NOT be called from within this service, this used to be a public API and must only be used outside of
    ///         this service.
    ///         Internally in this service, calls must be made to CommitDocumentChangesInternal
    ///     </para>
    ///     <para>This is the underlying logic for both publishing and unpublishing any document</para>
    ///     <para>
    ///         Pending publishing/unpublishing changes on a document are made with calls to
    ///         <see cref="ContentRepositoryExtensions.PublishCulture" /> and
    ///         <see cref="ContentRepositoryExtensions.UnpublishCulture" />.
    ///     </para>
    ///     <para>
    ///         When publishing or unpublishing a single culture, or all cultures, use <see cref="SaveAndPublish" />
    ///         and <see cref="Unpublish" />. But if the flexibility to both publish and unpublish in a single operation is
    ///         required
    ///         then this method needs to be used in combination with <see cref="ContentRepositoryExtensions.PublishCulture" />
    ///         and <see cref="ContentRepositoryExtensions.UnpublishCulture" />
    ///         on the content itself - this prepares the content, but does not commit anything - and then, invoke
    ///         <see cref="CommitDocumentChanges" /> to actually commit the changes to the database.
    ///     </para>
    ///     <para>The document is *always* saved, even when publishing fails.</para>
    /// </remarks>
    internal PublishResult CommitDocumentChanges(IContent content, int userId = Constants.Security.SuperUserId)
    {
        using (ICoreScope scope = ScopeProvider.CreateCoreScope())
        {
            EventMessages evtMsgs = EventMessagesFactory.Get();

            scope.WriteLock(Constants.Locks.ContentTree);

            var savingNotification = new ContentSavingNotification(content, evtMsgs);
            if (scope.Notifications.PublishCancelable(savingNotification))
            {
                return new PublishResult(PublishResultType.FailedPublishCancelledByEvent, evtMsgs, content);
            }

            var allLangs = _languageRepository.GetMany().ToList();

            PublishResult result = CommitDocumentChangesInternal(scope, content, evtMsgs, allLangs, savingNotification.State, userId);
            scope.Complete();
            return result;
        }
    }

    /// <summary>
    ///     Handles a lot of business logic cases for how the document should be persisted
    /// </summary>
    /// <param name="scope"></param>
    /// <param name="content"></param>
    /// <param name="allLangs"></param>
    /// <param name="notificationState"></param>
    /// <param name="userId"></param>
    /// <param name="branchOne"></param>
    /// <param name="branchRoot"></param>
    /// <param name="eventMessages"></param>
    /// <returns></returns>
    /// <remarks>
    ///     <para>
    ///         Business logic cases such: as unpublishing a mandatory culture, or unpublishing the last culture, checking for
    ///         pending scheduled publishing, etc... is dealt with in this method.
    ///         There is quite a lot of cases to take into account along with logic that needs to deal with scheduled
    ///         saving/publishing, branch saving/publishing, etc...
    ///     </para>
    /// </remarks>
    private PublishResult CommitDocumentChangesInternal(
        ICoreScope scope,
        IContent content,
        EventMessages eventMessages,
        IReadOnlyCollection<ILanguage> allLangs,
        IDictionary<string, object?>? notificationState,
        int userId = Constants.Security.SuperUserId,
        bool branchOne = false,
        bool branchRoot = false)
    {
        if (scope == null)
        {
            throw new ArgumentNullException(nameof(scope));
        }

        if (content == null)
        {
            throw new ArgumentNullException(nameof(content));
        }

        if (eventMessages == null)
        {
            throw new ArgumentNullException(nameof(eventMessages));
        }

        PublishResult? publishResult = null;
        PublishResult? unpublishResult = null;

        // nothing set = republish it all
        if (content.PublishedState != PublishedState.Publishing &&
            content.PublishedState != PublishedState.Unpublishing)
        {
            content.PublishedState = PublishedState.Publishing;
        }

        // State here is either Publishing or Unpublishing
        // Publishing to unpublish a culture may end up unpublishing everything so these flags can be flipped later
        var publishing = content.PublishedState == PublishedState.Publishing;
        var unpublishing = content.PublishedState == PublishedState.Unpublishing;

        var variesByCulture = content.ContentType.VariesByCulture();

        // Track cultures that are being published, changed, unpublished
        IReadOnlyList<string>? culturesPublishing = null;
        IReadOnlyList<string>? culturesUnpublishing = null;
        IReadOnlyList<string>? culturesChanging = variesByCulture
            ? content.CultureInfos?.Values.Where(x => x.IsDirty()).Select(x => x.Culture).ToList()
            : null;

        var isNew = !content.HasIdentity;
        TreeChangeTypes changeType = isNew ? TreeChangeTypes.RefreshNode : TreeChangeTypes.RefreshBranch;
        var previouslyPublished = content.HasIdentity && content.Published;

        // Inline method to persist the document with the documentRepository since this logic could be called a couple times below
        void SaveDocument(IContent c)
        {
            // save, always
            if (c.HasIdentity == false)
            {
                c.CreatorId = userId;
            }

            c.WriterId = userId;

            // saving does NOT change the published version, unless PublishedState is Publishing or Unpublishing
            _documentRepository.Save(c);
        }

        if (publishing)
        {
            // Determine cultures publishing/unpublishing which will be based on previous calls to content.PublishCulture and ClearPublishInfo
            culturesUnpublishing = content.GetCulturesUnpublishing();
            culturesPublishing = variesByCulture
                ? content.PublishCultureInfos?.Values.Where(x => x.IsDirty()).Select(x => x.Culture).ToList()
                : null;

            // ensure that the document can be published, and publish handling events, business rules, etc
            publishResult = StrategyCanPublish(
                scope,
                content, /*checkPath:*/
                !branchOne || branchRoot,
                culturesPublishing,
                culturesUnpublishing,
                eventMessages,
                allLangs,
                notificationState);
            if (publishResult.Success)
            {
                // note: StrategyPublish flips the PublishedState to Publishing!
                publishResult = StrategyPublish(content, culturesPublishing, culturesUnpublishing, eventMessages);

                // Check if a culture has been unpublished and if there are no cultures left, and then unpublish document as a whole
                if (publishResult.Result == PublishResultType.SuccessUnpublishCulture &&
                    content.PublishCultureInfos?.Count == 0)
                {
                    // This is a special case! We are unpublishing the last culture and to persist that we need to re-publish without any cultures
                    // so the state needs to remain Publishing to do that. However, we then also need to unpublish the document and to do that
                    // the state needs to be Unpublishing and it cannot be both. This state is used within the documentRepository to know how to
                    // persist certain things. So before proceeding below, we need to save the Publishing state to publish no cultures, then we can
                    // mark the document for Unpublishing.
                    SaveDocument(content);

                    // Set the flag to unpublish and continue
                    unpublishing = content.Published; // if not published yet, nothing to do
                }
            }
            else
            {
                // in a branch, just give up
                if (branchOne && !branchRoot)
                {
                    return publishResult;
                }

                // Check for mandatory culture missing, and then unpublish document as a whole
                if (publishResult.Result == PublishResultType.FailedPublishMandatoryCultureMissing)
                {
                    publishing = false;
                    unpublishing = content.Published; // if not published yet, nothing to do

                    // we may end up in a state where we won't publish nor unpublish
                    // keep going, though, as we want to save anyways
                }

                // reset published state from temp values (publishing, unpublishing) to original value
                // (published, unpublished) in order to save the document, unchanged - yes, this is odd,
                // but: (a) it means we don't reproduce the PublishState logic here and (b) setting the
                // PublishState to anything other than Publishing or Unpublishing - which is precisely
                // what we want to do here - throws
                content.Published = content.Published;
            }
        }

        // won't happen in a branch
        if (unpublishing)
        {
            IContent? newest = GetById(content.Id); // ensure we have the newest version - in scope
            if (content.VersionId != newest?.VersionId)
            {
                return new PublishResult(PublishResultType.FailedPublishConcurrencyViolation, eventMessages, content);
            }

            if (content.Published)
            {
                // ensure that the document can be unpublished, and unpublish
                // handling events, business rules, etc
                // note: StrategyUnpublish flips the PublishedState to Unpublishing!
                // note: This unpublishes the entire document (not different variants)
                unpublishResult = StrategyCanUnpublish(scope, content, eventMessages);
                if (unpublishResult.Success)
                {
                    unpublishResult = StrategyUnpublish(content, eventMessages);
                }
                else
                {
                    // reset published state from temp values (publishing, unpublishing) to original value
                    // (published, unpublished) in order to save the document, unchanged - yes, this is odd,
                    // but: (a) it means we don't reproduce the PublishState logic here and (b) setting the
                    // PublishState to anything other than Publishing or Unpublishing - which is precisely
                    // what we want to do here - throws
                    content.Published = content.Published;
                }
            }
            else
            {
                // already unpublished - optimistic concurrency collision, really,
                // and I am not sure at all what we should do, better die fast, else
                // we may end up corrupting the db
                throw new InvalidOperationException("Concurrency collision.");
            }
        }

        // Persist the document
        SaveDocument(content);

        // raise the Saved event, always
        scope.Notifications.Publish(
            new ContentSavedNotification(content, eventMessages).WithState(notificationState));

        // we have tried to unpublish - won't happen in a branch
        if (unpublishing)
        {
            // and succeeded, trigger events
            if (unpublishResult?.Success ?? false)
            {
                // events and audit
                scope.Notifications.Publish(
                    new ContentUnpublishedNotification(content, eventMessages).WithState(notificationState));
                scope.Notifications.Publish(new ContentTreeChangeNotification(content, TreeChangeTypes.RefreshBranch, eventMessages));

                if (culturesUnpublishing != null)
                {
                    // This will mean that that we unpublished a mandatory culture or we unpublished the last culture.
                    var langs = string.Join(", ", allLangs
                        .Where(x => culturesUnpublishing.InvariantContains(x.IsoCode))
                        .Select(x => x.CultureName));
                    Audit(AuditType.UnpublishVariant, userId, content.Id, $"Unpublished languages: {langs}", langs);

                    if (publishResult == null)
                    {
                        throw new PanicException("publishResult == null - should not happen");
                    }

                    switch (publishResult.Result)
                    {
                        case PublishResultType.FailedPublishMandatoryCultureMissing:
                            // Occurs when a mandatory culture was unpublished (which means we tried publishing the document without a mandatory culture)

                            // Log that the whole content item has been unpublished due to mandatory culture unpublished
                            Audit(AuditType.Unpublish, userId, content.Id, "Unpublished (mandatory language unpublished)");
                            return new PublishResult(PublishResultType.SuccessUnpublishMandatoryCulture, eventMessages, content);
                        case PublishResultType.SuccessUnpublishCulture:
                            // Occurs when the last culture is unpublished
                            Audit(AuditType.Unpublish, userId, content.Id, "Unpublished (last language unpublished)");
                            return new PublishResult(PublishResultType.SuccessUnpublishLastCulture, eventMessages, content);
                    }
                }

                Audit(AuditType.Unpublish, userId, content.Id);
                return new PublishResult(PublishResultType.SuccessUnpublish, eventMessages, content);
            }

            // or, failed
            scope.Notifications.Publish(new ContentTreeChangeNotification(content, changeType, eventMessages));
            return new PublishResult(PublishResultType.FailedUnpublish, eventMessages, content); // bah
        }

        // we have tried to publish
        if (publishing)
        {
            // and succeeded, trigger events
            if (publishResult?.Success ?? false)
            {
                if (isNew == false && previouslyPublished == false)
                {
                    changeType = TreeChangeTypes.RefreshBranch; // whole branch
                }
                else if (isNew == false && previouslyPublished)
                {
                    changeType = TreeChangeTypes.RefreshNode; // single node
                }

                // invalidate the node/branch
                // for branches, handled by SaveAndPublishBranch
                if (!branchOne)
                {
                    scope.Notifications.Publish(
                        new ContentTreeChangeNotification(content, changeType, eventMessages));
                    scope.Notifications.Publish(
                        new ContentPublishedNotification(content, eventMessages).WithState(notificationState));
                }

                // it was not published and now is... descendants that were 'published' (but
                // had an unpublished ancestor) are 're-published' ie not explicitly published
                // but back as 'published' nevertheless
                if (!branchOne && isNew == false && previouslyPublished == false && HasChildren(content.Id))
                {
                    IContent[] descendants = GetPublishedDescendantsLocked(content).ToArray();
                    scope.Notifications.Publish(
                        new ContentPublishedNotification(descendants, eventMessages).WithState(notificationState));
                }

                switch (publishResult.Result)
                {
                    case PublishResultType.SuccessPublish:
                        Audit(AuditType.Publish, userId, content.Id);
                        break;
                    case PublishResultType.SuccessPublishCulture:
                        if (culturesPublishing != null)
                        {
                            var langs = string.Join(", ", allLangs
                                .Where(x => culturesPublishing.InvariantContains(x.IsoCode))
                                .Select(x => x.CultureName));
                            Audit(AuditType.PublishVariant, userId, content.Id, $"Published languages: {langs}", langs);
                        }

                        break;
                    case PublishResultType.SuccessUnpublishCulture:
                        if (culturesUnpublishing != null)
                        {
                            var langs = string.Join(", ", allLangs
                                .Where(x => culturesUnpublishing.InvariantContains(x.IsoCode))
                                .Select(x => x.CultureName));
                            Audit(AuditType.UnpublishVariant, userId, content.Id, $"Unpublished languages: {langs}", langs);
                        }

                        break;
                }

                return publishResult;
            }
        }

        // should not happen
        if (branchOne && !branchRoot)
        {
            throw new PanicException("branchOne && !branchRoot - should not happen");
        }

        // if publishing didn't happen or if it has failed, we still need to log which cultures were saved
        if (!branchOne && (publishResult == null || !publishResult.Success))
        {
            if (culturesChanging != null)
            {
                var langs = string.Join(", ", allLangs
                    .Where(x => culturesChanging.InvariantContains(x.IsoCode))
                    .Select(x => x.CultureName));
                Audit(AuditType.SaveVariant, userId, content.Id, $"Saved languages: {langs}", langs);
            }
            else
            {
                Audit(AuditType.Save, userId, content.Id);
            }
        }

        // or, failed
        scope.Notifications.Publish(new ContentTreeChangeNotification(content, changeType, eventMessages));
        return publishResult!;
    }

    /// <inheritdoc />
    public IEnumerable<PublishResult> PerformScheduledPublish(DateTime date)
    {
        var allLangs = new Lazy<List<ILanguage>>(() => _languageRepository.GetMany().ToList());
        EventMessages evtMsgs = EventMessagesFactory.Get();
        var results = new List<PublishResult>();

        PerformScheduledPublishingRelease(date, results, evtMsgs, allLangs);
        PerformScheduledPublishingExpiration(date, results, evtMsgs, allLangs);

        return results;
    }

    private void PerformScheduledPublishingExpiration(DateTime date, List<PublishResult> results, EventMessages evtMsgs, Lazy<List<ILanguage>> allLangs)
    {
        using ICoreScope scope = ScopeProvider.CreateCoreScope();

        // do a fast read without any locks since this executes often to see if we even need to proceed
        if (_documentRepository.HasContentForExpiration(date))
        {
            // now take a write lock since we'll be updating
            scope.WriteLock(Constants.Locks.ContentTree);

            foreach (IContent d in _documentRepository.GetContentForExpiration(date))
            {
                ContentScheduleCollection contentSchedule = _documentRepository.GetContentSchedule(d.Id);
                if (d.ContentType.VariesByCulture())
                {
                    // find which cultures have pending schedules
                    var pendingCultures = contentSchedule.GetPending(ContentScheduleAction.Expire, date)
                        .Select(x => x.Culture)
                        .Distinct()
                        .ToList();

                    if (pendingCultures.Count == 0)
                    {
                        continue; // shouldn't happen but no point in processing this document if there's nothing there
                    }

                    var savingNotification = new ContentSavingNotification(d, evtMsgs);
                    if (scope.Notifications.PublishCancelable(savingNotification))
                    {
                        results.Add(new PublishResult(PublishResultType.FailedPublishCancelledByEvent, evtMsgs, d));
                        continue;
                    }

                    foreach (var c in pendingCultures)
                    {
                        // Clear this schedule for this culture
                        contentSchedule.Clear(c, ContentScheduleAction.Expire, date);

                        // set the culture to be published
                        d.UnpublishCulture(c);
                    }

                    _documentRepository.PersistContentSchedule(d, contentSchedule);
                    PublishResult result = CommitDocumentChangesInternal(scope, d, evtMsgs, allLangs.Value, savingNotification.State, d.WriterId);
                    if (result.Success == false)
                    {
                        _logger.LogError(null, "Failed to publish document id={DocumentId}, reason={Reason}.", d.Id, result.Result);
                    }

                    results.Add(result);
                }
                else
                {
                    // Clear this schedule for this culture
                    contentSchedule.Clear(ContentScheduleAction.Expire, date);
                    _documentRepository.PersistContentSchedule(d, contentSchedule);
                    PublishResult result = Unpublish(d, userId: d.WriterId);
                    if (result.Success == false)
                    {
                        _logger.LogError(null, "Failed to unpublish document id={DocumentId}, reason={Reason}.", d.Id, result.Result);
                    }

                    results.Add(result);
                }
            }

            _documentRepository.ClearSchedule(date, ContentScheduleAction.Expire);
        }

        scope.Complete();
    }

    private void PerformScheduledPublishingRelease(DateTime date, List<PublishResult> results, EventMessages evtMsgs, Lazy<List<ILanguage>> allLangs)
    {
        using ICoreScope scope = ScopeProvider.CreateCoreScope();

        // do a fast read without any locks since this executes often to see if we even need to proceed
        if (_documentRepository.HasContentForRelease(date))
        {
            // now take a write lock since we'll be updating
            scope.WriteLock(Constants.Locks.ContentTree);

            foreach (IContent d in _documentRepository.GetContentForRelease(date))
            {
                ContentScheduleCollection contentSchedule = _documentRepository.GetContentSchedule(d.Id);
                if (d.ContentType.VariesByCulture())
                {
                    // find which cultures have pending schedules
                    var pendingCultures = contentSchedule.GetPending(ContentScheduleAction.Release, date)
                        .Select(x => x.Culture)
                        .Distinct()
                        .ToList();

                    if (pendingCultures.Count == 0)
                    {
                        continue; // shouldn't happen but no point in processing this document if there's nothing there
                    }

                    var savingNotification = new ContentSavingNotification(d, evtMsgs);
                    if (scope.Notifications.PublishCancelable(savingNotification))
                    {
                        results.Add(new PublishResult(PublishResultType.FailedPublishCancelledByEvent, evtMsgs, d));
                        continue;
                    }

                    var publishing = true;
                    foreach (var culture in pendingCultures)
                    {
                        // Clear this schedule for this culture
                        contentSchedule.Clear(culture, ContentScheduleAction.Release, date);

                        if (d.Trashed)
                        {
                            continue; // won't publish
                        }

                        // publish the culture values and validate the property values, if validation fails, log the invalid properties so the develeper has an idea of what has failed
                        IProperty[]? invalidProperties = null;
                        var impact = _cultureImpactFactory.ImpactExplicit(culture, IsDefaultCulture(allLangs.Value, culture));
                        var tryPublish = d.PublishCulture(impact) &&
                                         _propertyValidationService.Value.IsPropertyDataValid(d, out invalidProperties, impact);
                        if (invalidProperties != null && invalidProperties.Length > 0)
                        {
                            _logger.LogWarning(
                                "Scheduled publishing will fail for document {DocumentId} and culture {Culture} because of invalid properties {InvalidProperties}",
                                d.Id,
                                culture,
                                string.Join(",", invalidProperties.Select(x => x.Alias)));
                        }

                        publishing &= tryPublish; // set the culture to be published
                        if (!publishing)
                        {
                        }
                    }

                    PublishResult result;

                    if (d.Trashed)
                    {
                        result = new PublishResult(PublishResultType.FailedPublishIsTrashed, evtMsgs, d);
                    }
                    else if (!publishing)
                    {
                        result = new PublishResult(PublishResultType.FailedPublishContentInvalid, evtMsgs, d);
                    }
                    else
                    {
                        _documentRepository.PersistContentSchedule(d, contentSchedule);
                        result = CommitDocumentChangesInternal(scope, d, evtMsgs, allLangs.Value, savingNotification.State, d.WriterId);
                    }

                    if (result.Success == false)
                    {
                        _logger.LogError(null, "Failed to publish document id={DocumentId}, reason={Reason}.", d.Id, result.Result);
                    }

                    results.Add(result);
                }
                else
                {
                    // Clear this schedule
                    contentSchedule.Clear(ContentScheduleAction.Release, date);

                    PublishResult? result = null;

                    if (d.Trashed)
                    {
                        result = new PublishResult(PublishResultType.FailedPublishIsTrashed, evtMsgs, d);
                    }
                    else
                    {
                        _documentRepository.PersistContentSchedule(d, contentSchedule);
                        result = SaveAndPublish(d, userId: d.WriterId);
                    }

                    if (result.Success == false)
                    {
                        _logger.LogError(null, "Failed to publish document id={DocumentId}, reason={Reason}.", d.Id, result.Result);
                    }

                    results.Add(result);
                }
            }

            _documentRepository.ClearSchedule(date, ContentScheduleAction.Release);
        }

        scope.Complete();
    }

    // utility 'PublishCultures' func used by SaveAndPublishBranch
    private bool SaveAndPublishBranch_PublishCultures(IContent content, HashSet<string> culturesToPublish, IReadOnlyCollection<ILanguage> allLangs)
    {
        // TODO: Th is does not support being able to return invalid property details to bubble up to the UI

        // variant content type - publish specified cultures
        // invariant content type - publish only the invariant culture
        if (content.ContentType.VariesByCulture())
        {
            return culturesToPublish.All(culture =>
            {
                var impact = _cultureImpactFactory.Create(culture, IsDefaultCulture(allLangs, culture), content);
                return content.PublishCulture(impact) &&
                       _propertyValidationService.Value.IsPropertyDataValid(content, out _, impact);
            });
        }

        return content.PublishCulture(_cultureImpactFactory.ImpactInvariant())
               && _propertyValidationService.Value.IsPropertyDataValid(content, out _, _cultureImpactFactory.ImpactInvariant());
    }

    // utility 'ShouldPublish' func used by SaveAndPublishBranch
    private HashSet<string>? SaveAndPublishBranch_ShouldPublish(ref HashSet<string>? cultures, string c, bool published, bool edited, bool isRoot, bool force)
    {
        // if published, republish
        if (published)
        {
            if (cultures == null)
            {
                cultures = new HashSet<string>(); // empty means 'already published'
            }

            if (edited)
            {
                cultures.Add(c); // <culture> means 'republish this culture'
            }

            return cultures;
        }

        // if not published, publish if force/root else do nothing
        if (!force && !isRoot)
        {
            return cultures; // null means 'nothing to do'
        }

        if (cultures == null)
        {
            cultures = new HashSet<string>();
        }

        cultures.Add(c); // <culture> means 'publish this culture'
        return cultures;
    }

    /// <inheritdoc />
    public IEnumerable<PublishResult> SaveAndPublishBranch(IContent content, bool force, string culture = "*", int userId = Constants.Security.SuperUserId)
    {
        // note: EditedValue and PublishedValue are objects here, so it is important to .Equals()
        // and not to == them, else we would be comparing references, and that is a bad thing

        // determines whether the document is edited, and thus needs to be published,
        // for the specified culture (it may be edited for other cultures and that
        // should not trigger a publish).

        // determines cultures to be published
        // can be: null (content is not impacted), an empty set (content is impacted but already published), or cultures
        HashSet<string>? ShouldPublish(IContent c)
        {
            var isRoot = c.Id == content.Id;
            HashSet<string>? culturesToPublish = null;

            // invariant content type
            if (!c.ContentType.VariesByCulture())
            {
                return SaveAndPublishBranch_ShouldPublish(ref culturesToPublish, "*", c.Published, c.Edited, isRoot, force);
            }

            // variant content type, specific culture
            if (culture != "*")
            {
                return SaveAndPublishBranch_ShouldPublish(ref culturesToPublish, culture, c.IsCulturePublished(culture), c.IsCultureEdited(culture), isRoot, force);
            }

            // variant content type, all cultures
            if (c.Published)
            {
                // then some (and maybe all) cultures will be 'already published' (unless forcing),
                // others will have to 'republish this culture'
                foreach (var x in c.AvailableCultures)
                {
                    SaveAndPublishBranch_ShouldPublish(ref culturesToPublish, x, c.IsCulturePublished(x), c.IsCultureEdited(x), isRoot, force);
                }

                return culturesToPublish;
            }

            // if not published, publish if force/root else do nothing
            return force || isRoot
                ? new HashSet<string> { "*" } // "*" means 'publish all'
                : null; // null means 'nothing to do'
        }

        return SaveAndPublishBranch(content, force, ShouldPublish, SaveAndPublishBranch_PublishCultures, userId);
    }

    /// <inheritdoc />
    public IEnumerable<PublishResult> SaveAndPublishBranch(IContent content, bool force, string[] cultures, int userId = Constants.Security.SuperUserId)
    {
        // note: EditedValue and PublishedValue are objects here, so it is important to .Equals()
        // and not to == them, else we would be comparing references, and that is a bad thing
        cultures = cultures ?? Array.Empty<string>();

        // determines cultures to be published
        // can be: null (content is not impacted), an empty set (content is impacted but already published), or cultures
        HashSet<string>? ShouldPublish(IContent c)
        {
            var isRoot = c.Id == content.Id;
            HashSet<string>? culturesToPublish = null;

            // invariant content type
            if (!c.ContentType.VariesByCulture())
            {
                return SaveAndPublishBranch_ShouldPublish(ref culturesToPublish, "*", c.Published, c.Edited, isRoot, force);
            }

            // variant content type, specific cultures
            if (c.Published)
            {
                // then some (and maybe all) cultures will be 'already published' (unless forcing),
                // others will have to 'republish this culture'
                foreach (var x in cultures)
                {
                    SaveAndPublishBranch_ShouldPublish(ref culturesToPublish, x, c.IsCulturePublished(x), c.IsCultureEdited(x), isRoot, force);
                }

                return culturesToPublish;
            }

            // if not published, publish if force/root else do nothing
            return force || isRoot
                ? new HashSet<string>(cultures) // means 'publish specified cultures'
                : null; // null means 'nothing to do'
        }

        return SaveAndPublishBranch(content, force, ShouldPublish, SaveAndPublishBranch_PublishCultures, userId);
    }

    internal IEnumerable<PublishResult> SaveAndPublishBranch(
        IContent document,
        bool force,
        Func<IContent, HashSet<string>?> shouldPublish,
        Func<IContent, HashSet<string>, IReadOnlyCollection<ILanguage>, bool> publishCultures,
        int userId = Constants.Security.SuperUserId)
    {
        if (shouldPublish == null)
        {
            throw new ArgumentNullException(nameof(shouldPublish));
        }

        if (publishCultures == null)
        {
            throw new ArgumentNullException(nameof(publishCultures));
        }

        EventMessages eventMessages = EventMessagesFactory.Get();
        var results = new List<PublishResult>();
        var publishedDocuments = new List<IContent>();

        using (ICoreScope scope = ScopeProvider.CreateCoreScope())
        {
            scope.WriteLock(Constants.Locks.ContentTree);

            var allLangs = _languageRepository.GetMany().ToList();

            if (!document.HasIdentity)
            {
                throw new InvalidOperationException("Cannot not branch-publish a new document.");
            }

            PublishedState publishedState = document.PublishedState;
            if (publishedState == PublishedState.Publishing)
            {
                throw new InvalidOperationException("Cannot mix PublishCulture and SaveAndPublishBranch.");
            }

            // deal with the branch root - if it fails, abort
            PublishResult? result = SaveAndPublishBranchItem(scope, document, shouldPublish, publishCultures, true, publishedDocuments, eventMessages, userId, allLangs);
            if (result != null)
            {
                results.Add(result);
                if (!result.Success)
                {
                    return results;
                }
            }

            // deal with descendants
            // if one fails, abort its branch
            var exclude = new HashSet<int>();

            int count;
            var page = 0;
            const int pageSize = 100;
            do
            {
                count = 0;

                // important to order by Path ASC so make it explicit in case defaults change
                // ReSharper disable once RedundantArgumentDefaultValue
                foreach (IContent d in GetPagedDescendants(document.Id, page, pageSize, out _, ordering: Ordering.By("Path", Direction.Ascending)))
                {
                    count++;

                    // if parent is excluded, exclude child too
                    if (exclude.Contains(d.ParentId))
                    {
                        exclude.Add(d.Id);
                        continue;
                    }

                    // no need to check path here, parent has to be published here
                    result = SaveAndPublishBranchItem(scope, d, shouldPublish, publishCultures, false, publishedDocuments, eventMessages, userId, allLangs);
                    if (result != null)
                    {
                        results.Add(result);
                        if (result.Success)
                        {
                            continue;
                        }
                    }

                    // if we could not publish the document, cut its branch
                    exclude.Add(d.Id);
                }

                page++;
            }
            while (count > 0);

            Audit(AuditType.Publish, userId, document.Id, "Branch published");

            // trigger events for the entire branch
            // (SaveAndPublishBranchOne does *not* do it)
            scope.Notifications.Publish(
                new ContentTreeChangeNotification(document, TreeChangeTypes.RefreshBranch, eventMessages));
            scope.Notifications.Publish(new ContentPublishedNotification(publishedDocuments, eventMessages, true));

            scope.Complete();
        }

        return results;
    }

    // shouldPublish: a function determining whether the document has changes that need to be published
    //  note - 'force' is handled by 'editing'
    // publishValues: a function publishing values (using the appropriate PublishCulture calls)
    private PublishResult? SaveAndPublishBranchItem(
        ICoreScope scope,
        IContent document,
        Func<IContent, HashSet<string>?> shouldPublish,
        Func<IContent, HashSet<string>, IReadOnlyCollection<ILanguage>,
            bool> publishCultures,
        bool isRoot,
        ICollection<IContent> publishedDocuments,
        EventMessages evtMsgs,
        int userId,
        IReadOnlyCollection<ILanguage> allLangs)
    {
        HashSet<string>? culturesToPublish = shouldPublish(document);

        // null = do not include
        if (culturesToPublish == null)
        {
            return null;
        }

        // empty = already published
        if (culturesToPublish.Count == 0)
        {
            return new PublishResult(PublishResultType.SuccessPublishAlready, evtMsgs, document);
        }

        var savingNotification = new ContentSavingNotification(document, evtMsgs);
        if (scope.Notifications.PublishCancelable(savingNotification))
        {
            return new PublishResult(PublishResultType.FailedPublishCancelledByEvent, evtMsgs, document);
        }

        // publish & check if values are valid
        if (!publishCultures(document, culturesToPublish, allLangs))
        {
            // TODO: Based on this callback behavior there is no way to know which properties may have been invalid if this failed, see other results of FailedPublishContentInvalid
            return new PublishResult(PublishResultType.FailedPublishContentInvalid, evtMsgs, document);
        }

        PublishResult result = CommitDocumentChangesInternal(scope, document, evtMsgs, allLangs, savingNotification.State, userId, true, isRoot);
        if (result.Success)
        {
            publishedDocuments.Add(document);
        }

        return result;
    }

    #endregion

    #region Delete

    /// <inheritdoc />
    public OperationResult Delete(IContent content, int userId = Constants.Security.SuperUserId)
    {
        EventMessages eventMessages = EventMessagesFactory.Get();

        using (ICoreScope scope = ScopeProvider.CreateCoreScope())
        {
            if (scope.Notifications.PublishCancelable(new ContentDeletingNotification(content, eventMessages)))
            {
                scope.Complete();
                return OperationResult.Cancel(eventMessages);
            }

            scope.WriteLock(Constants.Locks.ContentTree);

            // if it's not trashed yet, and published, we should unpublish
            // but... Unpublishing event makes no sense (not going to cancel?) and no need to save
            // just raise the event
            if (content.Trashed == false && content.Published)
            {
                scope.Notifications.Publish(new ContentUnpublishedNotification(content, eventMessages));
            }

            DeleteLocked(scope, content, eventMessages);

            scope.Notifications.Publish(
                new ContentTreeChangeNotification(content, TreeChangeTypes.Remove, eventMessages));
            Audit(AuditType.Delete, userId, content.Id);

            scope.Complete();
        }

        return OperationResult.Succeed(eventMessages);
    }

    private void DeleteLocked(ICoreScope scope, IContent content, EventMessages evtMsgs)
    {
        void DoDelete(IContent c)
        {
            _documentRepository.Delete(c);
            scope.Notifications.Publish(new ContentDeletedNotification(c, evtMsgs));

            // media files deleted by QueuingEventDispatcher
        }

        const int pageSize = 500;
        var total = long.MaxValue;
        while (total > 0)
        {
            // get descendants - ordered from deepest to shallowest
            IEnumerable<IContent> descendants = GetPagedDescendants(content.Id, 0, pageSize, out total, ordering: Ordering.By("Path", Direction.Descending));
            foreach (IContent c in descendants)
            {
                DoDelete(c);
            }
        }

        DoDelete(content);
    }

    // TODO: both DeleteVersions methods below have an issue. Sort of. They do NOT take care of files the way
    // Delete does - for a good reason: the file may be referenced by other, non-deleted, versions. BUT,
    // if that's not the case, then the file will never be deleted, because when we delete the content,
    // the version referencing the file will not be there anymore. SO, we can leak files.

    /// <summary>
    ///     Permanently deletes versions from an <see cref="IContent" /> object prior to a specific date.
    ///     This method will never delete the latest version of a content item.
    /// </summary>
    /// <param name="id">Id of the <see cref="IContent" /> object to delete versions from</param>
    /// <param name="versionDate">Latest version date</param>
    /// <param name="userId">Optional Id of the User deleting versions of a Content object</param>
    public void DeleteVersions(int id, DateTime versionDate, int userId = Constants.Security.SuperUserId)
    {
        EventMessages evtMsgs = EventMessagesFactory.Get();

        using (ICoreScope scope = ScopeProvider.CreateCoreScope())
        {
            var deletingVersionsNotification =
                new ContentDeletingVersionsNotification(id, evtMsgs, dateToRetain: versionDate);
            if (scope.Notifications.PublishCancelable(deletingVersionsNotification))
            {
                scope.Complete();
                return;
            }

            scope.WriteLock(Constants.Locks.ContentTree);
            _documentRepository.DeleteVersions(id, versionDate);

            scope.Notifications.Publish(
                new ContentDeletedVersionsNotification(id, evtMsgs, dateToRetain: versionDate).WithStateFrom(
                    deletingVersionsNotification));
            Audit(AuditType.Delete, userId, Constants.System.Root, "Delete (by version date)");

            scope.Complete();
        }
    }

    /// <summary>
    ///     Permanently deletes specific version(s) from an <see cref="IContent" /> object.
    ///     This method will never delete the latest version of a content item.
    /// </summary>
    /// <param name="id">Id of the <see cref="IContent" /> object to delete a version from</param>
    /// <param name="versionId">Id of the version to delete</param>
    /// <param name="deletePriorVersions">Boolean indicating whether to delete versions prior to the versionId</param>
    /// <param name="userId">Optional Id of the User deleting versions of a Content object</param>
    public void DeleteVersion(int id, int versionId, bool deletePriorVersions, int userId = Constants.Security.SuperUserId)
    {
        EventMessages evtMsgs = EventMessagesFactory.Get();

        using (ICoreScope scope = ScopeProvider.CreateCoreScope())
        {
            var deletingVersionsNotification = new ContentDeletingVersionsNotification(id, evtMsgs, versionId);
            if (scope.Notifications.PublishCancelable(deletingVersionsNotification))
            {
                scope.Complete();
                return;
            }

            if (deletePriorVersions)
            {
                IContent? content = GetVersion(versionId);
                DeleteVersions(id, content?.UpdateDate ?? DateTime.Now, userId);
            }

            scope.WriteLock(Constants.Locks.ContentTree);
            IContent? c = _documentRepository.Get(id);

            // don't delete the current or published version
            if (c?.VersionId != versionId &&
                c?.PublishedVersionId != versionId)
            {
                _documentRepository.DeleteVersion(versionId);
            }

            scope.Notifications.Publish(
                new ContentDeletedVersionsNotification(id, evtMsgs, versionId).WithStateFrom(
                    deletingVersionsNotification));
            Audit(AuditType.Delete, userId, Constants.System.Root, "Delete (by version)");

            scope.Complete();
        }
    }

    #endregion

    #region Move, RecycleBin

    /// <inheritdoc />
    public OperationResult MoveToRecycleBin(IContent content, int userId = Constants.Security.SuperUserId)
    {
        EventMessages eventMessages = EventMessagesFactory.Get();
        var moves = new List<(IContent, string)>();

        using (ICoreScope scope = ScopeProvider.CreateCoreScope())
        {
            scope.WriteLock(Constants.Locks.ContentTree);

            var originalPath = content.Path;
            var moveEventInfo =
                new MoveToRecycleBinEventInfo<IContent>(content, originalPath);

            var movingToRecycleBinNotification =
                new ContentMovingToRecycleBinNotification(moveEventInfo, eventMessages);
            if (scope.Notifications.PublishCancelable(movingToRecycleBinNotification))
            {
                scope.Complete();
                return OperationResult.Cancel(eventMessages); // causes rollback
            }

            // if it's published we may want to force-unpublish it - that would be backward-compatible... but...
            // making a radical decision here: trashing is equivalent to moving under an unpublished node so
            // it's NOT unpublishing, only the content is now masked - allowing us to restore it if wanted
            // if (content.HasPublishedVersion)
            // { }
            PerformMoveLocked(content, Constants.System.RecycleBinContent, null, userId, moves, true);
            scope.Notifications.Publish(
                new ContentTreeChangeNotification(content, TreeChangeTypes.RefreshBranch, eventMessages));

            MoveToRecycleBinEventInfo<IContent>[] moveInfo = moves
                .Select(x => new MoveToRecycleBinEventInfo<IContent>(x.Item1, x.Item2))
                .ToArray();

            scope.Notifications.Publish(
                new ContentMovedToRecycleBinNotification(moveInfo, eventMessages).WithStateFrom(
                    movingToRecycleBinNotification));
            Audit(AuditType.Move, userId, content.Id, "Moved to recycle bin");

            scope.Complete();
        }

        return OperationResult.Succeed(eventMessages);
    }

    /// <summary>
    ///     Moves an <see cref="IContent" /> object to a new location by changing its parent id.
    /// </summary>
    /// <remarks>
    ///     If the <see cref="IContent" /> object is already published it will be
    ///     published after being moved to its new location. Otherwise it'll just
    ///     be saved with a new parent id.
    /// </remarks>
    /// <param name="content">The <see cref="IContent" /> to move</param>
    /// <param name="parentId">Id of the Content's new Parent</param>
    /// <param name="userId">Optional Id of the User moving the Content</param>
    public OperationResult Move(IContent content, int parentId, int userId = Constants.Security.SuperUserId)
    {
<<<<<<< HEAD
        EventMessages eventMessages = EventMessagesFactory.Get();

        if(content.ParentId == parentId)
=======
        if (content.ParentId == parentId)
>>>>>>> 685820c2
        {
            return OperationResult.Succeed(eventMessages);
        }

        // if moving to the recycle bin then use the proper method
        if (parentId == Constants.System.RecycleBinContent)
        {
            return MoveToRecycleBin(content, userId);
        }

        var moves = new List<(IContent, string)>();

        using (ICoreScope scope = ScopeProvider.CreateCoreScope())
        {
            scope.WriteLock(Constants.Locks.ContentTree);

            IContent? parent = parentId == Constants.System.Root ? null : GetById(parentId);
            if (parentId != Constants.System.Root && (parent == null || parent.Trashed))
            {
                throw new InvalidOperationException("Parent does not exist or is trashed."); // causes rollback
            }

            // FIXME: Use MoveEventInfo that also takes a parent key when implementing move with parentKey.
            var moveEventInfo = new MoveEventInfo<IContent>(content, content.Path, parentId);

            var movingNotification = new ContentMovingNotification(moveEventInfo, eventMessages);
            if (scope.Notifications.PublishCancelable(movingNotification))
            {
                scope.Complete();
                return OperationResult.Cancel(eventMessages); // causes rollback
            }

            // if content was trashed, and since we're not moving to the recycle bin,
            // indicate that the trashed status should be changed to false, else just
            // leave it unchanged
            var trashed = content.Trashed ? false : (bool?)null;

            // if the content was trashed under another content, and so has a published version,
            // it cannot move back as published but has to be unpublished first - that's for the
            // root content, everything underneath will retain its published status
            if (content.Trashed && content.Published)
            {
                // however, it had been masked when being trashed, so there's no need for
                // any special event here - just change its state
                content.PublishedState = PublishedState.Unpublishing;
            }

            PerformMoveLocked(content, parentId, parent, userId, moves, trashed);

            scope.Notifications.Publish(
                new ContentTreeChangeNotification(content, TreeChangeTypes.RefreshBranch, eventMessages));

            // changes
            // FIXME: Use MoveEventInfo that also takes a parent key when implementing move with parentKey.
            MoveEventInfo<IContent>[] moveInfo = moves
                .Select(x => new MoveEventInfo<IContent>(x.Item1, x.Item2, x.Item1.ParentId))
                .ToArray();

            scope.Notifications.Publish(
                new ContentMovedNotification(moveInfo, eventMessages).WithStateFrom(movingNotification));

            Audit(AuditType.Move, userId, content.Id);

            scope.Complete();
            return OperationResult.Succeed(eventMessages);
        }
    }

    // MUST be called from within WriteLock
    // trash indicates whether we are trashing, un-trashing, or not changing anything
    private void PerformMoveLocked(IContent content, int parentId, IContent? parent, int userId, ICollection<(IContent, string)> moves, bool? trash)
    {
        content.WriterId = userId;
        content.ParentId = parentId;

        // get the level delta (old pos to new pos)
        // note that recycle bin (id:-20) level is 0!
        var levelDelta = 1 - content.Level + (parent?.Level ?? 0);

        var paths = new Dictionary<int, string>();

        moves.Add((content, content.Path)); // capture original path

        // need to store the original path to lookup descendants based on it below
        var originalPath = content.Path;

        // these will be updated by the repo because we changed parentId
        // content.Path = (parent == null ? "-1" : parent.Path) + "," + content.Id;
        // content.SortOrder = ((ContentRepository) repository).NextChildSortOrder(parentId);
        // content.Level += levelDelta;
        PerformMoveContentLocked(content, userId, trash);

        // if uow is not immediate, content.Path will be updated only when the UOW commits,
        // and because we want it now, we have to calculate it by ourselves
        // paths[content.Id] = content.Path;
        paths[content.Id] =
            (parent == null
                ? parentId == Constants.System.RecycleBinContent ? "-1,-20" : Constants.System.RootString
                : parent.Path) + "," + content.Id;

        const int pageSize = 500;
        IQuery<IContent>? query = GetPagedDescendantQuery(originalPath);
        long total;
        do
        {
            // We always page a page 0 because for each page, we are moving the result so the resulting total will be reduced
            IEnumerable<IContent> descendants =
                GetPagedLocked(query, 0, pageSize, out total, null, Ordering.By("Path"));

            foreach (IContent descendant in descendants)
            {
                moves.Add((descendant, descendant.Path)); // capture original path

                // update path and level since we do not update parentId
                descendant.Path = paths[descendant.Id] = paths[descendant.ParentId] + "," + descendant.Id;
                descendant.Level += levelDelta;
                PerformMoveContentLocked(descendant, userId, trash);
            }
        }
        while (total > pageSize);
    }

    private void PerformMoveContentLocked(IContent content, int userId, bool? trash)
    {
        if (trash.HasValue)
        {
            ((ContentBase)content).Trashed = trash.Value;
        }

        content.WriterId = userId;
        _documentRepository.Save(content);
    }

    /// <summary>
    ///     Empties the Recycle Bin by deleting all <see cref="IContent" /> that resides in the bin
    /// </summary>
    public OperationResult EmptyRecycleBin(int userId = Constants.Security.SuperUserId)
    {
        var deleted = new List<IContent>();
        EventMessages eventMessages = EventMessagesFactory.Get();

        using (ICoreScope scope = ScopeProvider.CreateCoreScope())
        {
            scope.WriteLock(Constants.Locks.ContentTree);

            // emptying the recycle bin means deleting whatever is in there - do it properly!
            IQuery<IContent>? query = Query<IContent>().Where(x => x.ParentId == Constants.System.RecycleBinContent);
            IContent[] contents = _documentRepository.Get(query).ToArray();

            var emptyingRecycleBinNotification = new ContentEmptyingRecycleBinNotification(contents, eventMessages);
            var deletingContentNotification = new ContentDeletingNotification(contents, eventMessages);
            if (scope.Notifications.PublishCancelable(emptyingRecycleBinNotification) || scope.Notifications.PublishCancelable(deletingContentNotification))
            {
                scope.Complete();
                return OperationResult.Cancel(eventMessages);
            }

            if (contents is not null)
            {
                foreach (IContent content in contents)
                {
                    DeleteLocked(scope, content, eventMessages);
                    deleted.Add(content);
                }
            }

            scope.Notifications.Publish(
                new ContentEmptiedRecycleBinNotification(deleted, eventMessages).WithStateFrom(
                    emptyingRecycleBinNotification));
            scope.Notifications.Publish(
                new ContentTreeChangeNotification(deleted, TreeChangeTypes.Remove, eventMessages));
            Audit(AuditType.Delete, userId, Constants.System.RecycleBinContent, "Recycle bin emptied");

            scope.Complete();
        }

        return OperationResult.Succeed(eventMessages);
    }

    public bool RecycleBinSmells()
    {
        using (ICoreScope scope = ScopeProvider.CreateCoreScope(autoComplete: true))
        {
            scope.ReadLock(Constants.Locks.ContentTree);
            return _documentRepository.RecycleBinSmells();
        }
    }

    #endregion

    #region Others

    /// <summary>
    ///     Copies an <see cref="IContent" /> object by creating a new Content object of the same type and copies all data from
    ///     the current
    ///     to the new copy which is returned. Recursively copies all children.
    /// </summary>
    /// <param name="content">The <see cref="IContent" /> to copy</param>
    /// <param name="parentId">Id of the Content's new Parent</param>
    /// <param name="relateToOriginal">Boolean indicating whether the copy should be related to the original</param>
    /// <param name="userId">Optional Id of the User copying the Content</param>
    /// <returns>The newly created <see cref="IContent" /> object</returns>
    public IContent? Copy(IContent content, int parentId, bool relateToOriginal, int userId = Constants.Security.SuperUserId) => Copy(content, parentId, relateToOriginal, true, userId);

    /// <summary>
    ///     Copies an <see cref="IContent" /> object by creating a new Content object of the same type and copies all data from
    ///     the current
    ///     to the new copy which is returned.
    /// </summary>
    /// <param name="content">The <see cref="IContent" /> to copy</param>
    /// <param name="parentId">Id of the Content's new Parent</param>
    /// <param name="parentKey">Key of the Content's new Parent</param>
    /// <param name="relateToOriginal">Boolean indicating whether the copy should be related to the original</param>
    /// <param name="recursive">A value indicating whether to recursively copy children.</param>
    /// <param name="userId">Optional Id of the User copying the Content</param>
    /// <returns>The newly created <see cref="IContent" /> object</returns>
    public IContent? Copy(IContent content, int parentId, bool relateToOriginal, bool recursive, int userId = Constants.Security.SuperUserId)
    {
        EventMessages eventMessages = EventMessagesFactory.Get();

        IContent copy = content.DeepCloneWithResetIdentities();
        copy.ParentId = parentId;

        using (ICoreScope scope = ScopeProvider.CreateCoreScope())
        {
            // FIXME: Pass parent key in constructor too when proper Copy method is implemented
            if (scope.Notifications.PublishCancelable(new ContentCopyingNotification(content, copy, parentId, eventMessages)))
            {
                scope.Complete();
                return null;
            }

            // note - relateToOriginal is not managed here,
            // it's just part of the Copied event args so the RelateOnCopyHandler knows what to do
            // meaning that the event has to trigger for every copied content including descendants
            var copies = new List<Tuple<IContent, IContent>>();

            scope.WriteLock(Constants.Locks.ContentTree);

            // a copy is not published (but not really unpublishing either)
            // update the create author and last edit author
            if (copy.Published)
            {
                copy.Published = false;
            }

            copy.CreatorId = userId;
            copy.WriterId = userId;

            // get the current permissions, if there are any explicit ones they need to be copied
            EntityPermissionCollection currentPermissions = GetPermissions(content);
            currentPermissions.RemoveWhere(p => p.IsDefaultPermissions);

            // save and flush because we need the ID for the recursive Copying events
            _documentRepository.Save(copy);

            // add permissions
            if (currentPermissions.Count > 0)
            {
                var permissionSet = new ContentPermissionSet(copy, currentPermissions);
                _documentRepository.AddOrUpdatePermissions(permissionSet);
            }

            // keep track of copies
            copies.Add(Tuple.Create(content, copy));
            var idmap = new Dictionary<int, int> { [content.Id] = copy.Id };

            // process descendants
            if (recursive)
            {
                const int pageSize = 500;
                var page = 0;
                var total = long.MaxValue;
                while (page * pageSize < total)
                {
                    IEnumerable<IContent> descendants =
                        GetPagedDescendants(content.Id, page++, pageSize, out total);
                    foreach (IContent descendant in descendants)
                    {
                        // if parent has not been copied, skip, else gets its copy id
                        if (idmap.TryGetValue(descendant.ParentId, out parentId) == false)
                        {
                            continue;
                        }

                        IContent descendantCopy = descendant.DeepCloneWithResetIdentities();
                        descendantCopy.ParentId = parentId;

                        // FIXME: Pass parent key in constructor too when proper Copy method is implemented
                        if (scope.Notifications.PublishCancelable(new ContentCopyingNotification(descendant, descendantCopy, parentId, eventMessages)))
                        {
                            continue;
                        }

                        // a copy is not published (but not really unpublishing either)
                        // update the create author and last edit author
                        if (descendantCopy.Published)
                        {
                            descendantCopy.Published = false;
                        }

                        descendantCopy.CreatorId = userId;
                        descendantCopy.WriterId = userId;

                        // save and flush (see above)
                        _documentRepository.Save(descendantCopy);

                        copies.Add(Tuple.Create(descendant, descendantCopy));
                        idmap[descendant.Id] = descendantCopy.Id;
                    }
                }
            }

            // not handling tags here, because
            // - tags should be handled by the content repository
            // - a copy is unpublished and therefore has no impact on tags in DB
            scope.Notifications.Publish(
                new ContentTreeChangeNotification(copy, TreeChangeTypes.RefreshBranch, eventMessages));
            foreach (Tuple<IContent, IContent> x in copies)
            {
                // FIXME: Pass parent key in constructor too when proper Copy method is implemented
                scope.Notifications.Publish(new ContentCopiedNotification(x.Item1, x.Item2, parentId, relateToOriginal, eventMessages));
            }

            Audit(AuditType.Copy, userId, content.Id);

            scope.Complete();
        }

        return copy;
    }

    /// <summary>
    ///     Sends an <see cref="IContent" /> to Publication, which executes handlers and events for the 'Send to Publication'
    ///     action.
    /// </summary>
    /// <param name="content">The <see cref="IContent" /> to send to publication</param>
    /// <param name="userId">Optional Id of the User issuing the send to publication</param>
    /// <returns>True if sending publication was successful otherwise false</returns>
    public bool SendToPublication(IContent? content, int userId = Constants.Security.SuperUserId)
    {
        if (content is null)
        {
            return false;
        }

        EventMessages evtMsgs = EventMessagesFactory.Get();

        using (ICoreScope scope = ScopeProvider.CreateCoreScope())
        {
            var sendingToPublishNotification = new ContentSendingToPublishNotification(content, evtMsgs);
            if (scope.Notifications.PublishCancelable(sendingToPublishNotification))
            {
                scope.Complete();
                return false;
            }

            // track the cultures changing for auditing
            var culturesChanging = content.ContentType.VariesByCulture()
                ? string.Join(",", content.CultureInfos!.Values.Where(x => x.IsDirty()).Select(x => x.Culture))
                : null;

            // TODO: Currently there's no way to change track which variant properties have changed, we only have change
            // tracking enabled on all values on the Property which doesn't allow us to know which variants have changed.
            // in this particular case, determining which cultures have changed works with the above with names since it will
            // have always changed if it's been saved in the back office but that's not really fail safe.

            // Save before raising event
            OperationResult saveResult = Save(content, userId);

            // always complete (but maybe return a failed status)
            scope.Complete();

            if (!saveResult.Success)
            {
                return saveResult.Success;
            }

            scope.Notifications.Publish(
                new ContentSentToPublishNotification(content, evtMsgs).WithStateFrom(sendingToPublishNotification));

            if (culturesChanging != null)
            {
                Audit(AuditType.SendToPublishVariant, userId, content.Id, $"Send To Publish for cultures: {culturesChanging}", culturesChanging);
            }
            else
            {
                Audit(AuditType.SendToPublish, content.WriterId, content.Id);
            }

            return saveResult.Success;
        }
    }

    /// <summary>
    ///     Sorts a collection of <see cref="IContent" /> objects by updating the SortOrder according
    ///     to the ordering of items in the passed in <paramref name="items" />.
    /// </summary>
    /// <remarks>
    ///     Using this method will ensure that the Published-state is maintained upon sorting
    ///     so the cache is updated accordingly - as needed.
    /// </remarks>
    /// <param name="items"></param>
    /// <param name="userId"></param>
    /// <returns>Result indicating what action was taken when handling the command.</returns>
    public OperationResult Sort(IEnumerable<IContent> items, int userId = Constants.Security.SuperUserId)
    {
        EventMessages evtMsgs = EventMessagesFactory.Get();

        IContent[] itemsA = items.ToArray();
        if (itemsA.Length == 0)
        {
            return new OperationResult(OperationResultType.NoOperation, evtMsgs);
        }

        using (ICoreScope scope = ScopeProvider.CreateCoreScope())
        {
            scope.WriteLock(Constants.Locks.ContentTree);

            OperationResult ret = Sort(scope, itemsA, userId, evtMsgs);
            scope.Complete();
            return ret;
        }
    }

    /// <summary>
    ///     Sorts a collection of <see cref="IContent" /> objects by updating the SortOrder according
    ///     to the ordering of items identified by the <paramref name="ids" />.
    /// </summary>
    /// <remarks>
    ///     Using this method will ensure that the Published-state is maintained upon sorting
    ///     so the cache is updated accordingly - as needed.
    /// </remarks>
    /// <param name="ids"></param>
    /// <param name="userId"></param>
    /// <returns>Result indicating what action was taken when handling the command.</returns>
    public OperationResult Sort(IEnumerable<int>? ids, int userId = Constants.Security.SuperUserId)
    {
        EventMessages evtMsgs = EventMessagesFactory.Get();

        var idsA = ids?.ToArray();
        if (idsA is null || idsA.Length == 0)
        {
            return new OperationResult(OperationResultType.NoOperation, evtMsgs);
        }

        using (ICoreScope scope = ScopeProvider.CreateCoreScope())
        {
            scope.WriteLock(Constants.Locks.ContentTree);
            IContent[] itemsA = GetByIds(idsA).ToArray();

            OperationResult ret = Sort(scope, itemsA, userId, evtMsgs);
            scope.Complete();
            return ret;
        }
    }

    private OperationResult Sort(ICoreScope scope, IContent[] itemsA, int userId, EventMessages eventMessages)
    {
        var sortingNotification = new ContentSortingNotification(itemsA, eventMessages);
        var savingNotification = new ContentSavingNotification(itemsA, eventMessages);

        // raise cancelable sorting event
        if (scope.Notifications.PublishCancelable(sortingNotification))
        {
            return OperationResult.Cancel(eventMessages);
        }

        // raise cancelable saving event
        if (scope.Notifications.PublishCancelable(savingNotification))
        {
            return OperationResult.Cancel(eventMessages);
        }

        var published = new List<IContent>();
        var saved = new List<IContent>();
        var sortOrder = 0;

        foreach (IContent content in itemsA)
        {
            // if the current sort order equals that of the content we don't
            // need to update it, so just increment the sort order and continue.
            if (content.SortOrder == sortOrder)
            {
                sortOrder++;
                continue;
            }

            // else update
            content.SortOrder = sortOrder++;
            content.WriterId = userId;

            // if it's published, register it, no point running StrategyPublish
            // since we're not really publishing it and it cannot be cancelled etc
            if (content.Published)
            {
                published.Add(content);
            }

            // save
            saved.Add(content);
            _documentRepository.Save(content);
            Audit(AuditType.Sort, userId, content.Id, "Sorting content performed by user");
        }

        // first saved, then sorted
        scope.Notifications.Publish(
            new ContentSavedNotification(itemsA, eventMessages).WithStateFrom(savingNotification));
        scope.Notifications.Publish(
            new ContentSortedNotification(itemsA, eventMessages).WithStateFrom(sortingNotification));

        scope.Notifications.Publish(
            new ContentTreeChangeNotification(saved, TreeChangeTypes.RefreshNode, eventMessages));

        if (published.Any())
        {
            scope.Notifications.Publish(new ContentPublishedNotification(published, eventMessages));
        }

        return OperationResult.Succeed(eventMessages);
    }

    public ContentDataIntegrityReport CheckDataIntegrity(ContentDataIntegrityReportOptions options)
    {
        using (ICoreScope scope = ScopeProvider.CreateCoreScope(autoComplete: true))
        {
            scope.WriteLock(Constants.Locks.ContentTree);

            ContentDataIntegrityReport report = _documentRepository.CheckDataIntegrity(options);

            if (report.FixedIssues.Count > 0)
            {
                // The event args needs a content item so we'll make a fake one with enough properties to not cause a null ref
                var root = new Content("root", -1, new ContentType(_shortStringHelper, -1)) { Id = -1, Key = Guid.Empty };
                scope.Notifications.Publish(new ContentTreeChangeNotification(root, TreeChangeTypes.RefreshAll, EventMessagesFactory.Get()));
            }

            return report;
        }
    }

    #endregion

    #region Internal Methods

    /// <summary>
    ///     Gets a collection of <see cref="IContent" /> descendants by the first Parent.
    /// </summary>
    /// <param name="content"><see cref="IContent" /> item to retrieve Descendants from</param>
    /// <returns>An Enumerable list of <see cref="IContent" /> objects</returns>
    internal IEnumerable<IContent> GetPublishedDescendants(IContent content)
    {
        using (ICoreScope scope = ScopeProvider.CreateCoreScope(autoComplete: true))
        {
            scope.ReadLock(Constants.Locks.ContentTree);
            return GetPublishedDescendantsLocked(content).ToArray(); // ToArray important in uow!
        }
    }

    internal IEnumerable<IContent> GetPublishedDescendantsLocked(IContent content)
    {
        var pathMatch = content.Path + ",";
        IQuery<IContent> query = Query<IContent>()
            .Where(x => x.Id != content.Id && x.Path.StartsWith(pathMatch) /*&& x.Trashed == false*/);
        IEnumerable<IContent> contents = _documentRepository.Get(query);

        // beware! contents contains all published version below content
        // including those that are not directly published because below an unpublished content
        // these must be filtered out here
        var parents = new List<int> { content.Id };
        if (contents is not null)
        {
            foreach (IContent c in contents)
            {
                if (parents.Contains(c.ParentId))
                {
                    yield return c;
                    parents.Add(c.Id);
                }
            }
        }
    }

    #endregion

    #region Private Methods

    private void Audit(AuditType type, int userId, int objectId, string? message = null, string? parameters = null) =>
        _auditRepository.Save(new AuditItem(objectId, type, userId, UmbracoObjectTypes.Document.GetName(), message, parameters));

    private bool IsDefaultCulture(IReadOnlyCollection<ILanguage>? langs, string culture) =>
        langs?.Any(x => x.IsDefault && x.IsoCode.InvariantEquals(culture)) ?? false;

    private bool IsMandatoryCulture(IReadOnlyCollection<ILanguage> langs, string culture) =>
        langs.Any(x => x.IsMandatory && x.IsoCode.InvariantEquals(culture));

    #endregion

    #region Publishing Strategies

    /// <summary>
    ///     Ensures that a document can be published
    /// </summary>
    /// <param name="scope"></param>
    /// <param name="content"></param>
    /// <param name="checkPath"></param>
    /// <param name="culturesUnpublishing"></param>
    /// <param name="evtMsgs"></param>
    /// <param name="culturesPublishing"></param>
    /// <param name="allLangs"></param>
    /// <param name="notificationState"></param>
    /// <returns></returns>
    private PublishResult StrategyCanPublish(
        ICoreScope scope,
        IContent content,
        bool checkPath,
        IReadOnlyList<string>? culturesPublishing,
        IReadOnlyCollection<string>? culturesUnpublishing,
        EventMessages evtMsgs,
        IReadOnlyCollection<ILanguage> allLangs,
        IDictionary<string, object?>? notificationState)
    {
        // raise Publishing notification
        if (scope.Notifications.PublishCancelable(
                new ContentPublishingNotification(content, evtMsgs).WithState(notificationState)))
        {
            _logger.LogInformation("Document {ContentName} (id={ContentId}) cannot be published: {Reason}", content.Name, content.Id, "publishing was cancelled");
            return new PublishResult(PublishResultType.FailedPublishCancelledByEvent, evtMsgs, content);
        }

        var variesByCulture = content.ContentType.VariesByCulture();

        // If it's null it's invariant
        CultureImpact[] impactsToPublish = culturesPublishing == null
                ? new[] { _cultureImpactFactory.ImpactInvariant() }
            : culturesPublishing.Select(x =>
                _cultureImpactFactory.ImpactExplicit(
                        x,
                        allLangs.Any(lang => lang.IsoCode.InvariantEquals(x) && lang.IsMandatory)))
                    .ToArray();

        // publish the culture(s)
        if (!impactsToPublish.All(content.PublishCulture))
        {
            return new PublishResult(PublishResultType.FailedPublishContentInvalid, evtMsgs, content);
        }

        // Validate the property values
        IProperty[]? invalidProperties = null;
        if (!impactsToPublish.All(x =>
                _propertyValidationService.Value.IsPropertyDataValid(content, out invalidProperties, x)))
        {
            return new PublishResult(PublishResultType.FailedPublishContentInvalid, evtMsgs, content)
            {
                InvalidProperties = invalidProperties,
            };
        }

        // Check if mandatory languages fails, if this fails it will mean anything that the published flag on the document will
        // be changed to Unpublished and any culture currently published will not be visible.
        if (variesByCulture)
        {
            if (culturesPublishing == null)
            {
                throw new InvalidOperationException(
                    "Internal error, variesByCulture but culturesPublishing is null.");
            }

            if (content.Published && culturesPublishing.Count == 0 && culturesUnpublishing?.Count == 0)
            {
                // no published cultures = cannot be published
                // This will occur if for example, a culture that is already unpublished is sent to be unpublished again, or vice versa, in that case
                // there will be nothing to publish/unpublish.
                return new PublishResult(PublishResultType.FailedPublishNothingToPublish, evtMsgs, content);
            }

            // missing mandatory culture = cannot be published
            IEnumerable<string> mandatoryCultures = allLangs.Where(x => x.IsMandatory).Select(x => x.IsoCode);
            var mandatoryMissing = mandatoryCultures.Any(x =>
                !content.PublishedCultures.Contains(x, StringComparer.OrdinalIgnoreCase));
            if (mandatoryMissing)
            {
                return new PublishResult(PublishResultType.FailedPublishMandatoryCultureMissing, evtMsgs, content);
            }

            if (culturesPublishing.Count == 0 && culturesUnpublishing?.Count > 0)
            {
                return new PublishResult(PublishResultType.SuccessUnpublishCulture, evtMsgs, content);
            }
        }

        // ensure that the document has published values
        // either because it is 'publishing' or because it already has a published version
        if (content.PublishedState != PublishedState.Publishing && content.PublishedVersionId == 0)
        {
            _logger.LogInformation(
                "Document {ContentName} (id={ContentId}) cannot be published: {Reason}",
                content.Name,
                content.Id,
                "document does not have published values");
            return new PublishResult(PublishResultType.FailedPublishNothingToPublish, evtMsgs, content);
        }

        ContentScheduleCollection contentSchedule = _documentRepository.GetContentSchedule(content.Id);

        // loop over each culture publishing - or string.Empty for invariant
        foreach (var culture in culturesPublishing ?? new[] { string.Empty })
        {
            // ensure that the document status is correct
            // note: culture will be string.Empty for invariant
            switch (content.GetStatus(contentSchedule, culture))
            {
                case ContentStatus.Expired:
                    if (!variesByCulture)
                    {
                        _logger.LogInformation(
                            "Document {ContentName} (id={ContentId}) cannot be published: {Reason}", content.Name, content.Id, "document has expired");
                    }
                    else
                    {
                        _logger.LogInformation(
                            "Document {ContentName} (id={ContentId}) culture {Culture} cannot be published: {Reason}", content.Name, content.Id, culture, "document culture has expired");
                    }

                    return new PublishResult(
                        !variesByCulture
                            ? PublishResultType.FailedPublishHasExpired : PublishResultType.FailedPublishCultureHasExpired,
                        evtMsgs,
                        content);

                case ContentStatus.AwaitingRelease:
                    if (!variesByCulture)
                    {
                        _logger.LogInformation(
                            "Document {ContentName} (id={ContentId}) cannot be published: {Reason}",
                            content.Name,
                            content.Id,
                            "document is awaiting release");
                    }
                    else
                    {
                        _logger.LogInformation(
                            "Document {ContentName} (id={ContentId}) culture {Culture} cannot be published: {Reason}",
                            content.Name,
                            content.Id,
                            culture,
                            "document is culture awaiting release");
                    }

                    return new PublishResult(
                        !variesByCulture
                            ? PublishResultType.FailedPublishAwaitingRelease
                            : PublishResultType.FailedPublishCultureAwaitingRelease,
                        evtMsgs,
                        content);

                case ContentStatus.Trashed:
                    _logger.LogInformation(
                        "Document {ContentName} (id={ContentId}) cannot be published: {Reason}",
                        content.Name,
                        content.Id,
                        "document is trashed");
                    return new PublishResult(PublishResultType.FailedPublishIsTrashed, evtMsgs, content);
            }
        }

        if (checkPath)
        {
            // check if the content can be path-published
            // root content can be published
            // else check ancestors - we know we are not trashed
            var pathIsOk = content.ParentId == Constants.System.Root || IsPathPublished(GetParent(content));
            if (!pathIsOk)
            {
                _logger.LogInformation(
                    "Document {ContentName} (id={ContentId}) cannot be published: {Reason}",
                    content.Name,
                    content.Id,
                    "parent is not published");
                return new PublishResult(PublishResultType.FailedPublishPathNotPublished, evtMsgs, content);
            }
        }

        // If we are both publishing and unpublishing cultures, then return a mixed status
        if (variesByCulture && culturesPublishing?.Count > 0 && culturesUnpublishing?.Count > 0)
        {
            return new PublishResult(PublishResultType.SuccessMixedCulture, evtMsgs, content);
        }

        return new PublishResult(evtMsgs, content);
    }

    /// <summary>
    ///     Publishes a document
    /// </summary>
    /// <param name="content"></param>
    /// <param name="culturesUnpublishing"></param>
    /// <param name="evtMsgs"></param>
    /// <param name="culturesPublishing"></param>
    /// <returns></returns>
    /// <remarks>
    ///     It is assumed that all publishing checks have passed before calling this method like
    ///     <see cref="StrategyCanPublish" />
    /// </remarks>
    private PublishResult StrategyPublish(
        IContent content,
        IReadOnlyCollection<string>? culturesPublishing,
        IReadOnlyCollection<string>? culturesUnpublishing,
        EventMessages evtMsgs)
    {
        // change state to publishing
        content.PublishedState = PublishedState.Publishing;

        // if this is a variant then we need to log which cultures have been published/unpublished and return an appropriate result
        if (content.ContentType.VariesByCulture())
        {
            if (content.Published && culturesUnpublishing?.Count == 0 && culturesPublishing?.Count == 0)
            {
                return new PublishResult(PublishResultType.FailedPublishNothingToPublish, evtMsgs, content);
            }

            if (culturesUnpublishing?.Count > 0)
            {
                _logger.LogInformation(
                    "Document {ContentName} (id={ContentId}) cultures: {Cultures} have been unpublished.",
                    content.Name,
                    content.Id,
                    string.Join(",", culturesUnpublishing));
            }

            if (culturesPublishing?.Count > 0)
            {
                _logger.LogInformation(
                    "Document {ContentName} (id={ContentId}) cultures: {Cultures} have been published.",
                    content.Name,
                    content.Id,
                    string.Join(",", culturesPublishing));
            }

            if (culturesUnpublishing?.Count > 0 && culturesPublishing?.Count > 0)
            {
                return new PublishResult(PublishResultType.SuccessMixedCulture, evtMsgs, content);
            }

            if (culturesUnpublishing?.Count > 0 && culturesPublishing?.Count == 0)
            {
                return new PublishResult(PublishResultType.SuccessUnpublishCulture, evtMsgs, content);
            }

            return new PublishResult(PublishResultType.SuccessPublishCulture, evtMsgs, content);
        }

        _logger.LogInformation("Document {ContentName} (id={ContentId}) has been published.", content.Name, content.Id);
        return new PublishResult(evtMsgs, content);
    }

    /// <summary>
    ///     Ensures that a document can be unpublished
    /// </summary>
    /// <param name="scope"></param>
    /// <param name="content"></param>
    /// <param name="evtMsgs"></param>
    /// <returns></returns>
    private PublishResult StrategyCanUnpublish(ICoreScope scope, IContent content, EventMessages evtMsgs)
    {
        // raise Unpublishing notification
        if (scope.Notifications.PublishCancelable(new ContentUnpublishingNotification(content, evtMsgs)))
        {
            _logger.LogInformation(
                "Document {ContentName} (id={ContentId}) cannot be unpublished: unpublishing was cancelled.", content.Name, content.Id);
            return new PublishResult(PublishResultType.FailedUnpublishCancelledByEvent, evtMsgs, content);
        }

        return new PublishResult(PublishResultType.SuccessUnpublish, evtMsgs, content);
    }

    /// <summary>
    ///     Unpublishes a document
    /// </summary>
    /// <param name="content"></param>
    /// <param name="evtMsgs"></param>
    /// <returns></returns>
    /// <remarks>
    ///     It is assumed that all unpublishing checks have passed before calling this method like
    ///     <see cref="StrategyCanUnpublish" />
    /// </remarks>
    private PublishResult StrategyUnpublish(IContent content, EventMessages evtMsgs)
    {
        var attempt = new PublishResult(PublishResultType.SuccessUnpublish, evtMsgs, content);

        // TODO: What is this check?? we just created this attempt and of course it is Success?!
        if (attempt.Success == false)
        {
            return attempt;
        }

        // if the document has any release dates set to before now,
        // they should be removed so they don't interrupt an unpublish
        // otherwise it would remain released == published
        ContentScheduleCollection contentSchedule = _documentRepository.GetContentSchedule(content.Id);
        IReadOnlyList<ContentSchedule> pastReleases =
            contentSchedule.GetPending(ContentScheduleAction.Expire, DateTime.Now);
        foreach (ContentSchedule p in pastReleases)
        {
            contentSchedule.Remove(p);
        }

        if (pastReleases.Count > 0)
        {
            _logger.LogInformation(
                "Document {ContentName} (id={ContentId}) had its release date removed, because it was unpublished.", content.Name, content.Id);
        }

        _documentRepository.PersistContentSchedule(content, contentSchedule);

        // change state to unpublishing
        content.PublishedState = PublishedState.Unpublishing;

        _logger.LogInformation("Document {ContentName} (id={ContentId}) has been unpublished.", content.Name, content.Id);
        return attempt;
    }

    #endregion

    #region Content Types

    /// <summary>
    ///     Deletes all content of specified type. All children of deleted content is moved to Recycle Bin.
    /// </summary>
    /// <remarks>
    ///     <para>This needs extra care and attention as its potentially a dangerous and extensive operation.</para>
    ///     <para>
    ///         Deletes content items of the specified type, and only that type. Does *not* handle content types
    ///         inheritance and compositions, which need to be managed outside of this method.
    ///     </para>
    /// </remarks>
    /// <param name="contentTypeIds">Id of the <see cref="IContentType" /></param>
    /// <param name="userId">Optional Id of the user issuing the delete operation</param>
    public void DeleteOfTypes(IEnumerable<int> contentTypeIds, int userId = Constants.Security.SuperUserId)
    {
        // TODO: This currently this is called from the ContentTypeService but that needs to change,
        // if we are deleting a content type, we should just delete the data and do this operation slightly differently.
        // This method will recursively go lookup every content item, check if any of it's descendants are
        // of a different type, move them to the recycle bin, then permanently delete the content items.
        // The main problem with this is that for every content item being deleted, events are raised...
        // which we need for many things like keeping caches in sync, but we can surely do this MUCH better.
        var changes = new List<TreeChange<IContent>>();
        var moves = new List<(IContent, string)>();
        var contentTypeIdsA = contentTypeIds.ToArray();
        EventMessages eventMessages = EventMessagesFactory.Get();

        // using an immediate uow here because we keep making changes with
        // PerformMoveLocked and DeleteLocked that must be applied immediately,
        // no point queuing operations
        using (ICoreScope scope = ScopeProvider.CreateCoreScope())
        {
            scope.WriteLock(Constants.Locks.ContentTree);

            IQuery<IContent> query = Query<IContent>().WhereIn(x => x.ContentTypeId, contentTypeIdsA);
            IContent[] contents = _documentRepository.Get(query).ToArray();

            if (contents is null)
            {
                return;
            }

            if (scope.Notifications.PublishCancelable(new ContentDeletingNotification(contents, eventMessages)))
            {
                scope.Complete();
                return;
            }

            // order by level, descending, so deepest first - that way, we cannot move
            // a content of the deleted type, to the recycle bin (and then delete it...)
            foreach (IContent content in contents.OrderByDescending(x => x.ParentId))
            {
                // if it's not trashed yet, and published, we should unpublish
                // but... Unpublishing event makes no sense (not going to cancel?) and no need to save
                // just raise the event
                if (content.Trashed == false && content.Published)
                {
                    scope.Notifications.Publish(new ContentUnpublishedNotification(content, eventMessages));
                }

                // if current content has children, move them to trash
                IContent c = content;
                IQuery<IContent> childQuery = Query<IContent>().Where(x => x.ParentId == c.Id);
                IEnumerable<IContent> children = _documentRepository.Get(childQuery);
                foreach (IContent child in children)
                {
                    // see MoveToRecycleBin
                    PerformMoveLocked(child, Constants.System.RecycleBinContent, null, userId, moves, true);
                    changes.Add(new TreeChange<IContent>(content, TreeChangeTypes.RefreshBranch));
                }

                // delete content
                // triggers the deleted event (and handles the files)
                DeleteLocked(scope, content, eventMessages);
                changes.Add(new TreeChange<IContent>(content, TreeChangeTypes.Remove));
            }

            MoveToRecycleBinEventInfo<IContent>[] moveInfos = moves
                .Select(x => new MoveToRecycleBinEventInfo<IContent>(x.Item1, x.Item2))
                .ToArray();
            if (moveInfos.Length > 0)
            {
                scope.Notifications.Publish(new ContentMovedToRecycleBinNotification(moveInfos, eventMessages));
            }

            scope.Notifications.Publish(new ContentTreeChangeNotification(changes, eventMessages));

            Audit(AuditType.Delete, userId, Constants.System.Root, $"Delete content of type {string.Join(",", contentTypeIdsA)}");

            scope.Complete();
        }
    }

    /// <summary>
    ///     Deletes all content items of specified type. All children of deleted content item is moved to Recycle Bin.
    /// </summary>
    /// <remarks>This needs extra care and attention as its potentially a dangerous and extensive operation</remarks>
    /// <param name="contentTypeId">Id of the <see cref="IContentType" /></param>
    /// <param name="userId">Optional id of the user deleting the media</param>
    public void DeleteOfType(int contentTypeId, int userId = Constants.Security.SuperUserId) =>
        DeleteOfTypes(new[] { contentTypeId }, userId);

    private IContentType GetContentType(ICoreScope scope, string contentTypeAlias)
    {
        if (contentTypeAlias == null)
        {
            throw new ArgumentNullException(nameof(contentTypeAlias));
        }

        if (string.IsNullOrWhiteSpace(contentTypeAlias))
        {
            throw new ArgumentException("Value can't be empty or consist only of white-space characters.", nameof(contentTypeAlias));
        }

        scope.ReadLock(Constants.Locks.ContentTypes);

        IQuery<IContentType> query = Query<IContentType>().Where(x => x.Alias == contentTypeAlias);
        IContentType? contentType = _contentTypeRepository.Get(query).FirstOrDefault();

        if (contentType == null)
        {
            throw new Exception(
                $"No ContentType matching the passed in Alias: '{contentTypeAlias}' was found"); // causes rollback
        }

        return contentType;
    }

    private IContentType GetContentType(string contentTypeAlias)
    {
        if (contentTypeAlias == null)
        {
            throw new ArgumentNullException(nameof(contentTypeAlias));
        }

        if (string.IsNullOrWhiteSpace(contentTypeAlias))
        {
            throw new ArgumentException("Value can't be empty or consist only of white-space characters.", nameof(contentTypeAlias));
        }

        using (ICoreScope scope = ScopeProvider.CreateCoreScope(autoComplete: true))
        {
            return GetContentType(scope, contentTypeAlias);
        }
    }

    #endregion

    #region Blueprints

    public IContent? GetBlueprintById(int id)
    {
        using (ICoreScope scope = ScopeProvider.CreateCoreScope(autoComplete: true))
        {
            scope.ReadLock(Constants.Locks.ContentTree);
            IContent? blueprint = _documentBlueprintRepository.Get(id);
            if (blueprint != null)
            {
                blueprint.Blueprint = true;
            }

            return blueprint;
        }
    }

    public IContent? GetBlueprintById(Guid id)
    {
        using (ICoreScope scope = ScopeProvider.CreateCoreScope(autoComplete: true))
        {
            scope.ReadLock(Constants.Locks.ContentTree);
            IContent? blueprint = _documentBlueprintRepository.Get(id);
            if (blueprint != null)
            {
                blueprint.Blueprint = true;
            }

            return blueprint;
        }
    }

    public void SaveBlueprint(IContent content, int userId = Constants.Security.SuperUserId)
    {
        EventMessages evtMsgs = EventMessagesFactory.Get();

        // always ensure the blueprint is at the root
        if (content.ParentId != -1)
        {
            content.ParentId = -1;
        }

        content.Blueprint = true;

        using (ICoreScope scope = ScopeProvider.CreateCoreScope())
        {
            scope.WriteLock(Constants.Locks.ContentTree);

            if (content.HasIdentity == false)
            {
                content.CreatorId = userId;
            }

            content.WriterId = userId;

            _documentBlueprintRepository.Save(content);

            Audit(AuditType.Save, Constants.Security.SuperUserId, content.Id, $"Saved content template: {content.Name}");

            scope.Notifications.Publish(new ContentSavedBlueprintNotification(content, evtMsgs));

            scope.Complete();
        }
    }

    public void DeleteBlueprint(IContent content, int userId = Constants.Security.SuperUserId)
    {
        EventMessages evtMsgs = EventMessagesFactory.Get();

        using (ICoreScope scope = ScopeProvider.CreateCoreScope())
        {
            scope.WriteLock(Constants.Locks.ContentTree);
            _documentBlueprintRepository.Delete(content);
            scope.Notifications.Publish(new ContentDeletedBlueprintNotification(content, evtMsgs));
            scope.Complete();
        }
    }

    private static readonly string?[] ArrayOfOneNullString = { null };

    public IContent CreateContentFromBlueprint(IContent blueprint, string name, int userId = Constants.Security.SuperUserId)
    {
        if (blueprint == null)
        {
            throw new ArgumentNullException(nameof(blueprint));
        }

        IContentType contentType = GetContentType(blueprint.ContentType.Alias);
        var content = new Content(name, -1, contentType);
        content.Path = string.Concat(content.ParentId.ToString(), ",", content.Id);

        content.CreatorId = userId;
        content.WriterId = userId;

        IEnumerable<string?> cultures = ArrayOfOneNullString;
        if (blueprint.CultureInfos?.Count > 0)
        {
            cultures = blueprint.CultureInfos.Values.Select(x => x.Culture);
            using (ICoreScope scope = ScopeProvider.CreateCoreScope())
            {
                if (blueprint.CultureInfos.TryGetValue(_languageRepository.GetDefaultIsoCode(), out ContentCultureInfos defaultCulture))
                {
                    defaultCulture.Name = name;
                }

                scope.Complete();
            }
        }

        DateTime now = DateTime.Now;
        foreach (var culture in cultures)
        {
            foreach (IProperty property in blueprint.Properties)
            {
                var propertyCulture = property.PropertyType.VariesByCulture() ? culture : null;
                content.SetValue(property.Alias, property.GetValue(propertyCulture), propertyCulture);
            }

            if (!string.IsNullOrEmpty(culture))
            {
                content.SetCultureInfo(culture, blueprint.GetCultureName(culture), now);
            }
        }

        return content;
    }

    public IEnumerable<IContent> GetBlueprintsForContentTypes(params int[] contentTypeId)
    {
        using (ScopeProvider.CreateCoreScope(autoComplete: true))
        {
            IQuery<IContent> query = Query<IContent>();
            if (contentTypeId.Length > 0)
            {
                query.Where(x => contentTypeId.Contains(x.ContentTypeId));
            }

            return _documentBlueprintRepository.Get(query).Select(x =>
            {
                x.Blueprint = true;
                return x;
            });
        }
    }

    public void DeleteBlueprintsOfTypes(IEnumerable<int> contentTypeIds, int userId = Constants.Security.SuperUserId)
    {
        EventMessages evtMsgs = EventMessagesFactory.Get();

        using (ICoreScope scope = ScopeProvider.CreateCoreScope())
        {
            scope.WriteLock(Constants.Locks.ContentTree);

            var contentTypeIdsA = contentTypeIds.ToArray();
            IQuery<IContent> query = Query<IContent>();
            if (contentTypeIdsA.Length > 0)
            {
                query.Where(x => contentTypeIdsA.Contains(x.ContentTypeId));
            }

            IContent[]? blueprints = _documentBlueprintRepository.Get(query)?.Select(x =>
            {
                x.Blueprint = true;
                return x;
            }).ToArray();

            if (blueprints is not null)
            {
                foreach (IContent blueprint in blueprints)
                {
                    _documentBlueprintRepository.Delete(blueprint);
                }

                scope.Notifications.Publish(new ContentDeletedBlueprintNotification(blueprints, evtMsgs));
                scope.Complete();
            }
        }
    }

    public void DeleteBlueprintsOfType(int contentTypeId, int userId = Constants.Security.SuperUserId) =>
        DeleteBlueprintsOfTypes(new[] { contentTypeId }, userId);

    #endregion
}<|MERGE_RESOLUTION|>--- conflicted
+++ resolved
@@ -2434,13 +2434,9 @@
     /// <param name="userId">Optional Id of the User moving the Content</param>
     public OperationResult Move(IContent content, int parentId, int userId = Constants.Security.SuperUserId)
     {
-<<<<<<< HEAD
         EventMessages eventMessages = EventMessagesFactory.Get();
 
-        if(content.ParentId == parentId)
-=======
         if (content.ParentId == parentId)
->>>>>>> 685820c2
         {
             return OperationResult.Succeed(eventMessages);
         }

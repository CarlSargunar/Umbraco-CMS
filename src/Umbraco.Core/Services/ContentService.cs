--- conflicted
+++ resolved
@@ -2068,7 +2068,6 @@
         var results = new List<PublishResult>();
         var publishedDocuments = new List<IContent>();
 
-        IDictionary<string, object?>? initialNotificationState = null;
         using (ICoreScope scope = ScopeProvider.CreateCoreScope())
         {
             scope.WriteLock(Constants.Locks.ContentTree);
@@ -2087,12 +2086,8 @@
             }
 
             // deal with the branch root - if it fails, abort
-<<<<<<< HEAD
-            PublishResult? result = PublishBranchItem(scope, document, shouldPublish, publishCultures, true, publishedDocuments, eventMessages, userId, allLangs, out initialNotificationState);
-=======
             HashSet<string>? culturesToPublish = shouldPublish(document);
-            PublishResult? result = SaveAndPublishBranchItem(scope, document, culturesToPublish, publishCultures, true, publishedDocuments, eventMessages, userId, allLangs, out IDictionary<string, object?> notificationState);
->>>>>>> 60e3fa97
+            PublishResult? result = PublishBranchItem(scope, document, culturesToPublish, publishCultures, true, publishedDocuments, eventMessages, userId, allLangs, out IDictionary<string, object?>? notificationState);
             if (result != null)
             {
                 results.Add(result);
@@ -2129,12 +2124,8 @@
                     }
 
                     // no need to check path here, parent has to be published here
-<<<<<<< HEAD
-                    result = PublishBranchItem(scope, d, shouldPublish, publishCultures, false, publishedDocuments, eventMessages, userId, allLangs, out _);
-=======
                     culturesToPublish = shouldPublish(d);
-                    result = SaveAndPublishBranchItem(scope, d, culturesToPublish, publishCultures, false, publishedDocuments, eventMessages, userId, allLangs, out _);
->>>>>>> 60e3fa97
+                    result = PublishBranchItem(scope, d, culturesToPublish, publishCultures, false, publishedDocuments, eventMessages, userId, allLangs, out _);
                     if (result != null)
                     {
                         results.Add(result);
@@ -2159,10 +2150,6 @@
             // (SaveAndPublishBranchOne does *not* do it)
             var variesByCulture = document.ContentType.VariesByCulture();
             scope.Notifications.Publish(
-<<<<<<< HEAD
-                new ContentTreeChangeNotification(document, TreeChangeTypes.RefreshBranch, eventMessages));
-            scope.Notifications.Publish(new ContentPublishedNotification(publishedDocuments, eventMessages, true).WithState(initialNotificationState));
-=======
                 new ContentTreeChangeNotification(
                     document,
                     TreeChangeTypes.RefreshBranch,
@@ -2170,7 +2157,6 @@
                     null,
                     eventMessages));
             scope.Notifications.Publish(new ContentPublishedNotification(publishedDocuments, eventMessages).WithState(notificationState));
->>>>>>> 60e3fa97
 
             scope.Complete();
         }
@@ -2194,13 +2180,7 @@
         IReadOnlyCollection<ILanguage> allLangs,
         out IDictionary<string, object?>? initialNotificationState)
     {
-<<<<<<< HEAD
-        HashSet<string>? culturesToPublish = shouldPublish(document);
-=======
-        notificationState = new Dictionary<string, object?>();
->>>>>>> 60e3fa97
-
-        initialNotificationState = null;
+        initialNotificationState = new Dictionary<string, object?>();
 
         // we need to guard against unsaved changes before proceeding; the document will be saved, but we're not firing any saved notifications
         if (HasUnsavedChanges(document))

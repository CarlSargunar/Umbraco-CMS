using System.Collections.Concurrent;
using System.Globalization;
using System.Runtime.CompilerServices;
using Microsoft.Extensions.Logging;
using Microsoft.Extensions.Options;
using Umbraco.Cms.Core.Configuration.Models;
using Umbraco.Cms.Core.Models;
using Umbraco.Cms.Core.Persistence.Repositories;
using Umbraco.Cms.Core.Routing;
using Umbraco.Cms.Core.Scoping;
using Umbraco.Cms.Core.Services.Navigation;
using Umbraco.Cms.Core.Strings;
using Umbraco.Extensions;

namespace Umbraco.Cms.Core.Services;

public class DocumentUrlService : IDocumentUrlService
{
    private const string RebuildKey = "UmbracoUrlGeneration";

    private readonly ILogger<DocumentUrlService> _logger;
    private readonly IDocumentUrlRepository _documentUrlRepository;
    private readonly IDocumentRepository _documentRepository;
    private readonly ICoreScopeProvider _coreScopeProvider;
    private readonly GlobalSettings _globalSettings;
    private readonly UrlSegmentProviderCollection _urlSegmentProviderCollection;
    private readonly IContentService _contentService;
    private readonly IShortStringHelper _shortStringHelper;
    private readonly ILanguageService _languageService;
    private readonly IKeyValueService _keyValueService;
    private readonly IIdKeyMap _idKeyMap;
    private readonly IDocumentNavigationQueryService _documentNavigationQueryService;
    private readonly IDomainService _domainService;
    private readonly IPublishStatusQueryService _publishStatusQueryService;

    private readonly ConcurrentDictionary<string, PublishedDocumentUrlSegment> _cache = new();
    private bool _isInitialized;

    public DocumentUrlService(
        ILogger<DocumentUrlService> logger,
        IDocumentUrlRepository documentUrlRepository,
        IDocumentRepository documentRepository,
        ICoreScopeProvider coreScopeProvider,
        IOptions<GlobalSettings> globalSettings,
        UrlSegmentProviderCollection urlSegmentProviderCollection,
        IContentService contentService,
        IShortStringHelper shortStringHelper,
        ILanguageService languageService,
        IKeyValueService keyValueService,
        IIdKeyMap idKeyMap,
        IDocumentNavigationQueryService documentNavigationQueryService,
        IDomainService domainService,
        IPublishStatusQueryService publishStatusQueryService)
    {
        _logger = logger;
        _documentUrlRepository = documentUrlRepository;
        _documentRepository = documentRepository;
        _coreScopeProvider = coreScopeProvider;
        _globalSettings = globalSettings.Value;
        _urlSegmentProviderCollection = urlSegmentProviderCollection;
        _contentService = contentService;
        _shortStringHelper = shortStringHelper;
        _languageService = languageService;
        _keyValueService = keyValueService;
        _idKeyMap = idKeyMap;
        _documentNavigationQueryService = documentNavigationQueryService;
        _domainService = domainService;
        _publishStatusQueryService = publishStatusQueryService;
    }

    public async Task InitAsync(bool forceEmpty, CancellationToken cancellationToken)
    {
        if (forceEmpty)
        {
            // We have this use case when umbraco is installing, we know there is no routes. And we can execute the normal logic because the connection string is missing.
            _isInitialized = true;
            return;
        }

        using ICoreScope scope = _coreScopeProvider.CreateCoreScope();
        if (await ShouldRebuildUrlsAsync())
        {
			_logger.LogInformation("Rebuilding all urls.");
            await RebuildAllUrlsAsync();
        }

        IEnumerable<PublishedDocumentUrlSegment> publishedDocumentUrlSegments = _documentUrlRepository.GetAll();

        IEnumerable<ILanguage> languages = await _languageService.GetAllAsync();
        var languageIdToIsoCode = languages.ToDictionary(x => x.Id, x => x.IsoCode);
        foreach (PublishedDocumentUrlSegment publishedDocumentUrlSegment in publishedDocumentUrlSegments)
        {
            if (cancellationToken.IsCancellationRequested)
            {
                break;
            }

            if (languageIdToIsoCode.TryGetValue(publishedDocumentUrlSegment.LanguageId, out var isoCode))
            {
                UpdateCache(_coreScopeProvider.Context!, publishedDocumentUrlSegment, isoCode);
            }
        }
        _isInitialized = true;
        scope.Complete();
    }

    private void UpdateCache(IScopeContext scopeContext, PublishedDocumentUrlSegment publishedDocumentUrlSegment, string isoCode)
    {
        var cacheKey = CreateCacheKey(publishedDocumentUrlSegment.DocumentKey, isoCode, publishedDocumentUrlSegment.IsDraft);

        scopeContext.Enlist("UpdateCache_" + cacheKey, () =>
        {
            _cache.TryGetValue(cacheKey, out PublishedDocumentUrlSegment? existingValue);

            if (existingValue is null)
            {
                if (_cache.TryAdd(cacheKey, publishedDocumentUrlSegment) is false)
                {
                    _logger.LogError("Could not add the document url cache.");
                    return false;
                }
            }
            else
            {
                if (_cache.TryUpdate(cacheKey, publishedDocumentUrlSegment, existingValue) is false)
                {
                    _logger.LogError("Could not update the document url cache.");
                    return false;
                }
            }

            return true;
        });


    }

    private void RemoveFromCache(IScopeContext scopeContext, Guid documentKey, string isoCode, bool isDraft)
    {
        var cacheKey = CreateCacheKey(documentKey, isoCode, isDraft);

        scopeContext.Enlist("RemoveFromCache_" + cacheKey, () =>
        {
            if (_cache.TryRemove(cacheKey, out _) is false)
            {
                _logger.LogDebug("Could not remove the document url cache. But the important thing is that it is not there.");
                return false;
            }

            return true;
        });
    }

    public async Task RebuildAllUrlsAsync()
    {
        using ICoreScope scope = _coreScopeProvider.CreateCoreScope();
        scope.ReadLock(Constants.Locks.ContentTree);

        IEnumerable<IContent> documents = _documentRepository.GetMany(Array.Empty<int>());

        await CreateOrUpdateUrlSegmentsAsync(documents);

        _keyValueService.SetValue(RebuildKey, GetCurrentRebuildValue());

        scope.Complete();
    }

    private Task<bool> ShouldRebuildUrlsAsync()
    {
        var persistedValue = GetPersistedRebuildValue();
        var currentValue = GetCurrentRebuildValue();

        return Task.FromResult(string.Equals(persistedValue, currentValue) is false);
    }

    private string GetCurrentRebuildValue() => string.Join("|", _urlSegmentProviderCollection.Select(x => x.GetType().Name));

    private string? GetPersistedRebuildValue() => _keyValueService.GetValue(RebuildKey);

    public string? GetUrlSegment(Guid documentKey, string culture, bool isDraft)
    {
        ThrowIfNotInitialized();
        var cacheKey = CreateCacheKey(documentKey, culture, isDraft);

        _cache.TryGetValue(cacheKey, out PublishedDocumentUrlSegment? urlSegment);

        return urlSegment?.UrlSegment;
    }

    private void ThrowIfNotInitialized()
    {
        if (_isInitialized is false)
        {
            throw new InvalidOperationException("The service needs to be initialized before it can be used.");
        }
    }

    public async Task CreateOrUpdateUrlSegmentsAsync(IEnumerable<IContent> documentsEnumerable)
    {
        IEnumerable<IContent> documents = documentsEnumerable as IContent[] ?? documentsEnumerable.ToArray();
        if(documents.Any() is false)
        {
            return;
        }

        using ICoreScope scope = _coreScopeProvider.CreateCoreScope();

        var toSave = new List<PublishedDocumentUrlSegment>();

        IEnumerable<ILanguage> languages = await _languageService.GetAllAsync();
        var languageDictionary = languages.ToDictionary(x=>x.IsoCode);

        foreach (IContent document in documents)
        {
            if (_logger.IsEnabled(LogLevel.Trace))
            {
                _logger.LogTrace("Rebuilding urls for document with key {DocumentKey}", document.Key);
            }

            foreach ((string culture, ILanguage language) in languageDictionary)
            {
                HandleCaching(_coreScopeProvider.Context!, document, document.ContentType.VariesByCulture() ? culture : null, language, toSave);
            }
        }

        if(toSave.Any())
        {
            _documentUrlRepository.Save(toSave);
        }

        scope.Complete();
    }

    private void HandleCaching(IScopeContext scopeContext, IContent document, string? culture, ILanguage language, List<PublishedDocumentUrlSegment> toSave)
    {
        IEnumerable<(PublishedDocumentUrlSegment model, bool shouldCache)> modelsAndStatus = GenerateModels(document, culture, language);

        foreach ((PublishedDocumentUrlSegment model, bool shouldCache) in modelsAndStatus)
        {
            if (shouldCache is false)
            {
                RemoveFromCache(scopeContext, model.DocumentKey, language.IsoCode, model.IsDraft);
            }
            else
            {
                toSave.Add(model);
                UpdateCache(scopeContext, model, language.IsoCode);
            }
        }
    }

    private IEnumerable<(PublishedDocumentUrlSegment model, bool shouldCache)> GenerateModels(IContent document, string? culture, ILanguage language)
    {
        if (document.Trashed is false
            && (IsInvariantAndPublished(document) || IsVariantAndPublishedForCulture(document, culture)))
        {
<<<<<<< HEAD

            var publishedUrlSegment = document.GetUrlSegment(_shortStringHelper, _urlSegmentProviderCollection, culture, true);
=======
            var publishedUrlSegment =
                document.GetUrlSegment(_shortStringHelper, _urlSegmentProviderCollection, culture);
>>>>>>> 0e2d5354
            if (publishedUrlSegment.IsNullOrWhiteSpace())
            {
                _logger.LogWarning("No published url segment found for document {DocumentKey} in culture {Culture}", document.Key, culture ?? "{null}");
            }
            else
            {
                yield return (new PublishedDocumentUrlSegment()
                {
                    DocumentKey = document.Key,
                    LanguageId = language.Id,
                    UrlSegment = publishedUrlSegment,
                    IsDraft = false
                }, true);
            }
        }
        else
        {
            yield return (new PublishedDocumentUrlSegment()
            {
                DocumentKey = document.Key,
                LanguageId = language.Id,
                UrlSegment = string.Empty,
                IsDraft = false
            }, false);
        }

        var draftUrlSegment = document.GetUrlSegment(_shortStringHelper, _urlSegmentProviderCollection, culture, false);

        if(draftUrlSegment.IsNullOrWhiteSpace())
        {
            _logger.LogWarning("No draft url segment found for document {DocumentKey} in culture {Culture}", document.Key, culture ?? "{null}");
        }
        else
        {
            yield return (new PublishedDocumentUrlSegment()
            {
                DocumentKey = document.Key, LanguageId = language.Id, UrlSegment = draftUrlSegment, IsDraft = true
            }, document.Trashed is false);
        }
    }

    [MethodImpl(MethodImplOptions.AggressiveInlining)]
    private static bool IsVariantAndPublishedForCulture(IContent document, string? culture) =>
        document.PublishCultureInfos?.Values.Any(x => x.Culture == culture) ?? false;

    [MethodImpl(MethodImplOptions.AggressiveInlining)]
    private static bool IsInvariantAndPublished(IContent document)
        => document.ContentType.VariesByCulture() is false  // Is Invariant
           && document.Published; // Is Published

    public async Task DeleteUrlsFromCacheAsync(IEnumerable<Guid> documentKeysEnumerable)
    {
        using ICoreScope scope = _coreScopeProvider.CreateCoreScope();

        IEnumerable<ILanguage> languages = await _languageService.GetAllAsync();

        IEnumerable<Guid> documentKeys = documentKeysEnumerable as Guid[] ?? documentKeysEnumerable.ToArray();

        foreach (ILanguage language in languages)
        {
            foreach (Guid documentKey in documentKeys)
            {
                RemoveFromCache(_coreScopeProvider.Context!, documentKey, language.IsoCode, true);
                RemoveFromCache(_coreScopeProvider.Context!, documentKey, language.IsoCode, false);
            }
        }

        scope.Complete();
    }

    public Guid? GetDocumentKeyByRoute(string route, string? culture, int? documentStartNodeId, bool isDraft)
    {
        var urlSegments = route.Split(Constants.CharArrays.ForwardSlash, StringSplitOptions.RemoveEmptyEntries);

        // We need to translate legacy int ids to guid keys.
        Guid? runnerKey = GetStartNodeKey(documentStartNodeId);
        var hideTopLevelNodeFromPath = _globalSettings.HideTopLevelNodeFromPath;

        culture ??= _languageService.GetDefaultIsoCodeAsync().GetAwaiter().GetResult();

        if (!_globalSettings.ForceCombineUrlPathLeftToRight
            && CultureInfo.GetCultureInfo(culture).TextInfo.IsRightToLeft)
        {
            urlSegments = urlSegments.Reverse().ToArray();
        }

        // If a domain is assigned to this route, we need to follow the url segments
        if (runnerKey.HasValue)
        {
            // if the domain node is unpublished, we need to return null.
            if (isDraft is false && IsContentPublished(runnerKey.Value, culture) is false)
            {
                return null;
            }

            // If there is no url segments it means the domain root has been requested
            if (urlSegments.Length == 0)
            {
                return runnerKey.Value;
            }

            // Otherwise we have to find the child with that segment anc follow that
            foreach (var urlSegment in urlSegments)
            {
                //Get the children of the runnerKey and find the child (if any) with the correct url segment
                IEnumerable<Guid> childKeys = GetChildKeys(runnerKey.Value);

                runnerKey = GetChildWithUrlSegment(childKeys, urlSegment, culture, isDraft);


                if (runnerKey is null)
                {
                    break;
                }
                //if part of the path is unpublished, we need to break
                if (isDraft is false && IsContentPublished(runnerKey.Value, culture) is false)
                {
                    return null;
                }
            }

            return runnerKey;
        }
        // If there is no parts, it means it is a root (and no assigned domain)
        if(urlSegments.Length == 0)
        {
            // // if we do not hide the top level and no domain was found, it mean there is no content.
            // // TODO we can remove this to keep consistency with the old routing, but it seems incorrect to allow that.
            // if (hideTopLevelNodeFromPath is false)
            // {
            //     return null;
            // }

            return GetTopMostRootKey(isDraft, culture);
        }

        // Otherwise we have to find the root items (or child of the first root when hideTopLevelNodeFromPath is true) and follow the url segments in them to get to correct document key
        for (var index = 0; index < urlSegments.Length; index++)
        {
            var urlSegment = urlSegments[index];
            IEnumerable<Guid> runnerKeys;
            if (index == 0)
            {
                runnerKeys = GetKeysInRoot(hideTopLevelNodeFromPath, isDraft, culture);
            }
            else
            {
                if (runnerKey is null)
                {
                    break;
                }

                runnerKeys = GetChildKeys(runnerKey.Value);
            }

            runnerKey = GetChildWithUrlSegment(runnerKeys, urlSegment, culture, isDraft);
        }

        if (isDraft is false && runnerKey.HasValue && IsContentPublished(runnerKey.Value, culture) is false)
        {
            return null;
        }

        return runnerKey;
    }

    private bool IsContentPublished(Guid contentKey, string culture) => _publishStatusQueryService.IsDocumentPublished(contentKey, culture);

    public string GetLegacyRouteFormat(Guid docuemntKey, string? culture, bool isDraft)
    {
        Attempt<int> documentIdAttempt = _idKeyMap.GetIdForKey(docuemntKey, UmbracoObjectTypes.Document);

        if(documentIdAttempt.Success is false)
        {
            return "#";
        }

        if (_documentNavigationQueryService.TryGetAncestorsOrSelfKeys(docuemntKey, out IEnumerable<Guid> ancestorsOrSelfKeys) is false)
        {
            return "#";
        }

        var cultureOrDefault = culture ?? _languageService.GetDefaultIsoCodeAsync().GetAwaiter().GetResult();

        Guid[] ancestorsOrSelfKeysArray = ancestorsOrSelfKeys as Guid[] ?? ancestorsOrSelfKeys.ToArray();
        IDictionary<Guid, IDomain?> ancestorOrSelfKeyToDomains = ancestorsOrSelfKeysArray.ToDictionary(x => x, ancestorKey =>
        {
            IEnumerable<IDomain> domains = _domainService.GetAssignedDomainsAsync(ancestorKey, false).GetAwaiter().GetResult();
            return domains.FirstOrDefault(x=>x.LanguageIsoCode == cultureOrDefault);
        });

        var urlSegments = new List<string>();

        IDomain? foundDomain = null;

        foreach (Guid ancestorOrSelfKey in ancestorsOrSelfKeysArray)
        {
            if (ancestorOrSelfKeyToDomains.TryGetValue(ancestorOrSelfKey, out IDomain? domain))
            {
                if (domain is not null)
                {
                    foundDomain = domain;
                    break;
                }
            }

            if (_cache.TryGetValue(CreateCacheKey(ancestorOrSelfKey, cultureOrDefault, isDraft), out PublishedDocumentUrlSegment? publishedDocumentUrlSegment))
            {
                urlSegments.Add(publishedDocumentUrlSegment.UrlSegment);
            }

            if (foundDomain is not null)
            {
                break;
            }
        }

        if (foundDomain is not null)
        {
            //we found a domain, and not to construct the route in the funny legacy way
            return foundDomain.RootContentId + "/" + string.Join("/", urlSegments);
        }

        var isRootFirstItem = GetTopMostRootKey(isDraft, cultureOrDefault) == ancestorsOrSelfKeysArray.Last();
        return GetFullUrl(isRootFirstItem, urlSegments, null);
    }

    public bool HasAny()
    {
        ThrowIfNotInitialized();
        return _cache.Any();
    }


    public async Task<IEnumerable<UrlInfo>> ListUrlsAsync(Guid contentKey)
    {
        var result = new List<UrlInfo>();

        Attempt<int> documentIdAttempt = _idKeyMap.GetIdForKey(contentKey, UmbracoObjectTypes.Document);

        if(documentIdAttempt.Success is false)
        {
            return result;
        }

        IEnumerable<Guid> ancestorsOrSelfKeys = contentKey.Yield()
            .Concat(_contentService.GetAncestors(documentIdAttempt.Result).Select(x => x.Key).Reverse());

        IEnumerable<ILanguage> languages = await _languageService.GetAllAsync();
        var cultures = languages.ToDictionary(x=>x.IsoCode);

        Guid[] ancestorsOrSelfKeysArray = ancestorsOrSelfKeys as Guid[] ?? ancestorsOrSelfKeys.ToArray();
        Dictionary<Guid, Task<Dictionary<string, IDomain>>> ancestorOrSelfKeyToDomains = ancestorsOrSelfKeysArray.ToDictionary(x => x, async ancestorKey =>
        {
            IEnumerable<IDomain> domains = await _domainService.GetAssignedDomainsAsync(ancestorKey, false);
            return domains.ToDictionary(x => x.LanguageIsoCode!);
        });

        foreach ((string culture, ILanguage language) in cultures)
        {
           var urlSegments = new List<string>();
           IDomain? foundDomain = null;

           var hasUrlInCulture = true;
           foreach (Guid ancestorOrSelfKey in ancestorsOrSelfKeysArray)
           {
                if (ancestorOrSelfKeyToDomains.TryGetValue(ancestorOrSelfKey, out Task<Dictionary<string, IDomain>>? domainDictionaryTask))
                {
                    Dictionary<string, IDomain> domainDictionary = await domainDictionaryTask;
                    if (domainDictionary.TryGetValue(culture, out IDomain? domain))
                    {
                        foundDomain = domain;
                        break;
                    }
                }

                if (_cache.TryGetValue(CreateCacheKey(ancestorOrSelfKey, culture, false), out PublishedDocumentUrlSegment? publishedDocumentUrlSegment))
                {
                    urlSegments.Add(publishedDocumentUrlSegment.UrlSegment);
                }
                else
                {
                    hasUrlInCulture = false;
                }
           }

           //If we did not find a domain and this is not the default language, then the content is not routable
           if (foundDomain is null && language.IsDefault is false)
           {
               continue;
           }

           var isRootFirstItem = GetTopMostRootKey(false, culture) == ancestorsOrSelfKeysArray.Last();
           result.Add(new UrlInfo(
               text: GetFullUrl(isRootFirstItem, urlSegments, foundDomain),
               isUrl: hasUrlInCulture,
               culture: culture
           ));

        }

        return result;
    }

    private string GetFullUrl(bool isRootFirstItem, List<string> reversedUrlSegments, IDomain? foundDomain)
    {
        var urlSegments = new List<string>(reversedUrlSegments);
        urlSegments.Reverse();

        if (foundDomain is not null)
        {
            return foundDomain.DomainName.EnsureEndsWith("/") + string.Join('/', urlSegments);
        }

        return '/' + string.Join('/', urlSegments.Skip(_globalSettings.HideTopLevelNodeFromPath && isRootFirstItem ? 1 : 0));
    }

    public async Task CreateOrUpdateUrlSegmentsWithDescendantsAsync(Guid key)
    {
        var id = _idKeyMap.GetIdForKey(key, UmbracoObjectTypes.Document).Result;
        IContent item = _contentService.GetById(id)!;
        IEnumerable<IContent> descendants = _contentService.GetPagedDescendants(id, 0, int.MaxValue, out _);

        await CreateOrUpdateUrlSegmentsAsync(new List<IContent>(descendants)
        {
            item
        });
    }

    public async Task CreateOrUpdateUrlSegmentsAsync(Guid key)
    {
        IContent? content = _contentService.GetById(key);

        if (content is not null)
        {
            await CreateOrUpdateUrlSegmentsAsync(content.Yield());
        }
    }

    private IEnumerable<Guid> GetKeysInRoot(bool addFirstLevelChildren, bool isDraft, string culture)
    {
        if (_documentNavigationQueryService.TryGetRootKeys(out IEnumerable<Guid> rootKeysEnumerable) is false)
        {
            yield break;
        }

        IEnumerable<Guid> rootKeys = rootKeysEnumerable as Guid[] ?? rootKeysEnumerable.ToArray();

        foreach (Guid rootKey in rootKeys)
        {
            yield return rootKey;
        }

        if (addFirstLevelChildren)
        {
            foreach (Guid rootKey in rootKeys)
            {
                if (isDraft is false && IsContentPublished(rootKey, culture) is false)
                {
                    continue;
                }

                IEnumerable<Guid> childKeys = GetChildKeys(rootKey);

                foreach (Guid childKey in childKeys)
                {
                    yield return childKey;
                }
            }
        }

    }

    private Guid? GetChildWithUrlSegment(IEnumerable<Guid> childKeys, string urlSegment, string culture, bool isDraft)
    {
        foreach (Guid childKey in childKeys)
        {
            var childUrlSegment = GetUrlSegment(childKey, culture, isDraft);

            if (string.Equals(childUrlSegment, urlSegment))
            {
                return childKey;
            }
        }

        return null;
    }

    /// <summary>
    /// Gets the children based on the latest published version of the content. (No aware of things in this scope).
    /// </summary>
    /// <param name="documentKey">The key of the document to get children from.</param>
    /// <returns>The keys of all the children of the document.</returns>
    private IEnumerable<Guid> GetChildKeys(Guid documentKey)
    {
        if(_documentNavigationQueryService.TryGetChildrenKeys(documentKey, out IEnumerable<Guid> childrenKeys))
        {
            return childrenKeys;
        }

        return Enumerable.Empty<Guid>();
    }

    /// <summary>
    /// Gets the top most root key.
    /// </summary>
    /// <returns>The top most root key.</returns>
    private Guid? GetTopMostRootKey(bool isDraft, string culture)
    {
        if (_documentNavigationQueryService.TryGetRootKeys(out IEnumerable<Guid> rootKeys))
        {
            foreach (Guid rootKey in rootKeys)
            {
                if (isDraft || IsContentPublished(rootKey, culture))
                {
                    return rootKey;
                }
            }
        }
        return null;
    }

    [MethodImpl(MethodImplOptions.AggressiveInlining)]
    private static string CreateCacheKey(Guid documentKey, string culture, bool isDraft) => $"{documentKey}|{culture}|{isDraft}".ToLowerInvariant();

    private Guid? GetStartNodeKey(int? documentStartNodeId)
    {
        if (documentStartNodeId is null)
        {
            return null;
        }

        Attempt<Guid> attempt = _idKeyMap.GetKeyForId(documentStartNodeId.Value, UmbracoObjectTypes.Document);
        return attempt.Success ? attempt.Result : null;
    }

}<|MERGE_RESOLUTION|>--- conflicted
+++ resolved
@@ -254,13 +254,8 @@
         if (document.Trashed is false
             && (IsInvariantAndPublished(document) || IsVariantAndPublishedForCulture(document, culture)))
         {
-<<<<<<< HEAD
-
-            var publishedUrlSegment = document.GetUrlSegment(_shortStringHelper, _urlSegmentProviderCollection, culture, true);
-=======
             var publishedUrlSegment =
                 document.GetUrlSegment(_shortStringHelper, _urlSegmentProviderCollection, culture);
->>>>>>> 0e2d5354
             if (publishedUrlSegment.IsNullOrWhiteSpace())
             {
                 _logger.LogWarning("No published url segment found for document {DocumentKey} in culture {Culture}", document.Key, culture ?? "{null}");

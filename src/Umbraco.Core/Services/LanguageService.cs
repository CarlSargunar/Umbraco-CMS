--- conflicted
+++ resolved
@@ -123,16 +123,9 @@
                 return Attempt.FailWithStatus<ILanguage?, LanguageOperationStatus>(LanguageOperationStatus.NotFound, null);
             }
 
-<<<<<<< HEAD
-            // validate the fallback language - within write-lock (important!)
-            if (HasInvalidFallbackLanguage(language))
-            {
-                return Attempt.FailWithStatus(LanguageOperationStatus.InvalidFallback, language);
-=======
             if (language.IsDefault)
             {
                 return Attempt.FailWithStatus<ILanguage?, LanguageOperationStatus>(LanguageOperationStatus.MissingDefault, language);
->>>>>>> 82335a92
             }
 
             EventMessages eventMessages = EventMessagesFactory.Get();
@@ -235,35 +228,6 @@
         return false;
     }
 
-    private bool HasInvalidFallbackLanguage(ILanguage language)
-    {
-        // no fallback language = valid
-        if (language.FallbackLanguageId.HasValue == false)
-        {
-            return false;
-        }
-
-        // does the fallback language actually exist?
-        var languages = _languageRepository.GetMany().ToDictionary(x => x.Id, x => x);
-        if (languages.ContainsKey(language.FallbackLanguageId.Value) == false)
-        {
-            return true;
-        }
-
-        // does the fallback language create a cycle?
-        if (CreatesCycle(language, languages))
-        {
-            // explicitly logging this because it may not be obvious, specially with implicit cyclic fallbacks
-            LoggerFactory
-                .CreateLogger<LanguageService>()
-                .Log(LogLevel.Error, $"Cannot use language {languages[language.FallbackLanguageId.Value].IsoCode} as fallback for language {language.IsoCode} as this would create a fallback cycle.");
-
-            return true;
-        }
-
-        return false;
-    }
-
     private bool CreatesCycle(ILanguage language, IDictionary<int, ILanguage> languages)
     {
         // a new language is not referenced yet, so cannot be part of a cycle
@@ -296,7 +260,7 @@
         try
         {
             var culture = CultureInfo.GetCultureInfo(language.IsoCode);
-            return culture.Name.Equals(language.IsoCode, StringComparison.OrdinalIgnoreCase);
+            return culture.Name == language.IsoCode;
         }
         catch (CultureNotFoundException)
         {

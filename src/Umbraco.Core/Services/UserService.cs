--- conflicted
+++ resolved
@@ -1887,19 +1887,8 @@
     /// <param name="userGroup">UserGroup to save.</param>
     /// <param name="userIds">
     ///     If null than no changes are made to the users who are assigned to this group, however if a value is passed in
-<<<<<<< HEAD
-    ///     than all users will be removed from this group and only these users will be added
-    /// </param>
-    /// Default is
-    /// <c>True</c>
-    /// otherwise set to
-    /// <c>False</c>
-    /// to not raise events
-    /// </param>
+    ///     than all users will be removed from this group and only these users will be added.</param>
     [Obsolete("Use IUserGroupService.CreateAsync and IUserGroupService.UpdateAsync instead, scheduled for removal in V15.")]
-=======
-    ///     than all users will be removed from this group and only these users will be added.</param>
->>>>>>> 1ad5b05e
     public void Save(IUserGroup userGroup, int[]? userIds = null)
     {
         EventMessages evtMsgs = EventMessagesFactory.Get();

--- conflicted
+++ resolved
@@ -288,13 +288,6 @@
         }
     }
 
-<<<<<<< HEAD
-        /// <summary>
-        /// Saves an <see cref="IUser"/>
-        /// </summary>
-        /// <param name="entity"><see cref="IUser"/> to Save</param>
-        public void Save(IUser entity)
-=======
     /// <summary>
     ///     Disables an <see cref="IUser" />
     /// </summary>
@@ -319,7 +312,6 @@
             Delete(user);
         }
         else
->>>>>>> ac4fb6ac
         {
             EventMessages evtMsgs = EventMessagesFactory.Get();
 
@@ -341,13 +333,8 @@
         }
     }
 
-    // explicit implementation because we don't need it now but due to the way that the members membership provider is put together
-    // this method must exist in this service as an implementation (legacy)
-    void IMembershipMemberService<IUser>.SetLastLogin(string username, DateTime date) => _logger.LogWarning(
-        "This method is not implemented. Using membership providers users is not advised, use ASP.NET Identity instead. See issue #9224 for more information.");
-
-    /// <summary>
-    ///     Saves an <see cref="IUser" />
+    /// <summary>
+    /// Saves an <see cref="IUser" />
     /// </summary>
     /// <param name="entity"><see cref="IUser" /> to Save</param>
     public void Save(IUser entity)

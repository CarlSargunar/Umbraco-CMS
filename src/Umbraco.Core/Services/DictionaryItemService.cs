﻿using Microsoft.Extensions.Logging;
using Umbraco.Cms.Core.Events;
using Umbraco.Cms.Core.Models;
using Umbraco.Cms.Core.Notifications;
using Umbraco.Cms.Core.Persistence.Querying;
using Umbraco.Cms.Core.Persistence.Repositories;
using Umbraco.Cms.Core.Scoping;
using Umbraco.Cms.Core.Services.OperationStatus;

namespace Umbraco.Cms.Core.Services;

internal class DictionaryItemService : RepositoryService, IDictionaryItemService
{
    private readonly IDictionaryRepository _dictionaryRepository;
    private readonly IAuditRepository _auditRepository;
    private readonly ILanguageService _languageService;

    public DictionaryItemService(
        ICoreScopeProvider provider,
        ILoggerFactory loggerFactory,
        IEventMessagesFactory eventMessagesFactory,
        IDictionaryRepository dictionaryRepository,
        IAuditRepository auditRepository,
        ILanguageService languageService)
        : base(provider, loggerFactory, eventMessagesFactory)
    {
        _dictionaryRepository = dictionaryRepository;
        _auditRepository = auditRepository;
        _languageService = languageService;
    }

    /// <inheritdoc />
    public async Task<IDictionaryItem?> GetAsync(Guid id)
    {
        using (ScopeProvider.CreateCoreScope(autoComplete: true))
        {
            IDictionaryItem? item = _dictionaryRepository.Get(id);

            // ensure the lazy Language callback is assigned
            EnsureDictionaryItemLanguageCallback(item);
            return await Task.FromResult(item);
        }
    }

    /// <inheritdoc />
    public async Task<IDictionaryItem?> GetAsync(string key)
    {
        using (ScopeProvider.CreateCoreScope(autoComplete: true))
        {
            IDictionaryItem? item = _dictionaryRepository.Get(key);

            // ensure the lazy Language callback is assigned
            EnsureDictionaryItemLanguageCallback(item);
            return await Task.FromResult(item);
        }
    }

    /// <inheritdoc />
    public async Task<IEnumerable<IDictionaryItem>> GetManyAsync(params Guid[] ids)
    {
        using (ScopeProvider.CreateCoreScope(autoComplete: true))
        {
            IEnumerable<IDictionaryItem> items = _dictionaryRepository.GetMany(ids).ToArray();

            // ensure the lazy Language callback is assigned
            foreach (IDictionaryItem item in items)
            {
                EnsureDictionaryItemLanguageCallback(item);
            }

            return await Task.FromResult(items);
        }
    }

    /// <inheritdoc />
    public async Task<IEnumerable<IDictionaryItem>> GetManyAsync(params string[] keys)
    {
        using (ScopeProvider.CreateCoreScope(autoComplete: true))
        {
            IEnumerable<IDictionaryItem> items = _dictionaryRepository.GetManyByKeys(keys).ToArray();

            // ensure the lazy Language callback is assigned
            foreach (IDictionaryItem item in items)
            {
                EnsureDictionaryItemLanguageCallback(item);
            }

            return await Task.FromResult(items);
        }
    }

    /// <inheritdoc />
    public async Task<IEnumerable<IDictionaryItem>> GetChildrenAsync(Guid parentId)
        => await GetByQueryAsync(Query<IDictionaryItem>().Where(x => x.ParentId == parentId));

    /// <inheritdoc />
    public async Task<IEnumerable<IDictionaryItem>> GetDescendantsAsync(Guid? parentId)
    {
        using (ScopeProvider.CreateCoreScope(autoComplete: true))
        {
            IDictionaryItem[] items = _dictionaryRepository.GetDictionaryItemDescendants(parentId).ToArray();

            // ensure the lazy Language callback is assigned
            foreach (IDictionaryItem item in items)
            {
                EnsureDictionaryItemLanguageCallback(item);
            }

            return await Task.FromResult(items);
        }
    }

    /// <inheritdoc/>
    public async Task<IEnumerable<IDictionaryItem>> GetAtRootAsync()
        => await GetByQueryAsync(Query<IDictionaryItem>().Where(x => x.ParentId == null));

    /// <inheritdoc/>
    public async Task<bool> ExistsAsync(string key)
    {
        using (ScopeProvider.CreateCoreScope(autoComplete: true))
        {
            IDictionaryItem? item = _dictionaryRepository.Get(key);
            return await Task.FromResult(item != null);
        }
    }

    /// <inheritdoc/>
    public async Task<Attempt<IDictionaryItem, DictionaryItemOperationStatus>> CreateAsync(IDictionaryItem dictionaryItem, int userId = Constants.Security.SuperUserId)
    {
        if (dictionaryItem.Id != 0)
        {
            return Attempt.FailWithStatus(DictionaryItemOperationStatus.InvalidId, dictionaryItem);
        }

        return await SaveAsync(
            dictionaryItem,
            () =>
            {
                if (_dictionaryRepository.Get(dictionaryItem.Key) != null)
                {
                    return DictionaryItemOperationStatus.DuplicateKey;
                }

<<<<<<< HEAD
            // validate the parent
            if (HasValidParent(dictionaryItem) == false)
            {
                return Attempt.FailWithStatus(DictionaryItemOperationStatus.ParentNotFound, dictionaryItem);
            }
=======
                return DictionaryItemOperationStatus.Success;
            },
            AuditType.New,
            "Create DictionaryItem",
            userId);
    }

    /// <inheritdoc />
    public async Task<Attempt<IDictionaryItem, DictionaryItemOperationStatus>> UpdateAsync(
        IDictionaryItem dictionaryItem, int userId = Constants.Security.SuperUserId)
        => await SaveAsync(
            dictionaryItem,
            () =>
            {
                // is there an item to update?
                if (_dictionaryRepository.Exists(dictionaryItem.Id) == false)
                {
                    return DictionaryItemOperationStatus.ItemNotFound;
                }
>>>>>>> 82335a92

                return DictionaryItemOperationStatus.Success;
            },
            AuditType.Save,
            "Update DictionaryItem",
            userId);

<<<<<<< HEAD
            // ensure valid languages for all translations
            ILanguage[] allLanguages = (await _languageService.GetAllAsync()).ToArray();
            RemoveInvalidTranslations(dictionaryItem, allLanguages);
=======
    /// <inheritdoc />
    public async Task<Attempt<IDictionaryItem?, DictionaryItemOperationStatus>> DeleteAsync(Guid id, int userId = Constants.Security.SuperUserId)
    {
        using (ICoreScope scope = ScopeProvider.CreateCoreScope())
        {
            IDictionaryItem? dictionaryItem = _dictionaryRepository.Get(id);
            if (dictionaryItem == null)
            {
                return Attempt.FailWithStatus<IDictionaryItem?, DictionaryItemOperationStatus>(DictionaryItemOperationStatus.ItemNotFound, null);
            }
>>>>>>> 82335a92

            EventMessages eventMessages = EventMessagesFactory.Get();
            var deletingNotification = new DictionaryItemDeletingNotification(dictionaryItem, eventMessages);
            if (await scope.Notifications.PublishCancelableAsync(deletingNotification))
            {
                scope.Complete();
                return Attempt.FailWithStatus<IDictionaryItem?, DictionaryItemOperationStatus>(DictionaryItemOperationStatus.CancelledByNotification, dictionaryItem);
            }

            _dictionaryRepository.Delete(dictionaryItem);
            scope.Notifications.Publish(
                new DictionaryItemDeletedNotification(dictionaryItem, eventMessages)
                    .WithStateFrom(deletingNotification));

            Audit(AuditType.Delete, "Delete DictionaryItem", userId, dictionaryItem.Id, nameof(DictionaryItem));

            scope.Complete();
            return await Task.FromResult(Attempt.SucceedWithStatus<IDictionaryItem?, DictionaryItemOperationStatus>(DictionaryItemOperationStatus.Success, dictionaryItem));
        }
    }

    private async Task<Attempt<IDictionaryItem, DictionaryItemOperationStatus>> SaveAsync(
        IDictionaryItem dictionaryItem,
        Func<DictionaryItemOperationStatus> operationValidation,
        AuditType auditType,
        string auditMessage,
        int userId)
    {
        using (ICoreScope scope = ScopeProvider.CreateCoreScope())
        {
            DictionaryItemOperationStatus status = operationValidation();
            if (status != DictionaryItemOperationStatus.Success)
            {
                return Attempt.FailWithStatus(status, dictionaryItem);
            }

            // validate the parent
            if (HasValidParent(dictionaryItem) == false)
            {
                return Attempt.FailWithStatus(DictionaryItemOperationStatus.ParentNotFound, dictionaryItem);
            }

            // do we have an item key collision (item keys must be unique)?
            if (HasItemKeyCollision(dictionaryItem))
            {
                return Attempt.FailWithStatus(DictionaryItemOperationStatus.DuplicateItemKey, dictionaryItem);
            }

            // ensure valid languages for all translations
            ILanguage[] allLanguages = (await _languageService.GetAllAsync()).ToArray();
            RemoveInvalidTranslations(dictionaryItem, allLanguages);

            EventMessages eventMessages = EventMessagesFactory.Get();
            var savingNotification = new DictionaryItemSavingNotification(dictionaryItem, eventMessages);
            if (await scope.Notifications.PublishCancelableAsync(savingNotification))
            {
                scope.Complete();
                return Attempt.FailWithStatus(DictionaryItemOperationStatus.CancelledByNotification, dictionaryItem);
            }

            _dictionaryRepository.Save(dictionaryItem);

            // ensure the lazy Language callback is assigned
            EnsureDictionaryItemLanguageCallback(dictionaryItem);
            scope.Notifications.Publish(
                new DictionaryItemSavedNotification(dictionaryItem, eventMessages).WithStateFrom(savingNotification));

            Audit(auditType, auditMessage, userId, dictionaryItem.Id, nameof(DictionaryItem));
            scope.Complete();

            return await Task.FromResult(Attempt.SucceedWithStatus(DictionaryItemOperationStatus.Success, dictionaryItem));
        }
    }

    private async Task<IEnumerable<IDictionaryItem>> GetByQueryAsync(IQuery<IDictionaryItem> query)
    {
        using (ScopeProvider.CreateCoreScope(autoComplete: true))
        {
            IDictionaryItem[] items = _dictionaryRepository.Get(query).ToArray();

            // ensure the lazy Language callback is assigned
            foreach (IDictionaryItem item in items)
            {
                EnsureDictionaryItemLanguageCallback(item);
            }

            return await Task.FromResult(items);
        }
    }

    private async Task<IEnumerable<IDictionaryItem>> GetByQueryAsync(IQuery<IDictionaryItem> query)
    {
        using (ScopeProvider.CreateCoreScope(autoComplete: true))
        {
            IDictionaryItem[] items = _dictionaryRepository.Get(query).ToArray();

            // ensure the lazy Language callback is assigned
            foreach (IDictionaryItem item in items)
            {
                EnsureDictionaryItemLanguageCallback(item);
            }

            return await Task.FromResult(items);
        }
    }

    private void Audit(AuditType type, string message, int userId, int objectId, string? entityType) =>
        _auditRepository.Save(new AuditItem(objectId, type, userId, entityType, message));

    /// <summary>
    ///     This is here to take care of a hack - the DictionaryTranslation model contains an ILanguage reference which we
    ///     don't want but
    ///     we cannot remove it because it would be a large breaking change, so we need to make sure it's resolved lazily. This
    ///     is because
    ///     if developers have a lot of dictionary items and translations, the caching and cloning size gets much larger
    ///     because of
    ///     the large object graphs. So now we don't cache or clone the attached ILanguage
    /// </summary>
    private void EnsureDictionaryItemLanguageCallback(IDictionaryItem? d)
    {
        if (d is not DictionaryItem item)
        {
            return;
        }

        // TODO: obsolete this!
        item.GetLanguage = GetLanguageById;
        IEnumerable<DictionaryTranslation> translations = item.Translations.OfType<DictionaryTranslation>();
        foreach (DictionaryTranslation trans in translations)
        {
            trans.GetLanguage = GetLanguageById;
        }
    }

    private bool HasValidParent(IDictionaryItem dictionaryItem)
        => dictionaryItem.ParentId.HasValue == false || _dictionaryRepository.Get(dictionaryItem.ParentId.Value) != null;

    private void RemoveInvalidTranslations(IDictionaryItem dictionaryItem, IEnumerable<ILanguage> allLanguages)
    {
        IDictionaryTranslation[] translationsAsArray = dictionaryItem.Translations.ToArray();
        if (translationsAsArray.Any() == false)
        {
            return;
        }

        var allLanguageIds = allLanguages.Select(language => language.Id).ToArray();
        dictionaryItem.Translations = translationsAsArray.Where(translation => allLanguageIds.Contains(translation.LanguageId)).ToArray();
    }

    private bool HasItemKeyCollision(IDictionaryItem dictionaryItem)
    {
        IDictionaryItem? itemKeyCollision = _dictionaryRepository.Get(dictionaryItem.ItemKey);
        return itemKeyCollision != null && itemKeyCollision.Key != dictionaryItem.Key;
    }

    private ILanguage? GetLanguageById(int id) => _languageService.GetAllAsync().GetAwaiter().GetResult().FirstOrDefault(l => l.Id == id);
}<|MERGE_RESOLUTION|>--- conflicted
+++ resolved
@@ -141,13 +141,6 @@
                     return DictionaryItemOperationStatus.DuplicateKey;
                 }
 
-<<<<<<< HEAD
-            // validate the parent
-            if (HasValidParent(dictionaryItem) == false)
-            {
-                return Attempt.FailWithStatus(DictionaryItemOperationStatus.ParentNotFound, dictionaryItem);
-            }
-=======
                 return DictionaryItemOperationStatus.Success;
             },
             AuditType.New,
@@ -167,7 +160,6 @@
                 {
                     return DictionaryItemOperationStatus.ItemNotFound;
                 }
->>>>>>> 82335a92
 
                 return DictionaryItemOperationStatus.Success;
             },
@@ -175,11 +167,6 @@
             "Update DictionaryItem",
             userId);
 
-<<<<<<< HEAD
-            // ensure valid languages for all translations
-            ILanguage[] allLanguages = (await _languageService.GetAllAsync()).ToArray();
-            RemoveInvalidTranslations(dictionaryItem, allLanguages);
-=======
     /// <inheritdoc />
     public async Task<Attempt<IDictionaryItem?, DictionaryItemOperationStatus>> DeleteAsync(Guid id, int userId = Constants.Security.SuperUserId)
     {
@@ -190,7 +177,6 @@
             {
                 return Attempt.FailWithStatus<IDictionaryItem?, DictionaryItemOperationStatus>(DictionaryItemOperationStatus.ItemNotFound, null);
             }
->>>>>>> 82335a92
 
             EventMessages eventMessages = EventMessagesFactory.Get();
             var deletingNotification = new DictionaryItemDeletingNotification(dictionaryItem, eventMessages);
@@ -262,22 +248,6 @@
             scope.Complete();
 
             return await Task.FromResult(Attempt.SucceedWithStatus(DictionaryItemOperationStatus.Success, dictionaryItem));
-        }
-    }
-
-    private async Task<IEnumerable<IDictionaryItem>> GetByQueryAsync(IQuery<IDictionaryItem> query)
-    {
-        using (ScopeProvider.CreateCoreScope(autoComplete: true))
-        {
-            IDictionaryItem[] items = _dictionaryRepository.Get(query).ToArray();
-
-            // ensure the lazy Language callback is assigned
-            foreach (IDictionaryItem item in items)
-            {
-                EnsureDictionaryItemLanguageCallback(item);
-            }
-
-            return await Task.FromResult(items);
         }
     }
 

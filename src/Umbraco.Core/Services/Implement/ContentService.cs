--- conflicted
+++ resolved
@@ -2045,11 +2045,7 @@
                 scope.Events.Dispatch(Published, this, new PublishEventArgs<IContent>(published, false, false), "Published");
 
             Audit(AuditType.Sort, userId, 0, "Sorting content performed by user");
-<<<<<<< HEAD
             return OperationResult.Succeed(evtMsgs);
-=======
-            return true;
->>>>>>> 628895cc
         }
 
         #endregion

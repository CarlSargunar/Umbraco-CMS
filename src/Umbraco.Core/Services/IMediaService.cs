--- conflicted
+++ resolved
@@ -1,237 +1,223 @@
-using System;
-using System.Collections.Generic;
-using Umbraco.Core.Models;
-
-namespace Umbraco.Core.Services
-{
-    /// <summary>
-    /// Defines the Media Service, which is an easy access to operations involving <see cref="IMedia"/>
-    /// </summary>
-    public interface IMediaService : IService
-    {
-        /// <summary>
-        /// Creates an <see cref="IMedia"/> object using the alias of the <see cref="IMediaType"/>
-        /// that this Media is based on.
-        /// </summary>
-        /// <param name="name">Name of the Media object</param>
-        /// <param name="parentId">Id of Parent for the new Media item</param>
-        /// <param name="mediaTypeAlias">Alias of the <see cref="IMediaType"/></param>
-        /// <param name="userId">Optional id of the user creating the media item</param>
-        /// <returns><see cref="IMedia"/></returns>
-        IMedia CreateMedia(string name, int parentId, string mediaTypeAlias, int userId = 0);
-
-        /// <summary>
-        /// Creates an <see cref="IMedia"/> object using the alias of the <see cref="IMediaType"/>
-        /// that this Media is based on.
-        /// </summary>
-        /// <param name="name">Name of the Media object</param>
-        /// <param name="parent">Parent <see cref="IMedia"/> for the new Media item</param>
-        /// <param name="mediaTypeAlias">Alias of the <see cref="IMediaType"/></param>
-        /// <param name="userId">Optional id of the user creating the media item</param>
-        /// <returns><see cref="IMedia"/></returns>
-        IMedia CreateMedia(string name, IMedia parent, string mediaTypeAlias, int userId = 0);
-
-        /// <summary>
-        /// Gets an <see cref="IMedia"/> object by Id
-        /// </summary>
-        /// <param name="id">Id of the Content to retrieve</param>
-        /// <returns><see cref="IMedia"/></returns>
-        IMedia GetById(int id);
-
-        /// <summary>
-        /// Gets a collection of <see cref="IMedia"/> objects by Parent Id
-        /// </summary>
-        /// <param name="id">Id of the Parent to retrieve Children from</param>
-        /// <returns>An Enumerable list of <see cref="IMedia"/> objects</returns>
-        IEnumerable<IMedia> GetChildren(int id);
-
-        /// <summary>
-        /// Gets descendants of a <see cref="IMedia"/> object by its Id
-        /// </summary>
-        /// <param name="id">Id of the Parent to retrieve descendants from</param>
-        /// <returns>An Enumerable flat list of <see cref="IMedia"/> objects</returns>
-        IEnumerable<IMedia> GetDescendants(int id);
-
-        /// <summary>
-        /// Gets a collection of <see cref="IMedia"/> objects by the Id of the <see cref="IContentType"/>
-        /// </summary>
-        /// <param name="id">Id of the <see cref="IMediaType"/></param>
-        /// <returns>An Enumerable list of <see cref="IMedia"/> objects</returns>
-        IEnumerable<IMedia> GetMediaOfMediaType(int id);
-
-        /// <summary>
-        /// Gets a collection of <see cref="IMedia"/> objects, which reside at the first level / root
-        /// </summary>
-        /// <returns>An Enumerable list of <see cref="IMedia"/> objects</returns>
-        IEnumerable<IMedia> GetRootMedia();
-
-        /// <summary>
-        /// Gets a collection of an <see cref="IMedia"/> objects, which resides in the Recycle Bin
-        /// </summary>
-        /// <returns>An Enumerable list of <see cref="IMedia"/> objects</returns>
-        IEnumerable<IMedia> GetMediaInRecycleBin();
-
-        /// <summary>
-        /// Moves an <see cref="IMedia"/> object to a new location
-        /// </summary>
-        /// <param name="media">The <see cref="IMedia"/> to move</param>
-        /// <param name="parentId">Id of the Media's new Parent</param>
-        /// <param name="userId">Id of the User moving the Media</param>
-        void Move(IMedia media, int parentId, int userId = 0);
-
-        /// <summary>
-        /// Deletes an <see cref="IMedia"/> object by moving it to the Recycle Bin
-        /// </summary>
-        /// <param name="media">The <see cref="IMedia"/> to delete</param>
-        /// <param name="userId">Id of the User deleting the Media</param>
-        void MoveToRecycleBin(IMedia media, int userId = 0);
-
-        /// <summary>
-        /// Empties the Recycle Bin by deleting all <see cref="IMedia"/> that resides in the bin
-        /// </summary>
-        void EmptyRecycleBin();
-
-        /// <summary>
-        /// Deletes all media of specified type. All children of deleted media is moved to Recycle Bin.
-        /// </summary>
-        /// <remarks>This needs extra care and attention as its potentially a dangerous and extensive operation</remarks>
-        /// <param name="mediaTypeId">Id of the <see cref="IMediaType"/></param>
-        /// <param name="userId">Optional Id of the user deleting Media</param>
-        void DeleteMediaOfType(int mediaTypeId, int userId = 0);
-
-        /// <summary>
-        /// Permanently deletes an <see cref="IMedia"/> object
-        /// </summary>
-        /// <remarks>
-        /// Please note that this method will completely remove the Media from the database,
-        /// but current not from the file system.
-        /// </remarks>
-        /// <param name="media">The <see cref="IMedia"/> to delete</param>
-        /// <param name="userId">Id of the User deleting the Media</param>
-        void Delete(IMedia media, int userId = 0);
-
-        /// <summary>
-        /// Saves a single <see cref="IMedia"/> object
-        /// </summary>
-        /// <param name="media">The <see cref="IMedia"/> to save</param>
-        /// <param name="userId">Id of the User saving the Media</param>
-        /// <param name="raiseEvents">Optional boolean indicating whether or not to raise events.</param>
-        void Save(IMedia media, int userId = 0, bool raiseEvents = true);
-
-        /// <summary>
-        /// Saves a collection of <see cref="IMedia"/> objects
-        /// </summary>
-        /// <param name="medias">Collection of <see cref="IMedia"/> to save</param>
-        /// <param name="userId">Id of the User saving the Media</param>
-        /// <param name="raiseEvents">Optional boolean indicating whether or not to raise events.</param>
-        void Save(IEnumerable<IMedia> medias, int userId = 0, bool raiseEvents = true);
-
-        /// <summary>
-        /// Gets an <see cref="IMedia"/> object by its 'UniqueId'
-        /// </summary>
-        /// <param name="key">Guid key of the Media to retrieve</param>
-        /// <returns><see cref="IMedia"/></returns>
-        IMedia GetById(Guid key);
-
-        /// <summary>
-        /// Gets a collection of <see cref="IMedia"/> objects by Level
-        /// </summary>
-        /// <param name="level">The level to retrieve Media from</param>
-        /// <returns>An Enumerable list of <see cref="IMedia"/> objects</returns>
-        IEnumerable<IMedia> GetByLevel(int level);
-
-        /// <summary>
-        /// Gets a specific version of an <see cref="IMedia"/> item.
-        /// </summary>
-        /// <param name="versionId">Id of the version to retrieve</param>
-        /// <returns>An <see cref="IMedia"/> item</returns>
-        IMedia GetByVersion(Guid versionId);
-
-        /// <summary>
-        /// Gets a collection of an <see cref="IMedia"/> objects versions by Id
-        /// </summary>
-        /// <param name="id"></param>
-        /// <returns>An Enumerable list of <see cref="IMedia"/> objects</returns>
-        IEnumerable<IMedia> GetVersions(int id);
-
-        /// <summary>
-        /// Checks whether an <see cref="IMedia"/> item has any children
-        /// </summary>
-        /// <param name="id">Id of the <see cref="IMedia"/></param>
-        /// <returns>True if the media has any children otherwise False</returns>
-        bool HasChildren(int id);
-
-        /// <summary>
-        /// Permanently deletes versions from an <see cref="IMedia"/> object prior to a specific date.
-        /// </summary>
-        /// <param name="id">Id of the <see cref="IMedia"/> object to delete versions from</param>
-        /// <param name="versionDate">Latest version date</param>
-        /// <param name="userId">Optional Id of the User deleting versions of a Content object</param>
-        void DeleteVersions(int id, DateTime versionDate, int userId = 0);
-
-        /// <summary>
-        /// Permanently deletes specific version(s) from an <see cref="IMedia"/> object.
-        /// </summary>
-        /// <param name="id">Id of the <see cref="IMedia"/> object to delete a version from</param>
-        /// <param name="versionId">Id of the version to delete</param>
-        /// <param name="deletePriorVersions">Boolean indicating whether to delete versions prior to the versionId</param>
-        /// <param name="userId">Optional Id of the User deleting versions of a Content object</param>
-        void DeleteVersion(int id, Guid versionId, bool deletePriorVersions, int userId = 0);
-
-        /// <summary>
-        /// Gets an <see cref="IMedia"/> object from the path stored in the 'umbracoFile' property.
-        /// </summary>
-        /// <param name="mediaPath">Path of the media item to retreive (for example: /media/1024/koala_403x328.jpg)</param>
-        /// <returns><see cref="IMedia"/></returns>
-<<<<<<< HEAD
-        IMedia GetMediaByPath(string mediaPath);        
-        
-        /// <summary>
-        /// Gets a collection of <see cref="IMedia"/> objects, which are ancestors of the current media.
-        /// </summary>
-        /// <param name="id">Id of the <see cref="IMedia"/> to retrieve ancestors for</param>
-        /// <returns>An Enumerable list of <see cref="IMedia"/> objects</returns>
-        IEnumerable<IMedia> GetAncestors(int id);
-
-        /// <summary>
-        /// Gets a collection of <see cref="IMedia"/> objects, which are ancestors of the current media.
-        /// </summary>
-        /// <param name="media"><see cref="IMedia"/> to retrieve ancestors for</param>
-        /// <returns>An Enumerable list of <see cref="IMedia"/> objects</returns>
-        IEnumerable<IMedia> GetAncestors(IMedia media);
-
-        /// <summary>
-        /// Gets descendants of a <see cref="IMedia"/> object by its Id
-        /// </summary>
-        /// <param name="media">The Parent <see cref="IMedia"/> object to retrieve descendants from</param>
-        /// <returns>An Enumerable flat list of <see cref="IMedia"/> objects</returns>
-        IEnumerable<IMedia> GetDescendants(IMedia media);
-
-        /// <summary>
-        /// Gets the parent of the current media as an <see cref="IMedia"/> item.
-        /// </summary>
-        /// <param name="id">Id of the <see cref="IMedia"/> to retrieve the parent from</param>
-        /// <returns>Parent <see cref="IMedia"/> object</returns>
-        IMedia GetParent(int id);
-
-        /// <summary>
-        /// Gets the parent of the current media as an <see cref="IMedia"/> item.
-        /// </summary>
-        /// <param name="media"><see cref="IMedia"/> to retrieve the parent from</param>
-        /// <returns>Parent <see cref="IMedia"/> object</returns>
-        IMedia GetParent(IMedia media);
-=======
-        IMedia GetMediaByPath(string mediaPath);
-
-        /// <summary>
-        /// Sorts a collection of <see cref="IMedia"/> objects by updating the SortOrder according
-        /// to the ordering of items in the passed in <see cref="SortedSet{T}"/>.
-        /// </summary>
-        /// <param name="items"></param>
-        /// <param name="userId"></param>
-        /// <param name="raiseEvents"></param>
-        /// <returns>True if sorting succeeded, otherwise False</returns>
-        bool Sort(SortedSet<IMedia> items, int userId = 0, bool raiseEvents = true);
->>>>>>> 6943a454
-    }
+using System;
+using System.Collections.Generic;
+using Umbraco.Core.Models;
+
+namespace Umbraco.Core.Services
+{
+    /// <summary>
+    /// Defines the Media Service, which is an easy access to operations involving <see cref="IMedia"/>
+    /// </summary>
+    public interface IMediaService : IService
+    {
+        /// <summary>
+        /// Creates an <see cref="IMedia"/> object using the alias of the <see cref="IMediaType"/>
+        /// that this Media is based on.
+        /// </summary>
+        /// <param name="name">Name of the Media object</param>
+        /// <param name="parentId">Id of Parent for the new Media item</param>
+        /// <param name="mediaTypeAlias">Alias of the <see cref="IMediaType"/></param>
+        /// <param name="userId">Optional id of the user creating the media item</param>
+        /// <returns><see cref="IMedia"/></returns>
+        IMedia CreateMedia(string name, int parentId, string mediaTypeAlias, int userId = 0);
+
+        /// <summary>
+        /// Creates an <see cref="IMedia"/> object using the alias of the <see cref="IMediaType"/>
+        /// that this Media is based on.
+        /// </summary>
+        /// <param name="name">Name of the Media object</param>
+        /// <param name="parent">Parent <see cref="IMedia"/> for the new Media item</param>
+        /// <param name="mediaTypeAlias">Alias of the <see cref="IMediaType"/></param>
+        /// <param name="userId">Optional id of the user creating the media item</param>
+        /// <returns><see cref="IMedia"/></returns>
+        IMedia CreateMedia(string name, IMedia parent, string mediaTypeAlias, int userId = 0);
+
+        /// <summary>
+        /// Gets an <see cref="IMedia"/> object by Id
+        /// </summary>
+        /// <param name="id">Id of the Content to retrieve</param>
+        /// <returns><see cref="IMedia"/></returns>
+        IMedia GetById(int id);
+
+        /// <summary>
+        /// Gets a collection of <see cref="IMedia"/> objects by Parent Id
+        /// </summary>
+        /// <param name="id">Id of the Parent to retrieve Children from</param>
+        /// <returns>An Enumerable list of <see cref="IMedia"/> objects</returns>
+        IEnumerable<IMedia> GetChildren(int id);
+
+        /// <summary>
+        /// Gets descendants of a <see cref="IMedia"/> object by its Id
+        /// </summary>
+        /// <param name="id">Id of the Parent to retrieve descendants from</param>
+        /// <returns>An Enumerable flat list of <see cref="IMedia"/> objects</returns>
+        IEnumerable<IMedia> GetDescendants(int id);
+
+        /// <summary>
+        /// Gets a collection of <see cref="IMedia"/> objects by the Id of the <see cref="IContentType"/>
+        /// </summary>
+        /// <param name="id">Id of the <see cref="IMediaType"/></param>
+        /// <returns>An Enumerable list of <see cref="IMedia"/> objects</returns>
+        IEnumerable<IMedia> GetMediaOfMediaType(int id);
+
+        /// <summary>
+        /// Gets a collection of <see cref="IMedia"/> objects, which reside at the first level / root
+        /// </summary>
+        /// <returns>An Enumerable list of <see cref="IMedia"/> objects</returns>
+        IEnumerable<IMedia> GetRootMedia();
+
+        /// <summary>
+        /// Gets a collection of an <see cref="IMedia"/> objects, which resides in the Recycle Bin
+        /// </summary>
+        /// <returns>An Enumerable list of <see cref="IMedia"/> objects</returns>
+        IEnumerable<IMedia> GetMediaInRecycleBin();
+
+        /// <summary>
+        /// Moves an <see cref="IMedia"/> object to a new location
+        /// </summary>
+        /// <param name="media">The <see cref="IMedia"/> to move</param>
+        /// <param name="parentId">Id of the Media's new Parent</param>
+        /// <param name="userId">Id of the User moving the Media</param>
+        void Move(IMedia media, int parentId, int userId = 0);
+
+        /// <summary>
+        /// Deletes an <see cref="IMedia"/> object by moving it to the Recycle Bin
+        /// </summary>
+        /// <param name="media">The <see cref="IMedia"/> to delete</param>
+        /// <param name="userId">Id of the User deleting the Media</param>
+        void MoveToRecycleBin(IMedia media, int userId = 0);
+
+        /// <summary>
+        /// Empties the Recycle Bin by deleting all <see cref="IMedia"/> that resides in the bin
+        /// </summary>
+        void EmptyRecycleBin();
+
+        /// <summary>
+        /// Deletes all media of specified type. All children of deleted media is moved to Recycle Bin.
+        /// </summary>
+        /// <remarks>This needs extra care and attention as its potentially a dangerous and extensive operation</remarks>
+        /// <param name="mediaTypeId">Id of the <see cref="IMediaType"/></param>
+        /// <param name="userId">Optional Id of the user deleting Media</param>
+        void DeleteMediaOfType(int mediaTypeId, int userId = 0);
+
+        /// <summary>
+        /// Permanently deletes an <see cref="IMedia"/> object
+        /// </summary>
+        /// <remarks>
+        /// Please note that this method will completely remove the Media from the database,
+        /// but current not from the file system.
+        /// </remarks>
+        /// <param name="media">The <see cref="IMedia"/> to delete</param>
+        /// <param name="userId">Id of the User deleting the Media</param>
+        void Delete(IMedia media, int userId = 0);
+
+        /// <summary>
+        /// Saves a single <see cref="IMedia"/> object
+        /// </summary>
+        /// <param name="media">The <see cref="IMedia"/> to save</param>
+        /// <param name="userId">Id of the User saving the Media</param>
+        /// <param name="raiseEvents">Optional boolean indicating whether or not to raise events.</param>
+        void Save(IMedia media, int userId = 0, bool raiseEvents = true);
+
+        /// <summary>
+        /// Saves a collection of <see cref="IMedia"/> objects
+        /// </summary>
+        /// <param name="medias">Collection of <see cref="IMedia"/> to save</param>
+        /// <param name="userId">Id of the User saving the Media</param>
+        /// <param name="raiseEvents">Optional boolean indicating whether or not to raise events.</param>
+        void Save(IEnumerable<IMedia> medias, int userId = 0, bool raiseEvents = true);
+
+        /// <summary>
+        /// Gets an <see cref="IMedia"/> object by its 'UniqueId'
+        /// </summary>
+        /// <param name="key">Guid key of the Media to retrieve</param>
+        /// <returns><see cref="IMedia"/></returns>
+        IMedia GetById(Guid key);
+
+        /// <summary>
+        /// Gets a collection of <see cref="IMedia"/> objects by Level
+        /// </summary>
+        /// <param name="level">The level to retrieve Media from</param>
+        /// <returns>An Enumerable list of <see cref="IMedia"/> objects</returns>
+        IEnumerable<IMedia> GetByLevel(int level);
+
+        /// <summary>
+        /// Gets a specific version of an <see cref="IMedia"/> item.
+        /// </summary>
+        /// <param name="versionId">Id of the version to retrieve</param>
+        /// <returns>An <see cref="IMedia"/> item</returns>
+        IMedia GetByVersion(Guid versionId);
+
+        /// <summary>
+        /// Gets a collection of an <see cref="IMedia"/> objects versions by Id
+        /// </summary>
+        /// <param name="id"></param>
+        /// <returns>An Enumerable list of <see cref="IMedia"/> objects</returns>
+        IEnumerable<IMedia> GetVersions(int id);
+
+        /// <summary>
+        /// Checks whether an <see cref="IMedia"/> item has any children
+        /// </summary>
+        /// <param name="id">Id of the <see cref="IMedia"/></param>
+        /// <returns>True if the media has any children otherwise False</returns>
+        bool HasChildren(int id);
+
+        /// <summary>
+        /// Permanently deletes versions from an <see cref="IMedia"/> object prior to a specific date.
+        /// </summary>
+        /// <param name="id">Id of the <see cref="IMedia"/> object to delete versions from</param>
+        /// <param name="versionDate">Latest version date</param>
+        /// <param name="userId">Optional Id of the User deleting versions of a Content object</param>
+        void DeleteVersions(int id, DateTime versionDate, int userId = 0);
+
+        /// <summary>
+        /// Permanently deletes specific version(s) from an <see cref="IMedia"/> object.
+        /// </summary>
+        /// <param name="id">Id of the <see cref="IMedia"/> object to delete a version from</param>
+        /// <param name="versionId">Id of the version to delete</param>
+        /// <param name="deletePriorVersions">Boolean indicating whether to delete versions prior to the versionId</param>
+        /// <param name="userId">Optional Id of the User deleting versions of a Content object</param>
+        void DeleteVersion(int id, Guid versionId, bool deletePriorVersions, int userId = 0);
+
+        /// <summary>
+        /// Gets an <see cref="IMedia"/> object from the path stored in the 'umbracoFile' property.
+        /// </summary>
+        /// <param name="mediaPath">Path of the media item to retreive (for example: /media/1024/koala_403x328.jpg)</param>
+        /// <returns><see cref="IMedia"/></returns>
+        IMedia GetMediaByPath(string mediaPath);        
+
+        /// <summary>
+        /// Gets a collection of <see cref="IMedia"/> objects, which are ancestors of the current media.
+        /// </summary>
+        /// <param name="id">Id of the <see cref="IMedia"/> to retrieve ancestors for</param>
+        /// <returns>An Enumerable list of <see cref="IMedia"/> objects</returns>
+        IEnumerable<IMedia> GetAncestors(int id);
+
+        /// <summary>
+        /// Gets a collection of <see cref="IMedia"/> objects, which are ancestors of the current media.
+        /// </summary>
+        /// <param name="media"><see cref="IMedia"/> to retrieve ancestors for</param>
+        /// <returns>An Enumerable list of <see cref="IMedia"/> objects</returns>
+        IEnumerable<IMedia> GetAncestors(IMedia media);
+
+        /// <summary>
+        /// Gets descendants of a <see cref="IMedia"/> object by its Id
+        /// </summary>
+        /// <param name="media">The Parent <see cref="IMedia"/> object to retrieve descendants from</param>
+        /// <returns>An Enumerable flat list of <see cref="IMedia"/> objects</returns>
+        IEnumerable<IMedia> GetDescendants(IMedia media);
+
+        /// <summary>
+        /// Gets the parent of the current media as an <see cref="IMedia"/> item.
+        /// </summary>
+        /// <param name="id">Id of the <see cref="IMedia"/> to retrieve the parent from</param>
+        /// <returns>Parent <see cref="IMedia"/> object</returns>
+        IMedia GetParent(int id);
+
+        /// <summary>
+        /// Gets the parent of the current media as an <see cref="IMedia"/> item.
+        /// </summary>
+        /// <param name="media"><see cref="IMedia"/> to retrieve the parent from</param>
+        /// <returns>Parent <see cref="IMedia"/> object</returns>
+        IMedia GetParent(IMedia media);
+    }
 }
using System;
using System.Collections.Generic;
using System.Linq;
using Microsoft.Extensions.Logging;
using Umbraco.Cms.Core.Events;
using Umbraco.Cms.Core.Models;
using Umbraco.Cms.Core.Models.Membership;
using Umbraco.Cms.Core.Notifications;
using Umbraco.Cms.Core.Persistence;
using Umbraco.Cms.Core.Persistence.Querying;
using Umbraco.Cms.Core.Persistence.Repositories;
using Umbraco.Cms.Core.Scoping;
using Umbraco.Extensions;

namespace Umbraco.Cms.Core.Services
{
    /// <summary>
    /// Represents the MemberService.
    /// </summary>
    public class MemberService : RepositoryService, IMemberService
    {
        private readonly IMemberRepository _memberRepository;
        private readonly IMemberTypeRepository _memberTypeRepository;
        private readonly IMemberGroupRepository _memberGroupRepository;
        private readonly IAuditRepository _auditRepository;

        private readonly IMemberGroupService _memberGroupService;

        #region Constructor

        public MemberService(IScopeProvider provider, ILoggerFactory loggerFactory, IEventMessagesFactory eventMessagesFactory, IMemberGroupService memberGroupService,
            IMemberRepository memberRepository, IMemberTypeRepository memberTypeRepository, IMemberGroupRepository memberGroupRepository, IAuditRepository auditRepository)
            : base(provider, loggerFactory, eventMessagesFactory)
        {
            _memberRepository = memberRepository;
            _memberTypeRepository = memberTypeRepository;
            _memberGroupRepository = memberGroupRepository;
            _auditRepository = auditRepository;
            _memberGroupService = memberGroupService ?? throw new ArgumentNullException(nameof(memberGroupService));
        }

        #endregion

        #region Count

        /// <summary>
        /// Gets the total number of Members based on the count type
        /// </summary>
        /// <remarks>
        /// The way the Online count is done is the same way that it is done in the MS SqlMembershipProvider - We query for any members
        /// that have their last active date within the Membership.UserIsOnlineTimeWindow (which is in minutes). It isn't exact science
        /// but that is how MS have made theirs so we'll follow that principal.
        /// </remarks>
        /// <param name="countType"><see cref="MemberCountType"/> to count by</param>
        /// <returns><see cref="System.int"/> with number of Members for passed in type</returns>
        public int GetCount(MemberCountType countType)
        {
            using (var scope = ScopeProvider.CreateScope(autoComplete: true))
            {
                scope.ReadLock(Constants.Locks.MemberTree);

                IQuery<IMember>? query;

                switch (countType)
                {
                    case MemberCountType.All:
                        query = Query<IMember>();
                        break;
                    case MemberCountType.LockedOut:
<<<<<<< HEAD
                        query = Query<IMember>()?.Where(x => x.PropertyTypeAlias == Constants.Conventions.Member.IsLockedOut && ((Member) x).BoolPropertyValue);
                        break;
                    case MemberCountType.Approved:
                        query = Query<IMember>()?.Where(x => x.PropertyTypeAlias == Constants.Conventions.Member.IsApproved && ((Member) x).BoolPropertyValue);
=======
                        query = Query<IMember>().Where(x => x.IsLockedOut == true);
                        break;
                    case MemberCountType.Approved:
                        query = Query<IMember>().Where(x => x.IsApproved == true);
>>>>>>> 379d2e3e
                        break;
                    default:
                        throw new ArgumentOutOfRangeException(nameof(countType));
                }

                return _memberRepository.GetCountByQuery(query);
            }
        }

        /// <summary>
        /// Gets the count of Members by an optional MemberType alias
        /// </summary>
        /// <remarks>If no alias is supplied then the count for all Member will be returned</remarks>
        /// <param name="memberTypeAlias">Optional alias for the MemberType when counting number of Members</param>
        /// <returns><see cref="System.int"/> with number of Members</returns>
        public int Count(string? memberTypeAlias = null)
        {
            using (var scope = ScopeProvider.CreateScope(autoComplete: true))
            {
                scope.ReadLock(Constants.Locks.MemberTree);
                return _memberRepository.Count(memberTypeAlias);
            }
        }

        #endregion

        #region Create

        /// <summary>
        /// Creates an <see cref="IMember"/> object without persisting it
        /// </summary>
        /// <remarks>This method is convenient for when you need to add properties to a new Member
        /// before persisting it in order to limit the amount of times its saved.
        /// Also note that the returned <see cref="IMember"/> will not have an Id until its saved.</remarks>
        /// <param name="username">Username of the Member to create</param>
        /// <param name="email">Email of the Member to create</param>
        /// <param name="name">Name of the Member to create</param>
        /// <param name="memberTypeAlias">Alias of the MemberType the Member should be based on</param>
        /// <exception cref="ArgumentException">Thrown when a member type for the given alias isn't found</exception>
        /// <returns><see cref="IMember"/></returns>
        public IMember CreateMember(string username, string email, string name, string memberTypeAlias)
        {
            IMemberType memberType = GetMemberType(memberTypeAlias);
            if (memberType == null)
            {
                throw new ArgumentException("No member type with that alias.", nameof(memberTypeAlias));
            }

            var member = new Member(name, email.ToLower().Trim(), username, memberType, 0);

            return member;
        }

        /// <summary>
        /// Creates an <see cref="IMember"/> object without persisting it
        /// </summary>
        /// <remarks>This method is convenient for when you need to add properties to a new Member
        /// before persisting it in order to limit the amount of times its saved.
        /// Also note that the returned <see cref="IMember"/> will not have an Id until its saved.</remarks>
        /// <param name="username">Username of the Member to create</param>
        /// <param name="email">Email of the Member to create</param>
        /// <param name="name">Name of the Member to create</param>
        /// <param name="memberType">MemberType the Member should be based on</param>
        /// <returns><see cref="IMember"/></returns>
        public IMember CreateMember(string username, string email, string name, IMemberType memberType)
        {
            if (memberType == null) throw new ArgumentNullException(nameof(memberType));

            var member = new Member(name, email.ToLower().Trim(), username, memberType, 0);

            return member;
        }

        /// <summary>
        /// Creates and persists a new <see cref="IMember"/>
        /// </summary>
        /// <remarks>An <see cref="IMembershipUser"/> can be of type <see cref="IMember"/> or <see cref="IUser"/></remarks>
        /// <param name="username">Username of the <see cref="IMembershipUser"/> to create</param>
        /// <param name="email">Email of the <see cref="IMembershipUser"/> to create</param>
        /// <param name="passwordValue">This value should be the encoded/encrypted/hashed value for the password that will be stored in the database</param>
        /// <param name="memberTypeAlias">Alias of the Type</param>
        /// <param name="isApproved">Is the member approved</param>
        /// <returns><see cref="IMember"/></returns>
        IMember IMembershipMemberService<IMember>.CreateWithIdentity(string username, string email, string passwordValue, string memberTypeAlias)
            => CreateMemberWithIdentity(username, email, username, passwordValue, memberTypeAlias);

        /// <summary>
        /// Creates and persists a new <see cref="IMember"/>
        /// </summary>
        /// <remarks>An <see cref="IMembershipUser"/> can be of type <see cref="IMember"/> or <see cref="IUser"/></remarks>
        /// <param name="username">Username of the <see cref="IMembershipUser"/> to create</param>
        /// <param name="email">Email of the <see cref="IMembershipUser"/> to create</param>
        /// <param name="passwordValue">This value should be the encoded/encrypted/hashed value for the password that will be stored in the database</param>
        /// <param name="memberTypeAlias">Alias of the Type</param>
        /// <param name="isApproved"></param>
        /// <returns><see cref="IMember"/></returns>
        IMember IMembershipMemberService<IMember>.CreateWithIdentity(string username, string email, string passwordValue, string memberTypeAlias, bool isApproved)
            => CreateMemberWithIdentity(username, email, username, passwordValue, memberTypeAlias, isApproved);

        public IMember CreateMemberWithIdentity(string username, string email, string memberTypeAlias)
            => CreateMemberWithIdentity(username, email, username, "", memberTypeAlias);

        public IMember CreateMemberWithIdentity(string username, string email, string memberTypeAlias, bool isApproved)
            => CreateMemberWithIdentity(username, email, username, "", memberTypeAlias, isApproved);

        public IMember CreateMemberWithIdentity(string username, string email, string name, string memberTypeAlias)
            => CreateMemberWithIdentity(username, email, name, "", memberTypeAlias);

        public IMember CreateMemberWithIdentity(string username, string email, string name, string memberTypeAlias, bool isApproved)
            => CreateMemberWithIdentity(username, email, name, "", memberTypeAlias, isApproved);

        /// <summary>
        /// Creates and persists a Member
        /// </summary>
        /// <remarks>Using this method will persist the Member object before its returned
        /// meaning that it will have an Id available (unlike the CreateMember method)</remarks>
        /// <param name="username">Username of the Member to create</param>
        /// <param name="email">Email of the Member to create</param>
        /// <param name="name">Name of the Member to create</param>
        /// <param name="memberTypeAlias">Alias of the MemberType the Member should be based on</param>
        /// <param name="isApproved">Optional IsApproved of the Member to create</param>
        /// <returns><see cref="IMember"/></returns>
        public IMember CreateMemberWithIdentity(string username, string email, string name, string passwordValue, string memberTypeAlias, bool isApproved = true)
        {
            using (IScope scope = ScopeProvider.CreateScope())
            {
                // locking the member tree secures member types too
                scope.WriteLock(Constants.Locks.MemberTree);

                IMemberType memberType = GetMemberType(scope, memberTypeAlias); // + locks // + locks
                if (memberType == null)
                {
                    throw new ArgumentException("No member type with that alias.", nameof(memberTypeAlias)); // causes rollback // causes rollback
                }

                var member = new Member(name, email.ToLower().Trim(), username, passwordValue, memberType, isApproved, -1);

                Save(member);

                scope.Complete();

                return member;
            }
        }

        public IMember CreateMemberWithIdentity(string username, string email, IMemberType memberType)
            => CreateMemberWithIdentity(username, email, username, "", memberType);

        /// <summary>
        /// Creates and persists a Member
        /// </summary>
        /// <remarks>Using this method will persist the Member object before its returned
        /// meaning that it will have an Id available (unlike the CreateMember method)</remarks>
        /// <param name="username">Username of the Member to create</param>
        /// <param name="email">Email of the Member to create</param>
        /// <param name="memberType">MemberType the Member should be based on</param>
        /// <returns><see cref="IMember"/></returns>
        public IMember CreateMemberWithIdentity(string username, string email, IMemberType memberType, bool isApproved)
            => CreateMemberWithIdentity(username, email, username, "", memberType, isApproved);

        public IMember CreateMemberWithIdentity(string username, string email, string name, IMemberType memberType)
            => CreateMemberWithIdentity(username, email, name, "", memberType);

        /// <summary>
        /// Creates and persists a Member
        /// </summary>
        /// <remarks>Using this method will persist the Member object before its returned
        /// meaning that it will have an Id available (unlike the CreateMember method)</remarks>
        /// <param name="username">Username of the Member to create</param>
        /// <param name="email">Email of the Member to create</param>
        /// <param name="name">Name of the Member to create</param>
        /// <param name="memberType">MemberType the Member should be based on</param>
        /// <returns><see cref="IMember"/></returns>
        public IMember CreateMemberWithIdentity(string username, string email, string name, IMemberType memberType, bool isApproved)
            => CreateMemberWithIdentity(username, email, name, "", memberType, isApproved);

        /// <summary>
        /// Creates and persists a Member
        /// </summary>
        /// <remarks>Using this method will persist the Member object before its returned
        /// meaning that it will have an Id available (unlike the CreateMember method)</remarks>
        /// <param name="username">Username of the Member to create</param>
        /// <param name="email">Email of the Member to create</param>
        /// <param name="name">Name of the Member to create</param>
        /// <param name="passwordValue">This value should be the encoded/encrypted/hashed value for the password that will be stored in the database</param>
        /// <param name="memberType">MemberType the Member should be based on</param>
        /// <returns><see cref="IMember"/></returns>
        private IMember CreateMemberWithIdentity(string username, string email, string name, string passwordValue, IMemberType memberType, bool isApproved = true)
        {
            if (memberType == null) throw new ArgumentNullException(nameof(memberType));

            using (var scope = ScopeProvider.CreateScope())
            {
                scope.WriteLock(Constants.Locks.MemberTree);

                // ensure it all still make sense
                // ensure it all still make sense
                var vrfy = GetMemberType(scope, memberType.Alias); // + locks

                if (vrfy == null || vrfy.Id != memberType.Id)
                {
                    throw new ArgumentException($"Member type with alias {memberType.Alias} does not exist or is a different member type."); // causes rollback
                }

                var member = new Member(name, email.ToLower().Trim(), username, passwordValue, memberType, isApproved, -1);

                Save(member);

                scope.Complete();

                return member;
            }
        }

        #endregion

        #region Get, Has, Is, Exists...

        /// <summary>
        /// Gets a Member by its integer id
        /// </summary>
        /// <param name="id"><see cref="System.int"/> Id</param>
        /// <returns><see cref="IMember"/></returns>
        public IMember? GetById(int id)
        {
            using (var scope = ScopeProvider.CreateScope(autoComplete: true))
            {
                scope.ReadLock(Constants.Locks.MemberTree);
                return _memberRepository.Get(id);
            }
        }

        /// <summary>
        /// Gets a Member by the unique key
        /// </summary>
        /// <remarks>The guid key corresponds to the unique id in the database
        /// and the user id in the membership provider.</remarks>
        /// <param name="id"><see cref="Guid"/> Id</param>
        /// <returns><see cref="IMember"/></returns>
        public IMember? GetByKey(Guid id)
        {
            using (var scope = ScopeProvider.CreateScope(autoComplete: true))
            {
                scope.ReadLock(Constants.Locks.MemberTree);
                var query = Query<IMember>().Where(x => x.Key == id);
                return _memberRepository.Get(query)?.FirstOrDefault();
            }
        }

        /// <summary>
        /// Gets a list of paged <see cref="IMember"/> objects
        /// </summary>
        /// <param name="pageIndex">Current page index</param>
        /// <param name="pageSize">Size of the page</param>
        /// <param name="totalRecords">Total number of records found (out)</param>
        /// <returns><see cref="IEnumerable{IMember}"/></returns>
        public IEnumerable<IMember> GetAll(long pageIndex, int pageSize, out long totalRecords)
        {
            using (var scope = ScopeProvider.CreateScope(autoComplete: true))
            {
                scope.ReadLock(Constants.Locks.MemberTree);
                return _memberRepository.GetPage(null, pageIndex, pageSize, out totalRecords, null, Ordering.By("LoginName"));
            }
        }

        public IEnumerable<IMember> GetAll(long pageIndex, int pageSize, out long totalRecords,
            string orderBy, Direction orderDirection, string? memberTypeAlias = null, string filter = "")
        {
            return GetAll(pageIndex, pageSize, out totalRecords, orderBy, orderDirection, true, memberTypeAlias, filter);
        }

        public IEnumerable<IMember> GetAll(long pageIndex, int pageSize, out long totalRecords,
            string orderBy, Direction orderDirection, bool orderBySystemField, string? memberTypeAlias, string filter)
        {
            using (var scope = ScopeProvider.CreateScope(autoComplete: true))
            {
                scope.ReadLock(Constants.Locks.MemberTree);
                var query1 = memberTypeAlias == null ? null : Query<IMember>()?.Where(x => x.ContentTypeAlias == memberTypeAlias);
                var query2 = filter == null ? null : Query<IMember>()?.Where(x => (x.Name != null && x.Name.Contains(filter)) || x.Username.Contains(filter) || x.Email.Contains(filter));
                return _memberRepository.GetPage(query1, pageIndex, pageSize, out totalRecords, query2, Ordering.By(orderBy, orderDirection, isCustomField: !orderBySystemField));
            }
        }

        /// <summary>
        /// Gets an <see cref="IMember"/> by its provider key
        /// </summary>
        /// <param name="id">Id to use for retrieval</param>
        /// <returns><see cref="IMember"/></returns>
        public IMember? GetByProviderKey(object id)
        {
            var asGuid = id.TryConvertTo<Guid>();
            if (asGuid.Success)
                return GetByKey(asGuid.Result);

            var asInt = id.TryConvertTo<int>();
            if (asInt.Success)
                return GetById(asInt.Result);

            return null;
        }

        /// <summary>
        /// Get an <see cref="IMember"/> by email
        /// </summary>
        /// <param name="email">Email to use for retrieval</param>
        /// <returns><see cref="IMember"/></returns>
        public IMember? GetByEmail(string email)
        {
            using (var scope = ScopeProvider.CreateScope(autoComplete: true))
            {
                scope.ReadLock(Constants.Locks.MemberTree);
                var query = Query<IMember>().Where(x => x.Email.Equals(email));
                return _memberRepository.Get(query)?.FirstOrDefault();
            }
        }

        /// <summary>
        /// Get an <see cref="IMember"/> by username
        /// </summary>
        /// <param name="username">Username to use for retrieval</param>
        /// <returns><see cref="IMember"/></returns>
        public IMember? GetByUsername(string? username)
        {
            using (var scope = ScopeProvider.CreateScope(autoComplete: true))
            {
                scope.ReadLock(Constants.Locks.MemberTree);
                return _memberRepository.GetByUsername(username);
            }
        }

        /// <summary>
        /// Gets all Members for the specified MemberType alias
        /// </summary>
        /// <param name="memberTypeAlias">Alias of the MemberType</param>
        /// <returns><see cref="IEnumerable{IMember}"/></returns>
        public IEnumerable<IMember>? GetMembersByMemberType(string memberTypeAlias)
        {
            using (var scope = ScopeProvider.CreateScope(autoComplete: true))
            {
                scope.ReadLock(Constants.Locks.MemberTree);
                var query = Query<IMember>().Where(x => x.ContentTypeAlias == memberTypeAlias);
                return _memberRepository.Get(query);
            }
        }

        /// <summary>
        /// Gets all Members for the MemberType id
        /// </summary>
        /// <param name="memberTypeId">Id of the MemberType</param>
        /// <returns><see cref="IEnumerable{IMember}"/></returns>
        public IEnumerable<IMember>? GetMembersByMemberType(int memberTypeId)
        {
            using (var scope = ScopeProvider.CreateScope(autoComplete: true))
            {
                scope.ReadLock(Constants.Locks.MemberTree);
                var query = Query<IMember>().Where(x => x.ContentTypeId == memberTypeId);
                return _memberRepository.Get(query);
            }
        }

        /// <summary>
        /// Gets all Members within the specified MemberGroup name
        /// </summary>
        /// <param name="memberGroupName">Name of the MemberGroup</param>
        /// <returns><see cref="IEnumerable{IMember}"/></returns>
        public IEnumerable<IMember> GetMembersByGroup(string memberGroupName)
        {
            using (var scope = ScopeProvider.CreateScope(autoComplete: true))
            {
                scope.ReadLock(Constants.Locks.MemberTree);
                return _memberRepository.GetByMemberGroup(memberGroupName);
            }
        }

        /// <summary>
        /// Gets all Members with the ids specified
        /// </summary>
        /// <remarks>If no Ids are specified all Members will be retrieved</remarks>
        /// <param name="ids">Optional list of Member Ids</param>
        /// <returns><see cref="IEnumerable{IMember}"/></returns>
        public IEnumerable<IMember> GetAllMembers(params int[] ids)
        {
            using (var scope = ScopeProvider.CreateScope(autoComplete: true))
            {
                scope.ReadLock(Constants.Locks.MemberTree);
                return _memberRepository.GetMany(ids);
            }
        }

        /// <summary>
        /// Finds Members based on their display name
        /// </summary>
        /// <param name="displayNameToMatch">Display name to match</param>
        /// <param name="pageIndex">Current page index</param>
        /// <param name="pageSize">Size of the page</param>
        /// <param name="totalRecords">Total number of records found (out)</param>
        /// <param name="matchType">The type of match to make as <see cref="StringPropertyMatchType"/>. Default is <see cref="StringPropertyMatchType.StartsWith"/></param>
        /// <returns><see cref="IEnumerable{IMember}"/></returns>
        public IEnumerable<IMember> FindMembersByDisplayName(string displayNameToMatch, long pageIndex, int pageSize, out long totalRecords, StringPropertyMatchType matchType = StringPropertyMatchType.StartsWith)
        {
            using (var scope = ScopeProvider.CreateScope(autoComplete: true))
            {
                scope.ReadLock(Constants.Locks.MemberTree);
                var query = Query<IMember>();

                switch (matchType)
                {
                    case StringPropertyMatchType.Exact:
                        query?.Where(member => string.Equals(member.Name, displayNameToMatch));
                        break;
                    case StringPropertyMatchType.Contains:
                        query?.Where(member => member.Name != null && member.Name.Contains(displayNameToMatch));
                        break;
                    case StringPropertyMatchType.StartsWith:
                        query?.Where(member => member.Name != null && member.Name.StartsWith(displayNameToMatch));
                        break;
                    case StringPropertyMatchType.EndsWith:
                        query?.Where(member => member.Name != null && member.Name.EndsWith(displayNameToMatch));
                        break;
                    case StringPropertyMatchType.Wildcard:
                        query?.Where(member => member.Name != null && member.Name.SqlWildcard(displayNameToMatch, TextColumnType.NVarchar));
                        break;
                    default:
                        throw new ArgumentOutOfRangeException(nameof(matchType)); // causes rollback // causes rollback
                }

                return _memberRepository.GetPage(query, pageIndex, pageSize, out totalRecords, null, Ordering.By("Name"));
            }
        }

        /// <summary>
        /// Finds a list of <see cref="IMember"/> objects by a partial email string
        /// </summary>
        /// <param name="emailStringToMatch">Partial email string to match</param>
        /// <param name="pageIndex">Current page index</param>
        /// <param name="pageSize">Size of the page</param>
        /// <param name="totalRecords">Total number of records found (out)</param>
        /// <param name="matchType">The type of match to make as <see cref="StringPropertyMatchType"/>. Default is <see cref="StringPropertyMatchType.StartsWith"/></param>
        /// <returns><see cref="IEnumerable{IMember}"/></returns>
        public IEnumerable<IMember> FindByEmail(string emailStringToMatch, long pageIndex, int pageSize, out long totalRecords, StringPropertyMatchType matchType = StringPropertyMatchType.StartsWith)
        {
            using (var scope = ScopeProvider.CreateScope(autoComplete: true))
            {
                scope.ReadLock(Constants.Locks.MemberTree);
                var query = Query<IMember>();

                switch (matchType)
                {
                    case StringPropertyMatchType.Exact:
                        query?.Where(member => member.Email.Equals(emailStringToMatch));
                        break;
                    case StringPropertyMatchType.Contains:
                        query?.Where(member => member.Email.Contains(emailStringToMatch));
                        break;
                    case StringPropertyMatchType.StartsWith:
                        query?.Where(member => member.Email.StartsWith(emailStringToMatch));
                        break;
                    case StringPropertyMatchType.EndsWith:
                        query?.Where(member => member.Email.EndsWith(emailStringToMatch));
                        break;
                    case StringPropertyMatchType.Wildcard:
                        query?.Where(member => member.Email.SqlWildcard(emailStringToMatch, TextColumnType.NVarchar));
                        break;
                    default:
                        throw new ArgumentOutOfRangeException(nameof(matchType));
                }

                return _memberRepository.GetPage(query, pageIndex, pageSize, out totalRecords, null, Ordering.By("Email"));
            }
        }

        /// <summary>
        /// Finds a list of <see cref="IMember"/> objects by a partial username
        /// </summary>
        /// <param name="login">Partial username to match</param>
        /// <param name="pageIndex">Current page index</param>
        /// <param name="pageSize">Size of the page</param>
        /// <param name="totalRecords">Total number of records found (out)</param>
        /// <param name="matchType">The type of match to make as <see cref="StringPropertyMatchType"/>. Default is <see cref="StringPropertyMatchType.StartsWith"/></param>
        /// <returns><see cref="IEnumerable{IMember}"/></returns>
        public IEnumerable<IMember> FindByUsername(string login, long pageIndex, int pageSize, out long totalRecords, StringPropertyMatchType matchType = StringPropertyMatchType.StartsWith)
        {
            using (var scope = ScopeProvider.CreateScope(autoComplete: true))
            {
                scope.ReadLock(Constants.Locks.MemberTree);
                var query = Query<IMember>();

                switch (matchType)
                {
                    case StringPropertyMatchType.Exact:
                        query?.Where(member => member.Username.Equals(login));
                        break;
                    case StringPropertyMatchType.Contains:
                        query?.Where(member => member.Username.Contains(login));
                        break;
                    case StringPropertyMatchType.StartsWith:
                        query?.Where(member => member.Username.StartsWith(login));
                        break;
                    case StringPropertyMatchType.EndsWith:
                        query?.Where(member => member.Username.EndsWith(login));
                        break;
                    case StringPropertyMatchType.Wildcard:
                        query?.Where(member => member.Username.SqlWildcard(login, TextColumnType.NVarchar));
                        break;
                    default:
                        throw new ArgumentOutOfRangeException(nameof(matchType));
                }

                return _memberRepository.GetPage(query, pageIndex, pageSize, out totalRecords, null, Ordering.By("LoginName"));
            }
        }

        /// <summary>
        /// Gets a list of Members based on a property search
        /// </summary>
        /// <param name="propertyTypeAlias">Alias of the PropertyType to search for</param>
        /// <param name="value"><see cref="System.string"/> Value to match</param>
        /// <param name="matchType">The type of match to make as <see cref="StringPropertyMatchType"/>. Default is <see cref="StringPropertyMatchType.Exact"/></param>
        /// <returns><see cref="IEnumerable{IMember}"/></returns>
        public IEnumerable<IMember>? GetMembersByPropertyValue(string propertyTypeAlias, string value, StringPropertyMatchType matchType = StringPropertyMatchType.Exact)
        {
            using (var scope = ScopeProvider.CreateScope(autoComplete: true))
            {
                scope.ReadLock(Constants.Locks.MemberTree);
                IQuery<IMember> query;

                switch (matchType)
                {
                    case StringPropertyMatchType.Exact:
                        query = Query<IMember>().Where(x => ((Member) x).PropertyTypeAlias == propertyTypeAlias && (((Member) x).LongStringPropertyValue!.SqlEquals(value, TextColumnType.NText) || ((Member) x).ShortStringPropertyValue!.SqlEquals(value, TextColumnType.NVarchar)));
                        break;
                    case StringPropertyMatchType.Contains:
                        query = Query<IMember>().Where(x => ((Member) x).PropertyTypeAlias == propertyTypeAlias && (((Member) x).LongStringPropertyValue!.SqlContains(value, TextColumnType.NText) || ((Member) x).ShortStringPropertyValue!.SqlContains(value, TextColumnType.NVarchar)));
                        break;
                    case StringPropertyMatchType.StartsWith:
                        query = Query<IMember>().Where(x => ((Member) x).PropertyTypeAlias == propertyTypeAlias && (((Member) x).LongStringPropertyValue.SqlStartsWith(value, TextColumnType.NText) || ((Member) x).ShortStringPropertyValue.SqlStartsWith(value, TextColumnType.NVarchar)));
                        break;
                    case StringPropertyMatchType.EndsWith:
                        query = Query<IMember>().Where(x => ((Member) x).PropertyTypeAlias == propertyTypeAlias && (((Member) x).LongStringPropertyValue!.SqlEndsWith(value, TextColumnType.NText) || ((Member) x).ShortStringPropertyValue!.SqlEndsWith(value, TextColumnType.NVarchar)));
                        break;
                    default:
                        throw new ArgumentOutOfRangeException(nameof(matchType));
                }

                return _memberRepository.Get(query);
            }
        }

        /// <summary>
        /// Gets a list of Members based on a property search
        /// </summary>
        /// <param name="propertyTypeAlias">Alias of the PropertyType to search for</param>
        /// <param name="value"><see cref="System.int"/> Value to match</param>
        /// <param name="matchType">The type of match to make as <see cref="StringPropertyMatchType"/>. Default is <see cref="StringPropertyMatchType.Exact"/></param>
        /// <returns><see cref="IEnumerable{IMember}"/></returns>
        public IEnumerable<IMember>? GetMembersByPropertyValue(string propertyTypeAlias, int value, ValuePropertyMatchType matchType = ValuePropertyMatchType.Exact)
        {
            using (var scope = ScopeProvider.CreateScope(autoComplete: true))
            {
                scope.ReadLock(Constants.Locks.MemberTree);
                IQuery<IMember> query;

                switch (matchType)
                {
                    case ValuePropertyMatchType.Exact:
                        query = Query<IMember>().Where(x => ((Member) x).PropertyTypeAlias == propertyTypeAlias && ((Member) x).IntegerPropertyValue == value);
                        break;
                    case ValuePropertyMatchType.GreaterThan:
                        query = Query<IMember>().Where(x => ((Member) x).PropertyTypeAlias == propertyTypeAlias && ((Member) x).IntegerPropertyValue > value);
                        break;
                    case ValuePropertyMatchType.LessThan:
                        query = Query<IMember>().Where(x => ((Member) x).PropertyTypeAlias == propertyTypeAlias && ((Member) x).IntegerPropertyValue < value);
                        break;
                    case ValuePropertyMatchType.GreaterThanOrEqualTo:
                        query = Query<IMember>().Where(x => ((Member) x).PropertyTypeAlias == propertyTypeAlias && ((Member) x).IntegerPropertyValue >= value);
                        break;
                    case ValuePropertyMatchType.LessThanOrEqualTo:
                        query = Query<IMember>().Where(x => ((Member) x).PropertyTypeAlias == propertyTypeAlias && ((Member) x).IntegerPropertyValue <= value);
                        break;
                    default:
                        throw new ArgumentOutOfRangeException(nameof(matchType));
                }

                return _memberRepository.Get(query);
            }
        }

        /// <summary>
        /// Gets a list of Members based on a property search
        /// </summary>
        /// <param name="propertyTypeAlias">Alias of the PropertyType to search for</param>
        /// <param name="value"><see cref="System.bool"/> Value to match</param>
        /// <returns><see cref="IEnumerable{IMember}"/></returns>
        public IEnumerable<IMember>? GetMembersByPropertyValue(string propertyTypeAlias, bool value)
        {
            using (var scope = ScopeProvider.CreateScope(autoComplete: true))
            {
                scope.ReadLock(Constants.Locks.MemberTree);
                var query = Query<IMember>().Where(x => ((Member) x).PropertyTypeAlias == propertyTypeAlias && ((Member) x).BoolPropertyValue == value);

                return _memberRepository.Get(query);
            }
        }

        /// <summary>
        /// Gets a list of Members based on a property search
        /// </summary>
        /// <param name="propertyTypeAlias">Alias of the PropertyType to search for</param>
        /// <param name="value"><see cref="System.DateTime"/> Value to match</param>
        /// <param name="matchType">The type of match to make as <see cref="StringPropertyMatchType"/>. Default is <see cref="StringPropertyMatchType.Exact"/></param>
        /// <returns><see cref="IEnumerable{IMember}"/></returns>
        public IEnumerable<IMember>? GetMembersByPropertyValue(string propertyTypeAlias, DateTime value, ValuePropertyMatchType matchType = ValuePropertyMatchType.Exact)
        {
            using (var scope = ScopeProvider.CreateScope(autoComplete: true))
            {
                scope.ReadLock(Constants.Locks.MemberTree);
                IQuery<IMember> query;

                switch (matchType)
                {
                    case ValuePropertyMatchType.Exact:
                        query = Query<IMember>().Where(x => ((Member) x).PropertyTypeAlias == propertyTypeAlias && ((Member) x).DateTimePropertyValue == value);
                        break;
                    case ValuePropertyMatchType.GreaterThan:
                        query = Query<IMember>().Where(x => ((Member) x).PropertyTypeAlias == propertyTypeAlias && ((Member) x).DateTimePropertyValue > value);
                        break;
                    case ValuePropertyMatchType.LessThan:
                        query = Query<IMember>().Where(x => ((Member) x).PropertyTypeAlias == propertyTypeAlias && ((Member) x).DateTimePropertyValue < value);
                        break;
                    case ValuePropertyMatchType.GreaterThanOrEqualTo:
                        query = Query<IMember>().Where(x => ((Member) x).PropertyTypeAlias == propertyTypeAlias && ((Member) x).DateTimePropertyValue >= value);
                        break;
                    case ValuePropertyMatchType.LessThanOrEqualTo:
                        query = Query<IMember>().Where(x => ((Member) x).PropertyTypeAlias == propertyTypeAlias && ((Member) x).DateTimePropertyValue <= value);
                        break;
                    default:
                        throw new ArgumentOutOfRangeException(nameof(matchType)); // causes rollback // causes rollback
                }

                // TODO: Since this is by property value, we need a GetByPropertyQuery on the repo!
                return _memberRepository.Get(query);
            }
        }

        /// <summary>
        /// Checks if a Member with the id exists
        /// </summary>
        /// <param name="id">Id of the Member</param>
        /// <returns><c>True</c> if the Member exists otherwise <c>False</c></returns>
        public bool Exists(int id)
        {
            using (var scope = ScopeProvider.CreateScope(autoComplete: true))
            {
                scope.ReadLock(Constants.Locks.MemberTree);
                return _memberRepository.Exists(id);
            }
        }

        /// <summary>
        /// Checks if a Member with the username exists
        /// </summary>
        /// <param name="username">Username to check</param>
        /// <returns><c>True</c> if the Member exists otherwise <c>False</c></returns>
        public bool Exists(string username)
        {
            using (var scope = ScopeProvider.CreateScope(autoComplete: true))
            {
                scope.ReadLock(Constants.Locks.MemberTree);
                return _memberRepository.Exists(username);
            }
        }

        #endregion

        #region Save

        /// <inheritdoc />
        [Obsolete("This is now a NoOp since last login date is no longer an umbraco property, set the date on the IMember directly and Save it instead, scheduled for removal in V11.")]
        public void SetLastLogin(string username, DateTime date)
        {
        }

        /// <inheritdoc />
        public void Save(IMember member)
        {
            // trimming username and email to make sure we have no trailing space
            member.Username = member.Username.Trim();
            member.Email = member.Email.Trim();

            var evtMsgs = EventMessagesFactory.Get();

            using (IScope scope = ScopeProvider.CreateScope())
            {
                var savingNotification = new MemberSavingNotification(member, evtMsgs);
                if (scope.Notifications.PublishCancelable(savingNotification))
                {
                    scope.Complete();
                    return;
                }

                if (string.IsNullOrWhiteSpace(member.Name))
                {
                    throw new ArgumentException("Cannot save member with empty name.");
                }

                scope.WriteLock(Constants.Locks.MemberTree);

                _memberRepository.Save(member);

                scope.Notifications.Publish(new MemberSavedNotification(member, evtMsgs).WithStateFrom(savingNotification));

                Audit(AuditType.Save, 0, member.Id);

                scope.Complete();
            }
        }

        /// <inheritdoc />
        public void Save(IEnumerable<IMember> members)
        {
            var membersA = members.ToArray();

            var evtMsgs = EventMessagesFactory.Get();

            using (var scope = ScopeProvider.CreateScope())
            {
                var savingNotification = new MemberSavingNotification(membersA, evtMsgs);
                if (scope.Notifications.PublishCancelable(savingNotification))
                {
                    scope.Complete();
                    return;
                }

                scope.WriteLock(Constants.Locks.MemberTree);

                foreach (var member in membersA)
                {
                    //trimming username and email to make sure we have no trailing space
                    member.Username = member.Username.Trim();
                    member.Email = member.Email.Trim();

                    _memberRepository.Save(member);
                }

                scope.Notifications.Publish(new MemberSavedNotification(membersA, evtMsgs).WithStateFrom(savingNotification));

                Audit(AuditType.Save, 0, -1, "Save multiple Members");

                scope.Complete();
            }
        }

        #endregion

        #region Delete

        /// <summary>
        /// Deletes an <see cref="IMember"/>
        /// </summary>
        /// <param name="member"><see cref="IMember"/> to Delete</param>
        public void Delete(IMember member)
        {
            var evtMsgs = EventMessagesFactory.Get();

            using (var scope = ScopeProvider.CreateScope())
            {
                var deletingNotification = new MemberDeletingNotification(member, evtMsgs);
                if (scope.Notifications.PublishCancelable(deletingNotification))
                {
                    scope.Complete();
                    return;
                }

                scope.WriteLock(Constants.Locks.MemberTree);
                DeleteLocked(scope, member, evtMsgs, deletingNotification.State);

                Audit(AuditType.Delete, 0, member.Id);
                scope.Complete();
            }
        }

        private void DeleteLocked(IScope scope, IMember member, EventMessages evtMsgs, IDictionary<string, object>? notificationState = null)
        {
            // a member has no descendants
            _memberRepository.Delete(member);
            scope.Notifications.Publish(new MemberDeletedNotification(member, evtMsgs).WithState(notificationState));

            // media files deleted by QueuingEventDispatcher
        }

        #endregion

        #region Roles

        public void AddRole(string roleName)
        {
            using (var scope = ScopeProvider.CreateScope())
            {
                scope.WriteLock(Constants.Locks.MemberTree);
                _memberGroupRepository.CreateIfNotExists(roleName);
                scope.Complete();
            }
        }

        /// <summary>
        /// Returns a list of all member roles
        /// </summary>
        /// <returns>A list of member roles</returns>

        public IEnumerable<IMemberGroup> GetAllRoles()
        {
            using (IScope scope = ScopeProvider.CreateScope(autoComplete: true))
            {
                scope.ReadLock(Constants.Locks.MemberTree);
                return _memberGroupRepository.GetMany().Distinct();
            }
        }

        /// <summary>
        /// Returns a list of all member roles for a given member ID
        /// </summary>
        /// <param name="memberId"></param>
        /// <returns>A list of member roles</returns>
        public IEnumerable<string?>? GetAllRoles(int memberId)
        {
            using (IScope scope = ScopeProvider.CreateScope(autoComplete: true))
            {
                scope.ReadLock(Constants.Locks.MemberTree);
                var result = _memberGroupRepository.GetMemberGroupsForMember(memberId);
                return result.Select(x => x.Name).Distinct();
            }
        }

        public IEnumerable<string> GetAllRoles(string? username)
        {
            using (IScope scope = ScopeProvider.CreateScope(autoComplete: true))
            {
                scope.ReadLock(Constants.Locks.MemberTree);
                IEnumerable<IMemberGroup> result = _memberGroupRepository.GetMemberGroupsForMember(username);
                return result.Where(x => x.Name != null).Select(x => x.Name).Distinct()!;
            }
        }

        public IEnumerable<int> GetAllRolesIds()
        {
            using (IScope scope = ScopeProvider.CreateScope(autoComplete: true))
            {
                scope.ReadLock(Constants.Locks.MemberTree);
                return _memberGroupRepository.GetMany().Select(x => x.Id).Distinct();
            }
        }

        public IEnumerable<int> GetAllRolesIds(int memberId)
        {
            using (IScope scope = ScopeProvider.CreateScope(autoComplete: true))
            {
                scope.ReadLock(Constants.Locks.MemberTree);
                IEnumerable<IMemberGroup> result = _memberGroupRepository.GetMemberGroupsForMember(memberId);
                return result.Select(x => x.Id).Distinct();
            }
        }

        public IEnumerable<int> GetAllRolesIds(string username)
        {
            using (IScope scope = ScopeProvider.CreateScope(autoComplete: true))
            {
                scope.ReadLock(Constants.Locks.MemberTree);
                IEnumerable<IMemberGroup> result = _memberGroupRepository.GetMemberGroupsForMember(username);
                return result.Select(x => x.Id).Distinct();
            }
        }

        public IEnumerable<IMember> GetMembersInRole(string roleName)
        {
            using (IScope scope = ScopeProvider.CreateScope(autoComplete: true))
            {
                scope.ReadLock(Constants.Locks.MemberTree);
                return _memberRepository.GetByMemberGroup(roleName);
            }
        }

        public IEnumerable<IMember> FindMembersInRole(string roleName, string usernameToMatch, StringPropertyMatchType matchType = StringPropertyMatchType.StartsWith)
        {
            using (IScope scope = ScopeProvider.CreateScope(autoComplete: true))
            {
                scope.ReadLock(Constants.Locks.MemberTree);
                return _memberRepository.FindMembersInRole(roleName, usernameToMatch, matchType);
            }
        }

        public bool DeleteRole(string roleName, bool throwIfBeingUsed)
        {
            using (IScope scope = ScopeProvider.CreateScope())
            {
                scope.WriteLock(Constants.Locks.MemberTree);

                if (throwIfBeingUsed)
                {
                    // get members in role
                    IEnumerable<IMember> membersInRole = _memberRepository.GetByMemberGroup(roleName);
                    if (membersInRole.Any())
                    {
                        throw new InvalidOperationException("The role " + roleName + " is currently assigned to members");
                    }
                }

                IQuery<IMemberGroup> query = Query<IMemberGroup>().Where(g => g.Name == roleName);
                IMemberGroup[]? found = _memberGroupRepository.Get(query)?.ToArray();

                if (found is not null)
                {
                    foreach (IMemberGroup memberGroup in found)
                    {
                        _memberGroupService.Delete(memberGroup);
                    }
                }

                scope.Complete();
                return found?.Length > 0;
            }
        }

        public void AssignRole(string username, string roleName) => AssignRoles(new[] { username }, new[] { roleName });

        public void AssignRoles(string[] usernames, string[] roleNames)
        {
            using (IScope scope = ScopeProvider.CreateScope())
            {
                scope.WriteLock(Constants.Locks.MemberTree);
                int[] ids = _memberRepository.GetMemberIds(usernames);
                _memberGroupRepository.AssignRoles(ids, roleNames);
                scope.Notifications.Publish(new AssignedMemberRolesNotification(ids, roleNames));
                scope.Complete();
            }
        }

        public void DissociateRole(string username, string roleName) => DissociateRoles(new[] { username }, new[] { roleName });

        public void DissociateRoles(string[] usernames, string[] roleNames)
        {
            using (IScope scope = ScopeProvider.CreateScope())
            {
                scope.WriteLock(Constants.Locks.MemberTree);
                int[] ids = _memberRepository.GetMemberIds(usernames);
                _memberGroupRepository.DissociateRoles(ids, roleNames);
                scope.Notifications.Publish(new RemovedMemberRolesNotification(ids, roleNames));
                scope.Complete();
            }
        }

        public void AssignRole(int memberId, string roleName) => AssignRoles(new[] { memberId }, new[] { roleName });

        public void AssignRoles(int[] memberIds, string[] roleNames)
        {
            using (IScope scope = ScopeProvider.CreateScope())
            {
                scope.WriteLock(Constants.Locks.MemberTree);
                _memberGroupRepository.AssignRoles(memberIds, roleNames);
                scope.Notifications.Publish(new AssignedMemberRolesNotification(memberIds, roleNames));
                scope.Complete();
            }
        }

        public void DissociateRole(int memberId, string roleName) => DissociateRoles(new[] { memberId }, new[] { roleName });

        public void DissociateRoles(int[] memberIds, string[] roleNames)
        {
            using (IScope scope = ScopeProvider.CreateScope())
            {
                scope.WriteLock(Constants.Locks.MemberTree);
                _memberGroupRepository.DissociateRoles(memberIds, roleNames);
                scope.Notifications.Publish(new RemovedMemberRolesNotification(memberIds, roleNames));
                scope.Complete();
            }
        }

        public void ReplaceRoles(string[] usernames, string[] roleNames)
        {
            using (IScope scope = ScopeProvider.CreateScope())
            {
                scope.WriteLock(Constants.Locks.MemberTree);
                int[] ids = _memberRepository.GetMemberIds(usernames);
                _memberGroupRepository.ReplaceRoles(ids, roleNames);
                scope.Notifications.Publish(new AssignedMemberRolesNotification(ids, roleNames));
                scope.Complete();
            }
        }

        public void ReplaceRoles(int[] memberIds, string[] roleNames)
        {
            using (IScope scope = ScopeProvider.CreateScope())
            {
                scope.WriteLock(Constants.Locks.MemberTree);
                _memberGroupRepository.ReplaceRoles(memberIds, roleNames);
                scope.Notifications.Publish(new AssignedMemberRolesNotification(memberIds, roleNames));
                scope.Complete();
            }
        }

        #endregion

        #region Private Methods

        private void Audit(AuditType type, int userId, int objectId, string? message = null) => _auditRepository.Save(new AuditItem(objectId, type, userId, ObjectTypes.GetName(UmbracoObjectTypes.Member), message));

        #endregion

        #region Membership


        /// <summary>
        /// Exports a member.
        /// </summary>
        /// <remarks>
        /// This is internal for now and is used to export a member in the member editor,
        /// it will raise an event so that auditing logs can be created.
        /// </remarks>
        public MemberExportModel? ExportMember(Guid key)
        {
            using (IScope scope = ScopeProvider.CreateScope(autoComplete: true))
            {
                IQuery<IMember>? query = Query<IMember>().Where(x => x.Key == key);
                IMember? member = _memberRepository.Get(query)?.FirstOrDefault();

                if (member == null)
                {
                    return null;
                }

                var model = new MemberExportModel
                {
                    Id = member.Id,
                    Key = member.Key,
                    Name = member.Name,
                    Username = member.Username,
                    Email = member.Email,
                    Groups = GetAllRoles(member.Id)?.ToList(),
                    ContentTypeAlias = member.ContentTypeAlias,
                    CreateDate = member.CreateDate,
                    UpdateDate = member.UpdateDate,
                    Properties = new List<MemberExportProperty>(GetPropertyExportItems(member))
                };

                scope.Notifications.Publish(new ExportedMemberNotification(member, model));

                return model;
            }
        }

        private static IEnumerable<MemberExportProperty> GetPropertyExportItems(IMember member)
        {
            if (member == null)
            {
                throw new ArgumentNullException(nameof(member));
            }

            var exportProperties = new List<MemberExportProperty>();

            foreach (IProperty property in member.Properties)
            {
                var propertyExportModel = new MemberExportProperty
                {
                    Id = property.Id,
                    Alias = property.Alias,
                    Name = property.PropertyType.Name,
                    Value = property.GetValue(), // TODO: ignoring variants
                    CreateDate = property.CreateDate,
                    UpdateDate = property.UpdateDate
                };
                exportProperties.Add(propertyExportModel);
            }

            return exportProperties;
        }

        #endregion

        #region Content Types

        /// <summary>
        /// Delete Members of the specified MemberType id
        /// </summary>
        /// <param name="memberTypeId">Id of the MemberType</param>
        public void DeleteMembersOfType(int memberTypeId)
        {
            var evtMsgs = EventMessagesFactory.Get();

            // note: no tree to manage here
            using (IScope scope = ScopeProvider.CreateScope())
            {
                scope.WriteLock(Constants.Locks.MemberTree);

                // TODO: What about content that has the contenttype as part of its composition?
                IQuery<IMember>? query = Query<IMember>().Where(x => x.ContentTypeId == memberTypeId);

                IMember[]? members = _memberRepository.Get(query)?.ToArray();

                if (members is null)
                {
                    return;
                }

                if (scope.Notifications.PublishCancelable(new MemberDeletingNotification(members, evtMsgs)))
                {
                    scope.Complete();
                    return;
                }

                foreach (IMember member in members)
                {
                    // delete media
                    // triggers the deleted event (and handles the files)
                    DeleteLocked(scope, member, evtMsgs);
                }

                scope.Complete();
            }
        }

        private IMemberType GetMemberType(IScope scope, string memberTypeAlias)
        {
            if (memberTypeAlias == null)
            {
                throw new ArgumentNullException(nameof(memberTypeAlias));
            }

            if (string.IsNullOrWhiteSpace(memberTypeAlias))
            {
                throw new ArgumentException("Value can't be empty or consist only of white-space characters.", nameof(memberTypeAlias));
            }

            scope.ReadLock(Constants.Locks.MemberTypes);

            IMemberType? memberType = _memberTypeRepository.Get(memberTypeAlias);

            if (memberType == null)
            {
                throw new Exception($"No MemberType matching the passed in Alias: '{memberTypeAlias}' was found"); // causes rollback
            }

            return memberType;
        }

        private IMemberType GetMemberType(string memberTypeAlias)
        {
            if (memberTypeAlias == null)
            {
                throw new ArgumentNullException(nameof(memberTypeAlias));
            }

            if (string.IsNullOrWhiteSpace(memberTypeAlias))
            {
                throw new ArgumentException("Value can't be empty or consist only of white-space characters.", nameof(memberTypeAlias));
            }

            using (IScope scope = ScopeProvider.CreateScope(autoComplete: true))
            {
                return GetMemberType(scope, memberTypeAlias);
            }
        }
        #endregion
    }
}<|MERGE_RESOLUTION|>--- conflicted
+++ resolved
@@ -67,17 +67,10 @@
                         query = Query<IMember>();
                         break;
                     case MemberCountType.LockedOut:
-<<<<<<< HEAD
-                        query = Query<IMember>()?.Where(x => x.PropertyTypeAlias == Constants.Conventions.Member.IsLockedOut && ((Member) x).BoolPropertyValue);
+                        query = Query<IMember>()?.Where(x => x.IsLockedOut == true);
                         break;
                     case MemberCountType.Approved:
-                        query = Query<IMember>()?.Where(x => x.PropertyTypeAlias == Constants.Conventions.Member.IsApproved && ((Member) x).BoolPropertyValue);
-=======
-                        query = Query<IMember>().Where(x => x.IsLockedOut == true);
-                        break;
-                    case MemberCountType.Approved:
-                        query = Query<IMember>().Where(x => x.IsApproved == true);
->>>>>>> 379d2e3e
+                        query = Query<IMember>()?.Where(x => x.IsApproved == true);
                         break;
                     default:
                         throw new ArgumentOutOfRangeException(nameof(countType));

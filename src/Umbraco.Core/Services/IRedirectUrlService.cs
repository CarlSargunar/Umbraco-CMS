--- conflicted
+++ resolved
@@ -1,9 +1,4 @@
-<<<<<<< HEAD
-using System;
-using System.Collections.Generic;
-using System.Threading.Tasks;
-=======
->>>>>>> 4fc7f775
+﻿using System.Threading.Tasks;
 using Umbraco.Cms.Core.Models;
 
 namespace Umbraco.Cms.Core.Services;
@@ -59,29 +54,20 @@
     /// <returns>The most recent redirect URLs corresponding to the route.</returns>
     IRedirectUrl? GetMostRecentRedirectUrl(string url, string? culture);
 
-<<<<<<< HEAD
-        /// <summary>
-        /// Gets the most recent redirect URLs corresponding to an Umbraco redirect URL route.
-        /// </summary>
-        /// <param name="url">The Umbraco redirect URL route.</param>
-        /// <param name="culture">The culture of the request.</param>
-        /// <returns>The most recent redirect URLs corresponding to the route.</returns>
-        Task<IRedirectUrl?> GetMostRecentRedirectUrlAsync(string url, string? culture);
+    /// <summary>
+    /// Gets the most recent redirect URLs corresponding to an Umbraco redirect URL route.
+    /// </summary>
+    /// <param name="url">The Umbraco redirect URL route.</param>
+    /// <param name="culture">The culture of the request.</param>
+    /// <returns>The most recent redirect URLs corresponding to the route.</returns>
+    Task<IRedirectUrl?> GetMostRecentRedirectUrlAsync(string url, string? culture);
 
         /// <summary>
-        /// Gets all redirect URLs for a content item.
-        /// </summary>
-        /// <param name="contentKey">The content unique key.</param>
-        /// <returns>All redirect URLs for the content item.</returns>
-        IEnumerable<IRedirectUrl> GetContentRedirectUrls(Guid contentKey);
-=======
-    /// <summary>
     ///     Gets all redirect URLs for a content item.
     /// </summary>
     /// <param name="contentKey">The content unique key.</param>
     /// <returns>All redirect URLs for the content item.</returns>
     IEnumerable<IRedirectUrl> GetContentRedirectUrls(Guid contentKey);
->>>>>>> 4fc7f775
 
     /// <summary>
     ///     Gets all redirect URLs.

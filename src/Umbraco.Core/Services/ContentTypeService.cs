--- conflicted
+++ resolved
@@ -1,1346 +1,1332 @@
-using System;
-using System.Collections.Generic;
-using System.Data;
-using System.Diagnostics;
-using System.Linq;
-using System.Text;
-using System.Xml.Linq;
-using System.Threading;
-using AutoMapper;
-using Umbraco.Core.Auditing;
-using Umbraco.Core.Configuration;
-using Umbraco.Core.Events;
-using Umbraco.Core.Exceptions;
-using Umbraco.Core.Logging;
-using Umbraco.Core.Models;
-using Umbraco.Core.Models.Rdbms;
-using Umbraco.Core.Persistence;
-using Umbraco.Core.Persistence.Querying;
-using Umbraco.Core.Persistence.Repositories;
-using Umbraco.Core.Persistence.UnitOfWork;
-
-namespace Umbraco.Core.Services
-{
-    /// <summary>
-    /// Represents the ContentType Service, which is an easy access to operations involving <see cref="IContentType"/>
-    /// </summary>
-    public class ContentTypeService : ContentTypeServiceBase, IContentTypeService
-    {
-	    private readonly IContentService _contentService;
-        private readonly IMediaService _mediaService;
-
-        //Support recursive locks because some of the methods that require locking call other methods that require locking.
-        //for example, the Move method needs to be locked but this calls the Save method which also needs to be locked.
-        private static readonly ReaderWriterLockSlim Locker = new ReaderWriterLockSlim(LockRecursionPolicy.SupportsRecursion);
-
-        public ContentTypeService(IDatabaseUnitOfWorkProvider provider, RepositoryFactory repositoryFactory, ILogger logger, IEventMessagesFactory eventMessagesFactory, IContentService contentService, IMediaService mediaService)
-            : base(provider, repositoryFactory, logger, eventMessagesFactory)
-        {
-            if (contentService == null) throw new ArgumentNullException("contentService");
-            if (mediaService == null) throw new ArgumentNullException("mediaService");
-            _contentService = contentService;
-            _mediaService = mediaService;
-        }
-
-        #region Containers
-
-        public Attempt<OperationStatus<EntityContainer, OperationStatusType>> CreateContentTypeContainer(int parentId, string name, int userId = 0)
-        {
-            var evtMsgs = EventMessagesFactory.Get();
-            var uow = UowProvider.GetUnitOfWork();
-            using (var repo = RepositoryFactory.CreateEntityContainerRepository(uow, Constants.ObjectTypes.DocumentTypeContainerGuid))
-            {
-                try
-                {
-                    var container = new EntityContainer(Constants.ObjectTypes.DocumentTypeGuid)
-                    {
-                        Name = name,
-                        ParentId = parentId,
-                        CreatorId = userId
-                    };
-
-                    if (SavingContentTypeContainer.IsRaisedEventCancelled(
-                        new SaveEventArgs<EntityContainer>(container, evtMsgs),
-                        this))
-                    {
-                        return Attempt.Fail(new OperationStatus<EntityContainer, OperationStatusType>(container, OperationStatusType.FailedCancelledByEvent, evtMsgs));
-                    }
-
-                    repo.AddOrUpdate(container);
-                    uow.Commit();
-
-                    SavedContentTypeContainer.RaiseEvent(new SaveEventArgs<EntityContainer>(container, evtMsgs), this);
-                    //TODO: Audit trail ?
-
-                    return Attempt.Succeed(new OperationStatus<EntityContainer, OperationStatusType>(container, OperationStatusType.Success, evtMsgs));
-                }
-                catch (Exception ex)
-                {
-                    return Attempt.Fail(new OperationStatus<EntityContainer, OperationStatusType>(null, OperationStatusType.FailedExceptionThrown, evtMsgs), ex);
-                }
-            }
-        }
-
-        public Attempt<OperationStatus<EntityContainer, OperationStatusType>> CreateMediaTypeContainer(int parentId, string name, int userId = 0)
-        {
-            var evtMsgs = EventMessagesFactory.Get();
-            var uow = UowProvider.GetUnitOfWork();
-            using (var repo = RepositoryFactory.CreateEntityContainerRepository(uow, Constants.ObjectTypes.MediaTypeContainerGuid))
-            {
-                try
-                {
-                    var container = new EntityContainer(Constants.ObjectTypes.MediaTypeGuid)
-                    {
-                        Name = name,
-                        ParentId = parentId,
-                        CreatorId = userId
-                    };
-
-                    if (SavingMediaTypeContainer.IsRaisedEventCancelled(
-                        new SaveEventArgs<EntityContainer>(container, evtMsgs),
-                        this))
-                    {
-                        return Attempt.Fail(new OperationStatus<EntityContainer, OperationStatusType>(container, OperationStatusType.FailedCancelledByEvent, evtMsgs));
-                    }
-
-                    repo.AddOrUpdate(container);
-                    uow.Commit();
-
-                    SavedMediaTypeContainer.RaiseEvent(new SaveEventArgs<EntityContainer>(container, evtMsgs), this);
-                    //TODO: Audit trail ?
-
-                    return Attempt.Succeed(new OperationStatus<EntityContainer, OperationStatusType>(container, OperationStatusType.Success, evtMsgs));
-                }
-                catch (Exception ex)
-                {
-                    return Attempt.Fail(new OperationStatus<EntityContainer, OperationStatusType>(null, OperationStatusType.FailedExceptionThrown, evtMsgs), ex);
-                }
-            }
-        }
-
-        public Attempt<OperationStatus> SaveContentTypeContainer(EntityContainer container, int userId = 0)
-        {
-            return SaveContainer(
-                SavingContentTypeContainer, SavedContentTypeContainer,
-                container, Constants.ObjectTypes.DocumentTypeContainerGuid, "document type", userId);
-        }
-
-        public Attempt<OperationStatus> SaveMediaTypeContainer(EntityContainer container, int userId = 0)
-        {
-            return SaveContainer(
-                SavingMediaTypeContainer, SavedMediaTypeContainer,
-                container, Constants.ObjectTypes.MediaTypeContainerGuid, "media type", userId);
-        }
-
-        private Attempt<OperationStatus> SaveContainer(
-            TypedEventHandler<IContentTypeService, SaveEventArgs<EntityContainer>> savingEvent,
-            TypedEventHandler<IContentTypeService, SaveEventArgs<EntityContainer>> savedEvent,
-            EntityContainer container,
-            Guid containerObjectType,
-            string objectTypeName, int userId)
-        {
-            var evtMsgs = EventMessagesFactory.Get();
-
-            if (container.ContainedObjectType != containerObjectType)
-            {
-                var ex = new InvalidOperationException("Not a " + objectTypeName + " container.");
-                return OperationStatus.Exception(evtMsgs, ex);
-            }
-
-            if (container.HasIdentity && container.IsPropertyDirty("ParentId"))
-            {
-                var ex = new InvalidOperationException("Cannot save a container with a modified parent, move the container instead.");
-                return OperationStatus.Exception(evtMsgs, ex);
-            }
-
-            if (savingEvent.IsRaisedEventCancelled(
-                        new SaveEventArgs<EntityContainer>(container, evtMsgs),
-                        this))
-            {
-                return OperationStatus.Cancelled(evtMsgs);
-            }
-
-            var uow = UowProvider.GetUnitOfWork();
-            using (var repo = RepositoryFactory.CreateEntityContainerRepository(uow, containerObjectType))
-            {
-                repo.AddOrUpdate(container);
-                uow.Commit();
-            }
-
-            savedEvent.RaiseEvent(new SaveEventArgs<EntityContainer>(container, evtMsgs), this);
-
-            //TODO: Audit trail ?
-
-            return OperationStatus.Success(evtMsgs);
-        }
-
-        public EntityContainer GetContentTypeContainer(int containerId)
-        {
-            return GetContainer(containerId, Constants.ObjectTypes.DocumentTypeContainerGuid);
-        }
-
-        public EntityContainer GetMediaTypeContainer(int containerId)
-        {
-            return GetContainer(containerId, Constants.ObjectTypes.MediaTypeContainerGuid);
-        }
-
-        private EntityContainer GetContainer(int containerId, Guid containerObjectType)
-        {
-            var uow = UowProvider.GetUnitOfWork();
-            using (var repo = RepositoryFactory.CreateEntityContainerRepository(uow, containerObjectType))
-            {
-                var container = repo.Get(containerId);
-                return container;
-            }
-        }
-
-        public IEnumerable<EntityContainer> GetMediaTypeContainers(int[] containerIds)
-        {
-            var uow = UowProvider.GetUnitOfWork();
-            using (var repo = RepositoryFactory.CreateEntityContainerRepository(uow, Constants.ObjectTypes.MediaTypeContainerGuid))
-            {
-                return repo.GetAll(containerIds);
-            }
-        }
-
-        public IEnumerable<EntityContainer> GetMediaTypeContainers(string name, int level)
-        {
-            var uow = UowProvider.GetUnitOfWork();
-            using (var repo = RepositoryFactory.CreateEntityContainerRepository(uow, Constants.ObjectTypes.MediaTypeContainerGuid))
-            {
-                return repo.Get(name, level);
-            }
-        }
-
-        public IEnumerable<EntityContainer> GetMediaTypeContainers(IMediaType mediaType)
-        {
-            var ancestorIds = mediaType.Path.Split(new[] { ',' }, StringSplitOptions.RemoveEmptyEntries)
-                .Select(x =>
-                {
-                    var asInt = x.TryConvertTo<int>();
-                    if (asInt) return asInt.Result;
-                    return int.MinValue;
-                })
-                .Where(x => x != int.MinValue && x != mediaType.Id)
-                .ToArray();
-
-            return GetMediaTypeContainers(ancestorIds);
-        }
-
-        public EntityContainer GetContentTypeContainer(Guid containerId)
-        {
-            return GetContainer(containerId, Constants.ObjectTypes.DocumentTypeContainerGuid);
-        }
-
-        public IEnumerable<EntityContainer> GetContentTypeContainers(int[] containerIds)
-        {
-            var uow = UowProvider.GetUnitOfWork();
-            using (var repo = RepositoryFactory.CreateEntityContainerRepository(uow, Constants.ObjectTypes.DocumentTypeContainerGuid))
-            {
-                return repo.GetAll(containerIds);
-            }
-        }
-
-        public IEnumerable<EntityContainer> GetContentTypeContainers(IContentType contentType)
-        {
-            var ancestorIds = contentType.Path.Split(new[] {','}, StringSplitOptions.RemoveEmptyEntries)
-                .Select(x =>
-                {
-                    var asInt = x.TryConvertTo<int>();
-                    if (asInt) return asInt.Result;
-                    return int.MinValue;
-                })
-                .Where(x => x != int.MinValue && x != contentType.Id)
-                .ToArray();
-
-            return GetContentTypeContainers(ancestorIds);
-        }
-
-        public EntityContainer GetMediaTypeContainer(Guid containerId)
-        {
-            return GetContainer(containerId, Constants.ObjectTypes.MediaTypeContainerGuid);
-        }
-
-        private EntityContainer GetContainer(Guid containerId, Guid containerObjectType)
-        {
-            var uow = UowProvider.GetUnitOfWork();
-            using (var repo = RepositoryFactory.CreateEntityContainerRepository(uow, containerObjectType))
-            {
-                var container = repo.Get(containerId);
-                return container;
-            }
-        }
-
-        public IEnumerable<EntityContainer> GetContentTypeContainers(string name, int level)
-        {
-            var uow = UowProvider.GetUnitOfWork();
-            using (var repo = RepositoryFactory.CreateEntityContainerRepository(uow, Constants.ObjectTypes.DocumentTypeContainerGuid))
-            {
-                return repo.Get(name, level);
-            }
-        }
-
-        public Attempt<OperationStatus> DeleteContentTypeContainer(int containerId, int userId = 0)
-        {
-            var evtMsgs = EventMessagesFactory.Get();
-            var uow = UowProvider.GetUnitOfWork();
-            using (var repo = RepositoryFactory.CreateEntityContainerRepository(uow, Constants.ObjectTypes.DocumentTypeContainerGuid))
-            {
-                var container = repo.Get(containerId);
-                if (container == null) return OperationStatus.NoOperation(evtMsgs);
-
-                if (DeletingContentTypeContainer.IsRaisedEventCancelled(
-                        new DeleteEventArgs<EntityContainer>(container, evtMsgs),
-                        this))
-                {
-                    return Attempt.Fail(new OperationStatus(OperationStatusType.FailedCancelledByEvent, evtMsgs));
-                }
-
-                repo.Delete(container);
-                uow.Commit();
-
-                DeletedContentTypeContainer.RaiseEvent(new DeleteEventArgs<EntityContainer>(container, evtMsgs), this);
-
-                return OperationStatus.Success(evtMsgs);
-                //TODO: Audit trail ?
-            }
-        }
-
-        public Attempt<OperationStatus> DeleteMediaTypeContainer(int containerId, int userId = 0)
-        {
-            var evtMsgs = EventMessagesFactory.Get();
-            var uow = UowProvider.GetUnitOfWork();
-            using (var repo = RepositoryFactory.CreateEntityContainerRepository(uow, Constants.ObjectTypes.MediaTypeContainerGuid))
-            {
-                var container = repo.Get(containerId);
-                if (container == null) return OperationStatus.NoOperation(evtMsgs);
-
-                if (DeletingMediaTypeContainer.IsRaisedEventCancelled(
-                        new DeleteEventArgs<EntityContainer>(container, evtMsgs),
-                        this))
-                {
-                    return Attempt.Fail(new OperationStatus(OperationStatusType.FailedCancelledByEvent, evtMsgs));
-                }
-
-                repo.Delete(container);
-                uow.Commit();
-
-                DeletedMediaTypeContainer.RaiseEvent(new DeleteEventArgs<EntityContainer>(container, evtMsgs), this);
-
-                return OperationStatus.Success(evtMsgs);
-                //TODO: Audit trail ?
-            }
-        }
-
-        #endregion
-
-        /// <summary>
-        /// Gets all property type aliases.
-        /// </summary>
-        /// <returns></returns>
-        public IEnumerable<string> GetAllPropertyTypeAliases()
-        {
-            using (var repository = RepositoryFactory.CreateContentTypeRepository(UowProvider.GetUnitOfWork()))
-            {
-                return repository.GetAllPropertyTypeAliases();
-            }
-        }
-
-        /// <summary>
-        /// Gets all content type aliases
-        /// </summary>
-        /// <param name="objectTypes">
-        /// If this list is empty, it will return all content type aliases for media, members and content, otherwise
-        /// it will only return content type aliases for the object types specified
-        /// </param>
-        /// <returns></returns>
-        public IEnumerable<string> GetAllContentTypeAliases(params Guid[] objectTypes)
-        {
-            using (var repository = RepositoryFactory.CreateContentTypeRepository(UowProvider.GetUnitOfWork()))
-            {
-                return repository.GetAllContentTypeAliases(objectTypes);
-            }
-        }
-
-        /// <summary>
-        /// Copies a content type as a child under the specified parent if specified (otherwise to the root)
-        /// </summary>
-        /// <param name="original">
-        /// The content type to copy
-        /// </param>
-        /// <param name="alias">
-        /// The new alias of the content type
-        /// </param>
-        /// <param name="name">
-        /// The new name of the content type
-        /// </param>
-        /// <param name="parentId">
-        /// The parent to copy the content type to, default is -1 (root)
-        /// </param>
-        /// <returns></returns>
-        public IContentType Copy(IContentType original, string alias, string name, int parentId = -1)
-        {
-            IContentType parent = null;
-            if (parentId > 0)
-            {
-                parent = GetContentType(parentId);
-                if (parent == null)
-                {
-                    throw new InvalidOperationException("Could not find content type with id " + parentId);
-                }
-            }
-            return Copy(original, alias, name, parent);
-        }
-
-        /// <summary>
-        /// Copies a content type as a child under the specified parent if specified (otherwise to the root)
-        /// </summary>
-        /// <param name="original">
-        /// The content type to copy
-        /// </param>
-        /// <param name="alias">
-        /// The new alias of the content type
-        /// </param>
-        /// <param name="name">
-        /// The new name of the content type
-        /// </param>
-        /// <param name="parent">
-        /// The parent to copy the content type to, default is null (root)
-        /// </param>
-        /// <returns></returns>
-        public IContentType Copy(IContentType original, string alias, string name, IContentType parent)
-        {
-            Mandate.ParameterNotNull(original, "original");
-            Mandate.ParameterNotNullOrEmpty(alias, "alias");
-            if (parent != null)
-            {
-                Mandate.That(parent.HasIdentity, () => new InvalidOperationException("The parent content type must have an identity"));
-            }
-
-            var clone = original.DeepCloneWithResetIdentities(alias);
-
-            clone.Name = name;
-
-            var compositionAliases = clone.CompositionAliases().Except(new[] { alias }).ToList();
-            //remove all composition that is not it's current alias
-            foreach (var a in compositionAliases)
-            {
-                clone.RemoveContentType(a);
-            }
-
-            //if a parent is specified set it's composition and parent
-            if (parent != null)
-            {
-                //add a new parent composition
-                clone.AddContentType(parent);
-                clone.ParentId = parent.Id;
-            }
-            else
-            {
-                //set to root
-                clone.ParentId = -1;
-            }
-
-            Save(clone);
-            return clone;
-        }
-
-        /// <summary>
-        /// Gets an <see cref="IContentType"/> object by its Id
-        /// </summary>
-        /// <param name="id">Id of the <see cref="IContentType"/> to retrieve</param>
-        /// <returns><see cref="IContentType"/></returns>
-        public IContentType GetContentType(int id)
-        {
-            using (var repository = RepositoryFactory.CreateContentTypeRepository(UowProvider.GetUnitOfWork()))
-            {
-                return repository.Get(id);
-            }
-        }
-
-        /// <summary>
-        /// Gets an <see cref="IContentType"/> object by its Alias
-        /// </summary>
-        /// <param name="alias">Alias of the <see cref="IContentType"/> to retrieve</param>
-        /// <returns><see cref="IContentType"/></returns>
-        public IContentType GetContentType(string alias)
-        {
-            using (var repository = RepositoryFactory.CreateContentTypeRepository(UowProvider.GetUnitOfWork()))
-            {
-<<<<<<< HEAD
-                var query = repository.Query.Where(x => x.Alias == alias);
-                var contentTypes = repository.GetByQuery(query);
-
-                return contentTypes.FirstOrDefault();
-=======
-                return repository.Get(alias);
->>>>>>> d9f38a20
-            }
-        }
-
-        /// <summary>
-        /// Gets an <see cref="IContentType"/> object by its Key
-        /// </summary>
-        /// <param name="id">Alias of the <see cref="IContentType"/> to retrieve</param>
-        /// <returns><see cref="IContentType"/></returns>
-        public IContentType GetContentType(Guid id)
-        {
-            using (var repository = RepositoryFactory.CreateContentTypeRepository(UowProvider.GetUnitOfWork()))
-            {
-                return repository.Get(id);
-            }
-        }
-
-        /// <summary>
-        /// Gets a list of all available <see cref="IContentType"/> objects
-        /// </summary>
-        /// <param name="ids">Optional list of ids</param>
-        /// <returns>An Enumerable list of <see cref="IContentType"/> objects</returns>
-        public IEnumerable<IContentType> GetAllContentTypes(params int[] ids)
-        {
-            using (var repository = RepositoryFactory.CreateContentTypeRepository(UowProvider.GetUnitOfWork()))
-            {
-                return repository.GetAll(ids);
-            }
-        }
-
-        /// <summary>
-        /// Gets a list of all available <see cref="IContentType"/> objects
-        /// </summary>
-        /// <param name="ids">Optional list of ids</param>
-        /// <returns>An Enumerable list of <see cref="IContentType"/> objects</returns>
-        public IEnumerable<IContentType> GetAllContentTypes(IEnumerable<Guid> ids)
-        {
-            using (var repository = RepositoryFactory.CreateContentTypeRepository(UowProvider.GetUnitOfWork()))
-            {
-                return repository.GetAll(ids.ToArray());
-            }
-        }
-
-        /// <summary>
-        /// Gets a list of children for a <see cref="IContentType"/> object
-        /// </summary>
-        /// <param name="id">Id of the Parent</param>
-        /// <returns>An Enumerable list of <see cref="IContentType"/> objects</returns>
-        public IEnumerable<IContentType> GetContentTypeChildren(int id)
-        {
-            using (var repository = RepositoryFactory.CreateContentTypeRepository(UowProvider.GetUnitOfWork()))
-            {
-                var query = repository.Query.Where(x => x.ParentId == id);
-                var contentTypes = repository.GetByQuery(query);
-                return contentTypes;
-            }
-        }
-
-        /// <summary>
-        /// Gets a list of children for a <see cref="IContentType"/> object
-        /// </summary>
-        /// <param name="id">Id of the Parent</param>
-        /// <returns>An Enumerable list of <see cref="IContentType"/> objects</returns>
-        public IEnumerable<IContentType> GetContentTypeChildren(Guid id)
-        {
-            using (var repository = RepositoryFactory.CreateContentTypeRepository(UowProvider.GetUnitOfWork()))
-            {
-                var found = GetContentType(id);
-                if (found == null) return Enumerable.Empty<IContentType>();
-                var query = repository.Query.Where(x => x.ParentId == found.Id);
-                var contentTypes = repository.GetByQuery(query);
-                return contentTypes;
-            }
-        }
-
-        /// <summary>
-        /// Checks whether an <see cref="IContentType"/> item has any children
-        /// </summary>
-        /// <param name="id">Id of the <see cref="IContentType"/></param>
-        /// <returns>True if the content type has any children otherwise False</returns>
-        public bool HasChildren(int id)
-        {
-            using (var repository = RepositoryFactory.CreateContentTypeRepository(UowProvider.GetUnitOfWork()))
-            {
-                var query = repository.Query.Where(x => x.ParentId == id);
-                int count = repository.Count(query);
-                return count > 0;
-            }
-        }
-
-        /// <summary>
-        /// Checks whether an <see cref="IContentType"/> item has any children
-        /// </summary>
-        /// <param name="id">Id of the <see cref="IContentType"/></param>
-        /// <returns>True if the content type has any children otherwise False</returns>
-        public bool HasChildren(Guid id)
-        {
-            using (var repository = RepositoryFactory.CreateContentTypeRepository(UowProvider.GetUnitOfWork()))
-            {
-                var found = GetContentType(id);
-                if (found == null) return false;
-                var query = repository.Query.Where(x => x.ParentId == found.Id);
-                int count = repository.Count(query);
-                return count > 0;
-            }
-        }
-
-        /// <summary>
-        /// This is called after an IContentType is saved and is used to update the content xml structures in the database
-        /// if they are required to be updated.
-        /// </summary>
-        /// <param name="contentTypes">A tuple of a content type and a boolean indicating if it is new (HasIdentity was false before committing)</param>
-        private void UpdateContentXmlStructure(params IContentTypeBase[] contentTypes)
-        {
-
-            var toUpdate = GetContentTypesForXmlUpdates(contentTypes).ToArray();
-
-            if (toUpdate.Any())
-            {
-                var firstType = toUpdate.First();
-                //if it is a content type then call the rebuilding methods or content
-                if (firstType is IContentType)
-                {
-                    var typedContentService = _contentService as ContentService;
-                    if (typedContentService != null)
-                    {
-                        typedContentService.RePublishAll(toUpdate.Select(x => x.Id).ToArray());
-                    }
-                    else
-                    {
-                        //this should never occur, the content service should always be typed but we'll check anyways.
-                        _contentService.RePublishAll();
-                    }
-                }
-                else if (firstType is IMediaType)
-                {
-                    //if it is a media type then call the rebuilding methods for media
-                    var typedContentService = _mediaService as MediaService;
-                    if (typedContentService != null)
-                    {
-                        typedContentService.RebuildXmlStructures(toUpdate.Select(x => x.Id).ToArray());
-                    }
-                }
-            }
-
-        }
-
-        public int CountContentTypes()
-        {
-            using (var repository = RepositoryFactory.CreateContentTypeRepository(UowProvider.GetUnitOfWork()))
-            {
-                return repository.Count(Query<IContentType>.Builder);
-            }
-        }
-
-        public int CountMediaTypes()
-        {
-            using (var repository = RepositoryFactory.CreateMediaTypeRepository(UowProvider.GetUnitOfWork()))
-            {
-                return repository.Count(Query<IMediaType>.Builder);
-            }
-        }
-
-        /// <summary>
-        /// Validates the composition, if its invalid a list of property type aliases that were duplicated is returned
-        /// </summary>
-        /// <param name="compo"></param>
-        /// <returns></returns>
-        public Attempt<string[]> ValidateComposition(IContentTypeComposition compo)
-        {
-            using (new WriteLock(Locker))
-            {
-                try
-                {
-                    ValidateLocked(compo);
-                    return Attempt<string[]>.Succeed();
-                }
-                catch (InvalidCompositionException ex)
-                {
-                    return Attempt.Fail(ex.PropertyTypeAliases, ex);
-                }
-            }
-        }
-
-        protected void ValidateLocked(IContentTypeComposition compositionContentType)
-        {
-            // performs business-level validation of the composition
-            // should ensure that it is absolutely safe to save the composition
-
-            // eg maybe a property has been added, with an alias that's OK (no conflict with ancestors)
-            // but that cannot be used (conflict with descendants)
-
-            var contentType = compositionContentType as IContentType;
-            var mediaType = compositionContentType as IMediaType;
-            var memberType = compositionContentType as IMemberType; // should NOT do it here but... v8!
-
-            IContentTypeComposition[] allContentTypes;
-            if (contentType != null)
-                allContentTypes = GetAllContentTypes().Cast<IContentTypeComposition>().ToArray();
-            else if (mediaType != null)
-                allContentTypes = GetAllMediaTypes().Cast<IContentTypeComposition>().ToArray();
-            else if (memberType != null)
-                return; // no compositions on members, always validate
-            else
-                throw new Exception("Composition is neither IContentType nor IMediaType nor IMemberType?");
-
-            var compositionAliases = compositionContentType.CompositionAliases();
-            var compositions = allContentTypes.Where(x => compositionAliases.Any(y => x.Alias.Equals(y)));
-            var propertyTypeAliases = compositionContentType.PropertyTypes.Select(x => x.Alias.ToLowerInvariant()).ToArray();
-            var indirectReferences = allContentTypes.Where(x => x.ContentTypeComposition.Any(y => y.Id == compositionContentType.Id));
-            var comparer = new DelegateEqualityComparer<IContentTypeComposition>((x, y) => x.Id == y.Id, x => x.Id);
-            var dependencies = new HashSet<IContentTypeComposition>(compositions, comparer);
-            var stack = new Stack<IContentTypeComposition>();
-            indirectReferences.ForEach(stack.Push);//Push indirect references to a stack, so we can add recursively
-            while (stack.Count > 0)
-            {
-                var indirectReference = stack.Pop();
-                dependencies.Add(indirectReference);
-                //Get all compositions for the current indirect reference
-                var directReferences = indirectReference.ContentTypeComposition;
-
-                foreach (var directReference in directReferences)
-                {
-                    if (directReference.Id == compositionContentType.Id || directReference.Alias.Equals(compositionContentType.Alias)) continue;
-                    dependencies.Add(directReference);
-                    //A direct reference has compositions of its own - these also need to be taken into account
-                    var directReferenceGraph = directReference.CompositionAliases();
-                    allContentTypes.Where(x => directReferenceGraph.Any(y => x.Alias.Equals(y, StringComparison.InvariantCultureIgnoreCase))).ForEach(c => dependencies.Add(c));
-                }
-                //Recursive lookup of indirect references
-                allContentTypes.Where(x => x.ContentTypeComposition.Any(y => y.Id == indirectReference.Id)).ForEach(stack.Push);
-            }
-
-            foreach (var dependency in dependencies)
-            {
-                if (dependency.Id == compositionContentType.Id) continue;
-                var contentTypeDependency = allContentTypes.FirstOrDefault(x => x.Alias.Equals(dependency.Alias, StringComparison.InvariantCultureIgnoreCase));
-                if (contentTypeDependency == null) continue;
-                var intersect = contentTypeDependency.PropertyTypes.Select(x => x.Alias.ToLowerInvariant()).Intersect(propertyTypeAliases).ToArray();
-                if (intersect.Length == 0) continue;
-
-                throw new InvalidCompositionException(compositionContentType.Alias, intersect.ToArray());
-            }
-        }
-
-        /// <summary>
-        /// Saves a single <see cref="IContentType"/> object
-        /// </summary>
-        /// <param name="contentType"><see cref="IContentType"/> to save</param>
-        /// <param name="userId">Optional id of the user saving the ContentType</param>
-        public void Save(IContentType contentType, int userId = 0)
-        {
-	        if (SavingContentType.IsRaisedEventCancelled(new SaveEventArgs<IContentType>(contentType), this))
-				return;
-
-            using (new WriteLock(Locker))
-            {
-                var uow = UowProvider.GetUnitOfWork();
-                using (var repository = RepositoryFactory.CreateContentTypeRepository(uow))
-                {
-                    ValidateLocked(contentType); // throws if invalid
-                    contentType.CreatorId = userId;
-                    repository.AddOrUpdate(contentType);
-
-                    uow.Commit();
-                }
-
-                UpdateContentXmlStructure(contentType);
-            }
-            SavedContentType.RaiseEvent(new SaveEventArgs<IContentType>(contentType, false), this);
-	        Audit(AuditType.Save, string.Format("Save ContentType performed by user"), userId, contentType.Id);
-        }
-
-        /// <summary>
-        /// Saves a collection of <see cref="IContentType"/> objects
-        /// </summary>
-        /// <param name="contentTypes">Collection of <see cref="IContentType"/> to save</param>
-        /// <param name="userId">Optional id of the user saving the ContentType</param>
-        public void Save(IEnumerable<IContentType> contentTypes, int userId = 0)
-        {
-            var asArray = contentTypes.ToArray();
-
-            if (SavingContentType.IsRaisedEventCancelled(new SaveEventArgs<IContentType>(asArray), this))
-				return;
-
-            using (new WriteLock(Locker))
-            {
-                var uow = UowProvider.GetUnitOfWork();
-                using (var repository = RepositoryFactory.CreateContentTypeRepository(uow))
-                {
-                    // all-or-nothing, validate them all first
-                    foreach (var contentType in asArray)
-                    {
-                        ValidateLocked(contentType); // throws if invalid
-                    }
-                    foreach (var contentType in asArray)
-                    {
-                        contentType.CreatorId = userId;
-                        repository.AddOrUpdate(contentType);
-                    }
-
-                    //save it all in one go
-                    uow.Commit();
-                }
-
-                UpdateContentXmlStructure(asArray.Cast<IContentTypeBase>().ToArray());
-            }
-            SavedContentType.RaiseEvent(new SaveEventArgs<IContentType>(asArray, false), this);
-	        Audit(AuditType.Save, string.Format("Save ContentTypes performed by user"), userId, -1);
-        }
-
-        /// <summary>
-        /// Deletes a single <see cref="IContentType"/> object
-        /// </summary>
-        /// <param name="contentType"><see cref="IContentType"/> to delete</param>
-        /// <param name="userId">Optional id of the user issueing the delete</param>
-        /// <remarks>Deleting a <see cref="IContentType"/> will delete all the <see cref="IContent"/> objects based on this <see cref="IContentType"/></remarks>
-        public void Delete(IContentType contentType, int userId = 0)
-        {
-	        if (DeletingContentType.IsRaisedEventCancelled(new DeleteEventArgs<IContentType>(contentType), this))
-				return;
-
-            using (new WriteLock(Locker))
-            {
-
-                //TODO: This needs to change, if we are deleting a content type, we should just delete the data,
-                // this method will recursively go lookup every content item, check if any of it's descendants are
-                // of a different type, move them to the recycle bin, then permanently delete the content items. 
-                // The main problem with this is that for every content item being deleted, events are raised...
-                // which we need for many things like keeping caches in sync, but we can surely do this MUCH better.
-
-                _contentService.DeleteContentOfType(contentType.Id);
-
-                var uow = UowProvider.GetUnitOfWork();
-                using (var repository = RepositoryFactory.CreateContentTypeRepository(uow))
-                {
-                    repository.Delete(contentType);
-                    uow.Commit();
-
-                    DeletedContentType.RaiseEvent(new DeleteEventArgs<IContentType>(contentType, false), this);
-                }
-
-                Audit(AuditType.Delete, string.Format("Delete ContentType performed by user"), userId, contentType.Id);
-            }
-        }
-
-        /// <summary>
-        /// Deletes a collection of <see cref="IContentType"/> objects.
-        /// </summary>
-        /// <param name="contentTypes">Collection of <see cref="IContentType"/> to delete</param>
-        /// <param name="userId">Optional id of the user issueing the delete</param>
-        /// <remarks>
-        /// Deleting a <see cref="IContentType"/> will delete all the <see cref="IContent"/> objects based on this <see cref="IContentType"/>
-        /// </remarks>
-        public void Delete(IEnumerable<IContentType> contentTypes, int userId = 0)
-        {
-            var asArray = contentTypes.ToArray();
-
-            if (DeletingContentType.IsRaisedEventCancelled(new DeleteEventArgs<IContentType>(asArray), this))
-				return;
-
-            using (new WriteLock(Locker))
-            {
-                foreach (var contentType in asArray)
-                {
-                    _contentService.DeleteContentOfType(contentType.Id);
-                }
-
-                var uow = UowProvider.GetUnitOfWork();
-                using (var repository = RepositoryFactory.CreateContentTypeRepository(uow))
-                {
-                    foreach (var contentType in asArray)
-                    {
-                        repository.Delete(contentType);
-                    }
-
-                    uow.Commit();
-
-                    DeletedContentType.RaiseEvent(new DeleteEventArgs<IContentType>(asArray, false), this);
-                }
-
-                Audit(AuditType.Delete, string.Format("Delete ContentTypes performed by user"), userId, -1);
-            }
-        }
-
-        /// <summary>
-        /// Gets an <see cref="IMediaType"/> object by its Id
-        /// </summary>
-        /// <param name="id">Id of the <see cref="IMediaType"/> to retrieve</param>
-        /// <returns><see cref="IMediaType"/></returns>
-        public IMediaType GetMediaType(int id)
-        {
-            using (var repository = RepositoryFactory.CreateMediaTypeRepository(UowProvider.GetUnitOfWork()))
-            {
-                return repository.Get(id);
-            }
-        }
-
-        /// <summary>
-        /// Gets an <see cref="IMediaType"/> object by its Alias
-        /// </summary>
-        /// <param name="alias">Alias of the <see cref="IMediaType"/> to retrieve</param>
-        /// <returns><see cref="IMediaType"/></returns>
-        public IMediaType GetMediaType(string alias)
-        {
-            using (var repository = RepositoryFactory.CreateMediaTypeRepository(UowProvider.GetUnitOfWork()))
-            {
-<<<<<<< HEAD
-                var query = repository.Query.Where(x => x.Alias == alias);
-                var contentTypes = repository.GetByQuery(query);
-
-                return contentTypes.FirstOrDefault();
-=======
-                return repository.Get(alias);
->>>>>>> d9f38a20
-            }
-        }
-
-        /// <summary>
-        /// Gets an <see cref="IMediaType"/> object by its Id
-        /// </summary>
-        /// <param name="id">Id of the <see cref="IMediaType"/> to retrieve</param>
-        /// <returns><see cref="IMediaType"/></returns>
-        public IMediaType GetMediaType(Guid id)
-        {
-            using (var repository = RepositoryFactory.CreateMediaTypeRepository(UowProvider.GetUnitOfWork()))
-            {
-                return repository.Get(id);
-            }
-        }
-
-        /// <summary>
-        /// Gets a list of all available <see cref="IMediaType"/> objects
-        /// </summary>
-        /// <param name="ids">Optional list of ids</param>
-        /// <returns>An Enumerable list of <see cref="IMediaType"/> objects</returns>
-        public IEnumerable<IMediaType> GetAllMediaTypes(params int[] ids)
-        {
-            using (var repository = RepositoryFactory.CreateMediaTypeRepository(UowProvider.GetUnitOfWork()))
-            {
-                return repository.GetAll(ids);
-            }
-        }
-
-        /// <summary>
-        /// Gets a list of all available <see cref="IMediaType"/> objects
-        /// </summary>
-        /// <param name="ids">Optional list of ids</param>
-        /// <returns>An Enumerable list of <see cref="IMediaType"/> objects</returns>
-        public IEnumerable<IMediaType> GetAllMediaTypes(IEnumerable<Guid> ids)
-        {
-            using (var repository = RepositoryFactory.CreateMediaTypeRepository(UowProvider.GetUnitOfWork()))
-            {
-                return repository.GetAll(ids.ToArray());
-            }
-        }
-
-        /// <summary>
-        /// Gets a list of children for a <see cref="IMediaType"/> object
-        /// </summary>
-        /// <param name="id">Id of the Parent</param>
-        /// <returns>An Enumerable list of <see cref="IMediaType"/> objects</returns>
-        public IEnumerable<IMediaType> GetMediaTypeChildren(int id)
-        {
-            using (var repository = RepositoryFactory.CreateMediaTypeRepository(UowProvider.GetUnitOfWork()))
-            {
-                var query = repository.Query.Where(x => x.ParentId == id);
-                var contentTypes = repository.GetByQuery(query);
-                return contentTypes;
-            }
-        }
-
-        /// <summary>
-        /// Gets a list of children for a <see cref="IMediaType"/> object
-        /// </summary>
-        /// <param name="id">Id of the Parent</param>
-        /// <returns>An Enumerable list of <see cref="IMediaType"/> objects</returns>
-        public IEnumerable<IMediaType> GetMediaTypeChildren(Guid id)
-        {
-            using (var repository = RepositoryFactory.CreateMediaTypeRepository(UowProvider.GetUnitOfWork()))
-            {
-                var found = GetMediaType(id);
-                if (found == null) return Enumerable.Empty<IMediaType>();
-                var query = repository.Query.Where(x => x.ParentId == found.Id);
-                var contentTypes = repository.GetByQuery(query);
-                return contentTypes;
-            }
-        }
-
-        /// <summary>
-        /// Checks whether an <see cref="IMediaType"/> item has any children
-        /// </summary>
-        /// <param name="id">Id of the <see cref="IMediaType"/></param>
-        /// <returns>True if the media type has any children otherwise False</returns>
-        public bool MediaTypeHasChildren(int id)
-        {
-            using (var repository = RepositoryFactory.CreateMediaTypeRepository(UowProvider.GetUnitOfWork()))
-            {
-                var query = repository.Query.Where(x => x.ParentId == id);
-                int count = repository.Count(query);
-                return count > 0;
-            }
-        }
-
-        /// <summary>
-        /// Checks whether an <see cref="IMediaType"/> item has any children
-        /// </summary>
-        /// <param name="id">Id of the <see cref="IMediaType"/></param>
-        /// <returns>True if the media type has any children otherwise False</returns>
-        public bool MediaTypeHasChildren(Guid id)
-        {
-            using (var repository = RepositoryFactory.CreateMediaTypeRepository(UowProvider.GetUnitOfWork()))
-            {
-                var found = GetMediaType(id);
-                if (found == null) return false;
-                var query = repository.Query.Where(x => x.ParentId == found.Id);
-                int count = repository.Count(query);
-                return count > 0;
-            }
-        }
-
-        public Attempt<OperationStatus<MoveOperationStatusType>> MoveMediaType(IMediaType toMove, int containerId)
-        {
-            var evtMsgs = EventMessagesFactory.Get();
-
-            if (MovingMediaType.IsRaisedEventCancelled(
-                  new MoveEventArgs<IMediaType>(evtMsgs, new MoveEventInfo<IMediaType>(toMove, toMove.Path, containerId)),
-                  this))
-            {
-                return Attempt.Fail(
-                    new OperationStatus<MoveOperationStatusType>(
-                        MoveOperationStatusType.FailedCancelledByEvent, evtMsgs));
-            }
-
-            var moveInfo = new List<MoveEventInfo<IMediaType>>();
-            var uow = UowProvider.GetUnitOfWork();
-            using (var containerRepository = RepositoryFactory.CreateEntityContainerRepository(uow, Constants.ObjectTypes.MediaTypeContainerGuid))
-            using (var repository = RepositoryFactory.CreateMediaTypeRepository(uow))
-            {
-                try
-                {
-                    EntityContainer container = null;
-                    if (containerId > 0)
-                    {
-                        container = containerRepository.Get(containerId);
-                        if (container == null)
-                            throw new DataOperationException<MoveOperationStatusType>(MoveOperationStatusType.FailedParentNotFound);
-                    }
-                    moveInfo.AddRange(repository.Move(toMove, container));
-                }
-                catch (DataOperationException<MoveOperationStatusType> ex)
-                {
-                    return Attempt.Fail(
-                        new OperationStatus<MoveOperationStatusType>(ex.Operation, evtMsgs));
-                }
-                uow.Commit();
-            }
-
-            MovedMediaType.RaiseEvent(new MoveEventArgs<IMediaType>(false, evtMsgs, moveInfo.ToArray()), this);
-
-            return Attempt.Succeed(
-                new OperationStatus<MoveOperationStatusType>(MoveOperationStatusType.Success, evtMsgs));
-        }
-
-        public Attempt<OperationStatus<MoveOperationStatusType>> MoveContentType(IContentType toMove, int containerId)
-        {
-            var evtMsgs = EventMessagesFactory.Get();
-
-            if (MovingContentType.IsRaisedEventCancelled(
-                  new MoveEventArgs<IContentType>(evtMsgs, new MoveEventInfo<IContentType>(toMove, toMove.Path, containerId)),
-                  this))
-            {
-                return Attempt.Fail(
-                    new OperationStatus<MoveOperationStatusType>(
-                        MoveOperationStatusType.FailedCancelledByEvent, evtMsgs));
-            }
-
-            var moveInfo = new List<MoveEventInfo<IContentType>>();
-            var uow = UowProvider.GetUnitOfWork();
-            using (var containerRepository = RepositoryFactory.CreateEntityContainerRepository(uow, Constants.ObjectTypes.DocumentTypeContainerGuid))
-            using (var repository = RepositoryFactory.CreateContentTypeRepository(uow))
-            {
-                try
-                {
-                    EntityContainer container = null;
-                    if (containerId > 0)
-                    {
-                        container = containerRepository.Get(containerId);
-                        if (container == null)
-                            throw new DataOperationException<MoveOperationStatusType>(MoveOperationStatusType.FailedParentNotFound);
-                    }
-                    moveInfo.AddRange(repository.Move(toMove, container));
-                }
-                catch (DataOperationException<MoveOperationStatusType> ex)
-                {
-                    return Attempt.Fail(
-                        new OperationStatus<MoveOperationStatusType>(ex.Operation, evtMsgs));
-                }
-                uow.Commit();
-            }
-
-            MovedContentType.RaiseEvent(new MoveEventArgs<IContentType>(false, evtMsgs, moveInfo.ToArray()), this);
-
-            return Attempt.Succeed(
-                new OperationStatus<MoveOperationStatusType>(MoveOperationStatusType.Success, evtMsgs));
-        }
-
-        /// <summary>
-        /// Saves a single <see cref="IMediaType"/> object
-        /// </summary>
-        /// <param name="mediaType"><see cref="IMediaType"/> to save</param>
-        /// <param name="userId">Optional Id of the user saving the MediaType</param>
-        public void Save(IMediaType mediaType, int userId = 0)
-        {
-	        if (SavingMediaType.IsRaisedEventCancelled(new SaveEventArgs<IMediaType>(mediaType), this))
-				return;
-
-            using (new WriteLock(Locker))
-            {
-                var uow = UowProvider.GetUnitOfWork();
-                using (var repository = RepositoryFactory.CreateMediaTypeRepository(uow))
-                {
-                    ValidateLocked(mediaType); // throws if invalid
-                    mediaType.CreatorId = userId;
-                    repository.AddOrUpdate(mediaType);
-                    uow.Commit();
-
-                }
-
-                UpdateContentXmlStructure(mediaType);
-            }
-
-            SavedMediaType.RaiseEvent(new SaveEventArgs<IMediaType>(mediaType, false), this);
-	        Audit(AuditType.Save, string.Format("Save MediaType performed by user"), userId, mediaType.Id);
-        }
-
-        /// <summary>
-        /// Saves a collection of <see cref="IMediaType"/> objects
-        /// </summary>
-        /// <param name="mediaTypes">Collection of <see cref="IMediaType"/> to save</param>
-        /// <param name="userId">Optional Id of the user savging the MediaTypes</param>
-        public void Save(IEnumerable<IMediaType> mediaTypes, int userId = 0)
-        {
-            var asArray = mediaTypes.ToArray();
-
-            if (SavingMediaType.IsRaisedEventCancelled(new SaveEventArgs<IMediaType>(asArray), this))
-				return;
-
-            using (new WriteLock(Locker))
-            {
-                var uow = UowProvider.GetUnitOfWork();
-                using (var repository = RepositoryFactory.CreateMediaTypeRepository(uow))
-                {
-                    // all-or-nothing, validate them all first
-                    foreach (var mediaType in asArray)
-                    {
-                        ValidateLocked(mediaType); // throws if invalid
-                    }
-                    foreach (var mediaType in asArray)
-                    {
-                        mediaType.CreatorId = userId;
-                        repository.AddOrUpdate(mediaType);
-                    }
-
-                    //save it all in one go
-                    uow.Commit();
-                }
-
-                UpdateContentXmlStructure(asArray.Cast<IContentTypeBase>().ToArray());
-            }
-
-            SavedMediaType.RaiseEvent(new SaveEventArgs<IMediaType>(asArray, false), this);
-			Audit(AuditType.Save, string.Format("Save MediaTypes performed by user"), userId, -1);
-        }
-
-        /// <summary>
-        /// Deletes a single <see cref="IMediaType"/> object
-        /// </summary>
-        /// <param name="mediaType"><see cref="IMediaType"/> to delete</param>
-        /// <param name="userId">Optional Id of the user deleting the MediaType</param>
-        /// <remarks>Deleting a <see cref="IMediaType"/> will delete all the <see cref="IMedia"/> objects based on this <see cref="IMediaType"/></remarks>
-        public void Delete(IMediaType mediaType, int userId = 0)
-        {
-	        if (DeletingMediaType.IsRaisedEventCancelled(new DeleteEventArgs<IMediaType>(mediaType), this))
-				return;
-            using (new WriteLock(Locker))
-            {
-                _mediaService.DeleteMediaOfType(mediaType.Id, userId);
-
-                var uow = UowProvider.GetUnitOfWork();
-                using (var repository = RepositoryFactory.CreateMediaTypeRepository(uow))
-                {
-
-                    repository.Delete(mediaType);
-                    uow.Commit();
-
-                    DeletedMediaType.RaiseEvent(new DeleteEventArgs<IMediaType>(mediaType, false), this);
-                }
-
-                Audit(AuditType.Delete, string.Format("Delete MediaType performed by user"), userId, mediaType.Id);
-            }
-        }
-
-        /// <summary>
-        /// Deletes a collection of <see cref="IMediaType"/> objects
-        /// </summary>
-        /// <param name="mediaTypes">Collection of <see cref="IMediaType"/> to delete</param>
-        /// <param name="userId"></param>
-        /// <remarks>Deleting a <see cref="IMediaType"/> will delete all the <see cref="IMedia"/> objects based on this <see cref="IMediaType"/></remarks>
-        public void Delete(IEnumerable<IMediaType> mediaTypes, int userId = 0)
-        {
-            var asArray = mediaTypes.ToArray();
-
-            if (DeletingMediaType.IsRaisedEventCancelled(new DeleteEventArgs<IMediaType>(asArray), this))
-				return;
-            using (new WriteLock(Locker))
-            {
-                foreach (var mediaType in asArray)
-                {
-                    _mediaService.DeleteMediaOfType(mediaType.Id);
-                }
-
-                var uow = UowProvider.GetUnitOfWork();
-                using (var repository = RepositoryFactory.CreateMediaTypeRepository(uow))
-                {
-                    foreach (var mediaType in asArray)
-                    {
-                        repository.Delete(mediaType);
-                    }
-                    uow.Commit();
-
-                    DeletedMediaType.RaiseEvent(new DeleteEventArgs<IMediaType>(asArray, false), this);
-                }
-
-                Audit(AuditType.Delete, string.Format("Delete MediaTypes performed by user"), userId, -1);
-            }
-        }
-
-        /// <summary>
-        /// Generates the complete (simplified) XML DTD.
-        /// </summary>
-        /// <returns>The DTD as a string</returns>
-        public string GetDtd()
-        {
-            var dtd = new StringBuilder();
-            dtd.AppendLine("<!DOCTYPE root [ ");
-
-            dtd.AppendLine(GetContentTypesDtd());
-            dtd.AppendLine("]>");
-
-            return dtd.ToString();
-        }
-
-        /// <summary>
-        /// Generates the complete XML DTD without the root.
-        /// </summary>
-        /// <returns>The DTD as a string</returns>
-        public string GetContentTypesDtd()
-        {
-            var dtd = new StringBuilder();
-            try
-            {
-                var strictSchemaBuilder = new StringBuilder();
-
-                var contentTypes = GetAllContentTypes();
-                foreach (ContentType contentType in contentTypes)
-                {
-                    string safeAlias = contentType.Alias.ToSafeAlias();
-                    if (safeAlias != null)
-                    {
-                        strictSchemaBuilder.AppendLine(String.Format("<!ELEMENT {0} ANY>", safeAlias));
-                        strictSchemaBuilder.AppendLine(String.Format("<!ATTLIST {0} id ID #REQUIRED>", safeAlias));
-                    }
-                }
-
-                // Only commit the strong schema to the container if we didn't generate an error building it
-                dtd.Append(strictSchemaBuilder);
-            }
-            catch (Exception exception)
-            {
-                LogHelper.Error<ContentTypeService>("Error while trying to build DTD for Xml schema; is Umbraco installed correctly and the connection string configured?", exception);
-            }
-            return dtd.ToString();
-        }
-
-        private void Audit(AuditType type, string message, int userId, int objectId)
-        {
-            var uow = UowProvider.GetUnitOfWork();
-            using (var auditRepo = RepositoryFactory.CreateAuditRepository(uow))
-            {
-                auditRepo.AddOrUpdate(new AuditItem(objectId, message, type, userId));
-                uow.Commit();
-            }
-        }
-
-        #region Event Handlers
-
-        public static event TypedEventHandler<IContentTypeService, SaveEventArgs<EntityContainer>> SavingContentTypeContainer;
-        public static event TypedEventHandler<IContentTypeService, SaveEventArgs<EntityContainer>> SavedContentTypeContainer;
-        public static event TypedEventHandler<IContentTypeService, DeleteEventArgs<EntityContainer>> DeletingContentTypeContainer;
-        public static event TypedEventHandler<IContentTypeService, DeleteEventArgs<EntityContainer>> DeletedContentTypeContainer;
-        public static event TypedEventHandler<IContentTypeService, SaveEventArgs<EntityContainer>> SavingMediaTypeContainer;
-        public static event TypedEventHandler<IContentTypeService, SaveEventArgs<EntityContainer>> SavedMediaTypeContainer;
-        public static event TypedEventHandler<IContentTypeService, DeleteEventArgs<EntityContainer>> DeletingMediaTypeContainer;
-        public static event TypedEventHandler<IContentTypeService, DeleteEventArgs<EntityContainer>> DeletedMediaTypeContainer;
-
-
-        /// <summary>
-        /// Occurs before Delete
-        /// </summary>
-        public static event TypedEventHandler<IContentTypeService, DeleteEventArgs<IContentType>> DeletingContentType;
-
-		/// <summary>
-		/// Occurs after Delete
-		/// </summary>
-		public static event TypedEventHandler<IContentTypeService, DeleteEventArgs<IContentType>> DeletedContentType;
-
-		/// <summary>
-		/// Occurs before Delete
-		/// </summary>
-		public static event TypedEventHandler<IContentTypeService, DeleteEventArgs<IMediaType>> DeletingMediaType;
-
-		/// <summary>
-		/// Occurs after Delete
-		/// </summary>
-		public static event TypedEventHandler<IContentTypeService, DeleteEventArgs<IMediaType>> DeletedMediaType;
-
-        /// <summary>
-        /// Occurs before Save
-        /// </summary>
-		public static event TypedEventHandler<IContentTypeService, SaveEventArgs<IContentType>> SavingContentType;
-
-        /// <summary>
-        /// Occurs after Save
-        /// </summary>
-		public static event TypedEventHandler<IContentTypeService, SaveEventArgs<IContentType>> SavedContentType;
-
-		/// <summary>
-		/// Occurs before Save
-		/// </summary>
-		public static event TypedEventHandler<IContentTypeService, SaveEventArgs<IMediaType>> SavingMediaType;
-
-		/// <summary>
-		/// Occurs after Save
-		/// </summary>
-		public static event TypedEventHandler<IContentTypeService, SaveEventArgs<IMediaType>> SavedMediaType;
-
-        /// <summary>
-        /// Occurs before Move
-        /// </summary>
-        public static event TypedEventHandler<IContentTypeService, MoveEventArgs<IMediaType>> MovingMediaType;
-
-        /// <summary>
-        /// Occurs after Move
-        /// </summary>
-        public static event TypedEventHandler<IContentTypeService, MoveEventArgs<IMediaType>> MovedMediaType;
-
-        /// <summary>
-        /// Occurs before Move
-        /// </summary>
-        public static event TypedEventHandler<IContentTypeService, MoveEventArgs<IContentType>> MovingContentType;
-
-        /// <summary>
-        /// Occurs after Move
-        /// </summary>
-        public static event TypedEventHandler<IContentTypeService, MoveEventArgs<IContentType>> MovedContentType;
-
-        #endregion
-    }
+using System;
+using System.Collections.Generic;
+using System.Data;
+using System.Diagnostics;
+using System.Linq;
+using System.Text;
+using System.Xml.Linq;
+using System.Threading;
+using AutoMapper;
+using Umbraco.Core.Auditing;
+using Umbraco.Core.Configuration;
+using Umbraco.Core.Events;
+using Umbraco.Core.Exceptions;
+using Umbraco.Core.Logging;
+using Umbraco.Core.Models;
+using Umbraco.Core.Models.Rdbms;
+using Umbraco.Core.Persistence;
+using Umbraco.Core.Persistence.Querying;
+using Umbraco.Core.Persistence.Repositories;
+using Umbraco.Core.Persistence.UnitOfWork;
+
+namespace Umbraco.Core.Services
+{
+    /// <summary>
+    /// Represents the ContentType Service, which is an easy access to operations involving <see cref="IContentType"/>
+    /// </summary>
+    public class ContentTypeService : ContentTypeServiceBase, IContentTypeService
+    {
+	    private readonly IContentService _contentService;
+        private readonly IMediaService _mediaService;
+
+        //Support recursive locks because some of the methods that require locking call other methods that require locking.
+        //for example, the Move method needs to be locked but this calls the Save method which also needs to be locked.
+        private static readonly ReaderWriterLockSlim Locker = new ReaderWriterLockSlim(LockRecursionPolicy.SupportsRecursion);
+
+        public ContentTypeService(IDatabaseUnitOfWorkProvider provider, RepositoryFactory repositoryFactory, ILogger logger, IEventMessagesFactory eventMessagesFactory, IContentService contentService, IMediaService mediaService)
+            : base(provider, repositoryFactory, logger, eventMessagesFactory)
+        {
+            if (contentService == null) throw new ArgumentNullException("contentService");
+            if (mediaService == null) throw new ArgumentNullException("mediaService");
+            _contentService = contentService;
+            _mediaService = mediaService;
+        }
+
+        #region Containers
+
+        public Attempt<OperationStatus<EntityContainer, OperationStatusType>> CreateContentTypeContainer(int parentId, string name, int userId = 0)
+        {
+            var evtMsgs = EventMessagesFactory.Get();
+            var uow = UowProvider.GetUnitOfWork();
+            using (var repo = RepositoryFactory.CreateEntityContainerRepository(uow, Constants.ObjectTypes.DocumentTypeContainerGuid))
+            {
+                try
+                {
+                    var container = new EntityContainer(Constants.ObjectTypes.DocumentTypeGuid)
+                    {
+                        Name = name,
+                        ParentId = parentId,
+                        CreatorId = userId
+                    };
+
+                    if (SavingContentTypeContainer.IsRaisedEventCancelled(
+                        new SaveEventArgs<EntityContainer>(container, evtMsgs),
+                        this))
+                    {
+                        return Attempt.Fail(new OperationStatus<EntityContainer, OperationStatusType>(container, OperationStatusType.FailedCancelledByEvent, evtMsgs));
+                    }
+
+                    repo.AddOrUpdate(container);
+                    uow.Commit();
+
+                    SavedContentTypeContainer.RaiseEvent(new SaveEventArgs<EntityContainer>(container, evtMsgs), this);
+                    //TODO: Audit trail ?
+
+                    return Attempt.Succeed(new OperationStatus<EntityContainer, OperationStatusType>(container, OperationStatusType.Success, evtMsgs));
+                }
+                catch (Exception ex)
+                {
+                    return Attempt.Fail(new OperationStatus<EntityContainer, OperationStatusType>(null, OperationStatusType.FailedExceptionThrown, evtMsgs), ex);
+                }
+            }
+        }
+
+        public Attempt<OperationStatus<EntityContainer, OperationStatusType>> CreateMediaTypeContainer(int parentId, string name, int userId = 0)
+        {
+            var evtMsgs = EventMessagesFactory.Get();
+            var uow = UowProvider.GetUnitOfWork();
+            using (var repo = RepositoryFactory.CreateEntityContainerRepository(uow, Constants.ObjectTypes.MediaTypeContainerGuid))
+            {
+                try
+                {
+                    var container = new EntityContainer(Constants.ObjectTypes.MediaTypeGuid)
+                    {
+                        Name = name,
+                        ParentId = parentId,
+                        CreatorId = userId
+                    };
+
+                    if (SavingMediaTypeContainer.IsRaisedEventCancelled(
+                        new SaveEventArgs<EntityContainer>(container, evtMsgs),
+                        this))
+                    {
+                        return Attempt.Fail(new OperationStatus<EntityContainer, OperationStatusType>(container, OperationStatusType.FailedCancelledByEvent, evtMsgs));
+                    }
+
+                    repo.AddOrUpdate(container);
+                    uow.Commit();
+
+                    SavedMediaTypeContainer.RaiseEvent(new SaveEventArgs<EntityContainer>(container, evtMsgs), this);
+                    //TODO: Audit trail ?
+
+                    return Attempt.Succeed(new OperationStatus<EntityContainer, OperationStatusType>(container, OperationStatusType.Success, evtMsgs));
+                }
+                catch (Exception ex)
+                {
+                    return Attempt.Fail(new OperationStatus<EntityContainer, OperationStatusType>(null, OperationStatusType.FailedExceptionThrown, evtMsgs), ex);
+                }
+            }
+        }
+
+        public Attempt<OperationStatus> SaveContentTypeContainer(EntityContainer container, int userId = 0)
+        {
+            return SaveContainer(
+                SavingContentTypeContainer, SavedContentTypeContainer,
+                container, Constants.ObjectTypes.DocumentTypeContainerGuid, "document type", userId);
+        }
+
+        public Attempt<OperationStatus> SaveMediaTypeContainer(EntityContainer container, int userId = 0)
+        {
+            return SaveContainer(
+                SavingMediaTypeContainer, SavedMediaTypeContainer,
+                container, Constants.ObjectTypes.MediaTypeContainerGuid, "media type", userId);
+        }
+
+        private Attempt<OperationStatus> SaveContainer(
+            TypedEventHandler<IContentTypeService, SaveEventArgs<EntityContainer>> savingEvent,
+            TypedEventHandler<IContentTypeService, SaveEventArgs<EntityContainer>> savedEvent,
+            EntityContainer container,
+            Guid containerObjectType,
+            string objectTypeName, int userId)
+        {
+            var evtMsgs = EventMessagesFactory.Get();
+
+            if (container.ContainedObjectType != containerObjectType)
+            {
+                var ex = new InvalidOperationException("Not a " + objectTypeName + " container.");
+                return OperationStatus.Exception(evtMsgs, ex);
+            }
+
+            if (container.HasIdentity && container.IsPropertyDirty("ParentId"))
+            {
+                var ex = new InvalidOperationException("Cannot save a container with a modified parent, move the container instead.");
+                return OperationStatus.Exception(evtMsgs, ex);
+            }
+
+            if (savingEvent.IsRaisedEventCancelled(
+                        new SaveEventArgs<EntityContainer>(container, evtMsgs),
+                        this))
+            {
+                return OperationStatus.Cancelled(evtMsgs);
+            }
+
+            var uow = UowProvider.GetUnitOfWork();
+            using (var repo = RepositoryFactory.CreateEntityContainerRepository(uow, containerObjectType))
+            {
+                repo.AddOrUpdate(container);
+                uow.Commit();
+            }
+
+            savedEvent.RaiseEvent(new SaveEventArgs<EntityContainer>(container, evtMsgs), this);
+
+            //TODO: Audit trail ?
+
+            return OperationStatus.Success(evtMsgs);
+        }
+
+        public EntityContainer GetContentTypeContainer(int containerId)
+        {
+            return GetContainer(containerId, Constants.ObjectTypes.DocumentTypeContainerGuid);
+        }
+
+        public EntityContainer GetMediaTypeContainer(int containerId)
+        {
+            return GetContainer(containerId, Constants.ObjectTypes.MediaTypeContainerGuid);
+        }
+
+        private EntityContainer GetContainer(int containerId, Guid containerObjectType)
+        {
+            var uow = UowProvider.GetUnitOfWork();
+            using (var repo = RepositoryFactory.CreateEntityContainerRepository(uow, containerObjectType))
+            {
+                var container = repo.Get(containerId);
+                return container;
+            }
+        }
+
+        public IEnumerable<EntityContainer> GetMediaTypeContainers(int[] containerIds)
+        {
+            var uow = UowProvider.GetUnitOfWork();
+            using (var repo = RepositoryFactory.CreateEntityContainerRepository(uow, Constants.ObjectTypes.MediaTypeContainerGuid))
+            {
+                return repo.GetAll(containerIds);
+            }
+        }
+
+        public IEnumerable<EntityContainer> GetMediaTypeContainers(string name, int level)
+        {
+            var uow = UowProvider.GetUnitOfWork();
+            using (var repo = RepositoryFactory.CreateEntityContainerRepository(uow, Constants.ObjectTypes.MediaTypeContainerGuid))
+            {
+                return repo.Get(name, level);
+            }
+        }
+
+        public IEnumerable<EntityContainer> GetMediaTypeContainers(IMediaType mediaType)
+        {
+            var ancestorIds = mediaType.Path.Split(new[] { ',' }, StringSplitOptions.RemoveEmptyEntries)
+                .Select(x =>
+                {
+                    var asInt = x.TryConvertTo<int>();
+                    if (asInt) return asInt.Result;
+                    return int.MinValue;
+                })
+                .Where(x => x != int.MinValue && x != mediaType.Id)
+                .ToArray();
+
+            return GetMediaTypeContainers(ancestorIds);
+        }
+
+        public EntityContainer GetContentTypeContainer(Guid containerId)
+        {
+            return GetContainer(containerId, Constants.ObjectTypes.DocumentTypeContainerGuid);
+        }
+
+        public IEnumerable<EntityContainer> GetContentTypeContainers(int[] containerIds)
+        {
+            var uow = UowProvider.GetUnitOfWork();
+            using (var repo = RepositoryFactory.CreateEntityContainerRepository(uow, Constants.ObjectTypes.DocumentTypeContainerGuid))
+            {
+                return repo.GetAll(containerIds);
+            }
+        }
+
+        public IEnumerable<EntityContainer> GetContentTypeContainers(IContentType contentType)
+        {
+            var ancestorIds = contentType.Path.Split(new[] {','}, StringSplitOptions.RemoveEmptyEntries)
+                .Select(x =>
+                {
+                    var asInt = x.TryConvertTo<int>();
+                    if (asInt) return asInt.Result;
+                    return int.MinValue;
+                })
+                .Where(x => x != int.MinValue && x != contentType.Id)
+                .ToArray();
+
+            return GetContentTypeContainers(ancestorIds);
+        }
+
+        public EntityContainer GetMediaTypeContainer(Guid containerId)
+        {
+            return GetContainer(containerId, Constants.ObjectTypes.MediaTypeContainerGuid);
+        }
+
+        private EntityContainer GetContainer(Guid containerId, Guid containerObjectType)
+        {
+            var uow = UowProvider.GetUnitOfWork();
+            using (var repo = RepositoryFactory.CreateEntityContainerRepository(uow, containerObjectType))
+            {
+                var container = repo.Get(containerId);
+                return container;
+            }
+        }
+
+        public IEnumerable<EntityContainer> GetContentTypeContainers(string name, int level)
+        {
+            var uow = UowProvider.GetUnitOfWork();
+            using (var repo = RepositoryFactory.CreateEntityContainerRepository(uow, Constants.ObjectTypes.DocumentTypeContainerGuid))
+            {
+                return repo.Get(name, level);
+            }
+        }
+
+        public Attempt<OperationStatus> DeleteContentTypeContainer(int containerId, int userId = 0)
+        {
+            var evtMsgs = EventMessagesFactory.Get();
+            var uow = UowProvider.GetUnitOfWork();
+            using (var repo = RepositoryFactory.CreateEntityContainerRepository(uow, Constants.ObjectTypes.DocumentTypeContainerGuid))
+            {
+                var container = repo.Get(containerId);
+                if (container == null) return OperationStatus.NoOperation(evtMsgs);
+
+                if (DeletingContentTypeContainer.IsRaisedEventCancelled(
+                        new DeleteEventArgs<EntityContainer>(container, evtMsgs),
+                        this))
+                {
+                    return Attempt.Fail(new OperationStatus(OperationStatusType.FailedCancelledByEvent, evtMsgs));
+                }
+
+                repo.Delete(container);
+                uow.Commit();
+
+                DeletedContentTypeContainer.RaiseEvent(new DeleteEventArgs<EntityContainer>(container, evtMsgs), this);
+
+                return OperationStatus.Success(evtMsgs);
+                //TODO: Audit trail ?
+            }
+        }
+
+        public Attempt<OperationStatus> DeleteMediaTypeContainer(int containerId, int userId = 0)
+        {
+            var evtMsgs = EventMessagesFactory.Get();
+            var uow = UowProvider.GetUnitOfWork();
+            using (var repo = RepositoryFactory.CreateEntityContainerRepository(uow, Constants.ObjectTypes.MediaTypeContainerGuid))
+            {
+                var container = repo.Get(containerId);
+                if (container == null) return OperationStatus.NoOperation(evtMsgs);
+
+                if (DeletingMediaTypeContainer.IsRaisedEventCancelled(
+                        new DeleteEventArgs<EntityContainer>(container, evtMsgs),
+                        this))
+                {
+                    return Attempt.Fail(new OperationStatus(OperationStatusType.FailedCancelledByEvent, evtMsgs));
+                }
+
+                repo.Delete(container);
+                uow.Commit();
+
+                DeletedMediaTypeContainer.RaiseEvent(new DeleteEventArgs<EntityContainer>(container, evtMsgs), this);
+
+                return OperationStatus.Success(evtMsgs);
+                //TODO: Audit trail ?
+            }
+        }
+
+        #endregion
+
+        /// <summary>
+        /// Gets all property type aliases.
+        /// </summary>
+        /// <returns></returns>
+        public IEnumerable<string> GetAllPropertyTypeAliases()
+        {
+            using (var repository = RepositoryFactory.CreateContentTypeRepository(UowProvider.GetUnitOfWork()))
+            {
+                return repository.GetAllPropertyTypeAliases();
+            }
+        }
+
+        /// <summary>
+        /// Gets all content type aliases
+        /// </summary>
+        /// <param name="objectTypes">
+        /// If this list is empty, it will return all content type aliases for media, members and content, otherwise
+        /// it will only return content type aliases for the object types specified
+        /// </param>
+        /// <returns></returns>
+        public IEnumerable<string> GetAllContentTypeAliases(params Guid[] objectTypes)
+        {
+            using (var repository = RepositoryFactory.CreateContentTypeRepository(UowProvider.GetUnitOfWork()))
+            {
+                return repository.GetAllContentTypeAliases(objectTypes);
+            }
+        }
+
+        /// <summary>
+        /// Copies a content type as a child under the specified parent if specified (otherwise to the root)
+        /// </summary>
+        /// <param name="original">
+        /// The content type to copy
+        /// </param>
+        /// <param name="alias">
+        /// The new alias of the content type
+        /// </param>
+        /// <param name="name">
+        /// The new name of the content type
+        /// </param>
+        /// <param name="parentId">
+        /// The parent to copy the content type to, default is -1 (root)
+        /// </param>
+        /// <returns></returns>
+        public IContentType Copy(IContentType original, string alias, string name, int parentId = -1)
+        {
+            IContentType parent = null;
+            if (parentId > 0)
+            {
+                parent = GetContentType(parentId);
+                if (parent == null)
+                {
+                    throw new InvalidOperationException("Could not find content type with id " + parentId);
+                }
+            }
+            return Copy(original, alias, name, parent);
+        }
+
+        /// <summary>
+        /// Copies a content type as a child under the specified parent if specified (otherwise to the root)
+        /// </summary>
+        /// <param name="original">
+        /// The content type to copy
+        /// </param>
+        /// <param name="alias">
+        /// The new alias of the content type
+        /// </param>
+        /// <param name="name">
+        /// The new name of the content type
+        /// </param>
+        /// <param name="parent">
+        /// The parent to copy the content type to, default is null (root)
+        /// </param>
+        /// <returns></returns>
+        public IContentType Copy(IContentType original, string alias, string name, IContentType parent)
+        {
+            Mandate.ParameterNotNull(original, "original");
+            Mandate.ParameterNotNullOrEmpty(alias, "alias");
+            if (parent != null)
+            {
+                Mandate.That(parent.HasIdentity, () => new InvalidOperationException("The parent content type must have an identity"));
+            }
+
+            var clone = original.DeepCloneWithResetIdentities(alias);
+
+            clone.Name = name;
+
+            var compositionAliases = clone.CompositionAliases().Except(new[] { alias }).ToList();
+            //remove all composition that is not it's current alias
+            foreach (var a in compositionAliases)
+            {
+                clone.RemoveContentType(a);
+            }
+
+            //if a parent is specified set it's composition and parent
+            if (parent != null)
+            {
+                //add a new parent composition
+                clone.AddContentType(parent);
+                clone.ParentId = parent.Id;
+            }
+            else
+            {
+                //set to root
+                clone.ParentId = -1;
+            }
+
+            Save(clone);
+            return clone;
+        }
+
+        /// <summary>
+        /// Gets an <see cref="IContentType"/> object by its Id
+        /// </summary>
+        /// <param name="id">Id of the <see cref="IContentType"/> to retrieve</param>
+        /// <returns><see cref="IContentType"/></returns>
+        public IContentType GetContentType(int id)
+        {
+            using (var repository = RepositoryFactory.CreateContentTypeRepository(UowProvider.GetUnitOfWork()))
+            {
+                return repository.Get(id);
+            }
+        }
+
+        /// <summary>
+        /// Gets an <see cref="IContentType"/> object by its Alias
+        /// </summary>
+        /// <param name="alias">Alias of the <see cref="IContentType"/> to retrieve</param>
+        /// <returns><see cref="IContentType"/></returns>
+        public IContentType GetContentType(string alias)
+        {
+            using (var repository = RepositoryFactory.CreateContentTypeRepository(UowProvider.GetUnitOfWork()))
+            {
+                return repository.Get(alias);
+            }
+        }
+
+        /// <summary>
+        /// Gets an <see cref="IContentType"/> object by its Key
+        /// </summary>
+        /// <param name="id">Alias of the <see cref="IContentType"/> to retrieve</param>
+        /// <returns><see cref="IContentType"/></returns>
+        public IContentType GetContentType(Guid id)
+        {
+            using (var repository = RepositoryFactory.CreateContentTypeRepository(UowProvider.GetUnitOfWork()))
+            {
+                return repository.Get(id);
+            }
+        }
+
+        /// <summary>
+        /// Gets a list of all available <see cref="IContentType"/> objects
+        /// </summary>
+        /// <param name="ids">Optional list of ids</param>
+        /// <returns>An Enumerable list of <see cref="IContentType"/> objects</returns>
+        public IEnumerable<IContentType> GetAllContentTypes(params int[] ids)
+        {
+            using (var repository = RepositoryFactory.CreateContentTypeRepository(UowProvider.GetUnitOfWork()))
+            {
+                return repository.GetAll(ids);
+            }
+        }
+
+        /// <summary>
+        /// Gets a list of all available <see cref="IContentType"/> objects
+        /// </summary>
+        /// <param name="ids">Optional list of ids</param>
+        /// <returns>An Enumerable list of <see cref="IContentType"/> objects</returns>
+        public IEnumerable<IContentType> GetAllContentTypes(IEnumerable<Guid> ids)
+        {
+            using (var repository = RepositoryFactory.CreateContentTypeRepository(UowProvider.GetUnitOfWork()))
+            {
+                return repository.GetAll(ids.ToArray());
+            }
+        }
+
+        /// <summary>
+        /// Gets a list of children for a <see cref="IContentType"/> object
+        /// </summary>
+        /// <param name="id">Id of the Parent</param>
+        /// <returns>An Enumerable list of <see cref="IContentType"/> objects</returns>
+        public IEnumerable<IContentType> GetContentTypeChildren(int id)
+        {
+            using (var repository = RepositoryFactory.CreateContentTypeRepository(UowProvider.GetUnitOfWork()))
+            {
+                var query = repository.Query.Where(x => x.ParentId == id);
+                var contentTypes = repository.GetByQuery(query);
+                return contentTypes;
+            }
+        }
+
+        /// <summary>
+        /// Gets a list of children for a <see cref="IContentType"/> object
+        /// </summary>
+        /// <param name="id">Id of the Parent</param>
+        /// <returns>An Enumerable list of <see cref="IContentType"/> objects</returns>
+        public IEnumerable<IContentType> GetContentTypeChildren(Guid id)
+        {
+            using (var repository = RepositoryFactory.CreateContentTypeRepository(UowProvider.GetUnitOfWork()))
+            {
+                var found = GetContentType(id);
+                if (found == null) return Enumerable.Empty<IContentType>();
+                var query = repository.Query.Where(x => x.ParentId == found.Id);
+                var contentTypes = repository.GetByQuery(query);
+                return contentTypes;
+            }
+        }
+
+        /// <summary>
+        /// Checks whether an <see cref="IContentType"/> item has any children
+        /// </summary>
+        /// <param name="id">Id of the <see cref="IContentType"/></param>
+        /// <returns>True if the content type has any children otherwise False</returns>
+        public bool HasChildren(int id)
+        {
+            using (var repository = RepositoryFactory.CreateContentTypeRepository(UowProvider.GetUnitOfWork()))
+            {
+                var query = repository.Query.Where(x => x.ParentId == id);
+                int count = repository.Count(query);
+                return count > 0;
+            }
+        }
+
+        /// <summary>
+        /// Checks whether an <see cref="IContentType"/> item has any children
+        /// </summary>
+        /// <param name="id">Id of the <see cref="IContentType"/></param>
+        /// <returns>True if the content type has any children otherwise False</returns>
+        public bool HasChildren(Guid id)
+        {
+            using (var repository = RepositoryFactory.CreateContentTypeRepository(UowProvider.GetUnitOfWork()))
+            {
+                var found = GetContentType(id);
+                if (found == null) return false;
+                var query = repository.Query.Where(x => x.ParentId == found.Id);
+                int count = repository.Count(query);
+                return count > 0;
+            }
+        }
+
+        /// <summary>
+        /// This is called after an IContentType is saved and is used to update the content xml structures in the database
+        /// if they are required to be updated.
+        /// </summary>
+        /// <param name="contentTypes">A tuple of a content type and a boolean indicating if it is new (HasIdentity was false before committing)</param>
+        private void UpdateContentXmlStructure(params IContentTypeBase[] contentTypes)
+        {
+
+            var toUpdate = GetContentTypesForXmlUpdates(contentTypes).ToArray();
+
+            if (toUpdate.Any())
+            {
+                var firstType = toUpdate.First();
+                //if it is a content type then call the rebuilding methods or content
+                if (firstType is IContentType)
+                {
+                    var typedContentService = _contentService as ContentService;
+                    if (typedContentService != null)
+                    {
+                        typedContentService.RePublishAll(toUpdate.Select(x => x.Id).ToArray());
+                    }
+                    else
+                    {
+                        //this should never occur, the content service should always be typed but we'll check anyways.
+                        _contentService.RePublishAll();
+                    }
+                }
+                else if (firstType is IMediaType)
+                {
+                    //if it is a media type then call the rebuilding methods for media
+                    var typedContentService = _mediaService as MediaService;
+                    if (typedContentService != null)
+                    {
+                        typedContentService.RebuildXmlStructures(toUpdate.Select(x => x.Id).ToArray());
+                    }
+                }
+            }
+
+        }
+
+        public int CountContentTypes()
+        {
+            using (var repository = RepositoryFactory.CreateContentTypeRepository(UowProvider.GetUnitOfWork()))
+            {
+                return repository.Count(Query<IContentType>.Builder);
+            }
+        }
+
+        public int CountMediaTypes()
+        {
+            using (var repository = RepositoryFactory.CreateMediaTypeRepository(UowProvider.GetUnitOfWork()))
+            {
+                return repository.Count(Query<IMediaType>.Builder);
+            }
+        }
+
+        /// <summary>
+        /// Validates the composition, if its invalid a list of property type aliases that were duplicated is returned
+        /// </summary>
+        /// <param name="compo"></param>
+        /// <returns></returns>
+        public Attempt<string[]> ValidateComposition(IContentTypeComposition compo)
+        {
+            using (new WriteLock(Locker))
+            {
+                try
+                {
+                    ValidateLocked(compo);
+                    return Attempt<string[]>.Succeed();
+                }
+                catch (InvalidCompositionException ex)
+                {
+                    return Attempt.Fail(ex.PropertyTypeAliases, ex);
+                }
+            }
+        }
+
+        protected void ValidateLocked(IContentTypeComposition compositionContentType)
+        {
+            // performs business-level validation of the composition
+            // should ensure that it is absolutely safe to save the composition
+
+            // eg maybe a property has been added, with an alias that's OK (no conflict with ancestors)
+            // but that cannot be used (conflict with descendants)
+
+            var contentType = compositionContentType as IContentType;
+            var mediaType = compositionContentType as IMediaType;
+            var memberType = compositionContentType as IMemberType; // should NOT do it here but... v8!
+
+            IContentTypeComposition[] allContentTypes;
+            if (contentType != null)
+                allContentTypes = GetAllContentTypes().Cast<IContentTypeComposition>().ToArray();
+            else if (mediaType != null)
+                allContentTypes = GetAllMediaTypes().Cast<IContentTypeComposition>().ToArray();
+            else if (memberType != null)
+                return; // no compositions on members, always validate
+            else
+                throw new Exception("Composition is neither IContentType nor IMediaType nor IMemberType?");
+
+            var compositionAliases = compositionContentType.CompositionAliases();
+            var compositions = allContentTypes.Where(x => compositionAliases.Any(y => x.Alias.Equals(y)));
+            var propertyTypeAliases = compositionContentType.PropertyTypes.Select(x => x.Alias.ToLowerInvariant()).ToArray();
+            var indirectReferences = allContentTypes.Where(x => x.ContentTypeComposition.Any(y => y.Id == compositionContentType.Id));
+            var comparer = new DelegateEqualityComparer<IContentTypeComposition>((x, y) => x.Id == y.Id, x => x.Id);
+            var dependencies = new HashSet<IContentTypeComposition>(compositions, comparer);
+            var stack = new Stack<IContentTypeComposition>();
+            indirectReferences.ForEach(stack.Push);//Push indirect references to a stack, so we can add recursively
+            while (stack.Count > 0)
+            {
+                var indirectReference = stack.Pop();
+                dependencies.Add(indirectReference);
+                //Get all compositions for the current indirect reference
+                var directReferences = indirectReference.ContentTypeComposition;
+
+                foreach (var directReference in directReferences)
+                {
+                    if (directReference.Id == compositionContentType.Id || directReference.Alias.Equals(compositionContentType.Alias)) continue;
+                    dependencies.Add(directReference);
+                    //A direct reference has compositions of its own - these also need to be taken into account
+                    var directReferenceGraph = directReference.CompositionAliases();
+                    allContentTypes.Where(x => directReferenceGraph.Any(y => x.Alias.Equals(y, StringComparison.InvariantCultureIgnoreCase))).ForEach(c => dependencies.Add(c));
+                }
+                //Recursive lookup of indirect references
+                allContentTypes.Where(x => x.ContentTypeComposition.Any(y => y.Id == indirectReference.Id)).ForEach(stack.Push);
+            }
+
+            foreach (var dependency in dependencies)
+            {
+                if (dependency.Id == compositionContentType.Id) continue;
+                var contentTypeDependency = allContentTypes.FirstOrDefault(x => x.Alias.Equals(dependency.Alias, StringComparison.InvariantCultureIgnoreCase));
+                if (contentTypeDependency == null) continue;
+                var intersect = contentTypeDependency.PropertyTypes.Select(x => x.Alias.ToLowerInvariant()).Intersect(propertyTypeAliases).ToArray();
+                if (intersect.Length == 0) continue;
+
+                throw new InvalidCompositionException(compositionContentType.Alias, intersect.ToArray());
+            }
+        }
+
+        /// <summary>
+        /// Saves a single <see cref="IContentType"/> object
+        /// </summary>
+        /// <param name="contentType"><see cref="IContentType"/> to save</param>
+        /// <param name="userId">Optional id of the user saving the ContentType</param>
+        public void Save(IContentType contentType, int userId = 0)
+        {
+	        if (SavingContentType.IsRaisedEventCancelled(new SaveEventArgs<IContentType>(contentType), this))
+				return;
+
+            using (new WriteLock(Locker))
+            {
+                var uow = UowProvider.GetUnitOfWork();
+                using (var repository = RepositoryFactory.CreateContentTypeRepository(uow))
+                {
+                    ValidateLocked(contentType); // throws if invalid
+                    contentType.CreatorId = userId;
+                    repository.AddOrUpdate(contentType);
+
+                    uow.Commit();
+                }
+
+                UpdateContentXmlStructure(contentType);
+            }
+            SavedContentType.RaiseEvent(new SaveEventArgs<IContentType>(contentType, false), this);
+	        Audit(AuditType.Save, string.Format("Save ContentType performed by user"), userId, contentType.Id);
+        }
+
+        /// <summary>
+        /// Saves a collection of <see cref="IContentType"/> objects
+        /// </summary>
+        /// <param name="contentTypes">Collection of <see cref="IContentType"/> to save</param>
+        /// <param name="userId">Optional id of the user saving the ContentType</param>
+        public void Save(IEnumerable<IContentType> contentTypes, int userId = 0)
+        {
+            var asArray = contentTypes.ToArray();
+
+            if (SavingContentType.IsRaisedEventCancelled(new SaveEventArgs<IContentType>(asArray), this))
+				return;
+
+            using (new WriteLock(Locker))
+            {
+                var uow = UowProvider.GetUnitOfWork();
+                using (var repository = RepositoryFactory.CreateContentTypeRepository(uow))
+                {
+                    // all-or-nothing, validate them all first
+                    foreach (var contentType in asArray)
+                    {
+                        ValidateLocked(contentType); // throws if invalid
+                    }
+                    foreach (var contentType in asArray)
+                    {
+                        contentType.CreatorId = userId;
+                        repository.AddOrUpdate(contentType);
+                    }
+
+                    //save it all in one go
+                    uow.Commit();
+                }
+
+                UpdateContentXmlStructure(asArray.Cast<IContentTypeBase>().ToArray());
+            }
+            SavedContentType.RaiseEvent(new SaveEventArgs<IContentType>(asArray, false), this);
+	        Audit(AuditType.Save, string.Format("Save ContentTypes performed by user"), userId, -1);
+        }
+
+        /// <summary>
+        /// Deletes a single <see cref="IContentType"/> object
+        /// </summary>
+        /// <param name="contentType"><see cref="IContentType"/> to delete</param>
+        /// <param name="userId">Optional id of the user issueing the delete</param>
+        /// <remarks>Deleting a <see cref="IContentType"/> will delete all the <see cref="IContent"/> objects based on this <see cref="IContentType"/></remarks>
+        public void Delete(IContentType contentType, int userId = 0)
+        {
+	        if (DeletingContentType.IsRaisedEventCancelled(new DeleteEventArgs<IContentType>(contentType), this))
+				return;
+
+            using (new WriteLock(Locker))
+            {
+
+                //TODO: This needs to change, if we are deleting a content type, we should just delete the data,
+                // this method will recursively go lookup every content item, check if any of it's descendants are
+                // of a different type, move them to the recycle bin, then permanently delete the content items. 
+                // The main problem with this is that for every content item being deleted, events are raised...
+                // which we need for many things like keeping caches in sync, but we can surely do this MUCH better.
+
+                _contentService.DeleteContentOfType(contentType.Id);
+
+                var uow = UowProvider.GetUnitOfWork();
+                using (var repository = RepositoryFactory.CreateContentTypeRepository(uow))
+                {
+                    repository.Delete(contentType);
+                    uow.Commit();
+
+                    DeletedContentType.RaiseEvent(new DeleteEventArgs<IContentType>(contentType, false), this);
+                }
+
+                Audit(AuditType.Delete, string.Format("Delete ContentType performed by user"), userId, contentType.Id);
+            }
+        }
+
+        /// <summary>
+        /// Deletes a collection of <see cref="IContentType"/> objects.
+        /// </summary>
+        /// <param name="contentTypes">Collection of <see cref="IContentType"/> to delete</param>
+        /// <param name="userId">Optional id of the user issueing the delete</param>
+        /// <remarks>
+        /// Deleting a <see cref="IContentType"/> will delete all the <see cref="IContent"/> objects based on this <see cref="IContentType"/>
+        /// </remarks>
+        public void Delete(IEnumerable<IContentType> contentTypes, int userId = 0)
+        {
+            var asArray = contentTypes.ToArray();
+
+            if (DeletingContentType.IsRaisedEventCancelled(new DeleteEventArgs<IContentType>(asArray), this))
+				return;
+
+            using (new WriteLock(Locker))
+            {
+                foreach (var contentType in asArray)
+                {
+                    _contentService.DeleteContentOfType(contentType.Id);
+                }
+
+                var uow = UowProvider.GetUnitOfWork();
+                using (var repository = RepositoryFactory.CreateContentTypeRepository(uow))
+                {
+                    foreach (var contentType in asArray)
+                    {
+                        repository.Delete(contentType);
+                    }
+
+                    uow.Commit();
+
+                    DeletedContentType.RaiseEvent(new DeleteEventArgs<IContentType>(asArray, false), this);
+                }
+
+                Audit(AuditType.Delete, string.Format("Delete ContentTypes performed by user"), userId, -1);
+            }
+        }
+
+        /// <summary>
+        /// Gets an <see cref="IMediaType"/> object by its Id
+        /// </summary>
+        /// <param name="id">Id of the <see cref="IMediaType"/> to retrieve</param>
+        /// <returns><see cref="IMediaType"/></returns>
+        public IMediaType GetMediaType(int id)
+        {
+            using (var repository = RepositoryFactory.CreateMediaTypeRepository(UowProvider.GetUnitOfWork()))
+            {
+                return repository.Get(id);
+            }
+        }
+
+        /// <summary>
+        /// Gets an <see cref="IMediaType"/> object by its Alias
+        /// </summary>
+        /// <param name="alias">Alias of the <see cref="IMediaType"/> to retrieve</param>
+        /// <returns><see cref="IMediaType"/></returns>
+        public IMediaType GetMediaType(string alias)
+        {
+            using (var repository = RepositoryFactory.CreateMediaTypeRepository(UowProvider.GetUnitOfWork()))
+            {
+                return repository.Get(alias);
+            }
+        }
+
+        /// <summary>
+        /// Gets an <see cref="IMediaType"/> object by its Id
+        /// </summary>
+        /// <param name="id">Id of the <see cref="IMediaType"/> to retrieve</param>
+        /// <returns><see cref="IMediaType"/></returns>
+        public IMediaType GetMediaType(Guid id)
+        {
+            using (var repository = RepositoryFactory.CreateMediaTypeRepository(UowProvider.GetUnitOfWork()))
+            {
+                return repository.Get(id);
+            }
+        }
+
+        /// <summary>
+        /// Gets a list of all available <see cref="IMediaType"/> objects
+        /// </summary>
+        /// <param name="ids">Optional list of ids</param>
+        /// <returns>An Enumerable list of <see cref="IMediaType"/> objects</returns>
+        public IEnumerable<IMediaType> GetAllMediaTypes(params int[] ids)
+        {
+            using (var repository = RepositoryFactory.CreateMediaTypeRepository(UowProvider.GetUnitOfWork()))
+            {
+                return repository.GetAll(ids);
+            }
+        }
+
+        /// <summary>
+        /// Gets a list of all available <see cref="IMediaType"/> objects
+        /// </summary>
+        /// <param name="ids">Optional list of ids</param>
+        /// <returns>An Enumerable list of <see cref="IMediaType"/> objects</returns>
+        public IEnumerable<IMediaType> GetAllMediaTypes(IEnumerable<Guid> ids)
+        {
+            using (var repository = RepositoryFactory.CreateMediaTypeRepository(UowProvider.GetUnitOfWork()))
+            {
+                return repository.GetAll(ids.ToArray());
+            }
+        }
+
+        /// <summary>
+        /// Gets a list of children for a <see cref="IMediaType"/> object
+        /// </summary>
+        /// <param name="id">Id of the Parent</param>
+        /// <returns>An Enumerable list of <see cref="IMediaType"/> objects</returns>
+        public IEnumerable<IMediaType> GetMediaTypeChildren(int id)
+        {
+            using (var repository = RepositoryFactory.CreateMediaTypeRepository(UowProvider.GetUnitOfWork()))
+            {
+                var query = repository.Query.Where(x => x.ParentId == id);
+                var contentTypes = repository.GetByQuery(query);
+                return contentTypes;
+            }
+        }
+
+        /// <summary>
+        /// Gets a list of children for a <see cref="IMediaType"/> object
+        /// </summary>
+        /// <param name="id">Id of the Parent</param>
+        /// <returns>An Enumerable list of <see cref="IMediaType"/> objects</returns>
+        public IEnumerable<IMediaType> GetMediaTypeChildren(Guid id)
+        {
+            using (var repository = RepositoryFactory.CreateMediaTypeRepository(UowProvider.GetUnitOfWork()))
+            {
+                var found = GetMediaType(id);
+                if (found == null) return Enumerable.Empty<IMediaType>();
+                var query = repository.Query.Where(x => x.ParentId == found.Id);
+                var contentTypes = repository.GetByQuery(query);
+                return contentTypes;
+            }
+        }
+
+        /// <summary>
+        /// Checks whether an <see cref="IMediaType"/> item has any children
+        /// </summary>
+        /// <param name="id">Id of the <see cref="IMediaType"/></param>
+        /// <returns>True if the media type has any children otherwise False</returns>
+        public bool MediaTypeHasChildren(int id)
+        {
+            using (var repository = RepositoryFactory.CreateMediaTypeRepository(UowProvider.GetUnitOfWork()))
+            {
+                var query = repository.Query.Where(x => x.ParentId == id);
+                int count = repository.Count(query);
+                return count > 0;
+            }
+        }
+
+        /// <summary>
+        /// Checks whether an <see cref="IMediaType"/> item has any children
+        /// </summary>
+        /// <param name="id">Id of the <see cref="IMediaType"/></param>
+        /// <returns>True if the media type has any children otherwise False</returns>
+        public bool MediaTypeHasChildren(Guid id)
+        {
+            using (var repository = RepositoryFactory.CreateMediaTypeRepository(UowProvider.GetUnitOfWork()))
+            {
+                var found = GetMediaType(id);
+                if (found == null) return false;
+                var query = repository.Query.Where(x => x.ParentId == found.Id);
+                int count = repository.Count(query);
+                return count > 0;
+            }
+        }
+
+        public Attempt<OperationStatus<MoveOperationStatusType>> MoveMediaType(IMediaType toMove, int containerId)
+        {
+            var evtMsgs = EventMessagesFactory.Get();
+
+            if (MovingMediaType.IsRaisedEventCancelled(
+                  new MoveEventArgs<IMediaType>(evtMsgs, new MoveEventInfo<IMediaType>(toMove, toMove.Path, containerId)),
+                  this))
+            {
+                return Attempt.Fail(
+                    new OperationStatus<MoveOperationStatusType>(
+                        MoveOperationStatusType.FailedCancelledByEvent, evtMsgs));
+            }
+
+            var moveInfo = new List<MoveEventInfo<IMediaType>>();
+            var uow = UowProvider.GetUnitOfWork();
+            using (var containerRepository = RepositoryFactory.CreateEntityContainerRepository(uow, Constants.ObjectTypes.MediaTypeContainerGuid))
+            using (var repository = RepositoryFactory.CreateMediaTypeRepository(uow))
+            {
+                try
+                {
+                    EntityContainer container = null;
+                    if (containerId > 0)
+                    {
+                        container = containerRepository.Get(containerId);
+                        if (container == null)
+                            throw new DataOperationException<MoveOperationStatusType>(MoveOperationStatusType.FailedParentNotFound);
+                    }
+                    moveInfo.AddRange(repository.Move(toMove, container));
+                }
+                catch (DataOperationException<MoveOperationStatusType> ex)
+                {
+                    return Attempt.Fail(
+                        new OperationStatus<MoveOperationStatusType>(ex.Operation, evtMsgs));
+                }
+                uow.Commit();
+            }
+
+            MovedMediaType.RaiseEvent(new MoveEventArgs<IMediaType>(false, evtMsgs, moveInfo.ToArray()), this);
+
+            return Attempt.Succeed(
+                new OperationStatus<MoveOperationStatusType>(MoveOperationStatusType.Success, evtMsgs));
+        }
+
+        public Attempt<OperationStatus<MoveOperationStatusType>> MoveContentType(IContentType toMove, int containerId)
+        {
+            var evtMsgs = EventMessagesFactory.Get();
+
+            if (MovingContentType.IsRaisedEventCancelled(
+                  new MoveEventArgs<IContentType>(evtMsgs, new MoveEventInfo<IContentType>(toMove, toMove.Path, containerId)),
+                  this))
+            {
+                return Attempt.Fail(
+                    new OperationStatus<MoveOperationStatusType>(
+                        MoveOperationStatusType.FailedCancelledByEvent, evtMsgs));
+            }
+
+            var moveInfo = new List<MoveEventInfo<IContentType>>();
+            var uow = UowProvider.GetUnitOfWork();
+            using (var containerRepository = RepositoryFactory.CreateEntityContainerRepository(uow, Constants.ObjectTypes.DocumentTypeContainerGuid))
+            using (var repository = RepositoryFactory.CreateContentTypeRepository(uow))
+            {
+                try
+                {
+                    EntityContainer container = null;
+                    if (containerId > 0)
+                    {
+                        container = containerRepository.Get(containerId);
+                        if (container == null)
+                            throw new DataOperationException<MoveOperationStatusType>(MoveOperationStatusType.FailedParentNotFound);
+                    }
+                    moveInfo.AddRange(repository.Move(toMove, container));
+                }
+                catch (DataOperationException<MoveOperationStatusType> ex)
+                {
+                    return Attempt.Fail(
+                        new OperationStatus<MoveOperationStatusType>(ex.Operation, evtMsgs));
+                }
+                uow.Commit();
+            }
+
+            MovedContentType.RaiseEvent(new MoveEventArgs<IContentType>(false, evtMsgs, moveInfo.ToArray()), this);
+
+            return Attempt.Succeed(
+                new OperationStatus<MoveOperationStatusType>(MoveOperationStatusType.Success, evtMsgs));
+        }
+
+        /// <summary>
+        /// Saves a single <see cref="IMediaType"/> object
+        /// </summary>
+        /// <param name="mediaType"><see cref="IMediaType"/> to save</param>
+        /// <param name="userId">Optional Id of the user saving the MediaType</param>
+        public void Save(IMediaType mediaType, int userId = 0)
+        {
+	        if (SavingMediaType.IsRaisedEventCancelled(new SaveEventArgs<IMediaType>(mediaType), this))
+				return;
+
+            using (new WriteLock(Locker))
+            {
+                var uow = UowProvider.GetUnitOfWork();
+                using (var repository = RepositoryFactory.CreateMediaTypeRepository(uow))
+                {
+                    ValidateLocked(mediaType); // throws if invalid
+                    mediaType.CreatorId = userId;
+                    repository.AddOrUpdate(mediaType);
+                    uow.Commit();
+
+                }
+
+                UpdateContentXmlStructure(mediaType);
+            }
+
+            SavedMediaType.RaiseEvent(new SaveEventArgs<IMediaType>(mediaType, false), this);
+	        Audit(AuditType.Save, string.Format("Save MediaType performed by user"), userId, mediaType.Id);
+        }
+
+        /// <summary>
+        /// Saves a collection of <see cref="IMediaType"/> objects
+        /// </summary>
+        /// <param name="mediaTypes">Collection of <see cref="IMediaType"/> to save</param>
+        /// <param name="userId">Optional Id of the user savging the MediaTypes</param>
+        public void Save(IEnumerable<IMediaType> mediaTypes, int userId = 0)
+        {
+            var asArray = mediaTypes.ToArray();
+
+            if (SavingMediaType.IsRaisedEventCancelled(new SaveEventArgs<IMediaType>(asArray), this))
+				return;
+
+            using (new WriteLock(Locker))
+            {
+                var uow = UowProvider.GetUnitOfWork();
+                using (var repository = RepositoryFactory.CreateMediaTypeRepository(uow))
+                {
+                    // all-or-nothing, validate them all first
+                    foreach (var mediaType in asArray)
+                    {
+                        ValidateLocked(mediaType); // throws if invalid
+                    }
+                    foreach (var mediaType in asArray)
+                    {
+                        mediaType.CreatorId = userId;
+                        repository.AddOrUpdate(mediaType);
+                    }
+
+                    //save it all in one go
+                    uow.Commit();
+                }
+
+                UpdateContentXmlStructure(asArray.Cast<IContentTypeBase>().ToArray());
+            }
+
+            SavedMediaType.RaiseEvent(new SaveEventArgs<IMediaType>(asArray, false), this);
+			Audit(AuditType.Save, string.Format("Save MediaTypes performed by user"), userId, -1);
+        }
+
+        /// <summary>
+        /// Deletes a single <see cref="IMediaType"/> object
+        /// </summary>
+        /// <param name="mediaType"><see cref="IMediaType"/> to delete</param>
+        /// <param name="userId">Optional Id of the user deleting the MediaType</param>
+        /// <remarks>Deleting a <see cref="IMediaType"/> will delete all the <see cref="IMedia"/> objects based on this <see cref="IMediaType"/></remarks>
+        public void Delete(IMediaType mediaType, int userId = 0)
+        {
+	        if (DeletingMediaType.IsRaisedEventCancelled(new DeleteEventArgs<IMediaType>(mediaType), this))
+				return;
+            using (new WriteLock(Locker))
+            {
+                _mediaService.DeleteMediaOfType(mediaType.Id, userId);
+
+                var uow = UowProvider.GetUnitOfWork();
+                using (var repository = RepositoryFactory.CreateMediaTypeRepository(uow))
+                {
+
+                    repository.Delete(mediaType);
+                    uow.Commit();
+
+                    DeletedMediaType.RaiseEvent(new DeleteEventArgs<IMediaType>(mediaType, false), this);
+                }
+
+                Audit(AuditType.Delete, string.Format("Delete MediaType performed by user"), userId, mediaType.Id);
+            }
+        }
+
+        /// <summary>
+        /// Deletes a collection of <see cref="IMediaType"/> objects
+        /// </summary>
+        /// <param name="mediaTypes">Collection of <see cref="IMediaType"/> to delete</param>
+        /// <param name="userId"></param>
+        /// <remarks>Deleting a <see cref="IMediaType"/> will delete all the <see cref="IMedia"/> objects based on this <see cref="IMediaType"/></remarks>
+        public void Delete(IEnumerable<IMediaType> mediaTypes, int userId = 0)
+        {
+            var asArray = mediaTypes.ToArray();
+
+            if (DeletingMediaType.IsRaisedEventCancelled(new DeleteEventArgs<IMediaType>(asArray), this))
+				return;
+            using (new WriteLock(Locker))
+            {
+                foreach (var mediaType in asArray)
+                {
+                    _mediaService.DeleteMediaOfType(mediaType.Id);
+                }
+
+                var uow = UowProvider.GetUnitOfWork();
+                using (var repository = RepositoryFactory.CreateMediaTypeRepository(uow))
+                {
+                    foreach (var mediaType in asArray)
+                    {
+                        repository.Delete(mediaType);
+                    }
+                    uow.Commit();
+
+                    DeletedMediaType.RaiseEvent(new DeleteEventArgs<IMediaType>(asArray, false), this);
+                }
+
+                Audit(AuditType.Delete, string.Format("Delete MediaTypes performed by user"), userId, -1);
+            }
+        }
+
+        /// <summary>
+        /// Generates the complete (simplified) XML DTD.
+        /// </summary>
+        /// <returns>The DTD as a string</returns>
+        public string GetDtd()
+        {
+            var dtd = new StringBuilder();
+            dtd.AppendLine("<!DOCTYPE root [ ");
+
+            dtd.AppendLine(GetContentTypesDtd());
+            dtd.AppendLine("]>");
+
+            return dtd.ToString();
+        }
+
+        /// <summary>
+        /// Generates the complete XML DTD without the root.
+        /// </summary>
+        /// <returns>The DTD as a string</returns>
+        public string GetContentTypesDtd()
+        {
+            var dtd = new StringBuilder();
+            try
+            {
+                var strictSchemaBuilder = new StringBuilder();
+
+                var contentTypes = GetAllContentTypes();
+                foreach (ContentType contentType in contentTypes)
+                {
+                    string safeAlias = contentType.Alias.ToSafeAlias();
+                    if (safeAlias != null)
+                    {
+                        strictSchemaBuilder.AppendLine(String.Format("<!ELEMENT {0} ANY>", safeAlias));
+                        strictSchemaBuilder.AppendLine(String.Format("<!ATTLIST {0} id ID #REQUIRED>", safeAlias));
+                    }
+                }
+
+                // Only commit the strong schema to the container if we didn't generate an error building it
+                dtd.Append(strictSchemaBuilder);
+            }
+            catch (Exception exception)
+            {
+                LogHelper.Error<ContentTypeService>("Error while trying to build DTD for Xml schema; is Umbraco installed correctly and the connection string configured?", exception);
+            }
+            return dtd.ToString();
+        }
+
+        private void Audit(AuditType type, string message, int userId, int objectId)
+        {
+            var uow = UowProvider.GetUnitOfWork();
+            using (var auditRepo = RepositoryFactory.CreateAuditRepository(uow))
+            {
+                auditRepo.AddOrUpdate(new AuditItem(objectId, message, type, userId));
+                uow.Commit();
+            }
+        }
+
+        #region Event Handlers
+
+        public static event TypedEventHandler<IContentTypeService, SaveEventArgs<EntityContainer>> SavingContentTypeContainer;
+        public static event TypedEventHandler<IContentTypeService, SaveEventArgs<EntityContainer>> SavedContentTypeContainer;
+        public static event TypedEventHandler<IContentTypeService, DeleteEventArgs<EntityContainer>> DeletingContentTypeContainer;
+        public static event TypedEventHandler<IContentTypeService, DeleteEventArgs<EntityContainer>> DeletedContentTypeContainer;
+        public static event TypedEventHandler<IContentTypeService, SaveEventArgs<EntityContainer>> SavingMediaTypeContainer;
+        public static event TypedEventHandler<IContentTypeService, SaveEventArgs<EntityContainer>> SavedMediaTypeContainer;
+        public static event TypedEventHandler<IContentTypeService, DeleteEventArgs<EntityContainer>> DeletingMediaTypeContainer;
+        public static event TypedEventHandler<IContentTypeService, DeleteEventArgs<EntityContainer>> DeletedMediaTypeContainer;
+
+
+        /// <summary>
+        /// Occurs before Delete
+        /// </summary>
+        public static event TypedEventHandler<IContentTypeService, DeleteEventArgs<IContentType>> DeletingContentType;
+
+		/// <summary>
+		/// Occurs after Delete
+		/// </summary>
+		public static event TypedEventHandler<IContentTypeService, DeleteEventArgs<IContentType>> DeletedContentType;
+
+		/// <summary>
+		/// Occurs before Delete
+		/// </summary>
+		public static event TypedEventHandler<IContentTypeService, DeleteEventArgs<IMediaType>> DeletingMediaType;
+
+		/// <summary>
+		/// Occurs after Delete
+		/// </summary>
+		public static event TypedEventHandler<IContentTypeService, DeleteEventArgs<IMediaType>> DeletedMediaType;
+
+        /// <summary>
+        /// Occurs before Save
+        /// </summary>
+		public static event TypedEventHandler<IContentTypeService, SaveEventArgs<IContentType>> SavingContentType;
+
+        /// <summary>
+        /// Occurs after Save
+        /// </summary>
+		public static event TypedEventHandler<IContentTypeService, SaveEventArgs<IContentType>> SavedContentType;
+
+		/// <summary>
+		/// Occurs before Save
+		/// </summary>
+		public static event TypedEventHandler<IContentTypeService, SaveEventArgs<IMediaType>> SavingMediaType;
+
+		/// <summary>
+		/// Occurs after Save
+		/// </summary>
+		public static event TypedEventHandler<IContentTypeService, SaveEventArgs<IMediaType>> SavedMediaType;
+
+        /// <summary>
+        /// Occurs before Move
+        /// </summary>
+        public static event TypedEventHandler<IContentTypeService, MoveEventArgs<IMediaType>> MovingMediaType;
+
+        /// <summary>
+        /// Occurs after Move
+        /// </summary>
+        public static event TypedEventHandler<IContentTypeService, MoveEventArgs<IMediaType>> MovedMediaType;
+
+        /// <summary>
+        /// Occurs before Move
+        /// </summary>
+        public static event TypedEventHandler<IContentTypeService, MoveEventArgs<IContentType>> MovingContentType;
+
+        /// <summary>
+        /// Occurs after Move
+        /// </summary>
+        public static event TypedEventHandler<IContentTypeService, MoveEventArgs<IContentType>> MovedContentType;
+
+        #endregion
+    }
 }
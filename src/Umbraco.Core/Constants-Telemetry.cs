--- conflicted
+++ resolved
@@ -28,10 +28,7 @@
         public static string IsDebug = "IsDebug";
         public static string DatabaseProvider = "DatabaseProvider";
         public static string CurrentServerRole = "CurrentServerRole";
-<<<<<<< HEAD
         public static string RuntimeMode = "RuntimeMode";
-=======
         public static string BackofficeExternalLoginProviderCount = "BackofficeExternalLoginProviderCount";
->>>>>>> 407263d0
     }
 }
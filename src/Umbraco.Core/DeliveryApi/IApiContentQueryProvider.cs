<<<<<<< HEAD
﻿using Umbraco.Cms.Core.Models;
=======
using Umbraco.Cms.Core.Models;
>>>>>>> 1ad5b05e
using Umbraco.Cms.Core.Models.DeliveryApi;

namespace Umbraco.Cms.Core.DeliveryApi;

/// <summary>
///     Concrete implementation of content querying (e.g. based on Examine)
/// </summary>
public interface IApiContentQueryProvider
{
    [Obsolete($"Use the {nameof(ExecuteQuery)} method that accepts {nameof(ProtectedAccess)}. Will be removed in V14.")]
    PagedModel<Guid> ExecuteQuery(
        SelectorOption selectorOption,
        IList<FilterOption> filterOptions,
        IList<SortOption> sortOptions,
        string culture,
        bool preview,
        int skip,
        int take);

    /// <summary>
    ///     Returns a page of item ids that passed the search criteria.
    /// </summary>
    /// <param name="selectorOption">The selector option of the search criteria.</param>
    /// <param name="filterOptions">The filter options of the search criteria.</param>
    /// <param name="sortOptions">The sorting options of the search criteria.</param>
    /// <param name="culture">The requested culture.</param>
    /// <param name="preview">Whether or not to search for preview content.</param>
    /// <param name="protectedAccess">Defines the limitations for querying protected content.</param>
    /// <param name="skip">Number of search results to skip (for pagination).</param>
    /// <param name="take">Number of search results to retrieve (for pagination).</param>
    /// <returns>A paged model containing the resulting IDs and the total number of results that matching the search criteria.</returns>
    PagedModel<Guid> ExecuteQuery(
        SelectorOption selectorOption,
        IList<FilterOption> filterOptions,
        IList<SortOption> sortOptions,
        string culture,
        ProtectedAccess protectedAccess,
        bool preview,
        int skip,
<<<<<<< HEAD
        int take);
=======
        int take) => new();
>>>>>>> 1ad5b05e

    /// <summary>
    ///     Returns a selector option that can be applied to fetch "all content" (i.e. if a selector option is not present when performing a search).
    /// </summary>
    SelectorOption AllContentSelectorOption();
}<|MERGE_RESOLUTION|>--- conflicted
+++ resolved
@@ -1,8 +1,4 @@
-<<<<<<< HEAD
-﻿using Umbraco.Cms.Core.Models;
-=======
 using Umbraco.Cms.Core.Models;
->>>>>>> 1ad5b05e
 using Umbraco.Cms.Core.Models.DeliveryApi;
 
 namespace Umbraco.Cms.Core.DeliveryApi;
@@ -42,11 +38,7 @@
         ProtectedAccess protectedAccess,
         bool preview,
         int skip,
-<<<<<<< HEAD
-        int take);
-=======
         int take) => new();
->>>>>>> 1ad5b05e
 
     /// <summary>
     ///     Returns a selector option that can be applied to fetch "all content" (i.e. if a selector option is not present when performing a search).

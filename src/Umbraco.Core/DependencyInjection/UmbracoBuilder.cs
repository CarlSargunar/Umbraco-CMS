--- conflicted
+++ resolved
@@ -354,13 +354,10 @@
             Services.AddUnique<ICultureImpactFactory>(provider => new CultureImpactFactory(provider.GetRequiredService<IOptionsMonitor<ContentSettings>>()));
             Services.AddUnique<IDictionaryService, DictionaryService>();
             Services.AddUnique<ITemporaryMediaService, TemporaryMediaService>();
-<<<<<<< HEAD
             Services.AddUnique<IMediaImportService, MediaImportService>();
-=======
 
             // Register filestream security analyzers
             Services.AddUnique<IFileStreamSecurityValidator,FileStreamSecurityValidator>();
->>>>>>> d43e6abc
         }
     }
 }
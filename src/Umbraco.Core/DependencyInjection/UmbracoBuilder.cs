// Copyright (c) Umbraco.
// See LICENSE for more details.

using System.Runtime.InteropServices;
using Microsoft.Extensions.Configuration;
using Microsoft.Extensions.DependencyInjection;
using Microsoft.Extensions.Logging;
using Microsoft.Extensions.Logging.Abstractions;
using Microsoft.Extensions.Options;
using Umbraco.Cms.Core.Cache;
using Umbraco.Cms.Core.Composing;
using Umbraco.Cms.Core.Configuration;
using Umbraco.Cms.Core.Configuration.Grid;
using Umbraco.Cms.Core.Configuration.Models;
using Umbraco.Cms.Core.Diagnostics;
using Umbraco.Cms.Core.Dictionary;
using Umbraco.Cms.Core.Editors;
using Umbraco.Cms.Core.Events;
using Umbraco.Cms.Core.Features;
using Umbraco.Cms.Core.Handlers;
using Umbraco.Cms.Core.Hosting;
using Umbraco.Cms.Core.Install;
using Umbraco.Cms.Core.IO;
using Umbraco.Cms.Core.Logging;
using Umbraco.Cms.Core.Mail;
using Umbraco.Cms.Core.Models.PublishedContent;
using Umbraco.Cms.Core.Notifications;
using Umbraco.Cms.Core.Packaging;
using Umbraco.Cms.Core.Persistence.Repositories;
using Umbraco.Cms.Core.PropertyEditors;
using Umbraco.Cms.Core.PublishedCache;
using Umbraco.Cms.Core.PublishedCache.Internal;
using Umbraco.Cms.Core.Routing;
using Umbraco.Cms.Core.Runtime;
using Umbraco.Cms.Core.Scoping;
using Umbraco.Cms.Core.Security;
using Umbraco.Cms.Core.Services;
using Umbraco.Cms.Core.Services.ContentTypeEditing;
using Umbraco.Cms.Core.DynamicRoot;
using Umbraco.Cms.Core.Sync;
using Umbraco.Cms.Core.Telemetry;
using Umbraco.Cms.Core.Templates;
using Umbraco.Cms.Core.Web;
using Umbraco.Extensions;

namespace Umbraco.Cms.Core.DependencyInjection
{
    public class UmbracoBuilder : IUmbracoBuilder
    {
        private readonly Dictionary<Type, ICollectionBuilder> _builders = new Dictionary<Type, ICollectionBuilder>();

        public IServiceCollection Services { get; }

        public IConfiguration Config { get; }

        public TypeLoader TypeLoader { get; }

        /// <inheritdoc />
        public ILoggerFactory BuilderLoggerFactory { get; }

        /// <inheritdoc />
        public IHostingEnvironment? BuilderHostingEnvironment { get; }

        public IProfiler Profiler { get; }

        public AppCaches AppCaches { get; }

        /// <summary>
        /// Initializes a new instance of the <see cref="UmbracoBuilder"/> class primarily for testing.
        /// </summary>
        public UmbracoBuilder(IServiceCollection services, IConfiguration config, TypeLoader typeLoader)
            : this(services, config, typeLoader, NullLoggerFactory.Instance, new NoopProfiler(), AppCaches.Disabled, null)
        { }

        /// <summary>
        /// Initializes a new instance of the <see cref="UmbracoBuilder"/> class.
        /// </summary>
        public UmbracoBuilder(
            IServiceCollection services,
            IConfiguration config,
            TypeLoader typeLoader,
            ILoggerFactory loggerFactory,
            IProfiler profiler,
            AppCaches appCaches,
            IHostingEnvironment? hostingEnvironment)
        {
            Services = services;
            Config = config;
            BuilderLoggerFactory = loggerFactory;
            BuilderHostingEnvironment = hostingEnvironment;
            Profiler = profiler;
            AppCaches = appCaches;
            TypeLoader = typeLoader;

            AddCoreServices();
        }

        /// <summary>
        /// Gets a collection builder (and registers the collection).
        /// </summary>
        /// <typeparam name="TBuilder">The type of the collection builder.</typeparam>
        /// <returns>The collection builder.</returns>
        public TBuilder WithCollectionBuilder<TBuilder>()
            where TBuilder : ICollectionBuilder
        {
            Type typeOfBuilder = typeof(TBuilder);

            if (_builders.TryGetValue(typeOfBuilder, out ICollectionBuilder? o))
            {
                return (TBuilder)o;
            }

            TBuilder builder;
            if (typeof(TBuilder).GetConstructor(Type.EmptyTypes) != null)
            {
                builder = Activator.CreateInstance<TBuilder>();
            }
            else if (typeof(TBuilder).GetConstructor(new[] { typeof(IUmbracoBuilder) }) != null)
            {
                // Handle those collection builders which need a reference to umbraco builder i.e. DistributedLockingCollectionBuilder.
                builder = (TBuilder)Activator.CreateInstance(typeof(TBuilder), this)!;
            }
            else
            {
                throw new InvalidOperationException("A CollectionBuilder must have either a parameterless constructor or a constructor whose only parameter is of type IUmbracoBuilder");
            }

            _builders[typeOfBuilder] = builder;
            return builder;
        }

        public void Build()
        {
            foreach (ICollectionBuilder builder in _builders.Values)
            {
                builder.RegisterWith(Services);
            }

            _builders.Clear();
        }

        private void AddCoreServices()
        {
            Services.AddSingleton(AppCaches);
            Services.AddSingleton(Profiler);

            // Register as singleton to allow injection everywhere.
            Services.AddSingleton<ServiceFactory>(p => p.GetService!);
            Services.AddSingleton<IEventAggregator, EventAggregator>();

            Services.AddLazySupport();

            // Adds no-op registrations as many core services require these dependencies but these
            // dependencies cannot be fulfilled in the Core project
            Services.AddUnique<IMarchal, NoopMarchal>();
            Services.AddUnique<IApplicationShutdownRegistry, NoopApplicationShutdownRegistry>();

            Services.AddUnique<IMainDom, MainDom>();
            Services.AddUnique<IMainDomLock, MainDomSemaphoreLock>();

            Services.AddUnique<IIOHelper>(factory =>
            {
                IHostingEnvironment hostingEnvironment = factory.GetRequiredService<IHostingEnvironment>();

                if (RuntimeInformation.IsOSPlatform(OSPlatform.Linux))
                {
                    return new IOHelperLinux(hostingEnvironment);
                }

                if (RuntimeInformation.IsOSPlatform(OSPlatform.OSX))
                {
                    return new IOHelperOSX(hostingEnvironment);
                }

                return new IOHelperWindows(hostingEnvironment);
            });

            Services.AddUnique(factory => factory.GetRequiredService<AppCaches>().RuntimeCache);
            Services.AddUnique(factory => factory.GetRequiredService<AppCaches>().RequestCache);
            Services.AddUnique<IProfilingLogger, ProfilingLogger>();
            Services.AddUnique<IUmbracoVersion, UmbracoVersion>();
            Services.AddUnique<IEntryAssemblyMetadata, EntryAssemblyMetadata>();

            this.AddAllCoreCollectionBuilders();
            this.AddNotificationHandler<UmbracoApplicationStartingNotification, EssentialDirectoryCreator>();

            Services.AddSingleton<UmbracoRequestPaths>();

            Services.AddSingleton<InstallStatusTracker>();

            Services.AddUnique<ICultureDictionaryFactory, DefaultCultureDictionaryFactory>();
            Services.AddSingleton(f => f.GetRequiredService<ICultureDictionaryFactory>().CreateDictionary());

            Services.AddSingleton<UriUtility>();

            Services.AddUnique<IDashboardService, DashboardService>();
            Services.AddSingleton<IMetricsConsentService, MetricsConsentService>();

            // will be injected in controllers when needed to invoke rest endpoints on Our
            Services.AddUnique<IInstallationService, InstallationService>();
            Services.AddUnique<IUpgradeService, UpgradeService>();

            // Grid config is not a real config file as we know them
            Services.AddUnique<IGridConfig, GridConfig>();

            Services.AddUnique<IPublishedUrlProvider, UrlProvider>();
            Services.AddUnique<ISiteDomainMapper, SiteDomainMapper>();

            Services.AddSingleton<HtmlLocalLinkParser>();
            Services.AddSingleton<HtmlImageSourceParser>();
            Services.AddSingleton<HtmlUrlParser>();

            // register properties fallback
            Services.AddUnique<IPublishedValueFallback, PublishedValueFallback>();

            Services.AddSingleton<UmbracoFeatures>();

            // register published router
            Services.AddUnique<IPublishedRouter, PublishedRouter>();

            Services.AddUnique<IEventMessagesFactory, DefaultEventMessagesFactory>();
            Services.AddUnique<IEventMessagesAccessor, HybridEventMessagesAccessor>();
            Services.AddUnique<ITreeService, TreeService>();
            Services.AddUnique<ISectionService, SectionService>();

            Services.AddUnique<ISmsSender, NotImplementedSmsSender>();
            Services.AddUnique<IEmailSender, NotImplementedEmailSender>();

            Services.AddUnique<IDataValueEditorFactory, DataValueEditorFactory>();

            // register distributed cache
            Services.AddUnique(f => new DistributedCache(f.GetRequiredService<IServerMessenger>(), f.GetRequiredService<CacheRefresherCollection>()));
            Services.AddUnique<ICacheRefresherNotificationFactory, CacheRefresherNotificationFactory>();

            // register the http context and umbraco context accessors
            // we *should* use the HttpContextUmbracoContextAccessor, however there are cases when
            // we have no http context, eg when booting Umbraco or in background threads, so instead
            // let's use an hybrid accessor that can fall back to a ThreadStatic context.
            Services.AddUnique<IUmbracoContextAccessor, HybridUmbracoContextAccessor>();

            Services.AddSingleton<LegacyPasswordSecurity>();
            Services.AddSingleton<UserEditorAuthorizationHelper>();
            Services.AddSingleton<ContentPermissions>();
            Services.AddSingleton<MediaPermissions>();

            Services.AddSingleton<PropertyEditorCollection>();
            Services.AddSingleton<ParameterEditorCollection>();

            // register a server registrar, by default it's the db registrar
            Services.AddUnique<IServerRoleAccessor>(f =>
            {
                GlobalSettings globalSettings = f.GetRequiredService<IOptions<GlobalSettings>>().Value;
                var singleServer = globalSettings.DisableElectionForSingleServer;
                return singleServer
                    ? new SingleServerRoleAccessor()
                    : new ElectedServerRoleAccessor(f.GetRequiredService<IServerRegistrationService>());
            });

            // For Umbraco to work it must have the default IPublishedModelFactory
            // which may be replaced by models builder but the default is required to make plain old IPublishedContent
            // instances.
            Services.AddSingleton<IPublishedModelFactory>(factory => factory.CreateDefaultPublishedModelFactory());

            Services
                .AddNotificationHandler<MemberGroupSavedNotification, PublicAccessHandler>()
                .AddNotificationHandler<MemberGroupDeletedNotification, PublicAccessHandler>();

            Services.AddSingleton<ISyncBootStateAccessor, NonRuntimeLevelBootStateAccessor>();

            // register a basic/noop published snapshot service to be replaced
            Services.AddSingleton<IPublishedSnapshotService, InternalPublishedSnapshotService>();

            // Register ValueEditorCache used for validation
            Services.AddSingleton<IValueEditorCache, ValueEditorCache>();

            // Register telemetry service used to gather data about installed packages
            Services.AddUnique<ISiteIdentifierService, SiteIdentifierService>();
            Services.AddUnique<ITelemetryService, TelemetryService>();

            Services.AddUnique<IKeyValueService, KeyValueService>();
            Services.AddUnique<IPublicAccessService, PublicAccessService>();
            Services.AddUnique<IContentVersionService, ContentVersionService>();
<<<<<<< HEAD
            Services.AddTransient<IUserGroupAuthorizationService, UserGroupAuthorizationService>();
=======
>>>>>>> 82748225
            Services.AddUnique<IUserGroupPermissionService, UserGroupPermissionService>();
            Services.AddUnique<IUserGroupService, UserGroupService>();
            Services.AddUnique<IUserPermissionService, UserPermissionService>();
            Services.AddUnique<IUserService, UserService>();
            Services.AddUnique<ITourService, TourService>();
            Services.AddUnique<IWebProfilerService, WebProfilerService>();
            Services.AddUnique<ILocalizationService, LocalizationService>();
            Services.AddUnique<IDictionaryItemService, DictionaryItemService>();
            Services.AddUnique<IDataTypeContainerService, DataTypeContainerService>();
            Services.AddUnique<IContentTypeContainerService, ContentTypeContainerService>();
            Services.AddUnique<IMediaTypeContainerService, MediaTypeContainerService>();
            Services.AddUnique<IIsoCodeValidator, IsoCodeValidator>();
            Services.AddUnique<ILanguageService, LanguageService>();
            Services.AddUnique<IMacroService, MacroService>();
            Services.AddUnique<IMemberGroupService, MemberGroupService>();
            Services.AddUnique<IRedirectUrlService, RedirectUrlService>();
            Services.AddUnique<IConsentService, ConsentService>();
            Services.AddUnique<IPropertyValidationService, PropertyValidationService>();
            Services.AddUnique<IDomainService, DomainService>();
            Services.AddUnique<ITagService, TagService>();
            Services.AddUnique<IContentPermissionService, ContentPermissionService>();
            Services.AddUnique<IContentService, ContentService>();
            Services.AddUnique<IContentEditingService, ContentEditingService>();
            Services.AddUnique<IContentCreatingService, ContentCreatingService>();
            Services.AddUnique<IContentVersionCleanupPolicy, DefaultContentVersionCleanupPolicy>();
            Services.AddUnique<IMemberService, MemberService>();
            Services.AddUnique<IMediaPermissionService, MediaPermissionService>();
            Services.AddUnique<IMediaService, MediaService>();
            Services.AddUnique<IMediaEditingService, MediaEditingService>();
            Services.AddUnique<IContentTypeService, ContentTypeService>();
            Services.AddUnique<IContentTypeBaseServiceProvider, ContentTypeBaseServiceProvider>();
            Services.AddUnique<IMediaTypeService, MediaTypeService>();
            Services.AddUnique<IContentTypeEditingService, ContentTypeEditingService>();
            Services.AddUnique<IMediaTypeEditingService, MediaTypeEditingService>();
            Services.AddUnique<IFileService, FileService>();
            Services.AddUnique<ITemplateService, TemplateService>();
            Services.AddUnique<IScriptService, ScriptService>();
            Services.AddUnique<IStylesheetService, StylesheetService>();
            Services.AddUnique<IStylesheetFolderService, StylesheetFolderService>();
            Services.AddUnique<IRichTextStylesheetService, RichTextStylesheetService>();
            Services.AddUnique<IPartialViewService, PartialViewService>();
            Services.AddUnique<IScriptFolderService, ScriptFolderService>();
            Services.AddUnique<IPartialViewFolderService, PartialViewFolderService>();
            Services.AddUnique<ITemporaryFileService, TemporaryFileService>();
            Services.AddUnique<ITemplateContentParserService, TemplateContentParserService>();
            Services.AddUnique<IEntityService, EntityService>();
            Services.AddUnique<IRelationService, RelationService>();
            Services.AddUnique<IMemberTypeService, MemberTypeService>();
            Services.AddUnique<INotificationService, NotificationService>();
            Services.AddUnique<ITrackedReferencesService, TrackedReferencesService>();
            Services.AddUnique<ITreeEntitySortingService, TreeEntitySortingService>();
            Services.AddUnique<ExternalLoginService>(factory => new ExternalLoginService(
                factory.GetRequiredService<ICoreScopeProvider>(),
                factory.GetRequiredService<ILoggerFactory>(),
                factory.GetRequiredService<IEventMessagesFactory>(),
                factory.GetRequiredService<IExternalLoginWithKeyRepository>()
            ));
            Services.AddUnique<ILogViewerService, LogViewerService>();
            Services.AddUnique<IExternalLoginWithKeyService>(factory => factory.GetRequiredService<ExternalLoginService>());
            Services.AddUnique<ILocalizedTextService>(factory => new LocalizedTextService(
                factory.GetRequiredService<Lazy<LocalizedTextServiceFileSources>>(),
                factory.GetRequiredService<ILogger<LocalizedTextService>>()));

            Services.AddUnique<IEntityXmlSerializer, EntityXmlSerializer>();

            Services.AddSingleton<ConflictingPackageData>();
            Services.AddSingleton<CompiledPackageXmlParser>();

            // Register a noop IHtmlSanitizer to be replaced
            Services.AddUnique<IHtmlSanitizer, NoopHtmlSanitizer>();

            Services.AddUnique<IPropertyTypeUsageService, PropertyTypeUsageService>();
            Services.AddUnique<IDataTypeUsageService, DataTypeUsageService>();

            Services.AddUnique<ICultureImpactFactory>(provider => new CultureImpactFactory(provider.GetRequiredService<IOptionsMonitor<ContentSettings>>()));
            Services.AddUnique<IDictionaryService, DictionaryService>();
            Services.AddUnique<ITemporaryMediaService, TemporaryMediaService>();
            Services.AddUnique<IMediaImportService, MediaImportService>();

            // Register filestream security analyzers
            Services.AddUnique<IFileStreamSecurityValidator,FileStreamSecurityValidator>();
            Services.AddUnique<IDynamicRootService,DynamicRoot.DynamicRootService>();

            // Register Webhook services
            Services.AddUnique<IWebhookService, WebhookService>();
            Services.AddUnique<IWebhookLogService, WebhookLogService>();
            Services.AddUnique<IWebhookLogFactory, WebhookLogFactory>();
            Services.AddUnique<IWebhookRequestService, WebhookRequestService>();
        }
    }
}<|MERGE_RESOLUTION|>--- conflicted
+++ resolved
@@ -280,13 +280,8 @@
             Services.AddUnique<IKeyValueService, KeyValueService>();
             Services.AddUnique<IPublicAccessService, PublicAccessService>();
             Services.AddUnique<IContentVersionService, ContentVersionService>();
-<<<<<<< HEAD
-            Services.AddTransient<IUserGroupAuthorizationService, UserGroupAuthorizationService>();
-=======
->>>>>>> 82748225
             Services.AddUnique<IUserGroupPermissionService, UserGroupPermissionService>();
             Services.AddUnique<IUserGroupService, UserGroupService>();
-            Services.AddUnique<IUserPermissionService, UserPermissionService>();
             Services.AddUnique<IUserService, UserService>();
             Services.AddUnique<ITourService, TourService>();
             Services.AddUnique<IWebProfilerService, WebProfilerService>();
@@ -304,13 +299,11 @@
             Services.AddUnique<IPropertyValidationService, PropertyValidationService>();
             Services.AddUnique<IDomainService, DomainService>();
             Services.AddUnique<ITagService, TagService>();
-            Services.AddUnique<IContentPermissionService, ContentPermissionService>();
             Services.AddUnique<IContentService, ContentService>();
             Services.AddUnique<IContentEditingService, ContentEditingService>();
             Services.AddUnique<IContentCreatingService, ContentCreatingService>();
             Services.AddUnique<IContentVersionCleanupPolicy, DefaultContentVersionCleanupPolicy>();
             Services.AddUnique<IMemberService, MemberService>();
-            Services.AddUnique<IMediaPermissionService, MediaPermissionService>();
             Services.AddUnique<IMediaService, MediaService>();
             Services.AddUnique<IMediaEditingService, MediaEditingService>();
             Services.AddUnique<IContentTypeService, ContentTypeService>();

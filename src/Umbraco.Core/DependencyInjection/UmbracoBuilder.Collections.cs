using Umbraco.Cms.Core.Actions;
using Umbraco.Cms.Core.Cache;
using Umbraco.Cms.Core.Composing;
using Umbraco.Cms.Core.DeliveryApi;
using Umbraco.Cms.Core.ContentApps;
using Umbraco.Cms.Core.Dashboards;
using Umbraco.Cms.Core.Editors;
using Umbraco.Cms.Core.HealthChecks;
using Umbraco.Cms.Core.HealthChecks.NotificationMethods;
using Umbraco.Cms.Core.Manifest;
using Umbraco.Cms.Core.Mapping;
using Umbraco.Cms.Core.Media.EmbedProviders;
using Umbraco.Cms.Core.PropertyEditors;
using Umbraco.Cms.Core.PropertyEditors.Validators;
using Umbraco.Cms.Core.Routing;
using Umbraco.Cms.Core.Sections;
using Umbraco.Cms.Core.Snippets;
using Umbraco.Cms.Core.DynamicRoot.QuerySteps;
using Umbraco.Cms.Core.DynamicRoot.Origin;
using Umbraco.Cms.Core.Strings;
using Umbraco.Cms.Core.Tour;
using Umbraco.Cms.Core.Trees;
using Umbraco.Cms.Core.WebAssets;
using Umbraco.Cms.Core.Webhooks;
using Umbraco.Extensions;

namespace Umbraco.Cms.Core.DependencyInjection;

/// <summary>
/// Extension methods for <see cref="IUmbracoBuilder"/>
/// </summary>
public static partial class UmbracoBuilderExtensions
{
    /// <summary>
    /// Adds all core collection builders
    /// </summary>
    internal static void AddAllCoreCollectionBuilders(this IUmbracoBuilder builder)
    {
        builder.CacheRefreshers().Add(builder.TypeLoader.GetCacheRefreshers);
        builder.DataEditors().Add(builder.TypeLoader.GetDataEditors);
        builder.Actions().Add(builder.TypeLoader.GetActions);

        // register known content apps
        builder.ContentApps()
            .Append<ListViewContentAppFactory>()
            .Append<ContentEditorContentAppFactory>()
            .Append<ContentInfoContentAppFactory>()
            .Append<ContentTypeDesignContentAppFactory>()
            .Append<ContentTypeListViewContentAppFactory>()
            .Append<ContentTypePermissionsContentAppFactory>()
            .Append<ContentTypeTemplatesContentAppFactory>()
            .Append<MemberEditorContentAppFactory>()
            .Append<DictionaryContentAppFactory>();

        // all built-in finders in the correct order,
        // devs can then modify this list on application startup
        builder.ContentFinders()
            .Append<ContentFinderByPageIdQuery>()
            .Append<ContentFinderByUrl>()
            .Append<ContentFinderByIdPath>()
            /*.Append<ContentFinderByUrlAndTemplate>() // disabled, this is an odd finder */
            .Append<ContentFinderByUrlAlias>()
            .Append<ContentFinderByRedirectUrl>();
        builder.EditorValidators().Add(() => builder.TypeLoader.GetTypes<IEditorValidator>());
        builder.HealthChecks().Add(() => builder.TypeLoader.GetTypes<HealthCheck>());
        builder.HealthCheckNotificationMethods().Add(() => builder.TypeLoader.GetTypes<IHealthCheckNotificationMethod>());
        builder.TourFilters();
        builder.UrlProviders()
            .Append<AliasUrlProvider>()
            .Append<DefaultUrlProvider>();
        builder.MediaUrlProviders()
            .Append<DefaultMediaUrlProvider>();
        // register back office sections in the order we want them rendered
        builder.Sections()
            .Append<ContentSection>()
            .Append<MediaSection>()
            .Append<SettingsSection>()
            .Append<PackagesSection>()
            .Append<UsersSection>()
            .Append<MembersSection>()
            .Append<FormsSection>()
            .Append<TranslationSection>();

        builder.DynamicRootOriginFinders()
            .Append<ByKeyDynamicRootOriginFinder>()
            .Append<ParentDynamicRootOriginFinder>()
            .Append<CurrentDynamicRootOriginFinder>()
            .Append<SiteDynamicRootOriginFinder>()
            .Append<RootDynamicRootOriginFinder>();

        builder.DynamicRootSteps()
            .Append<NearestAncestorOrSelfDynamicRootQueryStep>()
<<<<<<< HEAD
            .Append<FurthestAncestorOrSelfDynamicRootQueryStep>()
            .Append<NearestDescendantOrSelfDynamicRootQueryStep>()
            .Append<FurthestDescendantOrSelfDynamicRootQueryStep>();
=======
            .Append<FarthestAncestorOrSelfDynamicRootQueryStep>()
            .Append<NearestDescendantOrSelfDynamicRootQueryStep>()
            .Append<FarthestDescendantOrSelfDynamicRootQueryStep>();
>>>>>>> 9f062e38

        builder.Components();
        // register core CMS dashboards and 3rd party types - will be ordered by weight attribute & merged with package.manifest dashboards
        builder.Dashboards()
            .Add<ContentDashboard>()
            .Add<ExamineDashboard>()
            .Add<FormsDashboard>()
            .Add<HealthCheckDashboard>()
            .Add<ManifestDashboard>()
            .Add<MediaDashboard>()
            .Add<MembersDashboard>()
            .Add<ProfilerDashboard>()
            .Add<PublishedStatusDashboard>()
            .Add<RedirectUrlDashboard>()
            .Add<SettingsDashboard>()
            .Add(builder.TypeLoader.GetTypes<IDashboard>());
        builder.PartialViewSnippets();
        builder.PartialViewMacroSnippets();
        builder.DataValueReferenceFactories();
        builder.PropertyValueConverters().Append(builder.TypeLoader.GetTypes<IPropertyValueConverter>());
        builder.UrlSegmentProviders().Append<DefaultUrlSegmentProvider>();
        builder.ManifestValueValidators()
            .Add<RequiredValidator>()
            .Add<RegexValidator>()
            .Add<DelimitedValueValidator>()
            .Add<EmailValidator>()
            .Add<IntegerValidator>()
            .Add<DecimalValidator>();
        builder.ManifestFilters();
        builder.MediaUrlGenerators();
        // register OEmbed providers - no type scanning - all explicit opt-in of adding types, IEmbedProvider is not IDiscoverable
        builder.EmbedProviders()
            .Append<YouTube>()
            .Append<Twitter>()
            .Append<Vimeo>()
            .Append<DailyMotion>()
            .Append<Flickr>()
            .Append<Slideshare>()
            .Append<Kickstarter>()
            .Append<GettyImages>()
            .Append<Ted>()
            .Append<Soundcloud>()
            .Append<Issuu>()
            .Append<Hulu>()
            .Append<Giphy>()
            .Append<LottieFiles>();
        builder.SearchableTrees().Add(() => builder.TypeLoader.GetTypes<ISearchableTree>());
        builder.BackOfficeAssets();
        builder.SelectorHandlers().Add(() => builder.TypeLoader.GetTypes<ISelectorHandler>());
        builder.FilterHandlers().Add(() => builder.TypeLoader.GetTypes<IFilterHandler>());
        builder.SortHandlers().Add(() => builder.TypeLoader.GetTypes<ISortHandler>());
        builder.ContentIndexHandlers().Add(() => builder.TypeLoader.GetTypes<IContentIndexHandler>());
        builder.WebhookEvents().AddCoreWebhooks();
    }

    /// <summary>
    /// Gets the actions collection builder.
    /// </summary>
    /// <param name="builder">The builder.</param>
    public static ActionCollectionBuilder Actions(this IUmbracoBuilder builder)
        => builder.WithCollectionBuilder<ActionCollectionBuilder>();

    /// <summary>
    /// Gets the content apps collection builder.
    /// </summary>
    /// <param name="builder">The builder.</param>
    public static ContentAppFactoryCollectionBuilder ContentApps(this IUmbracoBuilder builder)
        => builder.WithCollectionBuilder<ContentAppFactoryCollectionBuilder>();

    /// <summary>
    /// Gets the content finders collection builder.
    /// </summary>
    /// <param name="builder">The builder.</param>
    public static ContentFinderCollectionBuilder ContentFinders(this IUmbracoBuilder builder)
        => builder.WithCollectionBuilder<ContentFinderCollectionBuilder>();

    /// <summary>
    /// Gets the editor validators collection builder.
    /// </summary>
    /// <param name="builder">The builder.</param>
    public static EditorValidatorCollectionBuilder EditorValidators(this IUmbracoBuilder builder)
        => builder.WithCollectionBuilder<EditorValidatorCollectionBuilder>();

    /// <summary>
    /// Gets the health checks collection builder.
    /// </summary>
    /// <param name="builder">The builder.</param>
    public static HealthCheckCollectionBuilder HealthChecks(this IUmbracoBuilder builder)
        => builder.WithCollectionBuilder<HealthCheckCollectionBuilder>();

    public static HealthCheckNotificationMethodCollectionBuilder HealthCheckNotificationMethods(this IUmbracoBuilder builder)
        => builder.WithCollectionBuilder<HealthCheckNotificationMethodCollectionBuilder>();

    /// <summary>
    /// Gets the TourFilters collection builder.
    /// </summary>
    public static TourFilterCollectionBuilder TourFilters(this IUmbracoBuilder builder)
        => builder.WithCollectionBuilder<TourFilterCollectionBuilder>();

    /// <summary>
    /// Gets the URL providers collection builder.
    /// </summary>
    /// <param name="builder">The builder.</param>
    public static UrlProviderCollectionBuilder UrlProviders(this IUmbracoBuilder builder)
        => builder.WithCollectionBuilder<UrlProviderCollectionBuilder>();

    /// <summary>
    /// Gets the media url providers collection builder.
    /// </summary>
    /// <param name="builder">The builder.</param>
    public static MediaUrlProviderCollectionBuilder MediaUrlProviders(this IUmbracoBuilder builder)
        => builder.WithCollectionBuilder<MediaUrlProviderCollectionBuilder>();

    /// <summary>
    /// Gets the backoffice sections/applications collection builder.
    /// </summary>
    /// <param name="builder">The builder.</param>
    public static SectionCollectionBuilder Sections(this IUmbracoBuilder builder)
        => builder.WithCollectionBuilder<SectionCollectionBuilder>();

    public static DynamicRootOriginFinderCollectionBuilder DynamicRootOriginFinders(this IUmbracoBuilder builder)
        => builder.WithCollectionBuilder<DynamicRootOriginFinderCollectionBuilder>();

    public static DynamicRootQueryStepCollectionBuilder DynamicRootSteps(this IUmbracoBuilder builder)
        => builder.WithCollectionBuilder<DynamicRootQueryStepCollectionBuilder>();

    /// <summary>
    /// Gets the backoffice sections/applications collection builder.
    /// </summary>
    /// <param name="builder">The builder.</param>
    public static WebhookEventCollectionBuilder WebhookEvents(this IUmbracoBuilder builder) => builder.WithCollectionBuilder<WebhookEventCollectionBuilder>();

    /// <summary>
    /// Gets the components collection builder.
    /// </summary>
    public static ComponentCollectionBuilder Components(this IUmbracoBuilder builder)
        => builder.WithCollectionBuilder<ComponentCollectionBuilder>();

    /// <summary>
    /// Gets the backoffice dashboards collection builder.
    /// </summary>
    /// <param name="builder">The builder.</param>
    public static DashboardCollectionBuilder Dashboards(this IUmbracoBuilder builder)
        => builder.WithCollectionBuilder<DashboardCollectionBuilder>();

    /// <summary>
    /// Gets the partial view snippets collection builder.
    /// </summary>
    /// <param name="builder">The builder.</param>
    public static PartialViewSnippetCollectionBuilder PartialViewSnippets(this IUmbracoBuilder builder)
        => builder.WithCollectionBuilder<PartialViewSnippetCollectionBuilder>();

    /// <summary>
    /// Gets the partial view macro snippets collection builder.
    /// </summary>
    /// <param name="builder">The builder.</param>
    public static PartialViewMacroSnippetCollectionBuilder PartialViewMacroSnippets(this IUmbracoBuilder builder)
        => builder.WithCollectionBuilder<PartialViewMacroSnippetCollectionBuilder>();

    /// <summary>
    /// Gets the cache refreshers collection builder.
    /// </summary>
    /// <param name="builder">The builder.</param>
    public static CacheRefresherCollectionBuilder CacheRefreshers(this IUmbracoBuilder builder)
        => builder.WithCollectionBuilder<CacheRefresherCollectionBuilder>();

    /// <summary>
    /// Gets the map definitions collection builder.
    /// </summary>
    /// <param name="builder">The builder.</param>
    public static MapDefinitionCollectionBuilder MapDefinitions(this IUmbracoBuilder builder)
        => builder.WithCollectionBuilder<MapDefinitionCollectionBuilder>();

    /// <summary>
    /// Gets the data editor collection builder.
    /// </summary>
    /// <param name="builder">The builder.</param>
    public static DataEditorCollectionBuilder DataEditors(this IUmbracoBuilder builder)
        => builder.WithCollectionBuilder<DataEditorCollectionBuilder>();

    /// <summary>
    /// Gets the data value reference factory collection builder.
    /// </summary>
    /// <param name="builder">The builder.</param>
    public static DataValueReferenceFactoryCollectionBuilder DataValueReferenceFactories(this IUmbracoBuilder builder)
        => builder.WithCollectionBuilder<DataValueReferenceFactoryCollectionBuilder>();

    /// <summary>
    /// Gets the property value converters collection builder.
    /// </summary>
    /// <param name="builder">The builder.</param>
    public static PropertyValueConverterCollectionBuilder PropertyValueConverters(this IUmbracoBuilder builder)
        => builder.WithCollectionBuilder<PropertyValueConverterCollectionBuilder>();

    /// <summary>
    /// Gets the url segment providers collection builder.
    /// </summary>
    /// <param name="builder">The builder.</param>
    public static UrlSegmentProviderCollectionBuilder UrlSegmentProviders(this IUmbracoBuilder builder)
        => builder.WithCollectionBuilder<UrlSegmentProviderCollectionBuilder>();

    /// <summary>
    /// Gets the validators collection builder.
    /// </summary>
    /// <param name="builder">The builder.</param>
    internal static ManifestValueValidatorCollectionBuilder ManifestValueValidators(this IUmbracoBuilder builder)
        => builder.WithCollectionBuilder<ManifestValueValidatorCollectionBuilder>();

    /// <summary>
    /// Gets the manifest filter collection builder.
    /// </summary>
    /// <param name="builder">The builder.</param>
    public static ManifestFilterCollectionBuilder ManifestFilters(this IUmbracoBuilder builder)
        => builder.WithCollectionBuilder<ManifestFilterCollectionBuilder>();

    /// <summary>
    /// Gets the content finders collection builder.
    /// </summary>
    /// <param name="builder">The builder.</param>
    public static MediaUrlGeneratorCollectionBuilder MediaUrlGenerators(this IUmbracoBuilder builder)
        => builder.WithCollectionBuilder<MediaUrlGeneratorCollectionBuilder>();

    /// <summary>
    /// Gets the backoffice Embed Providers collection builder.
    /// </summary>
    /// <param name="builder">The builder.</param>
    public static EmbedProvidersCollectionBuilder EmbedProviders(this IUmbracoBuilder builder)
        => builder.WithCollectionBuilder<EmbedProvidersCollectionBuilder>();

    /// <summary>
    /// Gets the back office searchable tree collection builder
    /// </summary>
    public static SearchableTreeCollectionBuilder SearchableTrees(this IUmbracoBuilder builder)
        => builder.WithCollectionBuilder<SearchableTreeCollectionBuilder>();

    /// <summary>
    /// Gets the back office custom assets collection builder
    /// </summary>
    public static CustomBackOfficeAssetsCollectionBuilder BackOfficeAssets(this IUmbracoBuilder builder)
        => builder.WithCollectionBuilder<CustomBackOfficeAssetsCollectionBuilder>();

    /// <summary>
    /// Gets the Delivery API selector handler collection builder
    /// </summary>
    public static SelectorHandlerCollectionBuilder SelectorHandlers(this IUmbracoBuilder builder)
        => builder.WithCollectionBuilder<SelectorHandlerCollectionBuilder>();

    /// <summary>
    /// Gets the Delivery API filter handler collection builder
    /// </summary>
    public static FilterHandlerCollectionBuilder FilterHandlers(this IUmbracoBuilder builder)
        => builder.WithCollectionBuilder<FilterHandlerCollectionBuilder>();

    /// <summary>
    /// Gets the Delivery API sort handler collection builder
    /// </summary>
    public static SortHandlerCollectionBuilder SortHandlers(this IUmbracoBuilder builder)
        => builder.WithCollectionBuilder<SortHandlerCollectionBuilder>();

    /// <summary>
    /// Gets the Delivery API content index handler collection builder
    /// </summary>
    public static ContentIndexHandlerCollectionBuilder ContentIndexHandlers(this IUmbracoBuilder builder)
        => builder.WithCollectionBuilder<ContentIndexHandlerCollectionBuilder>();
}<|MERGE_RESOLUTION|>--- conflicted
+++ resolved
@@ -90,15 +90,9 @@
 
         builder.DynamicRootSteps()
             .Append<NearestAncestorOrSelfDynamicRootQueryStep>()
-<<<<<<< HEAD
             .Append<FurthestAncestorOrSelfDynamicRootQueryStep>()
             .Append<NearestDescendantOrSelfDynamicRootQueryStep>()
             .Append<FurthestDescendantOrSelfDynamicRootQueryStep>();
-=======
-            .Append<FarthestAncestorOrSelfDynamicRootQueryStep>()
-            .Append<NearestDescendantOrSelfDynamicRootQueryStep>()
-            .Append<FarthestDescendantOrSelfDynamicRootQueryStep>();
->>>>>>> 9f062e38
 
         builder.Components();
         // register core CMS dashboards and 3rd party types - will be ordered by weight attribute & merged with package.manifest dashboards

using Umbraco.Cms.Core.Actions;
using Umbraco.Cms.Core.Cache;
using Umbraco.Cms.Core.Composing;
using Umbraco.Cms.Core.DeliveryApi;
using Umbraco.Cms.Core.DynamicRoot.Origin;
using Umbraco.Cms.Core.DynamicRoot.QuerySteps;
using Umbraco.Cms.Core.Editors;
using Umbraco.Cms.Core.HealthChecks;
using Umbraco.Cms.Core.HealthChecks.NotificationMethods;
using Umbraco.Cms.Core.Mapping;
using Umbraco.Cms.Core.Media.EmbedProviders;
using Umbraco.Cms.Core.PropertyEditors;
using Umbraco.Cms.Core.Routing;
using Umbraco.Cms.Core.Snippets;
using Umbraco.Cms.Core.Strings;
using Umbraco.Cms.Core.Webhooks;
using Umbraco.Extensions;

namespace Umbraco.Cms.Core.DependencyInjection;

/// <summary>
/// Extension methods for <see cref="IUmbracoBuilder"/>
/// </summary>
public static partial class UmbracoBuilderExtensions
{
    /// <summary>
    /// Adds all core collection builders
    /// </summary>
    internal static void AddAllCoreCollectionBuilders(this IUmbracoBuilder builder)
    {
        builder.CacheRefreshers().Add(builder.TypeLoader.GetCacheRefreshers);
        builder.DataEditors().Add(builder.TypeLoader.GetDataEditors);
        builder.Actions().Add(builder.TypeLoader.GetActions);

        // all built-in finders in the correct order,
        // devs can then modify this list on application startup
        builder.ContentFinders()
            .Append<ContentFinderByPageIdQuery>()
            .Append<ContentFinderByUrl>()
            .Append<ContentFinderByKeyPath>()
            .Append<ContentFinderByIdPath>()
            /*.Append<ContentFinderByUrlAndTemplate>() // disabled, this is an odd finder */
            .Append<ContentFinderByUrlAlias>()
            .Append<ContentFinderByRedirectUrl>();
        builder.EditorValidators().Add(() => builder.TypeLoader.GetTypes<IEditorValidator>());
        builder.HealthChecks().Add(() => builder.TypeLoader.GetTypes<HealthCheck>());
        builder.HealthCheckNotificationMethods().Add(() => builder.TypeLoader.GetTypes<IHealthCheckNotificationMethod>());
        builder.UrlProviders()
            .Append<AliasUrlProvider>()
            .Append<DefaultUrlProvider>();
        builder.MediaUrlProviders()
            .Append<DefaultMediaUrlProvider>();

        builder.DynamicRootOriginFinders()
            .Append<ByKeyDynamicRootOriginFinder>()
            .Append<ParentDynamicRootOriginFinder>()
            .Append<CurrentDynamicRootOriginFinder>()
            .Append<SiteDynamicRootOriginFinder>()
            .Append<RootDynamicRootOriginFinder>();

        builder.DynamicRootSteps()
            .Append<NearestAncestorOrSelfDynamicRootQueryStep>()
            .Append<FurthestAncestorOrSelfDynamicRootQueryStep>()
            .Append<NearestDescendantOrSelfDynamicRootQueryStep>()
            .Append<FurthestDescendantOrSelfDynamicRootQueryStep>();

        builder.Components();
        builder.PartialViewSnippets();
        builder.DataValueReferenceFactories();
        builder.PropertyValueConverters().Append(builder.TypeLoader.GetTypes<IPropertyValueConverter>());
        builder.UrlSegmentProviders().Append<DefaultUrlSegmentProvider>();
        builder.MediaUrlGenerators();
        // register OEmbed providers - no type scanning - all explicit opt-in of adding types, IEmbedProvider is not IDiscoverable
        builder.EmbedProviders()
            .Append<YouTube>()
            .Append<Vimeo>()
            .Append<DailyMotion>()
            .Append<Flickr>()
            .Append<Slideshare>()
            .Append<Kickstarter>()
            .Append<GettyImages>()
            .Append<Ted>()
            .Append<Soundcloud>()
            .Append<Issuu>()
            .Append<Hulu>()
            .Append<Giphy>()
<<<<<<< HEAD
            .Append<LottieFiles>();
=======
            .Append<LottieFiles>()
            .Append<X>();
        builder.SearchableTrees().Add(() => builder.TypeLoader.GetTypes<ISearchableTree>());
        builder.BackOfficeAssets();
>>>>>>> 5f6be40b
        builder.SelectorHandlers().Add(() => builder.TypeLoader.GetTypes<ISelectorHandler>());
        builder.FilterHandlers().Add(() => builder.TypeLoader.GetTypes<IFilterHandler>());
        builder.SortHandlers().Add(() => builder.TypeLoader.GetTypes<ISortHandler>());
        builder.ContentIndexHandlers().Add(() => builder.TypeLoader.GetTypes<IContentIndexHandler>());
        builder.WebhookEvents().AddCms(true);
    }

    /// <summary>
    /// Gets the actions collection builder.
    /// </summary>
    /// <param name="builder">The builder.</param>
    public static ActionCollectionBuilder Actions(this IUmbracoBuilder builder)
        => builder.WithCollectionBuilder<ActionCollectionBuilder>();

    /// <summary>
    /// Gets the content finders collection builder.
    /// </summary>
    /// <param name="builder">The builder.</param>
    public static ContentFinderCollectionBuilder ContentFinders(this IUmbracoBuilder builder)
        => builder.WithCollectionBuilder<ContentFinderCollectionBuilder>();

    /// <summary>
    /// Gets the editor validators collection builder.
    /// </summary>
    /// <param name="builder">The builder.</param>
    public static EditorValidatorCollectionBuilder EditorValidators(this IUmbracoBuilder builder)
        => builder.WithCollectionBuilder<EditorValidatorCollectionBuilder>();

    /// <summary>
    /// Gets the health checks collection builder.
    /// </summary>
    /// <param name="builder">The builder.</param>
    public static HealthCheckCollectionBuilder HealthChecks(this IUmbracoBuilder builder)
        => builder.WithCollectionBuilder<HealthCheckCollectionBuilder>();

    public static HealthCheckNotificationMethodCollectionBuilder HealthCheckNotificationMethods(this IUmbracoBuilder builder)
        => builder.WithCollectionBuilder<HealthCheckNotificationMethodCollectionBuilder>();

    /// <summary>
    /// Gets the URL providers collection builder.
    /// </summary>
    /// <param name="builder">The builder.</param>
    public static UrlProviderCollectionBuilder UrlProviders(this IUmbracoBuilder builder)
        => builder.WithCollectionBuilder<UrlProviderCollectionBuilder>();

    /// <summary>
    /// Gets the media url providers collection builder.
    /// </summary>
    /// <param name="builder">The builder.</param>
    public static MediaUrlProviderCollectionBuilder MediaUrlProviders(this IUmbracoBuilder builder)
        => builder.WithCollectionBuilder<MediaUrlProviderCollectionBuilder>();

    public static DynamicRootOriginFinderCollectionBuilder DynamicRootOriginFinders(this IUmbracoBuilder builder)
        => builder.WithCollectionBuilder<DynamicRootOriginFinderCollectionBuilder>();

    public static DynamicRootQueryStepCollectionBuilder DynamicRootSteps(this IUmbracoBuilder builder)
        => builder.WithCollectionBuilder<DynamicRootQueryStepCollectionBuilder>();

    /// <summary>
    /// Gets the backoffice sections/applications collection builder.
    /// </summary>
    /// <param name="builder">The builder.</param>
    public static WebhookEventCollectionBuilder WebhookEvents(this IUmbracoBuilder builder) => builder.WithCollectionBuilder<WebhookEventCollectionBuilder>();

    /// <summary>
    /// Gets the components collection builder.
    /// </summary>
    public static ComponentCollectionBuilder Components(this IUmbracoBuilder builder)
        => builder.WithCollectionBuilder<ComponentCollectionBuilder>();

    /// <summary>
    /// Gets the partial view snippets collection builder.
    /// </summary>
    /// <param name="builder">The builder.</param>
    public static PartialViewSnippetCollectionBuilder PartialViewSnippets(this IUmbracoBuilder builder)
        => builder.WithCollectionBuilder<PartialViewSnippetCollectionBuilder>();

    /// <summary>
    /// Gets the cache refreshers collection builder.
    /// </summary>
    /// <param name="builder">The builder.</param>
    public static CacheRefresherCollectionBuilder CacheRefreshers(this IUmbracoBuilder builder)
        => builder.WithCollectionBuilder<CacheRefresherCollectionBuilder>();

    /// <summary>
    /// Gets the map definitions collection builder.
    /// </summary>
    /// <param name="builder">The builder.</param>
    public static MapDefinitionCollectionBuilder MapDefinitions(this IUmbracoBuilder builder)
        => builder.WithCollectionBuilder<MapDefinitionCollectionBuilder>();

    /// <summary>
    /// Gets the data editor collection builder.
    /// </summary>
    /// <param name="builder">The builder.</param>
    public static DataEditorCollectionBuilder DataEditors(this IUmbracoBuilder builder)
        => builder.WithCollectionBuilder<DataEditorCollectionBuilder>();

    /// <summary>
    /// Gets the data value reference factory collection builder.
    /// </summary>
    /// <param name="builder">The builder.</param>
    public static DataValueReferenceFactoryCollectionBuilder DataValueReferenceFactories(this IUmbracoBuilder builder)
        => builder.WithCollectionBuilder<DataValueReferenceFactoryCollectionBuilder>();

    /// <summary>
    /// Gets the property value converters collection builder.
    /// </summary>
    /// <param name="builder">The builder.</param>
    public static PropertyValueConverterCollectionBuilder PropertyValueConverters(this IUmbracoBuilder builder)
        => builder.WithCollectionBuilder<PropertyValueConverterCollectionBuilder>();

    /// <summary>
    /// Gets the url segment providers collection builder.
    /// </summary>
    /// <param name="builder">The builder.</param>
    public static UrlSegmentProviderCollectionBuilder UrlSegmentProviders(this IUmbracoBuilder builder)
        => builder.WithCollectionBuilder<UrlSegmentProviderCollectionBuilder>();

    /// <summary>
    /// Gets the content finders collection builder.
    /// </summary>
    /// <param name="builder">The builder.</param>
    public static MediaUrlGeneratorCollectionBuilder MediaUrlGenerators(this IUmbracoBuilder builder)
        => builder.WithCollectionBuilder<MediaUrlGeneratorCollectionBuilder>();

    /// <summary>
    /// Gets the backoffice Embed Providers collection builder.
    /// </summary>
    /// <param name="builder">The builder.</param>
    public static EmbedProvidersCollectionBuilder EmbedProviders(this IUmbracoBuilder builder)
        => builder.WithCollectionBuilder<EmbedProvidersCollectionBuilder>();

    /// <summary>
    /// Gets the Delivery API selector handler collection builder
    /// </summary>
    public static SelectorHandlerCollectionBuilder SelectorHandlers(this IUmbracoBuilder builder)
        => builder.WithCollectionBuilder<SelectorHandlerCollectionBuilder>();

    /// <summary>
    /// Gets the Delivery API filter handler collection builder
    /// </summary>
    public static FilterHandlerCollectionBuilder FilterHandlers(this IUmbracoBuilder builder)
        => builder.WithCollectionBuilder<FilterHandlerCollectionBuilder>();

    /// <summary>
    /// Gets the Delivery API sort handler collection builder
    /// </summary>
    public static SortHandlerCollectionBuilder SortHandlers(this IUmbracoBuilder builder)
        => builder.WithCollectionBuilder<SortHandlerCollectionBuilder>();

    /// <summary>
    /// Gets the Delivery API content index handler collection builder
    /// </summary>
    public static ContentIndexHandlerCollectionBuilder ContentIndexHandlers(this IUmbracoBuilder builder)
        => builder.WithCollectionBuilder<ContentIndexHandlerCollectionBuilder>();
}<|MERGE_RESOLUTION|>--- conflicted
+++ resolved
@@ -84,14 +84,8 @@
             .Append<Issuu>()
             .Append<Hulu>()
             .Append<Giphy>()
-<<<<<<< HEAD
-            .Append<LottieFiles>();
-=======
             .Append<LottieFiles>()
             .Append<X>();
-        builder.SearchableTrees().Add(() => builder.TypeLoader.GetTypes<ISearchableTree>());
-        builder.BackOfficeAssets();
->>>>>>> 5f6be40b
         builder.SelectorHandlers().Add(() => builder.TypeLoader.GetTypes<ISelectorHandler>());
         builder.FilterHandlers().Add(() => builder.TypeLoader.GetTypes<IFilterHandler>());
         builder.SortHandlers().Add(() => builder.TypeLoader.GetTypes<ISortHandler>());

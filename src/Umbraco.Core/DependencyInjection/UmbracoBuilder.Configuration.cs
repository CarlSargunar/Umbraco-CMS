--- conflicted
+++ resolved
@@ -88,11 +88,8 @@
             .AddUmbracoOptions<ContentDashboardSettings>()
             .AddUmbracoOptions<HelpPageSettings>()
             .AddUmbracoOptions<DataTypesSettings>()
-<<<<<<< HEAD
-            .AddUmbracoOptions<PackageManifestSettings>();
-=======
+            .AddUmbracoOptions<PackageManifestSettings>()
             .AddUmbracoOptions<WebhookSettings>();
->>>>>>> 6bd4642b
 
         // Configure connection string and ensure it's updated when the configuration changes
         builder.Services.AddSingleton<IConfigureOptions<ConnectionStrings>, ConfigureConnectionStrings>();

--- conflicted
+++ resolved
@@ -90,9 +90,8 @@
                 .AddUmbracoOptions<ContentDashboardSettings>()
                 .AddUmbracoOptions<HelpPageSettings>();
 
-<<<<<<< HEAD
             builder.Services.AddSingleton<IConfigureOptions<ConnectionStrings>, ConfigureConnectionStrings>();
-=======
+
             builder.Services.Configure<InstallDefaultDataSettings>(
                 Constants.Configuration.NamedOptions.InstallDefaultData.Languages,
                 builder.Config.GetSection($"{Constants.Configuration.ConfigInstallDefaultData}:{Constants.Configuration.NamedOptions.InstallDefaultData.Languages}"));
@@ -105,7 +104,6 @@
             builder.Services.Configure<InstallDefaultDataSettings>(
                 Constants.Configuration.NamedOptions.InstallDefaultData.MemberTypes,
                 builder.Config.GetSection($"{Constants.Configuration.ConfigInstallDefaultData}:{Constants.Configuration.NamedOptions.InstallDefaultData.MemberTypes}"));
->>>>>>> ad51832b
 
             builder.Services.Configure<RequestHandlerSettings>(options => options.MergeReplacements(builder.Config));
 

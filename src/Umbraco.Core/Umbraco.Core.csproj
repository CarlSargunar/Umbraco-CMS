--- conflicted
+++ resolved
@@ -248,11 +248,8 @@
     <Compile Include="Services\IMembershipMemberService.cs" />
     <Compile Include="Services\IPackagingService.cs" />
     <Compile Include="Services\LocalizedTextServiceExtensions.cs" />
-<<<<<<< HEAD
     <Compile Include="Services\DateTypeServiceExtensions.cs" />
     <Compile Include="Services\MediaServiceExtensions.cs" />
-=======
->>>>>>> 00ce1f38
     <Compile Include="Services\PropertyValidationService.cs" />
     <Compile Include="StringExtensions.cs" />
     <Compile Include="Strings\DefaultUrlSegmentProvider.cs" />

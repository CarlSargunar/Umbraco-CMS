--- conflicted
+++ resolved
@@ -1,427 +1,275 @@
-using System;
-using System.Collections.Generic;
-using System.Configuration;
-using System.Data.Common;
-using System.Linq;
-using System.Threading;
-using NPoco;
-using NPoco.FluentMappings;
-using Umbraco.Core.Configuration;
-using Umbraco.Core.Exceptions;
-using Umbraco.Core.Logging;
-using Umbraco.Core.Persistence.FaultHandling;
-using Umbraco.Core.Persistence.Mappers;
-using Umbraco.Core.Persistence.Querying;
-using Umbraco.Core.Persistence.SqlSyntax;
-
-namespace Umbraco.Core.Persistence
-{
-<<<<<<< HEAD
-    /// <summary>
-    /// Default implementation of <see cref="IDatabaseFactory"/>.
-    /// </summary>
-    /// <remarks>
-    /// <para>This factory implementation creates and manages an "ambient" database connection. When running
-    /// within an Http context, "ambient" means "associated with that context". Otherwise, it means "static to
-    /// the current thread". In this latter case, note that the database connection object is not thread safe.</para>
-    /// <para>It wraps an NPoco DatabaseFactory which is initializes with a proper IPocoDataFactory to ensure
-    /// that NPoco's plumbing is cached appropriately for the whole application.</para>
-    /// </remarks>
-    internal class DefaultDatabaseFactory : DisposableObject, IDatabaseFactory
-    {
-        private readonly IMapperCollection _mappers;
-        private readonly IUmbracoDatabaseAccessor _umbracoDatabaseAccessor;
-        private readonly ISqlSyntaxProvider[] _sqlSyntaxProviders;
-        private readonly ILogger _logger;
-
-        private DatabaseFactory _databaseFactory;
-        private IPocoDataFactory _pocoDataFactory;
-        private string _connectionString;
-        private string _providerName;
-        private DbProviderFactory _dbProviderFactory;
-        private DatabaseType _databaseType;
-        private ISqlSyntaxProvider _sqlSyntax;
-        private RetryPolicy _connectionRetryPolicy;
-        private RetryPolicy _commandRetryPolicy;
-        private IQueryFactory _queryFactory;
-        private readonly ReaderWriterLockSlim _lock = new ReaderWriterLockSlim();
-
-        /// <summary>
-        /// Initializes a new instance of the <see cref="DefaultDatabaseFactory"/> with the default connection, and a logger.
-        /// </summary>
-        /// <param name="sqlSyntaxProviders">The collection of available sql syntax providers.</param>
-        /// <param name="logger">A logger.</param>
-        /// <param name="umbracoDatabaseAccessor"></param>
-        /// <param name="mappers"></param>
-        /// <remarks>Used by LightInject.</remarks>
-        public DefaultDatabaseFactory(IEnumerable<ISqlSyntaxProvider> sqlSyntaxProviders, ILogger logger, IUmbracoDatabaseAccessor umbracoDatabaseAccessor, IMapperCollection mappers)
-            : this(GlobalSettings.UmbracoConnectionName, sqlSyntaxProviders, logger, umbracoDatabaseAccessor, mappers)
-        {
-            if (Configured == false)
-                DatabaseContext.GiveLegacyAChance(this, logger);
-        }
-
-        /// <summary>
-        /// Initializes a new instance of the <see cref="DefaultDatabaseFactory"/> with a connection string name and a logger.
-        /// </summary>
-        /// <param name="connectionStringName">The name of the connection string in web.config.</param>
-        /// <param name="sqlSyntaxProviders">The collection of available sql syntax providers.</param>
-        /// <param name="logger">A logger</param>
-        /// <param name="umbracoDatabaseAccessor"></param>
-        /// <param name="mappers"></param>
-        /// <remarks>Used by the other ctor and in tests.</remarks>
-        public DefaultDatabaseFactory(string connectionStringName, IEnumerable<ISqlSyntaxProvider> sqlSyntaxProviders, ILogger logger, IUmbracoDatabaseAccessor umbracoDatabaseAccessor, IMapperCollection mappers)
-=======
-	/// <summary>
-	/// The default implementation for the IDatabaseFactory
-	/// </summary>
-	/// <remarks>
-	/// If we are running in an http context
-	/// it will create one per context, otherwise it will be a global singleton object which is NOT thread safe
-	/// since we need (at least) a new instance of the database object per thread.
-	/// </remarks>
-	internal class DefaultDatabaseFactory : DisposableObject, IDatabaseFactory
-	{
-	    private readonly string _connectionStringName;
-	    private readonly ILogger _logger;
-	    public string ConnectionString { get; private set; }
-        public string ProviderName { get; private set; }
-
-        // NO! see notes in v8 HybridAccessorBase
-        //[ThreadStatic]
-        //private static volatile UmbracoDatabase _nonHttpInstance;
-
-        private const string ItemKey = "Umbraco.Core.Persistence.DefaultDatabaseFactory";
-
-        private static UmbracoDatabase NonContextValue
->>>>>>> 35aac2cd
-        {
-            if (sqlSyntaxProviders == null) throw new ArgumentNullException(nameof(sqlSyntaxProviders));
-            if (logger == null) throw new ArgumentNullException(nameof(logger));
-            if (umbracoDatabaseAccessor == null) throw new ArgumentNullException(nameof(umbracoDatabaseAccessor));
-            if (string.IsNullOrWhiteSpace(connectionStringName)) throw new ArgumentNullOrEmptyException(nameof(connectionStringName));
-            if (mappers == null) throw new ArgumentNullException(nameof(mappers));
-
-            _mappers = mappers;
-            _sqlSyntaxProviders = sqlSyntaxProviders.ToArray();
-            _logger = logger;
-            _umbracoDatabaseAccessor = umbracoDatabaseAccessor;
-
-            var settings = ConfigurationManager.ConnectionStrings[connectionStringName];
-            if (settings == null)
-                return; // not configured
-
-            // could as well be <add name="umbracoDbDSN" connectionString="" providerName="" />
-            // so need to test the values too
-            var connectionString = settings.ConnectionString;
-            var providerName = settings.ProviderName;
-            if (string.IsNullOrWhiteSpace(connectionString) || string.IsNullOrWhiteSpace(providerName))
-            {
-                logger.Debug<DefaultDatabaseFactory>("Missing connection string or provider name, defer configuration.");
-                return; // not configured
-            }
-
-            Configure(settings.ConnectionString, settings.ProviderName);
-        }
-
-        /// <summary>
-        /// Initializes a new instance of the <see cref="DefaultDatabaseFactory"/> with a connection string, a provider name and a logger.
-        /// </summary>
-        /// <param name="connectionString">The database connection string.</param>
-        /// <param name="providerName">The name of the database provider.</param>
-        /// <param name="sqlSyntaxProviders">The collection of available sql syntax providers.</param>
-        /// <param name="logger">A logger.</param>
-        /// <param name="umbracoDatabaseAccessor"></param>
-        /// <param name="mappers"></param>
-        /// <remarks>Used in tests.</remarks>
-        public DefaultDatabaseFactory(string connectionString, string providerName, IEnumerable<ISqlSyntaxProvider> sqlSyntaxProviders, ILogger logger, IUmbracoDatabaseAccessor umbracoDatabaseAccessor, IMapperCollection mappers)
-        {
-            if (sqlSyntaxProviders == null) throw new ArgumentNullException(nameof(sqlSyntaxProviders));
-            if (logger == null) throw new ArgumentNullException(nameof(logger));
-            if (umbracoDatabaseAccessor == null) throw new ArgumentNullException(nameof(umbracoDatabaseAccessor));
-            if (mappers == null) throw new ArgumentNullException(nameof(mappers));
-
-            _mappers = mappers;
-            _sqlSyntaxProviders = sqlSyntaxProviders.ToArray();
-            _logger = logger;
-<<<<<<< HEAD
-            _umbracoDatabaseAccessor = umbracoDatabaseAccessor;
-
-            if (string.IsNullOrWhiteSpace(connectionString) || string.IsNullOrWhiteSpace(providerName))
-            {
-                logger.Debug<DefaultDatabaseFactory>("Missing connection string or provider name, defer configuration.");
-                return; // not configured
-            }
-
-            Configure(connectionString, providerName);
-=======
-		}
-
-		public UmbracoDatabase CreateDatabase()
-		{
-            // no http context, create the call context object
-            // NOTHING is going to track the object and it is the responsibility of the caller to release it!
-            // using the ReleaseDatabase method.
-            if (HttpContext.Current == null)
-            {
-                LogHelper.Debug<DefaultDatabaseFactory>("Get NON http [T" + Environment.CurrentManagedThreadId + "]");
-                var value = NonContextValue;
-                if (value != null) return value;
-                lock (Locker)
-                {
-                    value = NonContextValue;
-                    if (value != null) return value;
-
-                    LogHelper.Debug<DefaultDatabaseFactory>("Create NON http [T" + Environment.CurrentManagedThreadId + "]");
-                    NonContextValue = value = string.IsNullOrEmpty(ConnectionString) == false && string.IsNullOrEmpty(ProviderName) == false
-                                            ? new UmbracoDatabase(ConnectionString, ProviderName, _logger)
-                                            : new UmbracoDatabase(_connectionStringName, _logger);
-
-                    return value;
-                }
-            }
-
-            // we have an http context, so only create one per request.
-            // UmbracoDatabase is marked IDisposeOnRequestEnd and therefore will be disposed when
-            // UmbracoModule attempts to dispose the relevant HttpContext items. so we DO dispose
-            // connections at the end of each request. no need to call ReleaseDatabase.
-            LogHelper.Debug<DefaultDatabaseFactory>("Get http [T" + Environment.CurrentManagedThreadId + "]");
-            if (HttpContext.Current.Items.Contains(typeof(DefaultDatabaseFactory)) == false)
-            {
-                LogHelper.Debug<DefaultDatabaseFactory>("Create http [T" + Environment.CurrentManagedThreadId + "]");
-                HttpContext.Current.Items.Add(typeof(DefaultDatabaseFactory),
-                                              string.IsNullOrEmpty(ConnectionString) == false && string.IsNullOrEmpty(ProviderName) == false
-                                                  ? new UmbracoDatabase(ConnectionString, ProviderName, _logger)
-                                                  : new UmbracoDatabase(_connectionStringName, _logger));
-            }
-            return (UmbracoDatabase)HttpContext.Current.Items[typeof(DefaultDatabaseFactory)];
-        }
-
-        // releases the "context" database
-        public void ReleaseDatabase()
-        {
-            if (HttpContext.Current == null)
-            {
-                var value = NonContextValue;
-                if (value != null) value.Dispose();
-                NonContextValue = null;
-            }
-            else
-            {
-                var db = (UmbracoDatabase)HttpContext.Current.Items[typeof(DefaultDatabaseFactory)];
-                if (db != null) db.Dispose();
-                HttpContext.Current.Items.Remove(typeof(DefaultDatabaseFactory));
-            }
-        }
-
-        protected override void DisposeResources()
-		{
-            ReleaseDatabase();
-		}
-
-        // during tests, the thread static var can leak between tests
-        // this method provides a way to force-reset the variable
-	    internal void ResetForTests()
-	    {
-            var value = NonContextValue;
-            if (value != null) value.Dispose();
-            NonContextValue = null;
->>>>>>> 35aac2cd
-        }
-
-        /// <summary>
-        /// Gets a value indicating whether the database is configured (no connect test).
-        /// </summary>
-        /// <remarks></remarks>
-        public bool Configured { get; private set; }
-
-        /// <summary>
-        /// Gets a value indicating whether it is possible to connect to the database.
-        /// </summary>
-        public bool CanConnect => Configured && DbConnectionExtensions.IsConnectionAvailable(_connectionString, _providerName);
-
-<<<<<<< HEAD
-        /// <summary>
-        /// Gets the database sql syntax provider.
-        /// </summary>
-        public ISqlSyntaxProvider SqlSyntax
-        {
-            get
-            {
-                EnsureConfigured();
-                return _sqlSyntax;
-            }
-        }
-
-        /// <summary>
-        /// Gets the database query factory.
-        /// </summary>
-        public IQueryFactory QueryFactory
-        {
-            get
-            {
-                EnsureConfigured();
-                return _queryFactory ?? (_queryFactory = new QueryFactory(SqlSyntax, _mappers));
-            }
-        }
-
-        // will be configured by the database context
-        public void Configure(string connectionString, string providerName)
-        {
-            using (new WriteLock(_lock))
-            {
-                _logger.Debug<DefaultDatabaseFactory>("Configuring.");
-
-                if (Configured) throw new InvalidOperationException("Already configured.");
-
-                if (connectionString.IsNullOrWhiteSpace()) throw new ArgumentNullException(nameof(connectionString));
-                if (providerName.IsNullOrWhiteSpace()) throw new ArgumentNullException(nameof(providerName));
-
-                _connectionString = connectionString;
-                _providerName = providerName;
-
-                _connectionRetryPolicy = RetryPolicyFactory.GetDefaultSqlConnectionRetryPolicyByConnectionString(_connectionString);
-                _commandRetryPolicy = RetryPolicyFactory.GetDefaultSqlCommandRetryPolicyByConnectionString(_connectionString);
-
-                _dbProviderFactory = DbProviderFactories.GetFactory(_providerName);
-                if (_dbProviderFactory == null)
-                    throw new Exception($"Can't find a provider factory for provider name \"{_providerName}\".");
-                _databaseType = DatabaseType.Resolve(_dbProviderFactory.GetType().Name, _providerName);
-                if (_databaseType == null)
-                    throw new Exception($"Can't find an NPoco database type for provider name \"{_providerName}\".");
-
-                _sqlSyntax = GetSqlSyntaxProvider(_providerName);
-                if (_sqlSyntax == null)
-                    throw new Exception($"Can't find a sql syntax provider for provider name \"{_providerName}\".");
-
-                // ensure we have only 1 set of mappers, and 1 PocoDataFactory, for all database
-                // so that everything NPoco is properly cached for the lifetime of the application
-                var mappers = new NPoco.MapperCollection { new PocoMapper() };
-                var factory = new FluentPocoDataFactory((type, iPocoDataFactory) => new PocoDataBuilder(type, mappers).Init());
-                _pocoDataFactory = factory;
-                var config = new FluentConfig(xmappers => factory);
-
-                // create the database factory
-                _databaseFactory = DatabaseFactory.Config(x => x
-                    .UsingDatabase(CreateDatabaseInstance) // creating UmbracoDatabase instances
-                    .WithFluentConfig(config)); // with proper configuration
-
-                if (_databaseFactory == null) throw new NullReferenceException("The call to DatabaseFactory.Config yielded a null DatabaseFactory instance.");
-
-                _logger.Debug<DefaultDatabaseFactory>("Configured.");
-                Configured = true;
-            }
-=======
-        static DefaultDatabaseFactory()
-        {
-            SafeCallContext.Register(DetachDatabase, AttachDatabase);
-        }
-
-        // detaches the current database
-        // ie returns the database and remove it from whatever is "context"
-        private static UmbracoDatabase DetachDatabase()
-        {
-            if (HttpContext.Current == null)
-            {
-                var db = NonContextValue;
-                NonContextValue = null;
-                return db;
-            }
-            else
-            {
-                var db = (UmbracoDatabase)HttpContext.Current.Items[typeof(DefaultDatabaseFactory)];
-                HttpContext.Current.Items.Remove(typeof(DefaultDatabaseFactory));
-                return db;
-            }
-        }
-
-        // attach a current database
-        // ie assign it to whatever is "context"
-        // throws if there already is a database
-        private static void AttachDatabase(object o)
-        {
-            var database = o as UmbracoDatabase;
-            if (o != null && database == null) throw new ArgumentException("Not an UmbracoDatabase.", "o");
-
-            if (HttpContext.Current == null)
-            {
-                if (NonContextValue != null) throw new InvalidOperationException();
-                if (database != null) NonContextValue = database;
-            }
-            else
-            {
-                if (HttpContext.Current.Items[typeof(DefaultDatabaseFactory)] != null) throw new InvalidOperationException();
-                if (database != null) HttpContext.Current.Items[typeof(DefaultDatabaseFactory)] = database;
-            }
->>>>>>> 35aac2cd
-        }
-
-        // gets the sql syntax provider that corresponds, from attribute
-        private ISqlSyntaxProvider GetSqlSyntaxProvider(string providerName)
-        {
-            var name = providerName.ToLowerInvariant();
-            var provider = _sqlSyntaxProviders.FirstOrDefault(x =>
-                x.GetType()
-                    .FirstAttribute<SqlSyntaxProviderAttribute>()
-                    .ProviderName.ToLowerInvariant()
-                    .Equals(name));
-            if (provider != null) return provider;
-            throw new InvalidOperationException($"Unknown provider name \"{providerName}\"");
-
-            // previously we'd try to return SqlServerSyntaxProvider by default but this is bad
-            //provider = _syntaxProviders.FirstOrDefault(x => x.GetType() == typeof(SqlServerSyntaxProvider));
-        }
-
-        private void EnsureConfigured()
-        {
-            using (new ReadLock(_lock))
-            {
-                if (Configured == false)
-                    throw new InvalidOperationException("Not configured.");
-            }
-        }
-
-        // method used by NPoco's DatabaseFactory to actually create the database instance
-        private UmbracoDatabase CreateDatabaseInstance()
-        {
-            return new UmbracoDatabase(_connectionString, _sqlSyntax, _databaseType, _dbProviderFactory, _logger, _connectionRetryPolicy, _commandRetryPolicy);
-        }
-
-        /// <summary>
-        /// Gets (creates or retrieves) the "ambient" database connection.
-        /// </summary>
-        /// <returns>The "ambient" database connection.</returns>
-		public UmbracoDatabase GetDatabase()
-        {
-            EnsureConfigured();
-
-            // check if it's in scope
-            var db = _umbracoDatabaseAccessor.UmbracoDatabase;
-            if (db != null) return db;
-            db = (UmbracoDatabase)_databaseFactory.GetDatabase();
-            _umbracoDatabaseAccessor.UmbracoDatabase = db;
-            return db;
-        }
-
-        protected override void DisposeResources()
-        {
-            // this is weird, because hybrid accessors store different databases per
-            // thread, so we don't really know what we are disposing here...
-            // besides, we don't really want to dispose the factory, which is a singleton...
-
-            var db = _umbracoDatabaseAccessor.UmbracoDatabase;
-            _umbracoDatabaseAccessor.UmbracoDatabase = null;
-            db?.Dispose();
-            Configured = false;
-        }
-
-        // during tests, the thread static var can leak between tests
-        // this method provides a way to force-reset the variable
-	    internal void ResetForTests()
-	    {
-            var db = _umbracoDatabaseAccessor.UmbracoDatabase;
-            _umbracoDatabaseAccessor.UmbracoDatabase = null;
-            db?.Dispose();
-        }
-    }
+using System;
+using System.Collections.Generic;
+using System.Configuration;
+using System.Data.Common;
+using System.Linq;
+using System.Threading;
+using NPoco;
+using NPoco.FluentMappings;
+using Umbraco.Core.Configuration;
+using Umbraco.Core.Exceptions;
+using Umbraco.Core.Logging;
+using Umbraco.Core.Persistence.FaultHandling;
+using Umbraco.Core.Persistence.Mappers;
+using Umbraco.Core.Persistence.Querying;
+using Umbraco.Core.Persistence.SqlSyntax;
+
+namespace Umbraco.Core.Persistence
+{
+    /// <summary>
+    /// Default implementation of <see cref="IDatabaseFactory"/>.
+    /// </summary>
+    /// <remarks>
+    /// <para>This factory implementation creates and manages an "ambient" database connection. When running
+    /// within an Http context, "ambient" means "associated with that context". Otherwise, it means "static to
+    /// the current thread". In this latter case, note that the database connection object is not thread safe.</para>
+    /// <para>It wraps an NPoco DatabaseFactory which is initializes with a proper IPocoDataFactory to ensure
+    /// that NPoco's plumbing is cached appropriately for the whole application.</para>
+    /// </remarks>
+    internal class DefaultDatabaseFactory : DisposableObject, IDatabaseFactory
+    {
+        private readonly IUmbracoDatabaseAccessor _umbracoDatabaseAccessor;
+        private readonly ISqlSyntaxProvider[] _sqlSyntaxProviders;
+        private readonly ILogger _logger;
+
+        private DatabaseFactory _databaseFactory;
+        private IPocoDataFactory _pocoDataFactory;
+        private string _connectionString;
+        private string _providerName;
+        private DbProviderFactory _dbProviderFactory;
+        private DatabaseType _databaseType;
+        private ISqlSyntaxProvider _sqlSyntax;
+        private RetryPolicy _connectionRetryPolicy;
+        private RetryPolicy _commandRetryPolicy;
+        private readonly ReaderWriterLockSlim _lock = new ReaderWriterLockSlim();
+
+        /// <summary>
+        /// Initializes a new instance of the <see cref="DefaultDatabaseFactory"/> with the default connection, and a logger.
+        /// </summary>
+        /// <param name="sqlSyntaxProviders">The collection of available sql syntax providers.</param>
+        /// <param name="logger">A logger.</param>
+        /// <param name="umbracoDatabaseAccessor"></param>
+        /// <param name="queryFactory"></param>
+        /// <remarks>Used by LightInject.</remarks>
+        public DefaultDatabaseFactory(IEnumerable<ISqlSyntaxProvider> sqlSyntaxProviders, ILogger logger, IUmbracoDatabaseAccessor umbracoDatabaseAccessor, IQueryFactory queryFactory)
+            : this(GlobalSettings.UmbracoConnectionName, sqlSyntaxProviders, logger, umbracoDatabaseAccessor, queryFactory)
+        {
+            if (Configured == false)
+                DatabaseContext.GiveLegacyAChance(this, logger);
+        }
+
+        /// <summary>
+        /// Initializes a new instance of the <see cref="DefaultDatabaseFactory"/> with a connection string name and a logger.
+        /// </summary>
+        /// <param name="connectionStringName">The name of the connection string in web.config.</param>
+        /// <param name="sqlSyntaxProviders">The collection of available sql syntax providers.</param>
+        /// <param name="logger">A logger</param>
+        /// <param name="umbracoDatabaseAccessor"></param>
+        /// <param name="queryFactory"></param>
+        /// <remarks>Used by the other ctor and in tests.</remarks>
+        public DefaultDatabaseFactory(string connectionStringName, IEnumerable<ISqlSyntaxProvider> sqlSyntaxProviders, ILogger logger, IUmbracoDatabaseAccessor umbracoDatabaseAccessor, IQueryFactory queryFactory)
+        {
+            if (sqlSyntaxProviders == null) throw new ArgumentNullException(nameof(sqlSyntaxProviders));
+            if (logger == null) throw new ArgumentNullException(nameof(logger));
+            if (umbracoDatabaseAccessor == null) throw new ArgumentNullException(nameof(umbracoDatabaseAccessor));
+            if (string.IsNullOrWhiteSpace(connectionStringName)) throw new ArgumentNullOrEmptyException(nameof(connectionStringName));
+            if (queryFactory == null) throw new ArgumentNullException(nameof(queryFactory));
+
+            QueryFactory = queryFactory;
+            _sqlSyntaxProviders = sqlSyntaxProviders.ToArray();
+            _logger = logger;
+            _umbracoDatabaseAccessor = umbracoDatabaseAccessor;
+
+            var settings = ConfigurationManager.ConnectionStrings[connectionStringName];
+            if (settings == null)
+                return; // not configured
+
+            // could as well be <add name="umbracoDbDSN" connectionString="" providerName="" />
+            // so need to test the values too
+            var connectionString = settings.ConnectionString;
+            var providerName = settings.ProviderName;
+            if (string.IsNullOrWhiteSpace(connectionString) || string.IsNullOrWhiteSpace(providerName))
+            {
+                logger.Debug<DefaultDatabaseFactory>("Missing connection string or provider name, defer configuration.");
+                return; // not configured
+            }
+
+            Configure(settings.ConnectionString, settings.ProviderName);
+        }
+
+        /// <summary>
+        /// Initializes a new instance of the <see cref="DefaultDatabaseFactory"/> with a connection string, a provider name and a logger.
+        /// </summary>
+        /// <param name="connectionString">The database connection string.</param>
+        /// <param name="providerName">The name of the database provider.</param>
+        /// <param name="sqlSyntaxProviders">The collection of available sql syntax providers.</param>
+        /// <param name="logger">A logger.</param>
+        /// <param name="umbracoDatabaseAccessor"></param>
+        /// <param name="queryFactory"></param>
+        /// <remarks>Used in tests.</remarks>
+        public DefaultDatabaseFactory(string connectionString, string providerName, IEnumerable<ISqlSyntaxProvider> sqlSyntaxProviders, ILogger logger, IUmbracoDatabaseAccessor umbracoDatabaseAccessor, IQueryFactory queryFactory)
+        {
+            if (sqlSyntaxProviders == null) throw new ArgumentNullException(nameof(sqlSyntaxProviders));
+            if (logger == null) throw new ArgumentNullException(nameof(logger));
+            if (umbracoDatabaseAccessor == null) throw new ArgumentNullException(nameof(umbracoDatabaseAccessor));
+            if (queryFactory == null) throw new ArgumentNullException(nameof(queryFactory));
+
+            QueryFactory = queryFactory;
+            _sqlSyntaxProviders = sqlSyntaxProviders.ToArray();
+            _logger = logger;
+            _umbracoDatabaseAccessor = umbracoDatabaseAccessor;
+
+            if (string.IsNullOrWhiteSpace(connectionString) || string.IsNullOrWhiteSpace(providerName))
+            {
+                logger.Debug<DefaultDatabaseFactory>("Missing connection string or provider name, defer configuration.");
+                return; // not configured
+            }
+
+            Configure(connectionString, providerName);
+        }
+
+        /// <summary>
+        /// Gets a value indicating whether the database is configured (no connect test).
+        /// </summary>
+        /// <remarks></remarks>
+        public bool Configured { get; private set; }
+
+        /// <summary>
+        /// Gets a value indicating whether it is possible to connect to the database.
+        /// </summary>
+        public bool CanConnect => Configured && DbConnectionExtensions.IsConnectionAvailable(_connectionString, _providerName);
+
+        /// <summary>
+        /// Gets the database sql syntax provider.
+        /// </summary>
+        public ISqlSyntaxProvider SqlSyntax
+        {
+            get
+            {
+                EnsureConfigured();
+                return _sqlSyntax;
+            }
+        }
+
+        /// <summary>
+        /// Gets the database query factory.
+        /// </summary>
+        public IQueryFactory QueryFactory { get; }
+
+        // will be configured by the database context
+        public void Configure(string connectionString, string providerName)
+        {
+            using (new WriteLock(_lock))
+            {
+                _logger.Debug<DefaultDatabaseFactory>("Configuring.");
+
+                if (Configured) throw new InvalidOperationException("Already configured.");
+
+                if (connectionString.IsNullOrWhiteSpace()) throw new ArgumentNullException(nameof(connectionString));
+                if (providerName.IsNullOrWhiteSpace()) throw new ArgumentNullException(nameof(providerName));
+
+                _connectionString = connectionString;
+                _providerName = providerName;
+
+                _connectionRetryPolicy = RetryPolicyFactory.GetDefaultSqlConnectionRetryPolicyByConnectionString(_connectionString);
+                _commandRetryPolicy = RetryPolicyFactory.GetDefaultSqlCommandRetryPolicyByConnectionString(_connectionString);
+
+                _dbProviderFactory = DbProviderFactories.GetFactory(_providerName);
+                if (_dbProviderFactory == null)
+                    throw new Exception($"Can't find a provider factory for provider name \"{_providerName}\".");
+                _databaseType = DatabaseType.Resolve(_dbProviderFactory.GetType().Name, _providerName);
+                if (_databaseType == null)
+                    throw new Exception($"Can't find an NPoco database type for provider name \"{_providerName}\".");
+
+                _sqlSyntax = GetSqlSyntaxProvider(_providerName);
+                if (_sqlSyntax == null)
+                    throw new Exception($"Can't find a sql syntax provider for provider name \"{_providerName}\".");
+
+                // ensure we have only 1 set of mappers, and 1 PocoDataFactory, for all database
+                // so that everything NPoco is properly cached for the lifetime of the application
+                var mappers = new NPoco.MapperCollection { new PocoMapper() };
+                var factory = new FluentPocoDataFactory((type, iPocoDataFactory) => new PocoDataBuilder(type, mappers).Init());
+                _pocoDataFactory = factory;
+                var config = new FluentConfig(xmappers => factory);
+
+                // create the database factory
+                _databaseFactory = DatabaseFactory.Config(x => x
+                    .UsingDatabase(CreateDatabaseInstance) // creating UmbracoDatabase instances
+                    .WithFluentConfig(config)); // with proper configuration
+
+                if (_databaseFactory == null) throw new NullReferenceException("The call to DatabaseFactory.Config yielded a null DatabaseFactory instance.");
+
+                _logger.Debug<DefaultDatabaseFactory>("Configured.");
+                Configured = true;
+            }
+        }
+
+        // gets the sql syntax provider that corresponds, from attribute
+        private ISqlSyntaxProvider GetSqlSyntaxProvider(string providerName)
+        {
+            var name = providerName.ToLowerInvariant();
+            var provider = _sqlSyntaxProviders.FirstOrDefault(x =>
+                x.GetType()
+                    .FirstAttribute<SqlSyntaxProviderAttribute>()
+                    .ProviderName.ToLowerInvariant()
+                    .Equals(name));
+            if (provider != null) return provider;
+            throw new InvalidOperationException($"Unknown provider name \"{providerName}\"");
+
+            // previously we'd try to return SqlServerSyntaxProvider by default but this is bad
+            //provider = _syntaxProviders.FirstOrDefault(x => x.GetType() == typeof(SqlServerSyntaxProvider));
+        }
+
+        private void EnsureConfigured()
+        {
+            using (new ReadLock(_lock))
+            {
+                if (Configured == false)
+                    throw new InvalidOperationException("Not configured.");
+            }
+        }
+
+        // method used by NPoco's DatabaseFactory to actually create the database instance
+        private UmbracoDatabase CreateDatabaseInstance()
+        {
+            return new UmbracoDatabase(_connectionString, _sqlSyntax, _databaseType, _dbProviderFactory, _logger, _connectionRetryPolicy, _commandRetryPolicy);
+        }
+
+        /// <summary>
+        /// Gets (creates or retrieves) the "ambient" database connection.
+        /// </summary>
+        /// <returns>The "ambient" database connection.</returns>
+		public UmbracoDatabase GetDatabase()
+        {
+            EnsureConfigured();
+
+            // check if it's in scope
+            var db = _umbracoDatabaseAccessor.UmbracoDatabase;
+            if (db != null) return db;
+            db = (UmbracoDatabase)_databaseFactory.GetDatabase();
+            _umbracoDatabaseAccessor.UmbracoDatabase = db;
+            return db;
+        }
+
+        protected override void DisposeResources()
+        {
+            // this is weird, because hybrid accessors store different databases per
+            // thread, so we don't really know what we are disposing here...
+            // besides, we don't really want to dispose the factory, which is a singleton...
+
+            var db = _umbracoDatabaseAccessor.UmbracoDatabase;
+            _umbracoDatabaseAccessor.UmbracoDatabase = null;
+            db?.Dispose();
+            Configured = false;
+        }
+
+        // during tests, the thread static var can leak between tests
+        // this method provides a way to force-reset the variable
+	    internal void ResetForTests()
+	    {
+            var db = _umbracoDatabaseAccessor.UmbracoDatabase;
+            _umbracoDatabaseAccessor.UmbracoDatabase = null;
+            db?.Dispose();
+        }
+    }
 }
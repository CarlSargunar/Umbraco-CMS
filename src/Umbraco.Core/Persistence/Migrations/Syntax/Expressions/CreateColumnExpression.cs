﻿using Umbraco.Core.Persistence.DatabaseModelDefinitions;
using Umbraco.Core.Persistence.SqlSyntax;

namespace Umbraco.Core.Persistence.Migrations.Syntax.Expressions
{
    public class CreateColumnExpression : MigrationExpressionBase
    {
<<<<<<< HEAD
        public CreateColumnExpression(ISqlSyntaxProvider sqlSyntax, DatabaseProviders currentDatabaseProvider, DatabaseProviders[] supportedDatabaseProviders = null)
            : base(sqlSyntax, currentDatabaseProvider, supportedDatabaseProviders)
=======

        public CreateColumnExpression(DatabaseProviders current, DatabaseProviders[] databaseProviders, ISqlSyntaxProvider sqlSyntax)
            : base(current, databaseProviders, sqlSyntax)
>>>>>>> cdce2a11
        {
            Column = new ColumnDefinition { ModificationType = ModificationType.Create };
        }

        public string SchemaName { get; set; }
        public string TableName { get; set; }
        public ColumnDefinition Column { get; set; }

        public override string ToString()
        {
            if (IsExpressionSupported() == false)
                return string.Empty;

            if (string.IsNullOrEmpty(Column.TableName))
                Column.TableName = TableName;

            return string.Format(SqlSyntax.AddColumn,
                                 SqlSyntax.GetQuotedTableName(Column.TableName),
                                 SqlSyntax.Format(Column));
        }
    }
}<|MERGE_RESOLUTION|>--- conflicted
+++ resolved
@@ -1,37 +1,32 @@
-﻿using Umbraco.Core.Persistence.DatabaseModelDefinitions;
-using Umbraco.Core.Persistence.SqlSyntax;
-
-namespace Umbraco.Core.Persistence.Migrations.Syntax.Expressions
-{
-    public class CreateColumnExpression : MigrationExpressionBase
-    {
-<<<<<<< HEAD
-        public CreateColumnExpression(ISqlSyntaxProvider sqlSyntax, DatabaseProviders currentDatabaseProvider, DatabaseProviders[] supportedDatabaseProviders = null)
-            : base(sqlSyntax, currentDatabaseProvider, supportedDatabaseProviders)
-=======
-
-        public CreateColumnExpression(DatabaseProviders current, DatabaseProviders[] databaseProviders, ISqlSyntaxProvider sqlSyntax)
-            : base(current, databaseProviders, sqlSyntax)
->>>>>>> cdce2a11
-        {
-            Column = new ColumnDefinition { ModificationType = ModificationType.Create };
-        }
-
-        public string SchemaName { get; set; }
-        public string TableName { get; set; }
-        public ColumnDefinition Column { get; set; }
-
-        public override string ToString()
-        {
-            if (IsExpressionSupported() == false)
-                return string.Empty;
-
-            if (string.IsNullOrEmpty(Column.TableName))
-                Column.TableName = TableName;
-
-            return string.Format(SqlSyntax.AddColumn,
-                                 SqlSyntax.GetQuotedTableName(Column.TableName),
-                                 SqlSyntax.Format(Column));
-        }
-    }
+﻿using Umbraco.Core.Persistence.DatabaseModelDefinitions;
+using Umbraco.Core.Persistence.SqlSyntax;
+
+namespace Umbraco.Core.Persistence.Migrations.Syntax.Expressions
+{
+    public class CreateColumnExpression : MigrationExpressionBase
+    {
+
+        public CreateColumnExpression(DatabaseProviders current, DatabaseProviders[] databaseProviders, ISqlSyntaxProvider sqlSyntax)
+            : base(current, databaseProviders, sqlSyntax)
+        {
+            Column = new ColumnDefinition { ModificationType = ModificationType.Create };
+        }
+
+        public string SchemaName { get; set; }
+        public string TableName { get; set; }
+        public ColumnDefinition Column { get; set; }
+
+        public override string ToString()
+        {
+            if (IsExpressionSupported() == false)
+                return string.Empty;
+
+            if (string.IsNullOrEmpty(Column.TableName))
+                Column.TableName = TableName;
+
+            return string.Format(SqlSyntax.AddColumn,
+                                 SqlSyntax.GetQuotedTableName(Column.TableName),
+                                 SqlSyntax.Format(Column));
+        }
+    }
 }
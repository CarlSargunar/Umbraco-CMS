﻿using System;
using System.Collections.Generic;
using System.Data;
using System.Data.SqlServerCe;
using System.Linq;
using NPoco;
using Umbraco.Core.Persistence.DatabaseAnnotations;
using Umbraco.Core.Persistence.DatabaseModelDefinitions;

namespace Umbraco.Core.Persistence.SqlSyntax
{
    /// <summary>
    /// Represents an SqlSyntaxProvider for Sql Ce
    /// </summary>
    public class SqlCeSyntaxProvider : MicrosoftSqlSyntaxProviderBase<SqlCeSyntaxProvider>
    {
        public SqlCeSyntaxProvider()
        {
            BlobColumnDefinition = "IMAGE";
            // This is silly to have to do this but the way these inherited classes are structured it's the easiest
            // way without an overhaul in type map initialization
            DbTypeMap.Set<byte[]>(DbType.Binary, BlobColumnDefinition);
        }

        public override Sql<ISqlContext> SelectTop(Sql<ISqlContext> sql, int top)
        {
            return new Sql<ISqlContext>(sql.SqlContext, sql.SQL.Insert(sql.SQL.IndexOf(' '), " TOP " + top), sql.Arguments);
        }

        public override bool SupportsClustered()
        {
            return false;
        }

        /// <summary>
        /// SqlCe doesn't support the Truncate Table syntax, so we just have to do a DELETE FROM which is slower but we have no choice.
        /// </summary>
        public override string TruncateTable
        {
            get { return "DELETE FROM {0}"; }
        }

        public override string GetIndexType(IndexTypes indexTypes)
        {
            string indexType;
            //NOTE Sql Ce doesn't support clustered indexes
            if (indexTypes == IndexTypes.Clustered)
            {
                indexType = "NONCLUSTERED";
            }
            else
            {
                indexType = indexTypes == IndexTypes.NonClustered
                    ? "NONCLUSTERED"
                    : "UNIQUE NONCLUSTERED";
            }
            return indexType;
        }

        public override string GetConcat(params string[] args)
        {
            return "(" + string.Join("+", args) + ")";
        }

        public override System.Data.IsolationLevel DefaultIsolationLevel => System.Data.IsolationLevel.RepeatableRead;

        public override string FormatColumnRename(string tableName, string oldName, string newName)
        {
            //NOTE Sql CE doesn't support renaming a column, so a new column needs to be created, then copy data and finally remove old column
            //This assumes that the new column has been created, and that the old column will be deleted after this statement has run.
            //http://stackoverflow.com/questions/3967353/microsoft-sql-compact-edition-rename-column

            return string.Format("UPDATE {0} SET {1} = {2}", tableName, newName, oldName);
        }

        public override string FormatTableRename(string oldName, string newName)
        {
            return string.Format(RenameTable, oldName, newName);
        }

        public override string FormatPrimaryKey(TableDefinition table)
        {
            var columnDefinition = table.Columns.FirstOrDefault(x => x.IsPrimaryKey);
            if (columnDefinition == null)
                return string.Empty;

            string constraintName = string.IsNullOrEmpty(columnDefinition.PrimaryKeyName)
                                        ? string.Format("PK_{0}", table.Name)
                                        : columnDefinition.PrimaryKeyName;

            string columns = string.IsNullOrEmpty(columnDefinition.PrimaryKeyColumns)
                                 ? GetQuotedColumnName(columnDefinition.Name)
                                 : string.Join(", ", columnDefinition.PrimaryKeyColumns
                                                                     .Split(new[]{',', ' '}, StringSplitOptions.RemoveEmptyEntries)
                                                                     .Select(GetQuotedColumnName));

            return string.Format(CreateConstraint,
                                 GetQuotedTableName(table.Name),
                                 GetQuotedName(constraintName),
                                 "PRIMARY KEY",
                                 columns);
        }

        public override IEnumerable<string> GetTablesInSchema(IDatabase db)
        {
            var items = db.Fetch<dynamic>("SELECT TABLE_NAME FROM INFORMATION_SCHEMA.TABLES");
            return items.Select(x => x.TABLE_NAME).Cast<string>().ToList();
        }

        public override IEnumerable<ColumnInfo> GetColumnsInSchema(IDatabase db)
        {
            var items = db.Fetch<dynamic>("SELECT TABLE_NAME, COLUMN_NAME, ORDINAL_POSITION, COLUMN_DEFAULT, IS_NULLABLE, DATA_TYPE FROM INFORMATION_SCHEMA.COLUMNS");
            return
                items.Select(
                    item =>
                    new ColumnInfo(item.TABLE_NAME, item.COLUMN_NAME, item.ORDINAL_POSITION, item.COLUMN_DEFAULT,
                                   item.IS_NULLABLE, item.DATA_TYPE)).ToList();
        }

        /// <inheritdoc />
        public override IEnumerable<Tuple<string, string>> GetConstraintsPerTable(IDatabase db)
        {
            var items = db.Fetch<dynamic>("SELECT TABLE_NAME, CONSTRAINT_NAME FROM INFORMATION_SCHEMA.TABLE_CONSTRAINTS");
            return items.Select(item => new Tuple<string, string>(item.TABLE_NAME, item.CONSTRAINT_NAME)).ToList();
        }

        /// <inheritdoc />
        public override IEnumerable<Tuple<string, string, string>> GetConstraintsPerColumn(IDatabase db)
        {
            var items = db.Fetch<dynamic>("SELECT TABLE_NAME, COLUMN_NAME, CONSTRAINT_NAME FROM INFORMATION_SCHEMA.KEY_COLUMN_USAGE");
            return items.Select(item => new Tuple<string, string, string>(item.TABLE_NAME, item.COLUMN_NAME, item.CONSTRAINT_NAME)).ToList();
        }

        /// <inheritdoc />
        public override IEnumerable<Tuple<string, string, string, bool>> GetDefinedIndexes(IDatabase db)
        {
            var items =
                db.Fetch<dynamic>(
                    @"SELECT TABLE_NAME, INDEX_NAME, COLUMN_NAME, [UNIQUE] FROM INFORMATION_SCHEMA.INDEXES
WHERE PRIMARY_KEY=0
ORDER BY TABLE_NAME, INDEX_NAME");
            return
                items.Select(
                    item => new Tuple<string, string, string, bool>(item.TABLE_NAME, item.INDEX_NAME, item.COLUMN_NAME, item.UNIQUE));
        }

        /// <inheritdoc />
        public override bool TryGetDefaultConstraint(IDatabase db, string tableName, string columnName, out string constraintName)
        {
            // cannot return a true default constraint name (does not exist on SqlCe)
            // but we won't really need it anyways - just check whether there is a constraint
            constraintName = null;
            var hasDefault = db.Fetch<bool>(@"select column_hasdefault from information_schema.columns
where table_name=@0 and column_name=@1", tableName, columnName).FirstOrDefault();
            return hasDefault;
        }

        public override bool DoesTableExist(IDatabase db, string tableName)
        {
            var result =
                db.ExecuteScalar<long>("SELECT COUNT(*) FROM INFORMATION_SCHEMA.TABLES WHERE TABLE_NAME = @TableName",
                                       new { TableName = tableName });

            return result > 0;
        }

        public override void WriteLock(IDatabase db, params int[] lockIds)
        {
            // soon as we get Database, a transaction is started

            if (db.Transaction.IsolationLevel < IsolationLevel.RepeatableRead)
                throw new InvalidOperationException("A transaction with minimum RepeatableRead isolation level is required.");

            db.Execute(@"SET LOCK_TIMEOUT 1800;");
            // *not* using a unique 'WHERE IN' query here because the *order* of lockIds is important to avoid deadlocks
            foreach (var lockId in lockIds)
            {
                var i = db.Execute(@"UPDATE umbracoLock SET value = (CASE WHEN (value=1) THEN -1 ELSE 1 END) WHERE id=@id", new { id = lockId });
                if (i == 0) // ensure we are actually locking!
                    throw new ArgumentException($"LockObject with id={lockId} does not exist.");
            }
        }

        public override void ReadLock(IDatabase db, params int[] lockIds)
        {
            // soon as we get Database, a transaction is started

            if (db.Transaction.IsolationLevel < IsolationLevel.RepeatableRead)
                throw new InvalidOperationException("A transaction with minimum RepeatableRead isolation level is required.");

            // *not* using a unique 'WHERE IN' query here because the *order* of lockIds is important to avoid deadlocks
            foreach (var lockId in lockIds)
            {
                var i = db.ExecuteScalar<int?>("SELECT value FROM umbracoLock WHERE id=@id", new { id = lockId });
                if (i == null) // ensure we are actually locking!
                    throw new ArgumentException($"LockObject with id={lockId} does not exist.");
            }
        }

        protected override string FormatIdentity(ColumnDefinition column)
        {
            return column.IsIdentity ? GetIdentityString(column) : string.Empty;
        }

        private static string GetIdentityString(ColumnDefinition column)
        {
            if (column.Seeding != default(int))
                return string.Format("IDENTITY({0},1)", column.Seeding);

            return "IDENTITY(1,1)";
        }

        protected override string FormatSystemMethods(SystemMethods systemMethod)
        {
            switch (systemMethod)
            {
                case SystemMethods.NewGuid:
                    return "NEWID()";
                case SystemMethods.CurrentDateTime:
                    return "GETDATE()";
                //case SystemMethods.NewSequentialId:
                //    return "NEWSEQUENTIALID()";
                //case SystemMethods.CurrentUTCDateTime:
                //    return "GETUTCDATE()";
            }

            return null;
        }

        public override string DeleteDefaultConstraint
        {
            get
            {
                return "ALTER TABLE {0} ALTER COLUMN {1} DROP DEFAULT";
            }
        }

        public override string DropIndex { get { return "DROP INDEX {1}.{0}"; } }
        public override string CreateIndex => "CREATE {0}{1}INDEX {2} ON {3} ({4})";
        public override string Format(IndexDefinition index)
        {
            var name = string.IsNullOrEmpty(index.Name)
                ? $"IX_{index.TableName}_{index.ColumnName}"
                : index.Name;

            var columns = index.Columns.Any()
                ? string.Join(",", index.Columns.Select(x => GetQuotedColumnName(x.Name)))
                : GetQuotedColumnName(index.ColumnName);


<<<<<<< HEAD
            return string.Format(CreateIndex, GetIndexType(index.IndexType), " ", GetQuotedName(name),
                                 GetQuotedTableName(index.TableName), columns);
=======
        public override string GetSpecialDbType(SpecialDbTypes dbTypes)
        {
            if (dbTypes == SpecialDbTypes.NVARCHARMAX) // SqlCE does not have nvarchar(max) for now
                return "NTEXT";
            return base.GetSpecialDbType(dbTypes);
>>>>>>> 0531fce9
        }
    }
}<|MERGE_RESOLUTION|>--- conflicted
+++ resolved
@@ -248,16 +248,16 @@
                 : GetQuotedColumnName(index.ColumnName);
 
 
-<<<<<<< HEAD
             return string.Format(CreateIndex, GetIndexType(index.IndexType), " ", GetQuotedName(name),
                                  GetQuotedTableName(index.TableName), columns);
-=======
+        }
+        
         public override string GetSpecialDbType(SpecialDbTypes dbTypes)
         {
             if (dbTypes == SpecialDbTypes.NVARCHARMAX) // SqlCE does not have nvarchar(max) for now
                 return "NTEXT";
             return base.GetSpecialDbType(dbTypes);
->>>>>>> 0531fce9
-        }
+        }
+
     }
 }
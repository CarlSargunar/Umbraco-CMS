﻿using System;
using System.Globalization;
using Umbraco.Core.Models;
using Umbraco.Core.Models.Rdbms;

namespace Umbraco.Core.Persistence.Factories
{
    internal class ContentFactory : IEntityFactory<IContent, DocumentDto>
    {
        private readonly IContentType _contentType;
        private readonly Guid _nodeObjectTypeId;
        private readonly int _id;
        private int _primaryKey;

        public ContentFactory(IContentType contentType, Guid nodeObjectTypeId, int id)
        {
            _contentType = contentType;
            _nodeObjectTypeId = nodeObjectTypeId;
            _id = id;
        }

        public ContentFactory(Guid nodeObjectTypeId, int id)
        {
            _nodeObjectTypeId = nodeObjectTypeId;
            _id = id;
        }

        #region Implementation of IEntityFactory<IContent,DocumentDto>

        public IContent BuildEntity(DocumentDto dto)
        {
            return new Content(dto.ContentVersionDto.ContentDto.NodeDto.ParentId, _contentType)
<<<<<<< HEAD
                       {
                           Id = _id,
                           Key =
                               dto.ContentVersionDto.ContentDto.NodeDto.UniqueId.HasValue
                                   ? dto.ContentVersionDto.ContentDto.NodeDto.UniqueId.Value
                                   : _id.ToGuid(),
                           Name = dto.Text,
                           NodeName = dto.ContentVersionDto.ContentDto.NodeDto.Text,
                           Language = dto.ContentVersionDto.Language,
                           Path = dto.ContentVersionDto.ContentDto.NodeDto.Path,
                           CreatorId = dto.ContentVersionDto.ContentDto.NodeDto.UserId.Value,
                           WriterId = dto.WriterUserId,
                           Level = dto.ContentVersionDto.ContentDto.NodeDto.Level,
                           ParentId = dto.ContentVersionDto.ContentDto.NodeDto.ParentId,
                           SortOrder = dto.ContentVersionDto.ContentDto.NodeDto.SortOrder,
                           Trashed = dto.ContentVersionDto.ContentDto.NodeDto.Trashed,
                           Published = dto.Published,
                           CreateDate = dto.ContentVersionDto.ContentDto.NodeDto.CreateDate,
                           UpdateDate = dto.ContentVersionDto.VersionDate,
                           ExpireDate = dto.ExpiresDate.HasValue ? dto.ExpiresDate.Value : (DateTime?) null,
                           ReleaseDate = dto.ReleaseDate.HasValue ? dto.ReleaseDate.Value : (DateTime?) null,
                           Version = dto.ContentVersionDto.VersionId
                       };
=======
            {
                Id = _id,
                Key =
                    dto.ContentVersionDto.ContentDto.NodeDto.UniqueId.HasValue
                        ? dto.ContentVersionDto.ContentDto.NodeDto.UniqueId.Value
                        : _id.ToGuid(),
                Name = dto.Text,
                NodeName = dto.ContentVersionDto.ContentDto.NodeDto.Text,
                Language = dto.ContentVersionDto.Language,
                Path = dto.ContentVersionDto.ContentDto.NodeDto.Path,
                CreatorId = dto.ContentVersionDto.ContentDto.NodeDto.UserId.Value,
                WriterId = dto.WriterUserId,
                Level = dto.ContentVersionDto.ContentDto.NodeDto.Level,
                ParentId = dto.ContentVersionDto.ContentDto.NodeDto.ParentId,
                SortOrder = dto.ContentVersionDto.ContentDto.NodeDto.SortOrder,
                Trashed = dto.ContentVersionDto.ContentDto.NodeDto.Trashed,
                Published = dto.Published,
                CreateDate = dto.ContentVersionDto.ContentDto.NodeDto.CreateDate,
                UpdateDate = dto.ContentVersionDto.VersionDate,
                ExpireDate = dto.ExpiresDate.HasValue ? dto.ExpiresDate.Value : (DateTime?)null,
                ReleaseDate = dto.ReleaseDate.HasValue ? dto.ReleaseDate.Value : (DateTime?)null,
                Version = dto.ContentVersionDto.VersionId
            };
>>>>>>> c2038749
        }

        public DocumentDto BuildDto(IContent entity)
        {
            //NOTE Currently doesn't add Alias and templateId (legacy stuff that eventually will go away)
            var documentDto = new DocumentDto
<<<<<<< HEAD
                                  {
                                      Newest = true,
                                      NodeId = entity.Id,
                                      Published = entity.Published,
                                      Text = entity.Name,
                                      UpdateDate = entity.UpdateDate,
                                      WriterUserId = entity.WriterId,
                                      VersionId = entity.Version,
                                      ExpiresDate = null,
                                      ReleaseDate = null,
                                      ContentVersionDto = BuildContentVersionDto(entity)
                                  };

            if (entity.ExpireDate.HasValue)
                documentDto.ExpiresDate = entity.ExpireDate.Value;
            
=======
            {
                Newest = true,
                NodeId = entity.Id,
                Published = entity.Published,
                Text = entity.Name,
                UpdateDate = entity.UpdateDate,
                WriterUserId = entity.WriterId,
                VersionId = entity.Version,
                ExpiresDate = null,
                ReleaseDate = null,
                ContentVersionDto = BuildContentVersionDto(entity)
            };

            if (entity.ExpireDate.HasValue)
                documentDto.ExpiresDate = entity.ExpireDate.Value;

>>>>>>> c2038749
            if (entity.ReleaseDate.HasValue)
                documentDto.ReleaseDate = entity.ReleaseDate.Value;

            return documentDto;
        }

        #endregion

        public void SetPrimaryKey(int primaryKey)
        {
            _primaryKey = primaryKey;
        }

        private ContentVersionDto BuildContentVersionDto(IContent entity)
        {
            //TODO: Change this once the Language property is public on IContent
            var content = entity as Content;
            var lang = content == null ? string.Empty : content.Language;

            var contentVersionDto = new ContentVersionDto
            {
                NodeId = entity.Id,
                VersionDate = entity.UpdateDate,
                VersionId = entity.Version,
                Language = lang,
                ContentDto = BuildContentDto(entity)
            };
            return contentVersionDto;
        }

        private ContentDto BuildContentDto(IContent entity)
        {
            var contentDto = new ContentDto
            {
                NodeId = entity.Id,
                ContentTypeId = entity.ContentTypeId,
                NodeDto = BuildNodeDto(entity)
            };

            if (_primaryKey > 0)
            {
                contentDto.PrimaryKey = _primaryKey;
            }

            return contentDto;
        }

        private NodeDto BuildNodeDto(IContent entity)
        {
            //TODO: Change this once the Language property is public on IContent
            var content = entity as Content;
            var nodeName = content != null && string.IsNullOrEmpty(content.NodeName) == false ? content.NodeName : entity.Name;

            var nodeDto = new NodeDto
            {
                CreateDate = entity.CreateDate,
                NodeId = entity.Id,
                Level = short.Parse(entity.Level.ToString(CultureInfo.InvariantCulture)),
                NodeObjectType = _nodeObjectTypeId,
                ParentId = entity.ParentId,
                Path = entity.Path,
                SortOrder = entity.SortOrder,
                Text = nodeName,
                Trashed = entity.Trashed,
                UniqueId = entity.Key,
                UserId = entity.CreatorId
            };

            return nodeDto;
        }
    }
}<|MERGE_RESOLUTION|>--- conflicted
+++ resolved
@@ -1,194 +1,149 @@
-﻿using System;
-using System.Globalization;
-using Umbraco.Core.Models;
-using Umbraco.Core.Models.Rdbms;
-
-namespace Umbraco.Core.Persistence.Factories
-{
-    internal class ContentFactory : IEntityFactory<IContent, DocumentDto>
-    {
-        private readonly IContentType _contentType;
-        private readonly Guid _nodeObjectTypeId;
-        private readonly int _id;
-        private int _primaryKey;
-
-        public ContentFactory(IContentType contentType, Guid nodeObjectTypeId, int id)
-        {
-            _contentType = contentType;
-            _nodeObjectTypeId = nodeObjectTypeId;
-            _id = id;
-        }
-
-        public ContentFactory(Guid nodeObjectTypeId, int id)
-        {
-            _nodeObjectTypeId = nodeObjectTypeId;
-            _id = id;
-        }
-
-        #region Implementation of IEntityFactory<IContent,DocumentDto>
-
-        public IContent BuildEntity(DocumentDto dto)
-        {
-            return new Content(dto.ContentVersionDto.ContentDto.NodeDto.ParentId, _contentType)
-<<<<<<< HEAD
-                       {
-                           Id = _id,
-                           Key =
-                               dto.ContentVersionDto.ContentDto.NodeDto.UniqueId.HasValue
-                                   ? dto.ContentVersionDto.ContentDto.NodeDto.UniqueId.Value
-                                   : _id.ToGuid(),
-                           Name = dto.Text,
-                           NodeName = dto.ContentVersionDto.ContentDto.NodeDto.Text,
-                           Language = dto.ContentVersionDto.Language,
-                           Path = dto.ContentVersionDto.ContentDto.NodeDto.Path,
-                           CreatorId = dto.ContentVersionDto.ContentDto.NodeDto.UserId.Value,
-                           WriterId = dto.WriterUserId,
-                           Level = dto.ContentVersionDto.ContentDto.NodeDto.Level,
-                           ParentId = dto.ContentVersionDto.ContentDto.NodeDto.ParentId,
-                           SortOrder = dto.ContentVersionDto.ContentDto.NodeDto.SortOrder,
-                           Trashed = dto.ContentVersionDto.ContentDto.NodeDto.Trashed,
-                           Published = dto.Published,
-                           CreateDate = dto.ContentVersionDto.ContentDto.NodeDto.CreateDate,
-                           UpdateDate = dto.ContentVersionDto.VersionDate,
-                           ExpireDate = dto.ExpiresDate.HasValue ? dto.ExpiresDate.Value : (DateTime?) null,
-                           ReleaseDate = dto.ReleaseDate.HasValue ? dto.ReleaseDate.Value : (DateTime?) null,
-                           Version = dto.ContentVersionDto.VersionId
-                       };
-=======
-            {
-                Id = _id,
-                Key =
-                    dto.ContentVersionDto.ContentDto.NodeDto.UniqueId.HasValue
-                        ? dto.ContentVersionDto.ContentDto.NodeDto.UniqueId.Value
-                        : _id.ToGuid(),
-                Name = dto.Text,
-                NodeName = dto.ContentVersionDto.ContentDto.NodeDto.Text,
-                Language = dto.ContentVersionDto.Language,
-                Path = dto.ContentVersionDto.ContentDto.NodeDto.Path,
-                CreatorId = dto.ContentVersionDto.ContentDto.NodeDto.UserId.Value,
-                WriterId = dto.WriterUserId,
-                Level = dto.ContentVersionDto.ContentDto.NodeDto.Level,
-                ParentId = dto.ContentVersionDto.ContentDto.NodeDto.ParentId,
-                SortOrder = dto.ContentVersionDto.ContentDto.NodeDto.SortOrder,
-                Trashed = dto.ContentVersionDto.ContentDto.NodeDto.Trashed,
-                Published = dto.Published,
-                CreateDate = dto.ContentVersionDto.ContentDto.NodeDto.CreateDate,
-                UpdateDate = dto.ContentVersionDto.VersionDate,
-                ExpireDate = dto.ExpiresDate.HasValue ? dto.ExpiresDate.Value : (DateTime?)null,
-                ReleaseDate = dto.ReleaseDate.HasValue ? dto.ReleaseDate.Value : (DateTime?)null,
-                Version = dto.ContentVersionDto.VersionId
-            };
->>>>>>> c2038749
-        }
-
-        public DocumentDto BuildDto(IContent entity)
-        {
-            //NOTE Currently doesn't add Alias and templateId (legacy stuff that eventually will go away)
-            var documentDto = new DocumentDto
-<<<<<<< HEAD
-                                  {
-                                      Newest = true,
-                                      NodeId = entity.Id,
-                                      Published = entity.Published,
-                                      Text = entity.Name,
-                                      UpdateDate = entity.UpdateDate,
-                                      WriterUserId = entity.WriterId,
-                                      VersionId = entity.Version,
-                                      ExpiresDate = null,
-                                      ReleaseDate = null,
-                                      ContentVersionDto = BuildContentVersionDto(entity)
-                                  };
-
-            if (entity.ExpireDate.HasValue)
-                documentDto.ExpiresDate = entity.ExpireDate.Value;
-            
-=======
-            {
-                Newest = true,
-                NodeId = entity.Id,
-                Published = entity.Published,
-                Text = entity.Name,
-                UpdateDate = entity.UpdateDate,
-                WriterUserId = entity.WriterId,
-                VersionId = entity.Version,
-                ExpiresDate = null,
-                ReleaseDate = null,
-                ContentVersionDto = BuildContentVersionDto(entity)
-            };
-
-            if (entity.ExpireDate.HasValue)
-                documentDto.ExpiresDate = entity.ExpireDate.Value;
-
->>>>>>> c2038749
-            if (entity.ReleaseDate.HasValue)
-                documentDto.ReleaseDate = entity.ReleaseDate.Value;
-
-            return documentDto;
-        }
-
-        #endregion
-
-        public void SetPrimaryKey(int primaryKey)
-        {
-            _primaryKey = primaryKey;
-        }
-
-        private ContentVersionDto BuildContentVersionDto(IContent entity)
-        {
-            //TODO: Change this once the Language property is public on IContent
-            var content = entity as Content;
-            var lang = content == null ? string.Empty : content.Language;
-
-            var contentVersionDto = new ContentVersionDto
-            {
-                NodeId = entity.Id,
-                VersionDate = entity.UpdateDate,
-                VersionId = entity.Version,
-                Language = lang,
-                ContentDto = BuildContentDto(entity)
-            };
-            return contentVersionDto;
-        }
-
-        private ContentDto BuildContentDto(IContent entity)
-        {
-            var contentDto = new ContentDto
-            {
-                NodeId = entity.Id,
-                ContentTypeId = entity.ContentTypeId,
-                NodeDto = BuildNodeDto(entity)
-            };
-
-            if (_primaryKey > 0)
-            {
-                contentDto.PrimaryKey = _primaryKey;
-            }
-
-            return contentDto;
-        }
-
-        private NodeDto BuildNodeDto(IContent entity)
-        {
-            //TODO: Change this once the Language property is public on IContent
-            var content = entity as Content;
-            var nodeName = content != null && string.IsNullOrEmpty(content.NodeName) == false ? content.NodeName : entity.Name;
-
-            var nodeDto = new NodeDto
-            {
-                CreateDate = entity.CreateDate,
-                NodeId = entity.Id,
-                Level = short.Parse(entity.Level.ToString(CultureInfo.InvariantCulture)),
-                NodeObjectType = _nodeObjectTypeId,
-                ParentId = entity.ParentId,
-                Path = entity.Path,
-                SortOrder = entity.SortOrder,
-                Text = nodeName,
-                Trashed = entity.Trashed,
-                UniqueId = entity.Key,
-                UserId = entity.CreatorId
-            };
-
-            return nodeDto;
-        }
-    }
+﻿using System;
+using System.Globalization;
+using Umbraco.Core.Models;
+using Umbraco.Core.Models.Rdbms;
+
+namespace Umbraco.Core.Persistence.Factories
+{
+    internal class ContentFactory : IEntityFactory<IContent, DocumentDto>
+    {
+        private readonly IContentType _contentType;
+        private readonly Guid _nodeObjectTypeId;
+        private readonly int _id;
+        private int _primaryKey;
+
+        public ContentFactory(IContentType contentType, Guid nodeObjectTypeId, int id)
+        {
+            _contentType = contentType;
+            _nodeObjectTypeId = nodeObjectTypeId;
+            _id = id;
+        }
+
+        public ContentFactory(Guid nodeObjectTypeId, int id)
+        {
+            _nodeObjectTypeId = nodeObjectTypeId;
+            _id = id;
+        }
+
+        #region Implementation of IEntityFactory<IContent,DocumentDto>
+
+        public IContent BuildEntity(DocumentDto dto)
+        {
+            return new Content(dto.ContentVersionDto.ContentDto.NodeDto.ParentId, _contentType)
+            {
+                Id = _id,
+                Key =
+                    dto.ContentVersionDto.ContentDto.NodeDto.UniqueId.HasValue
+                        ? dto.ContentVersionDto.ContentDto.NodeDto.UniqueId.Value
+                        : _id.ToGuid(),
+                Name = dto.Text,
+                NodeName = dto.ContentVersionDto.ContentDto.NodeDto.Text,
+                Language = dto.ContentVersionDto.Language,
+                Path = dto.ContentVersionDto.ContentDto.NodeDto.Path,
+                CreatorId = dto.ContentVersionDto.ContentDto.NodeDto.UserId.Value,
+                WriterId = dto.WriterUserId,
+                Level = dto.ContentVersionDto.ContentDto.NodeDto.Level,
+                ParentId = dto.ContentVersionDto.ContentDto.NodeDto.ParentId,
+                SortOrder = dto.ContentVersionDto.ContentDto.NodeDto.SortOrder,
+                Trashed = dto.ContentVersionDto.ContentDto.NodeDto.Trashed,
+                Published = dto.Published,
+                CreateDate = dto.ContentVersionDto.ContentDto.NodeDto.CreateDate,
+                UpdateDate = dto.ContentVersionDto.VersionDate,
+                ExpireDate = dto.ExpiresDate.HasValue ? dto.ExpiresDate.Value : (DateTime?)null,
+                ReleaseDate = dto.ReleaseDate.HasValue ? dto.ReleaseDate.Value : (DateTime?)null,
+                Version = dto.ContentVersionDto.VersionId
+            };
+        }
+
+        public DocumentDto BuildDto(IContent entity)
+        {
+            //NOTE Currently doesn't add Alias and templateId (legacy stuff that eventually will go away)
+            var documentDto = new DocumentDto
+            {
+                Newest = true,
+                NodeId = entity.Id,
+                Published = entity.Published,
+                Text = entity.Name,
+                UpdateDate = entity.UpdateDate,
+                WriterUserId = entity.WriterId,
+                VersionId = entity.Version,
+                ExpiresDate = null,
+                ReleaseDate = null,
+                ContentVersionDto = BuildContentVersionDto(entity)
+            };
+
+            if (entity.ExpireDate.HasValue)
+                documentDto.ExpiresDate = entity.ExpireDate.Value;
+
+            if (entity.ReleaseDate.HasValue)
+                documentDto.ReleaseDate = entity.ReleaseDate.Value;
+
+            return documentDto;
+        }
+
+        #endregion
+
+        public void SetPrimaryKey(int primaryKey)
+        {
+            _primaryKey = primaryKey;
+        }
+
+        private ContentVersionDto BuildContentVersionDto(IContent entity)
+        {
+            //TODO: Change this once the Language property is public on IContent
+            var content = entity as Content;
+            var lang = content == null ? string.Empty : content.Language;
+
+            var contentVersionDto = new ContentVersionDto
+            {
+                NodeId = entity.Id,
+                VersionDate = entity.UpdateDate,
+                VersionId = entity.Version,
+                Language = lang,
+                ContentDto = BuildContentDto(entity)
+            };
+            return contentVersionDto;
+        }
+
+        private ContentDto BuildContentDto(IContent entity)
+        {
+            var contentDto = new ContentDto
+            {
+                NodeId = entity.Id,
+                ContentTypeId = entity.ContentTypeId,
+                NodeDto = BuildNodeDto(entity)
+            };
+
+            if (_primaryKey > 0)
+            {
+                contentDto.PrimaryKey = _primaryKey;
+            }
+
+            return contentDto;
+        }
+
+        private NodeDto BuildNodeDto(IContent entity)
+        {
+            //TODO: Change this once the Language property is public on IContent
+            var content = entity as Content;
+            var nodeName = content != null && string.IsNullOrEmpty(content.NodeName) == false ? content.NodeName : entity.Name;
+
+            var nodeDto = new NodeDto
+            {
+                CreateDate = entity.CreateDate,
+                NodeId = entity.Id,
+                Level = short.Parse(entity.Level.ToString(CultureInfo.InvariantCulture)),
+                NodeObjectType = _nodeObjectTypeId,
+                ParentId = entity.ParentId,
+                Path = entity.Path,
+                SortOrder = entity.SortOrder,
+                Text = nodeName,
+                Trashed = entity.Trashed,
+                UniqueId = entity.Key,
+                UserId = entity.CreatorId
+            };
+
+            return nodeDto;
+        }
+    }
 }
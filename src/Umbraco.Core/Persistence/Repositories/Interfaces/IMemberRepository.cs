<<<<<<< HEAD
﻿using System;
using System.Collections.Generic;
using System.Linq.Expressions;
using Umbraco.Core.Models;
using Umbraco.Core.Models.Rdbms;
using Umbraco.Core.Persistence.Querying;

namespace Umbraco.Core.Persistence.Repositories
{
    public interface IMemberRepository : IRepositoryVersionable<int, IMember>
    {
        /// <summary>
        /// Finds members in a given role
        /// </summary>
        /// <param name="roleName"></param>
        /// <param name="usernameToMatch"></param>
        /// <param name="matchType"></param>
        /// <returns></returns>
        IEnumerable<IMember> FindMembersInRole(string roleName, string usernameToMatch, StringPropertyMatchType matchType = StringPropertyMatchType.StartsWith);

        /// <summary>
        /// Get all members in a specific group
        /// </summary>
        /// <param name="groupName"></param>
        /// <returns></returns>
        IEnumerable<IMember> GetByMemberGroup(string groupName);

        /// <summary>
        /// Checks if a member with the username exists
        /// </summary>
        /// <param name="username"></param>
        /// <returns></returns>
        bool Exists(string username);

        /// <summary>
        /// Gets the count of items based on a complex query
        /// </summary>
        /// <param name="query"></param>
        /// <returns></returns>
        int GetCountByQuery(IQuery<IMember> query);

        /// <summary>
        /// Gets paged member results
        /// </summary>
        /// <param name="query"></param>
        /// <param name="pageIndex"></param>
        /// <param name="pageSize"></param>
        /// <param name="totalRecords"></param>
        /// <param name="orderBy"></param>
        /// <returns></returns>
        IEnumerable<IMember> GetPagedResultsByQuery(IQuery<IMember> query, int pageIndex, int pageSize, out int totalRecords, Expression<Func<IMember, string>> orderBy);

        IEnumerable<IMember> GetPagedResultsByQuery<TDto>(
            Sql sql, int pageIndex, int pageSize, out int totalRecords,
            Func<IEnumerable<TDto>, int[]> resolveIds);

    }
=======
﻿using System;
using System.Collections.Generic;
using System.Linq.Expressions;
using System.Xml.Linq;
using Umbraco.Core.Models;
using Umbraco.Core.Models.Rdbms;
using Umbraco.Core.Persistence.Querying;

namespace Umbraco.Core.Persistence.Repositories
{
    public interface IMemberRepository : IRepositoryVersionable<int, IMember>
    {
        /// <summary>
        /// Finds members in a given role
        /// </summary>
        /// <param name="roleName"></param>
        /// <param name="usernameToMatch"></param>
        /// <param name="matchType"></param>
        /// <returns></returns>
        IEnumerable<IMember> FindMembersInRole(string roleName, string usernameToMatch, StringPropertyMatchType matchType = StringPropertyMatchType.StartsWith);

        /// <summary>
        /// Get all members in a specific group
        /// </summary>
        /// <param name="groupName"></param>
        /// <returns></returns>
        IEnumerable<IMember> GetByMemberGroup(string groupName);

        /// <summary>
        /// Checks if a member with the username exists
        /// </summary>
        /// <param name="username"></param>
        /// <returns></returns>
        bool Exists(string username);

        /// <summary>
        /// Gets the count of items based on a complex query
        /// </summary>
        /// <param name="query"></param>
        /// <returns></returns>
        int GetCountByQuery(IQuery<IMember> query);

        /// <summary>
        /// Gets paged member results
        /// </summary>
        /// <param name="query"></param>
        /// <param name="pageIndex"></param>
        /// <param name="pageSize"></param>
        /// <param name="totalRecords"></param>
        /// <param name="orderBy"></param>
        /// <returns></returns>
        IEnumerable<IMember> GetPagedResultsByQuery(IQuery<IMember> query, int pageIndex, int pageSize, out int totalRecords, Expression<Func<IMember, string>> orderBy);

        IEnumerable<IMember> GetPagedResultsByQuery<TDto>(
            Sql sql, int pageIndex, int pageSize, out int totalRecords,
            Func<IEnumerable<TDto>, int[]> resolveIds);

        /// <summary>
        /// Used to add/update published xml for the media item
        /// </summary>
        /// <param name="content"></param>
        /// <param name="xml"></param>
        void AddOrUpdateContentXml(IMember content, Func<IMember, XElement> xml);

        /// <summary>
        /// Used to add/update preview xml for the content item
        /// </summary>
        /// <param name="content"></param>
        /// <param name="xml"></param>
        void AddOrUpdatePreviewXml(IMember content, Func<IMember, XElement> xml);

    }
>>>>>>> b98fbbc7
}<|MERGE_RESOLUTION|>--- conflicted
+++ resolved
@@ -1,133 +1,73 @@
-<<<<<<< HEAD
-﻿using System;
-using System.Collections.Generic;
-using System.Linq.Expressions;
-using Umbraco.Core.Models;
-using Umbraco.Core.Models.Rdbms;
-using Umbraco.Core.Persistence.Querying;
-
-namespace Umbraco.Core.Persistence.Repositories
-{
-    public interface IMemberRepository : IRepositoryVersionable<int, IMember>
-    {
-        /// <summary>
-        /// Finds members in a given role
-        /// </summary>
-        /// <param name="roleName"></param>
-        /// <param name="usernameToMatch"></param>
-        /// <param name="matchType"></param>
-        /// <returns></returns>
-        IEnumerable<IMember> FindMembersInRole(string roleName, string usernameToMatch, StringPropertyMatchType matchType = StringPropertyMatchType.StartsWith);
-
-        /// <summary>
-        /// Get all members in a specific group
-        /// </summary>
-        /// <param name="groupName"></param>
-        /// <returns></returns>
-        IEnumerable<IMember> GetByMemberGroup(string groupName);
-
-        /// <summary>
-        /// Checks if a member with the username exists
-        /// </summary>
-        /// <param name="username"></param>
-        /// <returns></returns>
-        bool Exists(string username);
-
-        /// <summary>
-        /// Gets the count of items based on a complex query
-        /// </summary>
-        /// <param name="query"></param>
-        /// <returns></returns>
-        int GetCountByQuery(IQuery<IMember> query);
-
-        /// <summary>
-        /// Gets paged member results
-        /// </summary>
-        /// <param name="query"></param>
-        /// <param name="pageIndex"></param>
-        /// <param name="pageSize"></param>
-        /// <param name="totalRecords"></param>
-        /// <param name="orderBy"></param>
-        /// <returns></returns>
-        IEnumerable<IMember> GetPagedResultsByQuery(IQuery<IMember> query, int pageIndex, int pageSize, out int totalRecords, Expression<Func<IMember, string>> orderBy);
-
-        IEnumerable<IMember> GetPagedResultsByQuery<TDto>(
-            Sql sql, int pageIndex, int pageSize, out int totalRecords,
-            Func<IEnumerable<TDto>, int[]> resolveIds);
-
-    }
-=======
-﻿using System;
-using System.Collections.Generic;
-using System.Linq.Expressions;
-using System.Xml.Linq;
-using Umbraco.Core.Models;
-using Umbraco.Core.Models.Rdbms;
-using Umbraco.Core.Persistence.Querying;
-
-namespace Umbraco.Core.Persistence.Repositories
-{
-    public interface IMemberRepository : IRepositoryVersionable<int, IMember>
-    {
-        /// <summary>
-        /// Finds members in a given role
-        /// </summary>
-        /// <param name="roleName"></param>
-        /// <param name="usernameToMatch"></param>
-        /// <param name="matchType"></param>
-        /// <returns></returns>
-        IEnumerable<IMember> FindMembersInRole(string roleName, string usernameToMatch, StringPropertyMatchType matchType = StringPropertyMatchType.StartsWith);
-
-        /// <summary>
-        /// Get all members in a specific group
-        /// </summary>
-        /// <param name="groupName"></param>
-        /// <returns></returns>
-        IEnumerable<IMember> GetByMemberGroup(string groupName);
-
-        /// <summary>
-        /// Checks if a member with the username exists
-        /// </summary>
-        /// <param name="username"></param>
-        /// <returns></returns>
-        bool Exists(string username);
-
-        /// <summary>
-        /// Gets the count of items based on a complex query
-        /// </summary>
-        /// <param name="query"></param>
-        /// <returns></returns>
-        int GetCountByQuery(IQuery<IMember> query);
-
-        /// <summary>
-        /// Gets paged member results
-        /// </summary>
-        /// <param name="query"></param>
-        /// <param name="pageIndex"></param>
-        /// <param name="pageSize"></param>
-        /// <param name="totalRecords"></param>
-        /// <param name="orderBy"></param>
-        /// <returns></returns>
-        IEnumerable<IMember> GetPagedResultsByQuery(IQuery<IMember> query, int pageIndex, int pageSize, out int totalRecords, Expression<Func<IMember, string>> orderBy);
-
-        IEnumerable<IMember> GetPagedResultsByQuery<TDto>(
-            Sql sql, int pageIndex, int pageSize, out int totalRecords,
-            Func<IEnumerable<TDto>, int[]> resolveIds);
-
-        /// <summary>
-        /// Used to add/update published xml for the media item
-        /// </summary>
-        /// <param name="content"></param>
-        /// <param name="xml"></param>
-        void AddOrUpdateContentXml(IMember content, Func<IMember, XElement> xml);
-
-        /// <summary>
-        /// Used to add/update preview xml for the content item
-        /// </summary>
-        /// <param name="content"></param>
-        /// <param name="xml"></param>
-        void AddOrUpdatePreviewXml(IMember content, Func<IMember, XElement> xml);
-
-    }
->>>>>>> b98fbbc7
+﻿using System;
+using System.Collections.Generic;
+using System.Linq.Expressions;
+using System.Xml.Linq;
+using Umbraco.Core.Models;
+using Umbraco.Core.Models.Rdbms;
+using Umbraco.Core.Persistence.Querying;
+
+namespace Umbraco.Core.Persistence.Repositories
+{
+    public interface IMemberRepository : IRepositoryVersionable<int, IMember>
+    {
+        /// <summary>
+        /// Finds members in a given role
+        /// </summary>
+        /// <param name="roleName"></param>
+        /// <param name="usernameToMatch"></param>
+        /// <param name="matchType"></param>
+        /// <returns></returns>
+        IEnumerable<IMember> FindMembersInRole(string roleName, string usernameToMatch, StringPropertyMatchType matchType = StringPropertyMatchType.StartsWith);
+
+        /// <summary>
+        /// Get all members in a specific group
+        /// </summary>
+        /// <param name="groupName"></param>
+        /// <returns></returns>
+        IEnumerable<IMember> GetByMemberGroup(string groupName);
+
+        /// <summary>
+        /// Checks if a member with the username exists
+        /// </summary>
+        /// <param name="username"></param>
+        /// <returns></returns>
+        bool Exists(string username);
+
+        /// <summary>
+        /// Gets the count of items based on a complex query
+        /// </summary>
+        /// <param name="query"></param>
+        /// <returns></returns>
+        int GetCountByQuery(IQuery<IMember> query);
+
+        /// <summary>
+        /// Gets paged member results
+        /// </summary>
+        /// <param name="query"></param>
+        /// <param name="pageIndex"></param>
+        /// <param name="pageSize"></param>
+        /// <param name="totalRecords"></param>
+        /// <param name="orderBy"></param>
+        /// <returns></returns>
+        IEnumerable<IMember> GetPagedResultsByQuery(IQuery<IMember> query, int pageIndex, int pageSize, out int totalRecords, Expression<Func<IMember, string>> orderBy);
+
+        IEnumerable<IMember> GetPagedResultsByQuery<TDto>(
+            Sql sql, int pageIndex, int pageSize, out int totalRecords,
+            Func<IEnumerable<TDto>, int[]> resolveIds);
+
+        /// <summary>
+        /// Used to add/update published xml for the media item
+        /// </summary>
+        /// <param name="content"></param>
+        /// <param name="xml"></param>
+        void AddOrUpdateContentXml(IMember content, Func<IMember, XElement> xml);
+
+        /// <summary>
+        /// Used to add/update preview xml for the content item
+        /// </summary>
+        /// <param name="content"></param>
+        /// <param name="xml"></param>
+        void AddOrUpdatePreviewXml(IMember content, Func<IMember, XElement> xml);
+
+    }
 }
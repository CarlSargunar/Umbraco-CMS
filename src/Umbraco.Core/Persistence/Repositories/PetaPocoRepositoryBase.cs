--- conflicted
+++ resolved
@@ -1,89 +1,79 @@
-﻿using System;
-using System.Collections.Generic;
-using Umbraco.Core.Logging;
-using Umbraco.Core.Models.EntityBase;
-
-using Umbraco.Core.Persistence.Querying;
-using Umbraco.Core.Persistence.SqlSyntax;
-using Umbraco.Core.Persistence.UnitOfWork;
-
-namespace Umbraco.Core.Persistence.Repositories
-{
-    /// <summary>
-    /// Represent an abstract Repository for PetaPoco based repositories
-    /// </summary>
-    /// <typeparam name="TId"></typeparam>
-    /// <typeparam name="TEntity"></typeparam>
-    internal abstract class PetaPocoRepositoryBase<TId, TEntity> : RepositoryBase<TId, TEntity>
-        where TEntity : class, IAggregateRoot
-    {
-<<<<<<< HEAD
-        public ISqlSyntaxProvider SqlSyntaxProvider { get; private set; }
-
-        protected PetaPocoRepositoryBase(IDatabaseUnitOfWork work, CacheHelper cache, ILogger logger, ISqlSyntaxProvider sqlSyntaxProvider)
-            : base(work, cache, logger)
-        {
-            if (sqlSyntaxProvider == null) throw new ArgumentNullException("sqlSyntaxProvider");
-            SqlSyntaxProvider = sqlSyntaxProvider;
-=======
-        public ISqlSyntaxProvider SqlSyntax { get; private set; }
-
-        protected PetaPocoRepositoryBase(IDatabaseUnitOfWork work, CacheHelper cache, ILogger logger, ISqlSyntaxProvider sqlSyntax)
-            : base(work, cache, logger)
-        {
-            if (sqlSyntax == null) throw new ArgumentNullException("sqlSyntax");
-            SqlSyntax = sqlSyntax;
->>>>>>> e94b6fa3
-        }
-
-        /// <summary>
-		/// Returns the database Unit of Work added to the repository
-		/// </summary>
-		protected internal new IDatabaseUnitOfWork UnitOfWork
-		{
-			get { return (IDatabaseUnitOfWork)base.UnitOfWork; }
-		}
-
-		protected UmbracoDatabase Database
-        {
-            get { return UnitOfWork.Database; }			
-        }
-
-        #region Abstract Methods
-        
-        protected abstract Sql GetBaseQuery(bool isCount);
-        protected abstract string GetBaseWhereClause();
-        protected abstract IEnumerable<string> GetDeleteClauses();
-        protected abstract Guid NodeObjectTypeId { get; }
-        protected abstract override void PersistNewItem(TEntity entity);
-        protected abstract override void PersistUpdatedItem(TEntity entity);
-
-        #endregion
-
-        protected override bool PerformExists(TId id)
-        {
-            var sql = GetBaseQuery(true);
-            sql.Where(GetBaseWhereClause(), new { Id = id});
-            var count = Database.ExecuteScalar<int>(sql);
-            return count == 1;
-        }
-
-        protected override int PerformCount(IQuery<TEntity> query)
-        {
-            var sqlClause = GetBaseQuery(true);
-            var translator = new SqlTranslator<TEntity>(sqlClause, query);
-            var sql = translator.Translate();
-
-            return Database.ExecuteScalar<int>(sql);
-        }
-
-        protected override void PersistDeletedItem(TEntity entity)
-        {
-            var deletes = GetDeleteClauses();
-            foreach (var delete in deletes)
-            {
-                Database.Execute(delete, new {Id = entity.Id});
-            }
-        }
-    }
+﻿using System;
+using System.Collections.Generic;
+using Umbraco.Core.Logging;
+using Umbraco.Core.Models.EntityBase;
+
+using Umbraco.Core.Persistence.Querying;
+using Umbraco.Core.Persistence.SqlSyntax;
+using Umbraco.Core.Persistence.UnitOfWork;
+
+namespace Umbraco.Core.Persistence.Repositories
+{
+    /// <summary>
+    /// Represent an abstract Repository for PetaPoco based repositories
+    /// </summary>
+    /// <typeparam name="TId"></typeparam>
+    /// <typeparam name="TEntity"></typeparam>
+    internal abstract class PetaPocoRepositoryBase<TId, TEntity> : RepositoryBase<TId, TEntity>
+        where TEntity : class, IAggregateRoot
+    {
+        public ISqlSyntaxProvider SqlSyntax { get; private set; }
+
+        protected PetaPocoRepositoryBase(IDatabaseUnitOfWork work, CacheHelper cache, ILogger logger, ISqlSyntaxProvider sqlSyntax)
+            : base(work, cache, logger)
+        {
+            if (sqlSyntax == null) throw new ArgumentNullException("sqlSyntax");
+            SqlSyntax = sqlSyntax;
+        }
+
+        /// <summary>
+		/// Returns the database Unit of Work added to the repository
+		/// </summary>
+		protected internal new IDatabaseUnitOfWork UnitOfWork
+		{
+			get { return (IDatabaseUnitOfWork)base.UnitOfWork; }
+		}
+
+		protected UmbracoDatabase Database
+        {
+            get { return UnitOfWork.Database; }			
+        }
+
+        #region Abstract Methods
+        
+        protected abstract Sql GetBaseQuery(bool isCount);
+        protected abstract string GetBaseWhereClause();
+        protected abstract IEnumerable<string> GetDeleteClauses();
+        protected abstract Guid NodeObjectTypeId { get; }
+        protected abstract override void PersistNewItem(TEntity entity);
+        protected abstract override void PersistUpdatedItem(TEntity entity);
+
+        #endregion
+
+        protected override bool PerformExists(TId id)
+        {
+            var sql = GetBaseQuery(true);
+            sql.Where(GetBaseWhereClause(), new { Id = id});
+            var count = Database.ExecuteScalar<int>(sql);
+            return count == 1;
+        }
+
+        protected override int PerformCount(IQuery<TEntity> query)
+        {
+            var sqlClause = GetBaseQuery(true);
+            var translator = new SqlTranslator<TEntity>(sqlClause, query);
+            var sql = translator.Translate();
+
+            return Database.ExecuteScalar<int>(sql);
+        }
+
+        protected override void PersistDeletedItem(TEntity entity)
+        {
+            var deletes = GetDeleteClauses();
+            foreach (var delete in deletes)
+            {
+                Database.Execute(delete, new {Id = entity.Id});
+            }
+        }
+    }
 }
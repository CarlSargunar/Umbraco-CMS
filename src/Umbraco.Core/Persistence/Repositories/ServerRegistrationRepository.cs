--- conflicted
+++ resolved
@@ -1,148 +1,142 @@
-﻿using System;
-using System.Collections.Generic;
-using System.Linq;
-using Umbraco.Core.Cache;
-using Umbraco.Core.Logging;
-using Umbraco.Core.Models;
-using Umbraco.Core.Models.EntityBase;
-using Umbraco.Core.Models.Rdbms;
-using Umbraco.Core.Persistence.Factories;
-using Umbraco.Core.Persistence.Mappers;
-using Umbraco.Core.Persistence.Querying;
-using Umbraco.Core.Persistence.SqlSyntax;
-using Umbraco.Core.Persistence.UnitOfWork;
-
-namespace Umbraco.Core.Persistence.Repositories
-{
-    internal class ServerRegistrationRepository : PetaPocoRepositoryBase<int, IServerRegistration>, IServerRegistrationRepository
-    {
-<<<<<<< HEAD
-        public ServerRegistrationRepository(IDatabaseUnitOfWork work, CacheHelper cache, ILogger logger, ISqlSyntaxProvider sqlSyntax, IMappingResolver mappingResolver)
-            : base(work, cache, logger, sqlSyntax, mappingResolver)
-=======
-        private readonly ICacheProvider _staticCache;
-
-        public ServerRegistrationRepository(IDatabaseUnitOfWork work, ICacheProvider staticCache, ILogger logger, ISqlSyntaxProvider sqlSyntax)
-            : base(work, CacheHelper.CreateDisabledCacheHelper(), logger, sqlSyntax)
->>>>>>> cdce2a11
-        {
-            _staticCache = staticCache;
-        }
-
-        protected override int PerformCount(IQuery<IServerRegistration> query)
-        {
-            throw new NotSupportedException("This repository does not support this method");
-        }
-
-        protected override bool PerformExists(int id)
-        {
-            // use the underlying GetAll which force-caches all registrations
-            return GetAll().Any(x => x.Id == id);
-        }
-
-        protected override IServerRegistration PerformGet(int id)
-        {
-            // use the underlying GetAll which force-caches all registrations
-            return GetAll().FirstOrDefault(x => x.Id == id);
-        }
-
-        protected override IEnumerable<IServerRegistration> PerformGetAll(params int[] ids)
-        {
-            // we do NOT want to populate the cache on-demand, because then it might happen
-            // during a ReadCommited transaction, and reading the registrations under ReadCommited
-            // is NOT safe because they could be updated in the middle of the read.
-            //
-            // the cache is populated by ReloadCache which should only be called from methods
-            // that ensure proper locking (at least, read-lock in ReadCommited) of the repo.
-
-            var all = _staticCache.GetCacheItem<IEnumerable<IServerRegistration>>(CacheKey, Enumerable.Empty<IServerRegistration>);
-            return ids.Length == 0 ? all : all.Where(x => ids.Contains(x.Id));
-        }
-
-        protected override IEnumerable<IServerRegistration> PerformGetByQuery(IQuery<IServerRegistration> query)
-        {
-            throw new NotSupportedException("This repository does not support this method");
-        }
-
-        protected override Sql GetBaseQuery(bool isCount)
-        {
-            var sql = new Sql();
-            sql.Select(isCount ? "COUNT(*)" : "*")
-               .From<ServerRegistrationDto>(SqlSyntax);
-            return sql;
-        }
-
-        protected override string GetBaseWhereClause()
-        {
-            return "id = @Id";
-        }
-
-        protected override IEnumerable<string> GetDeleteClauses()
-        {
-            var list = new List<string>
-                {
-                    "DELETE FROM umbracoServer WHERE id = @Id"                               
-                };
-            return list;
-        }
-
-        protected override Guid NodeObjectTypeId
-        {
-            get { throw new NotImplementedException(); }
-        }
-
-        protected override void PersistNewItem(IServerRegistration entity)
-        {
-            ((ServerRegistration)entity).AddingEntity();
-
-            var factory = new ServerRegistrationFactory();
-            var dto = factory.BuildDto(entity);
-
-            var id = Convert.ToInt32(Database.Insert(dto));
-            entity.Id = id;
-
-            entity.ResetDirtyProperties();
-            ReloadCache();
-        }
-
-        protected override void PersistUpdatedItem(IServerRegistration entity)
-        {
-            ((ServerRegistration)entity).UpdatingEntity();
-
-            var factory = new ServerRegistrationFactory();
-            var dto = factory.BuildDto(entity);
-
-            Database.Update(dto);
-
-            entity.ResetDirtyProperties();
-            ReloadCache();
-        }
-
-        public override void PersistDeletedItem(IEntity entity)
-        {
-            base.PersistDeletedItem(entity);
-            ReloadCache();
-        }
-
-        private static readonly string CacheKey = GetCacheTypeKey<IServerRegistration>() + "all";
-
-        public void ReloadCache()
-        {
-            var factory = new ServerRegistrationFactory();
-            var all = Database.Fetch<ServerRegistrationDto>("WHERE id > 0")
-                .Select(x => factory.BuildEntity(x))
-                .Cast<IServerRegistration>()
-                .ToArray();
-            _staticCache.ClearCacheItem(CacheKey);
-            _staticCache.GetCacheItem(CacheKey, () => all);
-        }
-
-        public void DeactiveStaleServers(TimeSpan staleTimeout)
-        {
-            var timeoutDate = DateTime.Now.Subtract(staleTimeout);
-
-            Database.Update<ServerRegistrationDto>("SET isActive=0, isMaster=0 WHERE lastNotifiedDate < @timeoutDate", new { /*timeoutDate =*/ timeoutDate });
-            ReloadCache();
-        }
-    }
+﻿using System;
+using System.Collections.Generic;
+using System.Linq;
+using Umbraco.Core.Cache;
+using Umbraco.Core.Logging;
+using Umbraco.Core.Models;
+using Umbraco.Core.Models.EntityBase;
+using Umbraco.Core.Models.Rdbms;
+using Umbraco.Core.Persistence.Factories;
+using Umbraco.Core.Persistence.Querying;
+using Umbraco.Core.Persistence.SqlSyntax;
+using Umbraco.Core.Persistence.UnitOfWork;
+
+namespace Umbraco.Core.Persistence.Repositories
+{
+    internal class ServerRegistrationRepository : PetaPocoRepositoryBase<int, IServerRegistration>, IServerRegistrationRepository
+    {
+        private readonly ICacheProvider _staticCache;
+
+        public ServerRegistrationRepository(IDatabaseUnitOfWork work, ICacheProvider staticCache, ILogger logger, ISqlSyntaxProvider sqlSyntax)
+            : base(work, CacheHelper.CreateDisabledCacheHelper(), logger, sqlSyntax)
+        {
+            _staticCache = staticCache;
+        }
+
+        protected override int PerformCount(IQuery<IServerRegistration> query)
+        {
+            throw new NotSupportedException("This repository does not support this method");
+        }
+
+        protected override bool PerformExists(int id)
+        {
+            // use the underlying GetAll which force-caches all registrations
+            return GetAll().Any(x => x.Id == id);
+        }
+
+        protected override IServerRegistration PerformGet(int id)
+        {
+            // use the underlying GetAll which force-caches all registrations
+            return GetAll().FirstOrDefault(x => x.Id == id);
+        }
+
+        protected override IEnumerable<IServerRegistration> PerformGetAll(params int[] ids)
+        {
+            // we do NOT want to populate the cache on-demand, because then it might happen
+            // during a ReadCommited transaction, and reading the registrations under ReadCommited
+            // is NOT safe because they could be updated in the middle of the read.
+            //
+            // the cache is populated by ReloadCache which should only be called from methods
+            // that ensure proper locking (at least, read-lock in ReadCommited) of the repo.
+
+            var all = _staticCache.GetCacheItem<IEnumerable<IServerRegistration>>(CacheKey, Enumerable.Empty<IServerRegistration>);
+            return ids.Length == 0 ? all : all.Where(x => ids.Contains(x.Id));
+        }
+
+        protected override IEnumerable<IServerRegistration> PerformGetByQuery(IQuery<IServerRegistration> query)
+        {
+            throw new NotSupportedException("This repository does not support this method");
+        }
+
+        protected override Sql GetBaseQuery(bool isCount)
+        {
+            var sql = new Sql();
+            sql.Select(isCount ? "COUNT(*)" : "*")
+               .From<ServerRegistrationDto>(SqlSyntax);
+            return sql;
+        }
+
+        protected override string GetBaseWhereClause()
+        {
+            return "id = @Id";
+        }
+
+        protected override IEnumerable<string> GetDeleteClauses()
+        {
+            var list = new List<string>
+                {
+                    "DELETE FROM umbracoServer WHERE id = @Id"                               
+                };
+            return list;
+        }
+
+        protected override Guid NodeObjectTypeId
+        {
+            get { throw new NotImplementedException(); }
+        }
+
+        protected override void PersistNewItem(IServerRegistration entity)
+        {
+            ((ServerRegistration)entity).AddingEntity();
+
+            var factory = new ServerRegistrationFactory();
+            var dto = factory.BuildDto(entity);
+
+            var id = Convert.ToInt32(Database.Insert(dto));
+            entity.Id = id;
+
+            entity.ResetDirtyProperties();
+            ReloadCache();
+        }
+
+        protected override void PersistUpdatedItem(IServerRegistration entity)
+        {
+            ((ServerRegistration)entity).UpdatingEntity();
+
+            var factory = new ServerRegistrationFactory();
+            var dto = factory.BuildDto(entity);
+
+            Database.Update(dto);
+
+            entity.ResetDirtyProperties();
+            ReloadCache();
+        }
+
+        public override void PersistDeletedItem(IEntity entity)
+        {
+            base.PersistDeletedItem(entity);
+            ReloadCache();
+        }
+
+        private static readonly string CacheKey = GetCacheTypeKey<IServerRegistration>() + "all";
+
+        public void ReloadCache()
+        {
+            var factory = new ServerRegistrationFactory();
+            var all = Database.Fetch<ServerRegistrationDto>("WHERE id > 0")
+                .Select(x => factory.BuildEntity(x))
+                .Cast<IServerRegistration>()
+                .ToArray();
+            _staticCache.ClearCacheItem(CacheKey);
+            _staticCache.GetCacheItem(CacheKey, () => all);
+        }
+
+        public void DeactiveStaleServers(TimeSpan staleTimeout)
+        {
+            var timeoutDate = DateTime.Now.Subtract(staleTimeout);
+
+            Database.Update<ServerRegistrationDto>("SET isActive=0, isMaster=0 WHERE lastNotifiedDate < @timeoutDate", new { /*timeoutDate =*/ timeoutDate });
+            ReloadCache();
+        }
+    }
 }
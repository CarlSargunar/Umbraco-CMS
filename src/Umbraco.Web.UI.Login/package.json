{
  "name": "login",
  "private": true,
  "type": "module",
  "scripts": {
    "dev": "vite",
    "build": "tsc && vite build",
    "watch": "tsc && vite build --watch",
    "preview": "vite preview",
    "generate:server-api": "openapi-ts"
  },
  "engines": {
    "node": ">=22",
    "npm": ">=10.9"
  },
  "devDependencies": {
    "@hey-api/client-fetch": "^0.10.2",
    "@hey-api/openapi-ts": "^0.67.6",
    "@umbraco-cms/backoffice": "16.0.0-rc3",
    "msw": "^2.7.0",
<<<<<<< HEAD
    "typescript": "^5.7.3",
=======
    "typescript": "^5.8.3",
>>>>>>> 595e4ede
    "vite": "^6.3.5",
    "vite-tsconfig-paths": "^5.1.4"
  },
  "msw": {
    "workerDirectory": [
      "public"
    ]
  }
}<|MERGE_RESOLUTION|>--- conflicted
+++ resolved
@@ -18,11 +18,7 @@
     "@hey-api/openapi-ts": "^0.67.6",
     "@umbraco-cms/backoffice": "16.0.0-rc3",
     "msw": "^2.7.0",
-<<<<<<< HEAD
-    "typescript": "^5.7.3",
-=======
     "typescript": "^5.8.3",
->>>>>>> 595e4ede
     "vite": "^6.3.5",
     "vite-tsconfig-paths": "^5.1.4"
   },

// Copyright (c) Umbraco.
// See LICENSE for more details.

using System;
using System.Collections.Generic;
using System.Linq;
using Microsoft.Extensions.Configuration;
using Microsoft.Extensions.DependencyInjection;
using Microsoft.Extensions.Logging.Abstractions;
using Moq;
using NUnit.Framework;
using Umbraco.Cms.Core.DependencyInjection;
using Umbraco.Cms.Core.Models;
using Umbraco.Cms.Core.Models.PublishedContent;
using Umbraco.Cms.Core.PropertyEditors;
using Umbraco.Cms.Core.PublishedCache;
using Umbraco.Cms.Core.PublishedCache.Internal;
using Umbraco.Cms.Core.Services;
using Umbraco.Cms.Core.Strings;
using Umbraco.Cms.Infrastructure.Serialization;
using Umbraco.Cms.Tests.Common.Published;
using Umbraco.Cms.Tests.Common.TestHelpers;
using Umbraco.Cms.Tests.UnitTests.TestHelpers;
using Umbraco.Extensions;

namespace Umbraco.Cms.Tests.UnitTests.Umbraco.Core.PropertyEditors
{
    [TestFixture]
    public class ConvertersTests
    {
        [Test]
        public void SimpleConverter3Test()
        {
            var register = new ServiceCollection();

            var composition = new UmbracoBuilder(register, Mock.Of<IConfiguration>(), TestHelper.GetMockedTypeLoader());

            composition.WithCollectionBuilder<PropertyValueConverterCollectionBuilder>()
                .Append<SimpleConverter3A>()
                .Append<SimpleConverter3B>();

            IPublishedModelFactory factory = new PublishedModelFactory(
                new[]
                {
                    typeof(PublishedSnapshotTestObjects.TestElementModel1),
                    typeof(PublishedSnapshotTestObjects.TestElementModel2),
                    typeof(PublishedSnapshotTestObjects.TestContentModel1),
                    typeof(PublishedSnapshotTestObjects.TestContentModel2)
                }, Mock.Of<IPublishedValueFallback>());
            register.AddTransient(f => factory);

            var cacheMock = new Mock<IPublishedContentCache>();
            var cacheContent = new Dictionary<int, IPublishedContent>();
            cacheMock.Setup(x => x.GetById(It.IsAny<int>())).Returns<int>(id =>
                cacheContent.TryGetValue(id, out IPublishedContent content) ? content : null);
            var publishedSnapshotMock = new Mock<IPublishedSnapshot>();
            publishedSnapshotMock.Setup(x => x.Content).Returns(cacheMock.Object);
            var publishedSnapshotAccessorMock = new Mock<IPublishedSnapshotAccessor>();
            var localPublishedSnapshot = publishedSnapshotMock.Object;
            publishedSnapshotAccessorMock.Setup(x => x.TryGetPublishedSnapshot(out localPublishedSnapshot)).Returns(true);
            register.AddTransient(f => publishedSnapshotAccessorMock.Object);

            IServiceProvider registerFactory = composition.CreateServiceProvider();
            PropertyValueConverterCollection converters =
                registerFactory.GetRequiredService<PropertyValueConverterCollection>();

            var serializer = new ConfigurationEditorJsonSerializer();
            var dataTypeServiceMock = new Mock<IDataTypeService>();
            var dataType1 = new DataType(
                new VoidEditor(
                    Mock.Of<IDataValueEditorFactory>()),
                serializer) { Id = 1 };
            var dataType2 = new DataType(
                new VoidEditor(
                    "2",
                    Mock.Of<IDataValueEditorFactory>()),
                serializer) { Id = 2 };

            dataTypeServiceMock.Setup(x => x.GetAll()).Returns(new[] { dataType1, dataType2 });

            var contentTypeFactory = new PublishedContentTypeFactory(factory, converters, dataTypeServiceMock.Object);

            IEnumerable<IPublishedPropertyType> CreatePropertyTypes(IPublishedContentType contentType, int i)
            {
                yield return contentTypeFactory.CreatePropertyType(contentType, "prop" + i, i);
            }

            IPublishedContentType elementType1 =
                contentTypeFactory.CreateContentType(Guid.NewGuid(), 1000, "element1", t => CreatePropertyTypes(t, 1));
            IPublishedContentType elementType2 =
                contentTypeFactory.CreateContentType(Guid.NewGuid(), 1001, "element2", t => CreatePropertyTypes(t, 2));
            IPublishedContentType contentType1 =
                contentTypeFactory.CreateContentType(Guid.NewGuid(), 1002, "content1", t => CreatePropertyTypes(t, 1));
            IPublishedContentType contentType2 =
                contentTypeFactory.CreateContentType(Guid.NewGuid(), 1003, "content2", t => CreatePropertyTypes(t, 2));

            var element1 = new PublishedElement(
                elementType1,
                Guid.NewGuid(),
                new Dictionary<string, object> { { "prop1", "val1" } },
                false);
            var element2 = new PublishedElement(
                elementType2,
                Guid.NewGuid(),
                new Dictionary<string, object> { { "prop2", "1003" } },
                false);
            var cnt1 = new InternalPublishedContent(contentType1)
            {
                Id = 1003,
                Properties = new[]
                {
                    new InternalPublishedProperty { Alias = "prop1", SolidHasValue = true, SolidValue = "val1" }
                }
            };
            var cnt2 = new InternalPublishedContent(contentType1)
            {
                Id = 1004,
                Properties = new[]
                {
                    new InternalPublishedProperty { Alias = "prop2", SolidHasValue = true, SolidValue = "1003" }
                }
            };

            IPublishedModelFactory publishedModelFactory = registerFactory.GetRequiredService<IPublishedModelFactory>();
            cacheContent[cnt1.Id] = cnt1.CreateModel(publishedModelFactory);
            cacheContent[cnt2.Id] = cnt2.CreateModel(publishedModelFactory);

            // can get the actual property Clr type
            // ie ModelType gets properly mapped by IPublishedContentModelFactory
            // must test ModelClrType with special equals 'cos they are not ref-equals
            Assert.IsTrue(ModelType.Equals(
                typeof(IEnumerable<>).MakeGenericType(ModelType.For("content1")),
                contentType2.GetPropertyType("prop2").ModelClrType));
            Assert.AreEqual(
                typeof(IEnumerable<PublishedSnapshotTestObjects.TestContentModel1>),
                contentType2.GetPropertyType("prop2").ClrType);

            // can create a model for an element
            IPublishedElement model1 = factory.CreateModel(element1);
            Assert.IsInstanceOf<PublishedSnapshotTestObjects.TestElementModel1>(model1);
            Assert.AreEqual("val1", ((PublishedSnapshotTestObjects.TestElementModel1)model1).Prop1);

            // can create a model for a published content
            IPublishedElement model2 = factory.CreateModel(element2);
            Assert.IsInstanceOf<PublishedSnapshotTestObjects.TestElementModel2>(model2);
            var mmodel2 = (PublishedSnapshotTestObjects.TestElementModel2)model2;

            // and get direct property
            Assert.IsInstanceOf<PublishedSnapshotTestObjects.TestContentModel1[]>(
                model2.Value(Mock.Of<IPublishedValueFallback>(), "prop2"));
            Assert.AreEqual(
                1,
                ((PublishedSnapshotTestObjects.TestContentModel1[])model2.Value(Mock.Of<IPublishedValueFallback>(), "prop2")).Length);

            // and get model property
            Assert.IsInstanceOf<IEnumerable<PublishedSnapshotTestObjects.TestContentModel1>>(mmodel2.Prop2);
            Assert.IsInstanceOf<PublishedSnapshotTestObjects.TestContentModel1[]>(mmodel2.Prop2);
            PublishedSnapshotTestObjects.TestContentModel1 mmodel1 = mmodel2.Prop2.First();

            // and we get what we want
            Assert.AreSame(cacheContent[mmodel1.Id], mmodel1);
        }

        public class SimpleConverter3A : PropertyValueConverterBase
        {
            public override bool IsConverter(IPublishedPropertyType propertyType)
                => propertyType.EditorAlias == "Umbraco.Void";

            public override Type GetPropertyValueType(IPublishedPropertyType propertyType)
                => typeof(string);

            public override PropertyCacheLevel GetPropertyCacheLevel(IPublishedPropertyType propertyType)
                => PropertyCacheLevel.Element;
        }

        public class SimpleConverter3B : PropertyValueConverterBase
        {
            private readonly IPublishedSnapshotAccessor _publishedSnapshotAccessor;

            public SimpleConverter3B(IPublishedSnapshotAccessor publishedSnapshotAccessor) =>
                _publishedSnapshotAccessor = publishedSnapshotAccessor;

            public override bool IsConverter(IPublishedPropertyType propertyType)
                => propertyType.EditorAlias == "Umbraco.Void.2";

            public override Type GetPropertyValueType(IPublishedPropertyType propertyType)
                => typeof(IEnumerable<>).MakeGenericType(ModelType.For("content1"));

            public override PropertyCacheLevel GetPropertyCacheLevel(IPublishedPropertyType propertyType)
                => PropertyCacheLevel.Elements;

            public override object ConvertSourceToIntermediate(
                IPublishedElement owner,
                IPublishedPropertyType propertyType,
                object source,
                bool preview)
            {
                var s = source as string;
                return s?.Split(',').Select(int.Parse).ToArray() ?? Array.Empty<int>();
            }

            public override object ConvertIntermediateToObject(
                IPublishedElement owner,
                IPublishedPropertyType propertyType,
                PropertyCacheLevel referenceCacheLevel,
                object inter,
                bool preview) {
<<<<<<< HEAD
                if(!_publishedSnapshotAccessor.TryGetPublishedSnapshot(out var publishedSnapshot))
                {
                    throw new InvalidOperationException("Wasn't possible to a get a valid Snapshot");
                }
=======
                var publishedSnapshot = _publishedSnapshotAccessor.GetRequiredPublishedSnapshot();
>>>>>>> f5ae4379
                return ((int[])inter).Select(x =>
                (PublishedSnapshotTestObjects.TestContentModel1)publishedSnapshot.Content
                    .GetById(x)).ToArray();
            } 
        }
    }
}<|MERGE_RESOLUTION|>--- conflicted
+++ resolved
@@ -205,14 +205,7 @@
                 PropertyCacheLevel referenceCacheLevel,
                 object inter,
                 bool preview) {
-<<<<<<< HEAD
-                if(!_publishedSnapshotAccessor.TryGetPublishedSnapshot(out var publishedSnapshot))
-                {
-                    throw new InvalidOperationException("Wasn't possible to a get a valid Snapshot");
-                }
-=======
                 var publishedSnapshot = _publishedSnapshotAccessor.GetRequiredPublishedSnapshot();
->>>>>>> f5ae4379
                 return ((int[])inter).Select(x =>
                 (PublishedSnapshotTestObjects.TestContentModel1)publishedSnapshot.Content
                     .GetById(x)).ToArray();

--- conflicted
+++ resolved
@@ -1,13 +1,9 @@
 using System.Globalization;
 using Microsoft.AspNetCore.WebUtilities;
 using Microsoft.Extensions.DependencyInjection;
-<<<<<<< HEAD
-using Microsoft.Extensions.Primitives;
-=======
 using Microsoft.Extensions.Options;
 using Microsoft.Extensions.Primitives;
 using SixLabors.ImageSharp.Web.Middleware;
->>>>>>> 9c1f9126
 using SixLabors.ImageSharp.Web.Processors;
 using Umbraco.Cms.Core.DependencyInjection;
 using Umbraco.Cms.Core.Media;
@@ -24,21 +20,13 @@
 public sealed class ImageSharpImageUrlGenerator : IImageUrlGenerator
 {
     private readonly RequestAuthorizationUtilities? _requestAuthorizationUtilities;
-<<<<<<< HEAD
-=======
     private readonly ImageSharpMiddlewareOptions _options;
->>>>>>> 9c1f9126
 
     /// <summary>
     /// Initializes a new instance of the <see cref="ImageSharpImageUrlGenerator" /> class.
     /// </summary>
     /// <param name="configuration">The ImageSharp configuration.</param>
     /// <param name="requestAuthorizationUtilities">Contains helpers that allow authorization of image requests.</param>
-<<<<<<< HEAD
-    public ImageSharpImageUrlGenerator(Configuration configuration, RequestAuthorizationUtilities? requestAuthorizationUtilities)
-        : this(configuration.ImageFormats.SelectMany(f => f.FileExtensions).ToArray(), requestAuthorizationUtilities)
-    { }
-=======
     /// <param name="options"></param>
     public ImageSharpImageUrlGenerator(
         Configuration configuration,
@@ -47,7 +35,6 @@
         : this(configuration.ImageFormats.SelectMany(f => f.FileExtensions).ToArray(), options, requestAuthorizationUtilities)
     {
     }
->>>>>>> 9c1f9126
 
     /// <summary>
     /// Initializes a new instance of the <see cref="ImageSharpImageUrlGenerator" /> class.
@@ -55,11 +42,7 @@
     /// <param name="configuration">The ImageSharp configuration.</param>
     [Obsolete("Use ctor with all params - This will be removed in Umbraco 13.")]
     public ImageSharpImageUrlGenerator(Configuration configuration)
-<<<<<<< HEAD
-        : this(configuration, StaticServiceProvider.Instance.GetService<RequestAuthorizationUtilities>())
-=======
         : this(configuration, StaticServiceProvider.Instance.GetService<RequestAuthorizationUtilities>(), StaticServiceProvider.Instance.GetRequiredService<IOptions<ImageSharpMiddlewareOptions>>())
->>>>>>> 9c1f9126
     { }
 
     /// <summary>
@@ -70,18 +53,11 @@
     /// <remarks>
     /// This constructor is only used for testing.
     /// </remarks>
-<<<<<<< HEAD
-    internal ImageSharpImageUrlGenerator(IEnumerable<string> supportedImageFileTypes, RequestAuthorizationUtilities? requestAuthorizationUtilities = null)
-    {
-        SupportedImageFileTypes = supportedImageFileTypes;
-        _requestAuthorizationUtilities = requestAuthorizationUtilities;
-=======
     internal ImageSharpImageUrlGenerator(IEnumerable<string> supportedImageFileTypes, IOptions<ImageSharpMiddlewareOptions> options, RequestAuthorizationUtilities? requestAuthorizationUtilities = null)
     {
         SupportedImageFileTypes = supportedImageFileTypes;
         _requestAuthorizationUtilities = requestAuthorizationUtilities;
         _options = options.Value;
->>>>>>> 9c1f9126
     }
 
     /// <inheritdoc />
@@ -148,12 +124,6 @@
             queryString.Add("v", cacheBusterValue);
         }
 
-<<<<<<< HEAD
-        if (_requestAuthorizationUtilities is not null)
-        {
-            var uri = QueryHelpers.AddQueryString(options.ImageUrl, queryString);
-            if (_requestAuthorizationUtilities.ComputeHMAC(uri, CommandHandling.Sanitize) is string token && !string.IsNullOrEmpty(token))
-=======
         // If no secret is we'll completely skip this whole thing, in theory the ComputeHMACAsync should just return null imidiately, but still no reason to create
         if (_options.HMACSecretKey.Length != 0 && _requestAuthorizationUtilities is not null)
         {
@@ -165,7 +135,6 @@
             // See https://github.com/SixLabors/ImageSharp.Web/blob/main/src/ImageSharp.Web/AsyncHelper.cs#L24
             var token = _requestAuthorizationUtilities.ComputeHMACAsync(uri, CommandHandling.Sanitize).GetAwaiter().GetResult();
             if (string.IsNullOrEmpty(token) is false)
->>>>>>> 9c1f9126
             {
                 queryString.Add(RequestAuthorizationUtilities.TokenCommand, token);
             }

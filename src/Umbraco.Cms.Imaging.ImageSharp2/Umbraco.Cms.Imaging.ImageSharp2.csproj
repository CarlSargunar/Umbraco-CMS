<Project Sdk="Microsoft.NET.Sdk">
  <PropertyGroup>
    <Title>Umbraco CMS - Imaging - ImageSharp 2</Title>
    <Description>Adds imaging support using ImageSharp/ImageSharp.Web version 2 to Umbraco CMS.</Description>
  </PropertyGroup>

  <ItemGroup>
<<<<<<< HEAD
    <PackageReference Include="SixLabors.ImageSharp" VersionOverride="[2.1.6, 3)" />
    <PackageReference Include="SixLabors.ImageSharp.Web" VersionOverride="[2.0.2, 3)" />
=======
    <PackageReference Include="SixLabors.ImageSharp" Version="2.1.7" />
    <PackageReference Include="SixLabors.ImageSharp.Web" Version="2.0.2" />
>>>>>>> fc86f222
  </ItemGroup>

  <ItemGroup>
    <ProjectReference Include="..\Umbraco.Web.Common\Umbraco.Web.Common.csproj" />
  </ItemGroup>

  <ItemGroup>
    <AssemblyAttribute Include="System.Runtime.CompilerServices.InternalsVisibleTo">
      <_Parameter1>Umbraco.Tests.UnitTests</_Parameter1>
    </AssemblyAttribute>
  </ItemGroup>
</Project><|MERGE_RESOLUTION|>--- conflicted
+++ resolved
@@ -5,13 +5,10 @@
   </PropertyGroup>
 
   <ItemGroup>
-<<<<<<< HEAD
     <PackageReference Include="SixLabors.ImageSharp" VersionOverride="[2.1.6, 3)" />
     <PackageReference Include="SixLabors.ImageSharp.Web" VersionOverride="[2.0.2, 3)" />
-=======
     <PackageReference Include="SixLabors.ImageSharp" Version="2.1.7" />
     <PackageReference Include="SixLabors.ImageSharp.Web" Version="2.0.2" />
->>>>>>> fc86f222
   </ItemGroup>
 
   <ItemGroup>

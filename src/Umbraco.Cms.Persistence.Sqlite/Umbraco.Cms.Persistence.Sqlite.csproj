--- conflicted
+++ resolved
@@ -5,11 +5,7 @@
   </PropertyGroup>
 
   <ItemGroup>
-<<<<<<< HEAD
-    <PackageReference Include="Microsoft.Data.Sqlite" Version="7.0.5" />
-=======
     <PackageReference Include="Microsoft.Data.Sqlite" Version="7.0.7" />
->>>>>>> 9c1f9126
   </ItemGroup>
 
   <ItemGroup>

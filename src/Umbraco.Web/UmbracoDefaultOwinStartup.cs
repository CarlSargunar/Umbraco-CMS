﻿using System;
using Microsoft.Owin;
using Owin;
using Umbraco.Core;
using Umbraco.Core.Cache;
using Umbraco.Core.Configuration;
using Umbraco.Core.Configuration.UmbracoSettings;
using Umbraco.Core.Hosting;
using Umbraco.Core.IO;
using Umbraco.Core.Mapping;
using Umbraco.Net;
using Umbraco.Core.Services;
using Umbraco.Web;
using Umbraco.Web.Composing;
using Umbraco.Web.Security;


[assembly: OwinStartup("UmbracoDefaultOwinStartup", typeof(UmbracoDefaultOwinStartup))]

namespace Umbraco.Web
{
    /// <summary>
    /// The default way to configure OWIN for Umbraco
    /// </summary>
    /// <remarks>
    /// The startup type is specified in appSettings under owin:appStartup
    /// </remarks>
    public class UmbracoDefaultOwinStartup
    {
        protected IUmbracoContextAccessor UmbracoContextAccessor => Current.UmbracoContextAccessor;
        protected IGlobalSettings GlobalSettings => Current.Factory.GetInstance<IGlobalSettings>();
        protected IContentSettings ContentSettings => Current.Factory.GetInstance<IContentSettings>();
        protected ISecuritySettings SecuritySettings => Current.Factory.GetInstance<ISecuritySettings>();
        protected IUserPasswordConfiguration UserPasswordConfig => Current.Factory.GetInstance<IUserPasswordConfiguration>();
        protected IRuntimeState RuntimeState => Current.RuntimeState;
        protected ServiceContext Services => Current.Services;
        protected UmbracoMapper Mapper => Current.Mapper;
        protected IIpResolver IpResolver => Current.IpResolver;
        protected IHostingEnvironment HostingEnvironment => Current.HostingEnvironment;
        protected IRequestCache RequestCache => Current.AppCaches.RequestCache;

        /// <summary>
        /// Main startup method
        /// </summary>
        /// <param name="app"></param>
        public virtual void Configuration(IAppBuilder app)
        {
            app.SanitizeThreadCulture();

            // there's nothing we can do really
            if (RuntimeState.Level == RuntimeLevel.BootFailed)
                return;

            ConfigureServices(app, Services);
            ConfigureMiddleware(app);
        }

        /// <summary>
        /// Configures services to be created in the OWIN context (CreatePerOwinContext)
        /// </summary>
        /// <param name="app"></param>
        /// <param name="services"></param>
        protected virtual void ConfigureServices(IAppBuilder app, ServiceContext services)
        {
            app.SetUmbracoLoggerFactory();
            ConfigureUmbracoUserManager(app);
        }

        /// <summary>
        /// Configures middleware to be used (i.e. app.Use...)
        /// </summary>
        /// <param name="app"></param>
        protected virtual void ConfigureMiddleware(IAppBuilder app)
        {

            // Configure OWIN for authentication.
            ConfigureUmbracoAuthentication(app);

            app
                .UseSignalR(GlobalSettings, HostingEnvironment)
                .FinalizeMiddlewareConfiguration();
        }

        /// <summary>
        /// Configure the Identity user manager for use with Umbraco Back office
        /// </summary>
        /// <param name="app"></param>
        protected virtual void ConfigureUmbracoUserManager(IAppBuilder app)
        {
            // (EXPERT: an overload accepts a custom BackOfficeUserStore implementation)
            app.ConfigureUserManagerForUmbracoBackOffice(
                Services,
<<<<<<< HEAD
=======
                Mapper,
                ContentSettings,
>>>>>>> 26e16cee
                GlobalSettings,
                Mapper,
                UserPasswordConfig,
                IpResolver);
        }

        /// <summary>
        /// Configure external/OAuth login providers
        /// </summary>
        /// <param name="app"></param>
        protected virtual void ConfigureUmbracoAuthentication(IAppBuilder app)
        {
            // Ensure owin is configured for Umbraco back office authentication.
            // Front-end OWIN cookie configuration must be declared after this code.
            app
                .UseUmbracoBackOfficeCookieAuthentication(UmbracoContextAccessor, RuntimeState, Services.UserService, GlobalSettings, SecuritySettings, HostingEnvironment, RequestCache, PipelineStage.Authenticate)
                .UseUmbracoBackOfficeExternalCookieAuthentication(UmbracoContextAccessor, RuntimeState, GlobalSettings, HostingEnvironment, RequestCache, PipelineStage.Authenticate)
                .UseUmbracoPreviewAuthentication(UmbracoContextAccessor, RuntimeState, GlobalSettings, SecuritySettings, HostingEnvironment, RequestCache, PipelineStage.Authorize);
        }

        public static event EventHandler<OwinMiddlewareConfiguredEventArgs> MiddlewareConfigured;

        internal static void OnMiddlewareConfigured(OwinMiddlewareConfiguredEventArgs args)
        {
            MiddlewareConfigured?.Invoke(null, args);
        }
    }
}<|MERGE_RESOLUTION|>--- conflicted
+++ resolved
@@ -90,11 +90,6 @@
             // (EXPERT: an overload accepts a custom BackOfficeUserStore implementation)
             app.ConfigureUserManagerForUmbracoBackOffice(
                 Services,
-<<<<<<< HEAD
-=======
-                Mapper,
-                ContentSettings,
->>>>>>> 26e16cee
                 GlobalSettings,
                 Mapper,
                 UserPasswordConfig,

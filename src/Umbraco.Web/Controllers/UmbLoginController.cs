<<<<<<< HEAD
﻿using System.Web.Mvc;
using Umbraco.Web.Models;
using Umbraco.Web.Mvc;
using Umbraco.Core;

namespace Umbraco.Web.Controllers
{
    public class UmbLoginController : SurfaceController
    {
        [HttpPost]
        public ActionResult HandleLogin([Bind(Prefix = "loginModel")]LoginModel model)
        {
            if (ModelState.IsValid == false)
            {
                return CurrentUmbracoPage();
            }

            if (Members.Login(model.Username, model.Password) == false)
            {
                //don't add a field level error, just model level
                ModelState.AddModelError("loginModel", "Invalid username or password");
                return CurrentUmbracoPage();
            }

            TempData["LoginSuccess"] = true;

            //if there is a specified path to redirect to then use it
            if (model.RedirectUrl.IsNullOrWhiteSpace() == false)
            {
                // validate the redirect url
                // if it's not a local url we'll redirect to the root of the current site
                return Redirect(Url.IsLocalUrl(model.RedirectUrl)
                    ? model.RedirectUrl
                    : CurrentPage.AncestorOrSelf(1).Url);
            }

            //redirect to current page by default

            return RedirectToCurrentUmbracoPage();
        }
    }
}
=======
﻿using System.Linq;
using System.Web.Mvc;
using System.Web.Security;
using umbraco.cms.businesslogic.member;
using Umbraco.Web.Models;
using Umbraco.Web.Mvc;
using Umbraco.Core;

namespace Umbraco.Web.Controllers
{
    public class UmbLoginController : SurfaceController
    {
        [HttpPost]
        [ValidateAntiForgeryToken]
        public ActionResult HandleLogin([Bind(Prefix = "loginModel")]LoginModel model)
        {
            if (ModelState.IsValid == false)
            {
                return CurrentUmbracoPage();
            }

            if (Members.Login(model.Username, model.Password) == false)
            {
                //don't add a field level error, just model level
                ModelState.AddModelError("loginModel", "Invalid username or password");
                return CurrentUmbracoPage();
            }

            TempData["LoginSuccess"] = true;

            //if there is a specified path to redirect to then use it
            if (model.RedirectUrl.IsNullOrWhiteSpace() == false)
            {
                // validate the redirect url
                if (Url.IsLocalUrl(model.RedirectUrl))
                {
                    return Redirect(model.RedirectUrl);
                }
                else
                {
                    // if it's not a local url we'll redirect to the root of the current site
                    return Redirect(base.CurrentPage.Site().Url);
                }
            }

            //redirect to current page by default

            return RedirectToCurrentUmbracoPage();
        }
    }
}
>>>>>>> 97f91514
<|MERGE_RESOLUTION|>--- conflicted
+++ resolved
@@ -1,4 +1,3 @@
-<<<<<<< HEAD
 ﻿using System.Web.Mvc;
 using Umbraco.Web.Models;
 using Umbraco.Web.Mvc;
@@ -9,6 +8,7 @@
     public class UmbLoginController : SurfaceController
     {
         [HttpPost]
+        [ValidateAntiForgeryToken]
         public ActionResult HandleLogin([Bind(Prefix = "loginModel")]LoginModel model)
         {
             if (ModelState.IsValid == false)
@@ -40,57 +40,4 @@
             return RedirectToCurrentUmbracoPage();
         }
     }
-}
-=======
-﻿using System.Linq;
-using System.Web.Mvc;
-using System.Web.Security;
-using umbraco.cms.businesslogic.member;
-using Umbraco.Web.Models;
-using Umbraco.Web.Mvc;
-using Umbraco.Core;
-
-namespace Umbraco.Web.Controllers
-{
-    public class UmbLoginController : SurfaceController
-    {
-        [HttpPost]
-        [ValidateAntiForgeryToken]
-        public ActionResult HandleLogin([Bind(Prefix = "loginModel")]LoginModel model)
-        {
-            if (ModelState.IsValid == false)
-            {
-                return CurrentUmbracoPage();
-            }
-
-            if (Members.Login(model.Username, model.Password) == false)
-            {
-                //don't add a field level error, just model level
-                ModelState.AddModelError("loginModel", "Invalid username or password");
-                return CurrentUmbracoPage();
-            }
-
-            TempData["LoginSuccess"] = true;
-
-            //if there is a specified path to redirect to then use it
-            if (model.RedirectUrl.IsNullOrWhiteSpace() == false)
-            {
-                // validate the redirect url
-                if (Url.IsLocalUrl(model.RedirectUrl))
-                {
-                    return Redirect(model.RedirectUrl);
-                }
-                else
-                {
-                    // if it's not a local url we'll redirect to the root of the current site
-                    return Redirect(base.CurrentPage.Site().Url);
-                }
-            }
-
-            //redirect to current page by default
-
-            return RedirectToCurrentUmbracoPage();
-        }
-    }
-}
->>>>>>> 97f91514
+}
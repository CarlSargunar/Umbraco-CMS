﻿using System;
using System.Collections.Generic;
using System.Linq;
using System.Net;
using System.Net.Http;
using System.Text;
using System.Web.Http;
using Newtonsoft.Json;
using Newtonsoft.Json.Linq;
using Umbraco.Core;
using Umbraco.Core.Configuration;
using Umbraco.Core.Logging;
using Umbraco.Core.Persistence;
using Umbraco.Web.Install.Models;
using Umbraco.Web.WebApi;

namespace Umbraco.Web.Install.Controllers
{
    [AngularJsonOnlyConfiguration]
    [HttpInstallAuthorize]
    public class InstallApiController : ApiController
    {
        protected InstallApiController()
            : this(UmbracoContext.Current)
        {

        }

        protected InstallApiController(UmbracoContext umbracoContext)
        {
            if (umbracoContext == null) throw new ArgumentNullException("umbracoContext");
            UmbracoContext = umbracoContext;
        }

        /// <summary>
        /// Returns the current UmbracoContext
        /// </summary>
        public UmbracoContext UmbracoContext { get; private set; }

        public ApplicationContext ApplicationContext
        {
            get { return UmbracoContext.Application; }
        }

        /// <summary>
        /// Gets the install setup
        /// </summary>
        /// <returns></returns>
        public InstallSetup GetSetup()
        {
            var helper = new InstallHelper(UmbracoContext);

            var setup = new InstallSetup()
            {
                Status = helper.GetStatus()
            };

            //TODO: Check for user/site token

            var steps = new List<InstallSetupStep>();

            steps.AddRange(helper.GetSteps());
            setup.Steps = steps;

            return setup;
        }

        /// <summary>
        /// Checks if the db can be connected to
        /// </summary>
        /// <returns></returns>
        public HttpResponseMessage PostCheckDbConnection()
        {
            throw new NotImplementedException();
        }

        /// <summary>
        /// Checks if the db credentials are correct
        /// </summary>
        /// <returns></returns>
        public HttpResponseMessage PostCheckDbCredentials()
        {
            throw new NotImplementedException();
        }

        public IEnumerable<Package> GetPackages()
        {
            var r = new org.umbraco.our.Repository();
            var modules = r.Modules();

            List<Package> retval = new List<Package>();

            foreach (var package in modules)
                retval.Add(new Package() { Id = package.RepoGuid, Name = package.Text, Thumbnail = package.Thumbnail });

            return retval;
        }

        /// <summary>
        /// Does the install
        /// </summary>
        /// <returns></returns>
        public HttpResponseMessage PostPerformInstall(IDictionary<string, JToken> instructions)
        {
            if (instructions == null) throw new ArgumentNullException("instructions");

            var steps = GetSetup().Steps.OrderBy(x => x.ServerOrder).ToArray();

            var status = InstallStatusTracker.GetStatus();
            if (status.Count == 0)
            {
                status = InstallStatusTracker.Initialize(steps);
            }

            foreach (var step in steps)
            {
                var step1 = step;
                var stepStatus = status.Single(x => x.Key == step1.Name);
                //if it is not complete, then we need to execute it
                if (stepStatus.Value.IsComplete == false)
                {
                    
                    JToken instruction = null;
                    if (step.HasUIElement)
                    {
                        //Since this is a UI instruction, we will extract the model from it
                        if (instructions.Any(x => x.Key == step.Name) == false)
                        {
                            return Request.CreateValidationErrorResponse("No instruction defined for step: " + step.Name);
                        }
                        instruction = instructions[step.Name];   
                    }

                    //If this step doesn't require execution then continue to the next one.
                    if (step.RequiresExecution() == false)
                    {
                        continue;
                    }

                    try
                    {
                        var setupData = ExecuteStep(step, instruction);

                        //update the status
<<<<<<< HEAD
                        InstallStatusTracker.SetComplete(step.Name, setupData.SavedStepData);
=======
                        InstallStatusTracker.SetComplete(step.Name, setupData);

>>>>>>> ce65ae87
                        return Json(new
                        {
                            complete = false,
                            stepCompleted = step.Name                     
                        }, HttpStatusCode.OK);
                    }
                    catch (InstallException iex)
                    {
                        return Json(iex.Result, HttpStatusCode.BadRequest);
                    }
                    catch (Exception ex)
                    {
                        return Request.CreateValidationErrorResponse("An error occurred executing the step: " + step.Name + ". Error: " + ex.Message);
                    }
                }
            }

            InstallStatusTracker.Reset();

            return Json(new { complete = true }, HttpStatusCode.OK);
        }

        internal InstallSetupResult ExecuteStep(InstallSetupStep step, JToken instruction)
        {
            var model = instruction == null ? null : instruction.ToObject(step.StepType);
            var genericStepType = typeof(InstallSetupStep<>);
            Type[] typeArgs = { step.StepType };
            var typedStepType = genericStepType.MakeGenericType(typeArgs);
            try
            {
                var method = typedStepType.GetMethods().Single(x => x.Name == "Execute");
                return (InstallSetupResult)method.Invoke(step, new object[] { model });
            }
            catch (Exception ex)
            {
                LogHelper.Error<InstallApiController>("Installation step " + step.Name + " failed.", ex);
                throw;
            }
        }
        
        private HttpResponseMessage Json(object jsonObject, HttpStatusCode status)
        {
            var response = Request.CreateResponse(status);
            var json = JObject.FromObject(jsonObject);
            response.Content = new StringContent(json.ToString(), Encoding.UTF8, "application/json");
            return response;
        }
        
    }
}<|MERGE_RESOLUTION|>--- conflicted
+++ resolved
@@ -142,12 +142,8 @@
                         var setupData = ExecuteStep(step, instruction);
 
                         //update the status
-<<<<<<< HEAD
                         InstallStatusTracker.SetComplete(step.Name, setupData.SavedStepData);
-=======
-                        InstallStatusTracker.SetComplete(step.Name, setupData);
 
->>>>>>> ce65ae87
                         return Json(new
                         {
                             complete = false,

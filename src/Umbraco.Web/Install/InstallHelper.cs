﻿using System;
using System.Collections.Generic;
using System.Linq;
using System.Net.Http;
using System.Threading.Tasks;
using System.Web;
using Umbraco.Core;
using Umbraco.Core.Configuration;
using Umbraco.Core.Cookie;
using Umbraco.Core.Logging;
using Umbraco.Core.Migrations.Install;
using Umbraco.Core.Models;
using Umbraco.Core.Persistence;
using Umbraco.Core.Persistence.SqlSyntax;
using Umbraco.Core.Services;
using Umbraco.Web.Composing;
using Umbraco.Web.Install.Models;

namespace Umbraco.Web.Install
{
    public sealed class InstallHelper
    {
        private static HttpClient _httpClient;
        private readonly DatabaseBuilder _databaseBuilder;
        private readonly IHttpContextAccessor _httpContextAccessor;
        private readonly ILogger _logger;
        private readonly IGlobalSettings _globalSettings;
        private readonly IUmbracoVersion _umbracoVersion;
        private readonly IConnectionStrings _connectionStrings;
<<<<<<< HEAD
        private readonly ICookieManager _cookieManager;
=======
        private readonly IInstallationService _installationService;
>>>>>>> 46f00cf9
        private InstallationType? _installationType;

        public InstallHelper(IHttpContextAccessor httpContextAccessor,
            DatabaseBuilder databaseBuilder,
<<<<<<< HEAD
            ILogger logger, IGlobalSettings globalSettings, IUmbracoVersion umbracoVersion, IConnectionStrings connectionStrings, ICookieManager cookieManager)
=======
            ILogger logger,
            IGlobalSettings globalSettings,
            IUmbracoVersion umbracoVersion,
            IConnectionStrings connectionStrings,
            IInstallationService installationService)
>>>>>>> 46f00cf9
        {
            _httpContextAccessor = httpContextAccessor;
            _logger = logger;
            _globalSettings = globalSettings;
            _umbracoVersion = umbracoVersion;
            _databaseBuilder = databaseBuilder;
            _connectionStrings = connectionStrings ?? throw new ArgumentNullException(nameof(connectionStrings));
<<<<<<< HEAD
            _cookieManager = cookieManager;
=======
            _installationService = installationService;
>>>>>>> 46f00cf9
        }

        public InstallationType GetInstallationType()
        {
            return _installationType ?? (_installationType = IsBrandNewInstall ? InstallationType.NewInstall : InstallationType.Upgrade).Value;
        }

<<<<<<< HEAD
        public void InstallStatus(bool isCompleted, string errorMsg)
=======
        internal async Task InstallStatus(bool isCompleted, string errorMsg)
>>>>>>> 46f00cf9
        {

            var httpContext = _httpContextAccessor.GetRequiredHttpContext();
            try
            {
                var userAgent = httpContext.Request.UserAgent;

                // Check for current install Id
                var installId = Guid.NewGuid();

                var installCookie = _cookieManager.GetCookieValue(Constants.Web.InstallerCookieName);
                if (string.IsNullOrEmpty(installCookie) == false)
                {
                    if (Guid.TryParse(installCookie, out installId))
                    {
                        // check that it's a valid Guid
                        if (installId == Guid.Empty)
                            installId = Guid.NewGuid();
                    }
                    else
                    {
                        installId = Guid.NewGuid(); // Guid.TryParse will have reset installId to Guid.Empty
                    }
                }
<<<<<<< HEAD

                _cookieManager.SetCookieValue(Constants.Web.InstallerCookieName, "1");
=======
                httpContext.Response.Cookies.Set(new HttpCookie(Constants.Web.InstallerCookieName, installId.ToString()));
>>>>>>> 46f00cf9

                var dbProvider = string.Empty;
                if (IsBrandNewInstall == false)
                {
                    // we don't have DatabaseProvider anymore... doing it differently
                    //dbProvider = ApplicationContext.Current.DatabaseContext.DatabaseProvider.ToString();
                    dbProvider = GetDbProviderString(Current.SqlContext);
                }

                var installLog = new InstallLog(installId: installId, isUpgrade: IsBrandNewInstall == false,
                    installCompleted: isCompleted, timestamp: DateTime.Now, versionMajor: _umbracoVersion.Current.Major,
                    versionMinor: _umbracoVersion.Current.Minor, versionPatch: _umbracoVersion.Current.Build,
                    versionComment: _umbracoVersion.Comment, error: errorMsg, userAgent: userAgent,
                    dbProvider: dbProvider);

                await _installationService.LogInstall(installLog);
            }
            catch (Exception ex)
            {
                _logger.Error<InstallHelper>(ex, "An error occurred in InstallStatus trying to check upgrades");
            }
        }

        internal static string GetDbProviderString(ISqlContext sqlContext)
        {
            var dbProvider = string.Empty;

            // we don't have DatabaseProvider anymore...
            //dbProvider = ApplicationContext.Current.DatabaseContext.DatabaseProvider.ToString();
            //
            // doing it differently
            var syntax = sqlContext.SqlSyntax;
            if (syntax is SqlCeSyntaxProvider)
                dbProvider = "SqlServerCE";
            else if (syntax is SqlServerSyntaxProvider)
                dbProvider = (syntax as SqlServerSyntaxProvider).ServerVersion.IsAzure ? "SqlAzure" : "SqlServer";

            return dbProvider;
        }

        /// <summary>
        /// Checks if this is a brand new install meaning that there is no configured version and there is no configured database connection
        /// </summary>
        private bool IsBrandNewInstall
        {
            get
            {
                var databaseSettings = _connectionStrings[Constants.System.UmbracoConnectionName];
                if (_globalSettings.ConfigurationStatus.IsNullOrWhiteSpace()
                    && databaseSettings.IsConnectionStringConfigured() == false)
                {
                    //no version or conn string configured, must be a brand new install
                    return true;
                }

                //now we have to check if this is really a new install, the db might be configured and might contain data

                if (databaseSettings.IsConnectionStringConfigured() == false
                    || _databaseBuilder.IsDatabaseConfigured == false)
                {
                    return true;
                }

                return _databaseBuilder.HasSomeNonDefaultUser() == false;
            }
        }

        public IEnumerable<Package> GetStarterKits()
        {
            if (_httpClient == null)
                _httpClient = new HttpClient();

            var packages = new List<Package>();
            try
            {
                var requestUri = $"https://our.umbraco.com/webapi/StarterKit/Get/?umbracoVersion={_umbracoVersion.Current}";

                using (var request = new HttpRequestMessage(HttpMethod.Get, requestUri))
                {
                    var response = _httpClient.SendAsync(request).Result;
                    packages = response.Content.ReadAsAsync<IEnumerable<Package>>().Result.ToList();
                }
            }
            catch (AggregateException ex)
            {
                _logger.Error<InstallHelper>(ex, "Could not download list of available starter kits");
            }

            return packages;
        }
    }
}<|MERGE_RESOLUTION|>--- conflicted
+++ resolved
@@ -27,24 +27,18 @@
         private readonly IGlobalSettings _globalSettings;
         private readonly IUmbracoVersion _umbracoVersion;
         private readonly IConnectionStrings _connectionStrings;
-<<<<<<< HEAD
+        private readonly IInstallationService _installationService;
         private readonly ICookieManager _cookieManager;
-=======
-        private readonly IInstallationService _installationService;
->>>>>>> 46f00cf9
         private InstallationType? _installationType;
 
         public InstallHelper(IHttpContextAccessor httpContextAccessor,
             DatabaseBuilder databaseBuilder,
-<<<<<<< HEAD
-            ILogger logger, IGlobalSettings globalSettings, IUmbracoVersion umbracoVersion, IConnectionStrings connectionStrings, ICookieManager cookieManager)
-=======
             ILogger logger,
             IGlobalSettings globalSettings,
             IUmbracoVersion umbracoVersion,
             IConnectionStrings connectionStrings,
-            IInstallationService installationService)
->>>>>>> 46f00cf9
+            IInstallationService installationService,
+            ICookieManager cookieManager)
         {
             _httpContextAccessor = httpContextAccessor;
             _logger = logger;
@@ -52,11 +46,8 @@
             _umbracoVersion = umbracoVersion;
             _databaseBuilder = databaseBuilder;
             _connectionStrings = connectionStrings ?? throw new ArgumentNullException(nameof(connectionStrings));
-<<<<<<< HEAD
+            _installationService = installationService;
             _cookieManager = cookieManager;
-=======
-            _installationService = installationService;
->>>>>>> 46f00cf9
         }
 
         public InstallationType GetInstallationType()
@@ -64,11 +55,7 @@
             return _installationType ?? (_installationType = IsBrandNewInstall ? InstallationType.NewInstall : InstallationType.Upgrade).Value;
         }
 
-<<<<<<< HEAD
-        public void InstallStatus(bool isCompleted, string errorMsg)
-=======
-        internal async Task InstallStatus(bool isCompleted, string errorMsg)
->>>>>>> 46f00cf9
+        public async Task InstallStatus(bool isCompleted, string errorMsg)
         {
 
             var httpContext = _httpContextAccessor.GetRequiredHttpContext();
@@ -93,12 +80,8 @@
                         installId = Guid.NewGuid(); // Guid.TryParse will have reset installId to Guid.Empty
                     }
                 }
-<<<<<<< HEAD
 
-                _cookieManager.SetCookieValue(Constants.Web.InstallerCookieName, "1");
-=======
-                httpContext.Response.Cookies.Set(new HttpCookie(Constants.Web.InstallerCookieName, installId.ToString()));
->>>>>>> 46f00cf9
+                _cookieManager.SetCookieValue(Constants.Web.InstallerCookieName, installId.ToString());
 
                 var dbProvider = string.Empty;
                 if (IsBrandNewInstall == false)

--- conflicted
+++ resolved
@@ -846,7 +846,6 @@
         /// </summary>
         /// <param name="skip"></param>
         /// <param name="take"></param>
-<<<<<<< HEAD
         /// <param name="totalRecords"></param>
         /// <param name="criteria"></param>
         /// <param name="searchProvider"></param>
@@ -917,7 +916,7 @@
         }
 
         /// <summary>
-        /// Will take the first non-null value in the collection and return the value of it.
+        /// Joins any number of int/string/objects into one string
         /// </summary>
         public string Concatenate(params object[] args)
         {
@@ -1083,372 +1082,4 @@
             return surfaceRouteParams.EncryptWithMachineKey();
         }
     }
-}
-=======
-        /// <param name="totalRecords"></param>
-        /// <param name="criteria"></param>
-        /// <param name="searchProvider"></param>
-        /// <returns></returns>
-        public IEnumerable<IPublishedContent> TypedSearch(int skip, int take, out int totalRecords, Examine.SearchCriteria.ISearchCriteria criteria, Examine.Providers.BaseSearchProvider searchProvider = null)
-        {
-            return ContentQuery.TypedSearch(skip, take, out totalRecords, criteria, searchProvider);
-        }
-
-        /// <summary>
-        /// Searhes content
-        /// </summary>
-        /// <param name="criteria"></param>
-        /// <param name="searchProvider"></param>
-        /// <returns></returns>
-        public IEnumerable<IPublishedContent> TypedSearch(Examine.SearchCriteria.ISearchCriteria criteria, Examine.Providers.BaseSearchProvider searchProvider = null)
-        {
-            return ContentQuery.TypedSearch(criteria, searchProvider);
-        }
-
-        #endregion
-
-        #region Xml
-
-        public dynamic ToDynamicXml(string xml)
-        {
-            if (string.IsNullOrWhiteSpace(xml)) return null;
-            var xElement = XElement.Parse(xml);
-            return new DynamicXml(xElement);
-        }
-
-        public dynamic ToDynamicXml(XElement xElement)
-        {
-            return new DynamicXml(xElement);
-        }
-
-        public dynamic ToDynamicXml(XPathNodeIterator xpni)
-        {
-            return new DynamicXml(xpni);
-        }
-
-        #endregion
-
-        #region Strings
-
-        /// <summary>
-        /// Replaces text line breaks with html line breaks
-        /// </summary>
-        /// <param name="text">The text.</param>
-        /// <returns>The text with text line breaks replaced with html linebreaks (<br/>)</returns>
-        public string ReplaceLineBreaksForHtml(string text)
-        {
-            return _stringUtilities.ReplaceLineBreaksForHtml(text);
-        }
-
-        /// <summary>
-        /// Returns an MD5 hash of the string specified
-        /// </summary>
-        /// <param name="text">The text to create a hash from</param>
-        /// <returns>Md5 hash of the string</returns>
-        [Obsolete("Please use the CreateHash method instead. This may be removed in future versions")]
-        [EditorBrowsable(EditorBrowsableState.Never)]
-        public string CreateMd5Hash(string text)
-        {
-            return text.ToMd5();
-        }
-
-        /// <summary>
-        /// Generates a hash based on the text string passed in.  This method will detect the 
-        /// security requirements (is FIPS enabled) and return an appropriate hash.
-        /// </summary>
-        /// <param name="text">The text to create a hash from</param>
-        /// <returns>Hash of the text string</returns>
-        public string CreateHash(string text)
-        {
-            return text.GenerateHash();
-        }
-
-        /// <summary>
-        /// Strips all html tags from a given string, all contents of the tags will remain.
-        /// </summary>
-        public HtmlString StripHtml(IHtmlString html, params string[] tags)
-        {
-            return StripHtml(html.ToHtmlString(), tags);
-        }
-
-        /// <summary>
-        /// Strips all html tags from a given string, all contents of the tags will remain.
-        /// </summary>
-        public HtmlString StripHtml(DynamicNull html, params string[] tags)
-        {
-            return new HtmlString(string.Empty);
-        }
-
-        /// <summary>
-        /// Strips all html tags from a given string, all contents of the tags will remain.
-        /// </summary>
-        public HtmlString StripHtml(string html, params string[] tags)
-        {
-            return _stringUtilities.StripHtmlTags(html, tags);
-        }
-
-        /// <summary>
-        /// Will take the first non-null value in the collection and return the value of it.
-        /// </summary>
-        public string Coalesce(params object[] args)
-        {
-            return _stringUtilities.Coalesce<DynamicNull>(args);
-        }
-
-        /// <summary>
-        /// Joins any number of int/string/objects into one string
-        /// </summary>
-        public string Concatenate(params object[] args)
-        {
-            return _stringUtilities.Concatenate<DynamicNull>(args);
-        }
-
-        /// <summary>
-        /// Joins any number of int/string/objects into one string and seperates them with the string seperator parameter.
-        /// </summary>
-        public string Join(string seperator, params object[] args)
-        {
-            return _stringUtilities.Join<DynamicNull>(seperator, args);
-        }
-
-        /// <summary>
-        /// Truncates a string to a given length, can add a elipsis at the end (...). Method checks for open html tags, and makes sure to close them
-        /// </summary>
-        public IHtmlString Truncate(IHtmlString html, int length)
-        {
-            return Truncate(html.ToHtmlString(), length, true, false);
-        }
-
-        /// <summary>
-        /// Truncates a string to a given length, can add a elipsis at the end (...). Method checks for open html tags, and makes sure to close them
-        /// </summary>
-        public IHtmlString Truncate(IHtmlString html, int length, bool addElipsis)
-        {
-            return Truncate(html.ToHtmlString(), length, addElipsis, false);
-        }
-
-        /// <summary>
-        /// Truncates a string to a given length, can add a elipsis at the end (...). Method checks for open html tags, and makes sure to close them
-        /// </summary>
-        public IHtmlString Truncate(IHtmlString html, int length, bool addElipsis, bool treatTagsAsContent)
-        {
-            return Truncate(html.ToHtmlString(), length, addElipsis, treatTagsAsContent);
-        }
-
-        /// <summary>
-        /// Truncates a string to a given length, can add a elipsis at the end (...). Method checks for open html tags, and makes sure to close them
-        /// </summary>
-        public IHtmlString Truncate(DynamicNull html, int length)
-        {
-            return new HtmlString(string.Empty);
-        }
-
-        /// <summary>
-        /// Truncates a string to a given length, can add a elipsis at the end (...). Method checks for open html tags, and makes sure to close them
-        /// </summary>
-        public IHtmlString Truncate(DynamicNull html, int length, bool addElipsis)
-        {
-            return new HtmlString(string.Empty);
-        }
-
-        /// <summary>
-        /// Truncates a string to a given length, can add a elipsis at the end (...). Method checks for open html tags, and makes sure to close them
-        /// </summary>
-        public IHtmlString Truncate(DynamicNull html, int length, bool addElipsis, bool treatTagsAsContent)
-        {
-            return new HtmlString(string.Empty);
-        }
-
-        /// <summary>
-        /// Truncates a string to a given length, can add a elipsis at the end (...). Method checks for open html tags, and makes sure to close them
-        /// </summary>
-        public IHtmlString Truncate(string html, int length)
-        {
-            return Truncate(html, length, true, false);
-        }
-
-        /// <summary>
-        /// Truncates a string to a given length, can add a elipsis at the end (...). Method checks for open html tags, and makes sure to close them
-        /// </summary>
-        public IHtmlString Truncate(string html, int length, bool addElipsis)
-        {
-            return Truncate(html, length, addElipsis, false);
-        }
-
-        /// <summary>
-        /// Truncates a string to a given length, can add a elipsis at the end (...). Method checks for open html tags, and makes sure to close them
-        /// </summary>
-        public IHtmlString Truncate(string html, int length, bool addElipsis, bool treatTagsAsContent)
-        {
-            return _stringUtilities.Truncate(html, length, addElipsis, treatTagsAsContent);
-        }
-        #region Truncate by Words
-
-        /// <summary>
-        /// Truncates a string to a given amount of words, can add a elipsis at the end (...). Method checks for open html tags, and makes sure to close them
-        /// </summary>
-        public IHtmlString TruncateByWords(string html, int words)
-        {
-            int length = _stringUtilities.WordsToLength(html, words);
-
-            return Truncate(html, length, true, false);
-        }
-
-        /// <summary>
-        /// Truncates a string to a given amount of words, can add a elipsis at the end (...). Method checks for open html tags, and makes sure to close them
-        /// </summary>
-        public IHtmlString TruncateByWords(string html, int words, bool addElipsis)
-        {
-            int length = _stringUtilities.WordsToLength(html, words);
-
-            return Truncate(html, length, addElipsis, false);
-        }
-
-        /// <summary>
-        /// Truncates a string to a given amount of words, can add a elipsis at the end (...). Method checks for open html tags, and makes sure to close them
-        /// </summary>
-        public IHtmlString TruncateByWords(IHtmlString html, int words)
-        {
-            int length = _stringUtilities.WordsToLength(html.ToHtmlString(), words);
-
-            return Truncate(html, length, true, false);
-        }
-
-        /// <summary>
-        /// Truncates a string to a given amount of words, can add a elipsis at the end (...). Method checks for open html tags, and makes sure to close them
-        /// </summary>
-        public IHtmlString TruncateByWords(IHtmlString html, int words, bool addElipsis)
-        {
-            int length = _stringUtilities.WordsToLength(html.ToHtmlString(), words);
-
-            return Truncate(html, length, addElipsis, false);
-        }
-        #endregion
-        #endregion
-
-        #region If
-
-        /// <summary>
-        /// If the test is true, the string valueIfTrue will be returned, otherwise the valueIfFalse will be returned.
-        /// </summary>
-        public HtmlString If(bool test, string valueIfTrue, string valueIfFalse)
-        {
-            return test ? new HtmlString(valueIfTrue) : new HtmlString(valueIfFalse);
-        }
-
-        /// <summary>
-        /// If the test is true, the string valueIfTrue will be returned, otherwise the valueIfFalse will be returned.
-        /// </summary>
-        public HtmlString If(bool test, string valueIfTrue)
-        {
-            return test ? new HtmlString(valueIfTrue) : new HtmlString(string.Empty);
-        }
-
-        #endregion
-
-        #region Prevalues
-
-        /// <summary>
-        /// Gets a specific PreValue by its Id
-        /// </summary>
-        /// <param name="id">Id of the PreValue to retrieve the value from</param>
-        /// <returns>PreValue as a string</returns>
-        public string GetPreValueAsString(int id)
-        {
-            return DataTypeService.GetPreValueAsString(id);
-        }
-
-        #endregion
-
-        #region canvasdesigner
-
-        [Obsolete("Use EnableCanvasDesigner on the HtmlHelper extensions instead")]
-        public IHtmlString EnableCanvasDesigner()
-        {
-            return EnableCanvasDesigner(string.Empty, string.Empty);
-        }
-
-        [Obsolete("Use EnableCanvasDesigner on the HtmlHelper extensions instead")]
-        public IHtmlString EnableCanvasDesigner(string canvasdesignerConfigPath)
-        {
-            return EnableCanvasDesigner(canvasdesignerConfigPath, string.Empty);
-        }
-
-        [Obsolete("Use EnableCanvasDesigner on the HtmlHelper extensions instead")]
-        public IHtmlString EnableCanvasDesigner(string canvasdesignerConfigPath, string canvasdesignerPalettesPath)
-        {
-            var html = CreateHtmlHelper("");
-            var urlHelper = new UrlHelper(UmbracoContext.HttpContext.Request.RequestContext);
-            return html.EnableCanvasDesigner(urlHelper, UmbracoContext, canvasdesignerConfigPath, canvasdesignerPalettesPath);
-        }
-
-        [Obsolete("This shouldn't need to be used but because the obsolete extension methods above don't have access to the current HtmlHelper, we need to create a fake one, unfortunately however this will not pertain the current views viewdata, tempdata or model state so should not be used")]
-        private HtmlHelper CreateHtmlHelper(object model)
-        {
-            var cc = new ControllerContext
-            {
-                RequestContext = UmbracoContext.HttpContext.Request.RequestContext
-            };
-            var viewContext = new ViewContext(cc, new FakeView(), new ViewDataDictionary(model), new TempDataDictionary(), new StringWriter());
-            var htmlHelper = new HtmlHelper(viewContext, new ViewPage());
-            return htmlHelper;
-        }
-
-        [Obsolete("This shouldn't need to be used but because the obsolete extension methods above don't have access to the current HtmlHelper, we need to create a fake one, unfortunately however this will not pertain the current views viewdata, tempdata or model state so should not be used")]
-        private class FakeView : IView
-        {
-            public void Render(ViewContext viewContext, TextWriter writer)
-            {
-            }
-        }
-
-        #endregion
-
-        /// <summary>
-        /// This is used in methods like BeginUmbracoForm and SurfaceAction to generate an encrypted string which gets submitted in a request for which
-        /// Umbraco can decrypt during the routing process in order to delegate the request to a specific MVC Controller.
-        /// </summary>
-        /// <param name="controllerName"></param>
-        /// <param name="controllerAction"></param>
-        /// <param name="area"></param>
-        /// <param name="additionalRouteVals"></param>
-        /// <returns></returns>
-        internal static string CreateEncryptedRouteString(string controllerName, string controllerAction, string area, object additionalRouteVals = null)
-        {
-            Mandate.ParameterNotNullOrEmpty(controllerName, "controllerName");
-            Mandate.ParameterNotNullOrEmpty(controllerAction, "controllerAction");
-            Mandate.ParameterNotNull(area, "area");
-
-            //need to create a params string as Base64 to put into our hidden field to use during the routes
-            var surfaceRouteParams = string.Format("c={0}&a={1}&ar={2}",
-                                                      HttpUtility.UrlEncode(controllerName),
-                                                      HttpUtility.UrlEncode(controllerAction),
-                                                      area);
-
-            //checking if the additional route values is already a dictionary and convert to querystring
-            string additionalRouteValsAsQuery;
-            if (additionalRouteVals != null)
-            {
-                var additionalRouteValsAsDictionary = additionalRouteVals as Dictionary<string, object>;
-                if (additionalRouteValsAsDictionary != null)
-                    additionalRouteValsAsQuery = additionalRouteValsAsDictionary.ToQueryString();
-                else
-                    additionalRouteValsAsQuery = additionalRouteVals.ToDictionary<object>().ToQueryString();
-            }
-            else
-                additionalRouteValsAsQuery = null;
-
-            if (additionalRouteValsAsQuery.IsNullOrWhiteSpace() == false)
-                surfaceRouteParams += "&" + additionalRouteValsAsQuery;
-
-            return surfaceRouteParams.EncryptWithMachineKey();
-        }
-
-        public int GetIdForUdi(Udi udi)
-        {
-            var udiToIdAttempt = EntityService.GetIdForUdi(udi);
-            return udiToIdAttempt.Success ? udiToIdAttempt.Result : -1;
-        }
-    }
-}
->>>>>>> 2c6fd3af
+}
﻿using System;
using System.Collections.Generic;
using System.Data;
using System.Linq;
using System.Web;
using Examine;
using Umbraco.Core;
using Umbraco.Core.Configuration.UmbracoSettings;
using Umbraco.Core.Models.PublishedContent;
using Umbraco.Core.Models;
using Umbraco.Core.Services;
using Umbraco.Examine;
using Umbraco.Web.Composing;
using Umbraco.Web.PublishedCache;
using Umbraco.Web.Routing;

namespace Umbraco.Web
{
    /// <summary>
    /// Provides extension methods for <c>IPublishedContent</c>.
    /// </summary>
    public static class PublishedContentExtensions
    {
        // see notes in PublishedElementExtensions
        // (yes, this is not pretty, but works for now)
        //
        private static IPublishedValueFallback PublishedValueFallback => Current.PublishedValueFallback;
        private static IPublishedSnapshot PublishedSnapshot => Current.PublishedSnapshot;
        private static IUmbracoContext UmbracoContext => Current.UmbracoContext;
        private static ISiteDomainHelper SiteDomainHelper => Current.Factory.GetInstance<ISiteDomainHelper>();
        private static IVariationContextAccessor VariationContextAccessor => Current.VariationContextAccessor;
        private static IExamineManager ExamineManager => Current.Factory.GetInstance<IExamineManager>();
        private static IUserService UserService => Current.Services.UserService;


        #region Creator/Writer Names

        public static string CreatorName(this IPublishedContent content, IUserService userService)
        {
            return userService.GetProfileById(content.CreatorId)?.Name;
        }

        public static string WriterName(this IPublishedContent content, IUserService userService)
        {
            return userService.GetProfileById(content.WriterId)?.Name;
        }

        public static string CreatorName(this IPublishedContent content)
        {
            return content.GetCreatorName(UserService);
        }

        public static string WriterName(this IPublishedContent content)
        {
            return content.GetWriterName(UserService);
        }

        #endregion

        #region Template

        /// <summary>
        /// Returns the current template Alias
        /// </summary>
        /// <param name="content"></param>
        /// <returns>Empty string if none is set.</returns>
        public static string GetTemplateAlias(this IPublishedContent content)
        {
            return content.GetTemplateAlias(Current.Services.FileService);
        }

        public static bool IsAllowedTemplate(this IPublishedContent content, int templateId)
        {
            return content.IsAllowedTemplate(
                Current.Services.ContentTypeService,
                Current.Configs.WebRouting().DisableAlternativeTemplates,
                Current.Configs.WebRouting().ValidateAlternativeTemplates,
                templateId);
        }

        public static bool IsAllowedTemplate(this IPublishedContent content, string templateAlias)
        {
            return content.IsAllowedTemplate(
                Current.Services.FileService,
                Current.Services.ContentTypeService,
                Current.Configs.WebRouting().DisableAlternativeTemplates,
                Current.Configs.WebRouting().ValidateAlternativeTemplates,
                templateAlias);
        }

        #endregion

        #region HasValue, Value, Value<T>

        /// <summary>
        /// Gets a value indicating whether the content has a value for a property identified by its alias.
        /// </summary>
        /// <param name="content">The content.</param>
        /// <param name="alias">The property alias.</param>
        /// <param name="culture">The variation language.</param>
        /// <param name="segment">The variation segment.</param>
        /// <param name="fallback">Optional fallback strategy.</param>
        /// <returns>A value indicating whether the content has a value for the property identified by the alias.</returns>
        /// <remarks>Returns true if HasValue is true, or a fallback strategy can provide a value.</remarks>
        public static bool HasValue(this IPublishedContent content, string alias, string culture = null, string segment = null, Fallback fallback = default)
        {
            return content.HasValue(PublishedValueFallback, alias, culture, segment, fallback);
        }

        /// <summary>
        /// Gets the value of a content's property identified by its alias, if it exists, otherwise a default value.
        /// </summary>
        /// <param name="content">The content.</param>
        /// <param name="alias">The property alias.</param>
        /// <param name="culture">The variation language.</param>
        /// <param name="segment">The variation segment.</param>
        /// <param name="fallback">Optional fallback strategy.</param>
        /// <param name="defaultValue">The default value.</param>
        /// <returns>The value of the content's property identified by the alias, if it exists, otherwise a default value.</returns>
        public static object Value(this IPublishedContent content, string alias, string culture = null, string segment = null, Fallback fallback = default, object defaultValue = default)
        {
            return content.Value(PublishedValueFallback, alias, culture, segment, fallback, defaultValue);
        }

        /// <summary>
        /// Gets the value of a content's property identified by its alias, converted to a specified type.
        /// </summary>
        /// <typeparam name="T">The target property type.</typeparam>
        /// <param name="content">The content.</param>
        /// <param name="alias">The property alias.</param>
        /// <param name="culture">The variation language.</param>
        /// <param name="segment">The variation segment.</param>
        /// <param name="fallback">Optional fallback strategy.</param>
        /// <param name="defaultValue">The default value.</param>
        /// <returns>The value of the content's property identified by the alias, converted to the specified type.</returns>
        public static T Value<T>(this IPublishedContent content, string alias, string culture = null, string segment = null, Fallback fallback = default, T defaultValue = default)
        {
            return content.Value<T>(PublishedValueFallback, alias, culture, segment, fallback, defaultValue);
        }

        #endregion

        #region Variations

        /// <summary>
        /// Gets the culture assigned to a document by domains, in the context of a current Uri.
        /// </summary>
        /// <param name="content">The document.</param>
        /// <param name="current">An optional current Uri.</param>
        /// <returns>The culture assigned to the document by domains.</returns>
        /// <remarks>
        /// <para>In 1:1 multilingual setup, a document contains several cultures (there is not
        /// one document per culture), and domains, withing the context of a current Uri, assign
        /// a culture to that document.</para>
        /// </remarks>
        public static string GetCultureFromDomains(this IPublishedContent content, Uri current = null)
        {
            var umbracoContext = UmbracoContext;

            if (umbracoContext == null)
                throw new InvalidOperationException("A current UmbracoContext is required.");

            return DomainUtilities.GetCultureFromDomains(content.Id, content.Path, current, umbracoContext, SiteDomainHelper);
        }

        #endregion

        #region Search

        public static IEnumerable<PublishedSearchResult> SearchDescendants(this IPublishedContent content, string term, string indexName = null)
        {
            // TODO: inject examine manager

            indexName = string.IsNullOrEmpty(indexName) ? Constants.UmbracoIndexes.ExternalIndexName : indexName;
            if (!ExamineManager.TryGetIndex(indexName, out var index))
                throw new InvalidOperationException("No index found with name " + indexName);

            var searcher = index.GetSearcher();

            //var t = term.Escape().Value;
            //var luceneQuery = "+__Path:(" + content.Path.Replace("-", "\\-") + "*) +" + t;

            var query = searcher.CreateQuery()
                .Field(UmbracoExamineFieldNames.IndexPathFieldName, (content.Path + ",").MultipleCharacterWildcard())
                .And()
                .ManagedQuery(term);

            return query.Execute().ToPublishedSearchResults(Current.UmbracoContext.Content);
        }

        public static IEnumerable<PublishedSearchResult> SearchChildren(this IPublishedContent content, string term, string indexName = null)
        {
            // TODO: inject examine manager

            indexName = string.IsNullOrEmpty(indexName) ? Constants.UmbracoIndexes.ExternalIndexName : indexName;
            if (!ExamineManager.TryGetIndex(indexName, out var index))
                throw new InvalidOperationException("No index found with name " + indexName);

            var searcher = index.GetSearcher();

            //var t = term.Escape().Value;
            //var luceneQuery = "+parentID:" + content.Id + " +" + t;

            var query = searcher.CreateQuery()
                .Field("parentID", content.Id)
                .And()
                .ManagedQuery(term);

            return query.Execute().ToPublishedSearchResults(Current.UmbracoContext.Content);
        }

        #endregion

         #region IsSomething: equality

        /// <summary>
        /// If the specified <paramref name="content" /> is equal to <paramref name="other" />, the HTML encoded <paramref name="valueIfTrue" /> will be returned; otherwise, <see cref="string.Empty" />.
        /// </summary>
        /// <param name="content">The content.</param>
        /// <param name="other">The other content.</param>
        /// <param name="valueIfTrue">The value if <c>true</c>.</param>
        /// <returns>
        /// The HTML encoded value.
        /// </returns>
        // TODO: This method should be removed or moved to an extension method on HtmlHelper.
        public static HtmlString IsEqual(this IPublishedContent content, IPublishedContent other, string valueIfTrue)
        {
            return content.IsEqual(other, valueIfTrue, string.Empty);
        }

        /// <summary>
        /// If the specified <paramref name="content" /> is equal to <paramref name="other" />, the HTML encoded <paramref name="valueIfTrue" /> will be returned; otherwise, <paramref name="valueIfFalse" />.
        /// </summary>
        /// <param name="content">The content.</param>
        /// <param name="other">The other content.</param>
        /// <param name="valueIfTrue">The value if <c>true</c>.</param>
        /// <param name="valueIfFalse">The value if <c>false</c>.</param>
        /// <returns>
        /// The HTML encoded value.
        /// </returns>
        // TODO: This method should be removed or moved to an extension method on HtmlHelper.
        public static HtmlString IsEqual(this IPublishedContent content, IPublishedContent other, string valueIfTrue, string valueIfFalse)
        {
            return new HtmlString(HttpUtility.HtmlEncode(content.IsEqual(other) ? valueIfTrue : valueIfFalse));
        }

<<<<<<< HEAD
=======
        /// <summary>
        /// If the specified <paramref name="content" /> is not equal to <paramref name="other" />, the HTML encoded <paramref name="valueIfTrue" /> will be returned; otherwise, <paramref name="valueIfFalse" />.
        /// </summary>
        /// <param name="content">The content.</param>
        /// <param name="other">The other content.</param>
        /// <param name="valueIfTrue">The value if <c>true</c>.</param>
        /// <param name="valueIfFalse">The value if <c>false</c>.</param>
        /// <returns>
        /// The HTML encoded value.
        /// </returns>
        // TODO: This method should be removed or moved to an extension method on HtmlHelper.
        public static bool IsNotEqual(this IPublishedContent content, IPublishedContent other)
        {
            return content.IsEqual(other) == false;
        }

        /// <summary>
        /// If the specified <paramref name="content" /> is not equal to <paramref name="other" />, the HTML encoded <paramref name="valueIfTrue" /> will be returned; otherwise, <see cref="string.Empty" />.
        /// </summary>
        /// <param name="content">The content.</param>
        /// <param name="other">The other content.</param>
        /// <param name="valueIfTrue">The value if <c>true</c>.</param>
        /// <returns>
        /// The HTML encoded value.
        /// </returns>
        // TODO: This method should be removed or moved to an extension method on HtmlHelper.
>>>>>>> ee7d62e5
        public static HtmlString IsNotEqual(this IPublishedContent content, IPublishedContent other, string valueIfTrue)
        {
            return content.IsNotEqual(other, valueIfTrue, string.Empty);
        }

        /// <summary>
        /// If the specified <paramref name="content" /> is not equal to <paramref name="other" />, the HTML encoded <paramref name="valueIfTrue" /> will be returned; otherwise, <paramref name="valueIfFalse" />.
        /// </summary>
        /// <param name="content">The content.</param>
        /// <param name="other">The other content.</param>
        /// <param name="valueIfTrue">The value if <c>true</c>.</param>
        /// <param name="valueIfFalse">The value if <c>false</c>.</param>
        /// <returns>
        /// The HTML encoded value.
        /// </returns>
        // TODO: This method should be removed or moved to an extension method on HtmlHelper.
        public static HtmlString IsNotEqual(this IPublishedContent content, IPublishedContent other, string valueIfTrue, string valueIfFalse)
        {
            return new HtmlString(HttpUtility.HtmlEncode(content.IsNotEqual(other) ? valueIfTrue : valueIfFalse));
        }

        #endregion

        #region IsSomething: ancestors and descendants

<<<<<<< HEAD
=======
        public static bool IsDescendant(this IPublishedContent content, IPublishedContent other)
        {
            return other.Level < content.Level && content.Path.InvariantStartsWith(other.Path.EnsureEndsWith(','));
        }

        /// <summary>
        /// If the specified <paramref name="content" /> is a decendant of <paramref name="other" />, the HTML encoded <paramref name="valueIfTrue" /> will be returned; otherwise, <see cref="string.Empty" />.
        /// </summary>
        /// <param name="content">The content.</param>
        /// <param name="other">The other content.</param>
        /// <param name="valueIfTrue">The value if <c>true</c>.</param>
        /// <returns>
        /// The HTML encoded value.
        /// </returns>
        // TODO: This method should be removed or moved to an extension method on HtmlHelper.
>>>>>>> ee7d62e5
        public static HtmlString IsDescendant(this IPublishedContent content, IPublishedContent other, string valueIfTrue)
        {
            return content.IsDescendant(other, valueIfTrue, string.Empty);
        }

        /// <summary>
        /// If the specified <paramref name="content" /> is a decendant of <paramref name="other" />, the HTML encoded <paramref name="valueIfTrue" /> will be returned; otherwise, <paramref name="valueIfFalse" />.
        /// </summary>
        /// <param name="content">The content.</param>
        /// <param name="other">The other content.</param>
        /// <param name="valueIfTrue">The value if <c>true</c>.</param>
        /// <param name="valueIfFalse">The value if <c>false</c>.</param>
        /// <returns>
        /// The HTML encoded value.
        /// </returns>
        // TODO: This method should be removed or moved to an extension method on HtmlHelper.
        public static HtmlString IsDescendant(this IPublishedContent content, IPublishedContent other, string valueIfTrue, string valueIfFalse)
        {
            return new HtmlString(HttpUtility.HtmlEncode(content.IsDescendant(other) ? valueIfTrue : valueIfFalse));
        }

<<<<<<< HEAD
=======
        public static bool IsDescendantOrSelf(this IPublishedContent content, IPublishedContent other)
        {
            return content.Path.InvariantEquals(other.Path) || content.IsDescendant(other);
        }

        /// <summary>
        /// If the specified <paramref name="content" /> is a decendant of <paramref name="other" /> or are the same, the HTML encoded <paramref name="valueIfTrue" /> will be returned; otherwise, <see cref="string.Empty" />.
        /// </summary>
        /// <param name="content">The content.</param>
        /// <param name="other">The other content.</param>
        /// <param name="valueIfTrue">The value if <c>true</c>.</param>
        /// <returns>
        /// The HTML encoded value.
        /// </returns>
        // TODO: This method should be removed or moved to an extension method on HtmlHelper.
>>>>>>> ee7d62e5
        public static HtmlString IsDescendantOrSelf(this IPublishedContent content, IPublishedContent other, string valueIfTrue)
        {
            return content.IsDescendantOrSelf(other, valueIfTrue, string.Empty);
        }

        /// <summary>
        /// If the specified <paramref name="content" /> is a decendant of <paramref name="other" /> or are the same, the HTML encoded <paramref name="valueIfTrue" /> will be returned; otherwise, <paramref name="valueIfFalse" />.
        /// </summary>
        /// <param name="content">The content.</param>
        /// <param name="other">The other content.</param>
        /// <param name="valueIfTrue">The value if <c>true</c>.</param>
        /// <param name="valueIfFalse">The value if <c>false</c>.</param>
        /// <returns>
        /// The HTML encoded value.
        /// </returns>
        // TODO: This method should be removed or moved to an extension method on HtmlHelper.
        public static HtmlString IsDescendantOrSelf(this IPublishedContent content, IPublishedContent other, string valueIfTrue, string valueIfFalse)
        {
            return new HtmlString(HttpUtility.HtmlEncode(content.IsDescendantOrSelf(other) ? valueIfTrue : valueIfFalse));
        }

<<<<<<< HEAD
=======
        public static bool IsAncestor(this IPublishedContent content, IPublishedContent other)
        {
            return content.Level < other.Level && other.Path.InvariantStartsWith(content.Path.EnsureEndsWith(','));
        }

        /// <summary>
        /// If the specified <paramref name="content" /> is an ancestor of <paramref name="other" />, the HTML encoded <paramref name="valueIfTrue" /> will be returned; otherwise, <see cref="string.Empty" />.
        /// </summary>
        /// <param name="content">The content.</param>
        /// <param name="other">The other content.</param>
        /// <param name="valueIfTrue">The value if <c>true</c>.</param>
        /// <returns>
        /// The HTML encoded value.
        /// </returns>
        // TODO: This method should be removed or moved to an extension method on HtmlHelper.
>>>>>>> ee7d62e5
        public static HtmlString IsAncestor(this IPublishedContent content, IPublishedContent other, string valueIfTrue)
        {
            return content.IsAncestor(other, valueIfTrue, string.Empty);
        }

        /// <summary>
        /// If the specified <paramref name="content" /> is an ancestor of <paramref name="other" />, the HTML encoded <paramref name="valueIfTrue" /> will be returned; otherwise, <paramref name="valueIfFalse" />.
        /// </summary>
        /// <param name="content">The content.</param>
        /// <param name="other">The other content.</param>
        /// <param name="valueIfTrue">The value if <c>true</c>.</param>
        /// <param name="valueIfFalse">The value if <c>false</c>.</param>
        /// <returns>
        /// The HTML encoded value.
        /// </returns>
        // TODO: This method should be removed or moved to an extension method on HtmlHelper.
        public static HtmlString IsAncestor(this IPublishedContent content, IPublishedContent other, string valueIfTrue, string valueIfFalse)
        {
            return new HtmlString(HttpUtility.HtmlEncode(content.IsAncestor(other) ? valueIfTrue : valueIfFalse));
        }

<<<<<<< HEAD
=======
        public static bool IsAncestorOrSelf(this IPublishedContent content, IPublishedContent other)
        {
            return other.Path.InvariantEquals(content.Path) || content.IsAncestor(other);
        }

        /// <summary>
        /// If the specified <paramref name="content" /> is an ancestor of <paramref name="other" /> or are the same, the HTML encoded <paramref name="valueIfTrue" /> will be returned; otherwise, <see cref="string.Empty" />.
        /// </summary>
        /// <param name="content">The content.</param>
        /// <param name="other">The other content.</param>
        /// <param name="valueIfTrue">The value if <c>true</c>.</param>
        /// <returns>
        /// The HTML encoded value.
        /// </returns>
        // TODO: This method should be removed or moved to an extension method on HtmlHelper.
>>>>>>> ee7d62e5
        public static HtmlString IsAncestorOrSelf(this IPublishedContent content, IPublishedContent other, string valueIfTrue)
        {
            return content.IsAncestorOrSelf(other, valueIfTrue, string.Empty);
        }

        /// <summary>
        /// If the specified <paramref name="content" /> is an ancestor of <paramref name="other" /> or are the same, the HTML encoded <paramref name="valueIfTrue" /> will be returned; otherwise, <paramref name="valueIfFalse" />.
        /// </summary>
        /// <param name="content">The content.</param>
        /// <param name="other">The other content.</param>
        /// <param name="valueIfTrue">The value if <c>true</c>.</param>
        /// <param name="valueIfFalse">The value if <c>false</c>.</param>
        /// <returns>
        /// The HTML encoded value.
        /// </returns>
        // TODO: This method should be removed or moved to an extension method on HtmlHelper.
        public static HtmlString IsAncestorOrSelf(this IPublishedContent content, IPublishedContent other, string valueIfTrue, string valueIfFalse)
        {
            return new HtmlString(HttpUtility.HtmlEncode(content.IsAncestorOrSelf(other) ? valueIfTrue : valueIfFalse));
        }

        #endregion

        #region Axes: descendants, descendants-or-self

        /// <summary>
        /// Returns all DescendantsOrSelf of all content referenced
        /// </summary>
        /// <param name="parentNodes"></param>
        /// <param name="docTypeAlias"></param>
        /// <param name="culture">The specific culture to filter for. If null is used the current culture is used. (Default is null)</param>
        /// <returns></returns>
        /// <remarks>
        /// This can be useful in order to return all nodes in an entire site by a type when combined with <see cref="UmbracoHelper.ContentAtRoot"/> or similar.
        /// </remarks>
        public static IEnumerable<IPublishedContent> DescendantsOrSelfOfType(this IEnumerable<IPublishedContent> parentNodes, string docTypeAlias, string culture = null)
        {
            return parentNodes.DescendantsOrSelfOfType(VariationContextAccessor, docTypeAlias, culture);
        }

        /// <summary>
        /// Returns all DescendantsOrSelf of all content referenced
        /// </summary>
        /// <param name="parentNodes"></param>
        /// <param name="culture">The specific culture to filter for. If null is used the current culture is used. (Default is null)</param>
        /// <returns></returns>
        /// <remarks>
        /// This can be useful in order to return all nodes in an entire site by a type when combined with <see cref="UmbracoHelper.ContentAtRoot"/> or similar.
        /// </remarks>
        public static IEnumerable<T> DescendantsOrSelf<T>(this IEnumerable<IPublishedContent> parentNodes, string culture = null)
            where T : class, IPublishedContent
        {
            return parentNodes.DescendantsOrSelf<T>(VariationContextAccessor, culture);
        }

        public static IEnumerable<IPublishedContent> Descendants(this IPublishedContent content, string culture = null)
        {
            return content.Descendants(VariationContextAccessor, culture);
        }

        public static IEnumerable<IPublishedContent> Descendants(this IPublishedContent content, int level, string culture = null)
        {
            return content.Descendants(VariationContextAccessor, level, culture);
        }

        public static IEnumerable<IPublishedContent> DescendantsOfType(this IPublishedContent content, string contentTypeAlias, string culture = null)
        {
            return content.DescendantsOfType(VariationContextAccessor, contentTypeAlias, culture);
        }

        public static IEnumerable<T> Descendants<T>(this IPublishedContent content, string culture = null)
            where T : class, IPublishedContent
        {
            return content.Descendants<T>(VariationContextAccessor, culture);
        }

        public static IEnumerable<T> Descendants<T>(this IPublishedContent content, int level, string culture = null)
            where T : class, IPublishedContent
        {
            return content.Descendants<T>(VariationContextAccessor, level, culture);
        }

        public static IEnumerable<IPublishedContent> DescendantsOrSelf(this IPublishedContent content, string culture = null)
        {
            return content.DescendantsOrSelf(VariationContextAccessor, culture);
        }

        public static IEnumerable<IPublishedContent> DescendantsOrSelf(this IPublishedContent content, int level, string culture = null)
        {
            return content.DescendantsOrSelf(VariationContextAccessor, level, culture);
        }

        public static IEnumerable<IPublishedContent> DescendantsOrSelfOfType(this IPublishedContent content, string contentTypeAlias, string culture = null)
        {
            return content.DescendantsOrSelfOfType(VariationContextAccessor, contentTypeAlias, culture);
        }

        public static IEnumerable<T> DescendantsOrSelf<T>(this IPublishedContent content, string culture = null)
            where T : class, IPublishedContent
        {
            return content.DescendantsOrSelf<T>(VariationContextAccessor, culture);
        }

        public static IEnumerable<T> DescendantsOrSelf<T>(this IPublishedContent content, int level, string culture = null)
            where T : class, IPublishedContent
        {
            return content.DescendantsOrSelf<T>(VariationContextAccessor, level, culture);
        }

        public static IPublishedContent Descendant(this IPublishedContent content, string culture = null)
        {
            return content.Descendant(VariationContextAccessor, culture);
        }

        public static IPublishedContent Descendant(this IPublishedContent content, int level, string culture = null)
        {
            return content.Descendant(VariationContextAccessor, level, culture);
        }

        public static IPublishedContent DescendantOfType(this IPublishedContent content, string contentTypeAlias, string culture = null)
        {
            return content.DescendantOfType(VariationContextAccessor, contentTypeAlias, culture);
        }

        public static T Descendant<T>(this IPublishedContent content, string culture = null)
            where T : class, IPublishedContent
        {
            return content.Descendant<T>(VariationContextAccessor, culture);
        }

        public static T Descendant<T>(this IPublishedContent content, int level, string culture = null)
            where T : class, IPublishedContent
        {
            return content.Descendant<T>(VariationContextAccessor, level, culture);
        }

        public static IPublishedContent DescendantOrSelf(this IPublishedContent content, int level, string culture = null)
        {
            return content.DescendantOrSelf(VariationContextAccessor, level, culture);
        }

        public static IPublishedContent DescendantOrSelfOfType(this IPublishedContent content, string contentTypeAlias, string culture = null)
        {
            return content.DescendantOrSelfOfType(VariationContextAccessor, contentTypeAlias, culture);
        }

        public static T DescendantOrSelf<T>(this IPublishedContent content, string culture = null)
            where T : class, IPublishedContent
        {
            return content.DescendantOrSelf<T>(VariationContextAccessor, culture);
        }

        public static T DescendantOrSelf<T>(this IPublishedContent content, int level, string culture = null)
            where T : class, IPublishedContent
        {
            return content.DescendantOrSelf<T>(VariationContextAccessor, level, culture);
        }

        #endregion

        #region Axes: children

        /// <summary>
        /// Gets the children of the content, filtered by a predicate.
        /// </summary>
        /// <param name="content">The content.</param>
        /// <param name="predicate">The predicate.</param>
        /// <param name="culture">The specific culture to filter for. If null is used the current culture is used. (Default is null)</param>
        /// <returns>The children of the content, filtered by the predicate.</returns>
        /// <remarks>
        /// <para>Children are sorted by their sortOrder.</para>
        /// </remarks>
        public static IEnumerable<IPublishedContent> Children(this IPublishedContent content, Func<IPublishedContent, bool> predicate, string culture = null)
        {
            return content.Children(VariationContextAccessor, culture).Where(predicate);
        }

        /// <summary>
        /// Gets the children of the content, of any of the specified types.
        /// </summary>
        /// <param name="content">The content.</param>
        /// <param name="culture">The specific culture to filter for. If null is used the current culture is used. (Default is null)</param>
        /// <param name="contentTypeAlias">The content type alias.</param>
        /// <returns>The children of the content, of any of the specified types.</returns>
        public static IEnumerable<IPublishedContent> ChildrenOfType(this IPublishedContent content, string contentTypeAlias, string culture = null)
        {
            return content.Children(VariationContextAccessor, x => x.ContentType.Alias.InvariantEquals(contentTypeAlias), culture);
        }

        /// <summary>
        /// Gets the children of the content, of a given content type.
        /// </summary>
        /// <typeparam name="T">The content type.</typeparam>
        /// <param name="content">The content.</param>
        /// <param name="culture">The specific culture to filter for. If null is used the current culture is used. (Default is null)</param>
        /// <returns>The children of content, of the given content type.</returns>
        /// <remarks>
        /// <para>Children are sorted by their sortOrder.</para>
        /// </remarks>
        public static IEnumerable<T> Children<T>(this IPublishedContent content, string culture = null)
            where T : class, IPublishedContent
        {
            return content.Children(VariationContextAccessor, culture).OfType<T>();
        }

        public static IPublishedContent FirstChild(this IPublishedContent content, string culture = null)
        {
            return content.Children(VariationContextAccessor, culture).FirstOrDefault();
        }

        /// <summary>
        /// Gets the first child of the content, of a given content type.
        /// </summary>
        public static IPublishedContent FirstChildOfType(this IPublishedContent content, string contentTypeAlias, string culture = null)
        {
            return content.ChildrenOfType(VariationContextAccessor, contentTypeAlias, culture).FirstOrDefault();
        }

        public static IPublishedContent FirstChild(this IPublishedContent content, Func<IPublishedContent, bool> predicate, string culture = null)
        {
            return content.Children(VariationContextAccessor, predicate, culture).FirstOrDefault();
        }

        public static IPublishedContent FirstChild(this IPublishedContent content, Guid uniqueId, string culture = null)
        {
            return content.Children(VariationContextAccessor, x => x.Key == uniqueId, culture).FirstOrDefault();
        }

        public static T FirstChild<T>(this IPublishedContent content, string culture = null)
            where T : class, IPublishedContent
        {
            return content.Children<T>(VariationContextAccessor, culture).FirstOrDefault();
        }

        public static T FirstChild<T>(this IPublishedContent content, Func<T, bool> predicate, string culture = null)
            where T : class, IPublishedContent
        {
            return content.Children<T>(VariationContextAccessor, culture).FirstOrDefault(predicate);
        }

        /// <summary>
        /// Gets the children of the content in a DataTable.
        /// </summary>
        /// <param name="content">The content.</param>
        /// <param name="services">A service context.</param>
        /// <param name="contentTypeAliasFilter">An optional content type alias.</param>
        /// <param name="culture">The specific culture to filter for. If null is used the current culture is used. (Default is null)</param>
        /// <returns>The children of the content.</returns>
        public static DataTable ChildrenAsTable(this IPublishedContent content, ServiceContext services, string contentTypeAliasFilter = "", string culture = null)
        {
            return GenerateDataTable(content, services, contentTypeAliasFilter, culture);
        }

        /// <summary>
        /// Gets the children of the content in a DataTable.
        /// </summary>
        /// <param name="content">The content.</param>
        /// <param name="services">A service context.</param>
        /// <param name="contentTypeAliasFilter">An optional content type alias.</param>
        /// <param name="culture">The specific culture to filter for. If null is used the current culture is used. (Default is null)</param>
        /// <returns>The children of the content.</returns>
        private static DataTable GenerateDataTable(IPublishedContent content, ServiceContext services, string contentTypeAliasFilter = "", string culture = null)
        {
            var firstNode = contentTypeAliasFilter.IsNullOrWhiteSpace()
                                ? content.Children(VariationContextAccessor, culture).Any()
                                    ? content.Children(VariationContextAccessor, culture).ElementAt(0)
                                    : null
                                : content.Children(VariationContextAccessor, culture).FirstOrDefault(x => x.ContentType.Alias.InvariantEquals(contentTypeAliasFilter));
            if (firstNode == null)
                return new DataTable(); //no children found

            //use new utility class to create table so that we don't have to maintain code in many places, just one
            var dt = Core.DataTableExtensions.GenerateDataTable(
                //pass in the alias of the first child node since this is the node type we're rendering headers for
                firstNode.ContentType.Alias,
                //pass in the callback to extract the Dictionary<string, string> of all defined aliases to their names
                alias => GetPropertyAliasesAndNames(services, alias),
                //pass in a callback to populate the datatable, yup its a bit ugly but it's already legacy and we just want to maintain code in one place.
                () =>
                {
                    //create all row data
                    var tableData = Core.DataTableExtensions.CreateTableData();
                    //loop through each child and create row data for it
                    foreach (var n in content.Children(VariationContextAccessor).OrderBy(x => x.SortOrder))
                    {
                        if (contentTypeAliasFilter.IsNullOrWhiteSpace() == false)
                        {
                            if (n.ContentType.Alias.InvariantEquals(contentTypeAliasFilter) == false)
                                continue; //skip this one, it doesn't match the filter
                        }

                        var standardVals = new Dictionary<string, object>
                            {
                                { "Id", n.Id },
                                { "NodeName", n.Name(VariationContextAccessor) },
                                { "NodeTypeAlias", n.ContentType.Alias },
                                { "CreateDate", n.CreateDate },
                                { "UpdateDate", n.UpdateDate },
                                { "CreatorId", n.CreatorId},
                                { "WriterId", n.WriterId },
                                { "Url", n.Url() }
                            };

                        var userVals = new Dictionary<string, object>();
                        foreach (var p in from IPublishedProperty p in n.Properties where p.GetSourceValue() != null select p)
                        {
                            // probably want the "object value" of the property here...
                            userVals[p.Alias] = p.GetValue();
                        }
                        //add the row data
                        Core.DataTableExtensions.AddRowData(tableData, standardVals, userVals);
                    }
                    return tableData;
                }
                );
            return dt;
        }

        #endregion

        #region Axes: siblings

        /// <summary>
        /// Gets the siblings of the content.
        /// </summary>
        /// <param name="content">The content.</param>
        /// <param name="culture">The specific culture to filter for. If null is used the current culture is used. (Default is null)</param>
        /// <returns>The siblings of the content.</returns>
        /// <remarks>
        ///   <para>Note that in V7 this method also return the content node self.</para>
        /// </remarks>
        public static IEnumerable<IPublishedContent> Siblings(this IPublishedContent content, string culture = null)
        {
            return content.Siblings(PublishedSnapshot, VariationContextAccessor, culture);
        }

        /// <summary>
        /// Gets the siblings of the content, of a given content type.
        /// </summary>
        /// <param name="content">The content.</param>
        /// <param name="culture">The specific culture to filter for. If null is used the current culture is used. (Default is null)</param>
        /// <param name="contentTypeAlias">The content type alias.</param>
        /// <returns>The siblings of the content, of the given content type.</returns>
        /// <remarks>
        ///   <para>Note that in V7 this method also return the content node self.</para>
        /// </remarks>
        public static IEnumerable<IPublishedContent> SiblingsOfType(this IPublishedContent content, string contentTypeAlias, string culture = null)
        {
            return content.SiblingsOfType(PublishedSnapshot, VariationContextAccessor, contentTypeAlias, culture);
        }

        /// <summary>
        /// Gets the siblings of the content, of a given content type.
        /// </summary>
        /// <typeparam name="T">The content type.</typeparam>
        /// <param name="content">The content.</param>
        /// <param name="culture">The specific culture to filter for. If null is used the current culture is used. (Default is null)</param>
        /// <returns>The siblings of the content, of the given content type.</returns>
        /// <remarks>
        ///   <para>Note that in V7 this method also return the content node self.</para>
        /// </remarks>
        public static IEnumerable<T> Siblings<T>(this IPublishedContent content, string culture = null)
            where T : class, IPublishedContent
        {
            return content.Siblings<T>(PublishedSnapshot, VariationContextAccessor, culture);
        }

        /// <summary>
        /// Gets the siblings of the content including the node itself to indicate the position.
        /// </summary>
        /// <param name="content">The content.</param>
        /// <param name="culture">The specific culture to filter for. If null is used the current culture is used. (Default is null)</param>
        /// <returns>The siblings of the content including the node itself.</returns>
        public static IEnumerable<IPublishedContent> SiblingsAndSelf(this IPublishedContent content, string culture = null)
        {
            return content.SiblingsAndSelf(PublishedSnapshot, VariationContextAccessor, culture);
        }

        /// <summary>
        /// Gets the siblings of the content including the node itself to indicate the position, of a given content type.
        /// </summary>
        /// <param name="content">The content.</param>
        /// <param name="culture">The specific culture to filter for. If null is used the current culture is used. (Default is null)</param>
        /// <param name="contentTypeAlias">The content type alias.</param>
        /// <returns>The siblings of the content including the node itself, of the given content type.</returns>
        public static IEnumerable<IPublishedContent> SiblingsAndSelfOfType(this IPublishedContent content, string contentTypeAlias, string culture = null)
        {
            return content.SiblingsAndSelfOfType(PublishedSnapshot, VariationContextAccessor, contentTypeAlias, culture);
        }

        /// <summary>
        /// Gets the siblings of the content including the node itself to indicate the position, of a given content type.
        /// </summary>
        /// <typeparam name="T">The content type.</typeparam>
        /// <param name="content">The content.</param>
        /// <param name="culture">The specific culture to filter for. If null is used the current culture is used. (Default is null)</param>
        /// <returns>The siblings of the content including the node itself, of the given content type.</returns>
        public static IEnumerable<T> SiblingsAndSelf<T>(this IPublishedContent content, string culture = null)
            where T : class, IPublishedContent
        {
            return content.SiblingsAndSelf<T>(PublishedSnapshot, VariationContextAccessor, culture);
        }

        #endregion

        #region PropertyAliasesAndNames

        private static Func<ServiceContext, string, Dictionary<string, string>> _getPropertyAliasesAndNames;

        /// <summary>
        /// This is used only for unit tests to set the delegate to look up aliases/names dictionary of a content type
        /// </summary>
        internal static Func<ServiceContext, string, Dictionary<string, string>> GetPropertyAliasesAndNames
        {
            get => _getPropertyAliasesAndNames ?? GetAliasesAndNames;
            set => _getPropertyAliasesAndNames = value;
        }

        private static Dictionary<string, string> GetAliasesAndNames(ServiceContext services, string alias)
        {
            var type = services.ContentTypeService.Get(alias)
                ?? services.MediaTypeService.Get(alias)
                ?? (IContentTypeBase)services.MemberTypeService.Get(alias);
            var fields = GetAliasesAndNames(type);

            // ensure the standard fields are there
            var stdFields = new Dictionary<string, string>
            {
                {"Id", "Id"},
                {"NodeName", "NodeName"},
                {"NodeTypeAlias", "NodeTypeAlias"},
                {"CreateDate", "CreateDate"},
                {"UpdateDate", "UpdateDate"},
                {"CreatorName", "CreatorName"},
                {"WriterName", "WriterName"},
                {"Url", "Url"}
            };

            foreach (var field in stdFields.Where(x => fields.ContainsKey(x.Key) == false))
            {
                fields[field.Key] = field.Value;
            }

            return fields;
        }

        private static Dictionary<string, string> GetAliasesAndNames(IContentTypeBase contentType)
        {
            return contentType.PropertyTypes.ToDictionary(x => x.Alias, x => x.Name);
        }

        #endregion


        #region Url

        /// <summary>
             /// Gets the url of the content item.
             /// </summary>
             /// <remarks>
             /// <para>If the content item is a document, then this method returns the url of the
             /// document. If it is a media, then this methods return the media url for the
             /// 'umbracoFile' property. Use the MediaUrl() method to get the media url for other
             /// properties.</para>
             /// <para>The value of this property is contextual. It depends on the 'current' request uri,
             /// if any. In addition, when the content type is multi-lingual, this is the url for the
             /// specified culture. Otherwise, it is the invariant url.</para>
             /// </remarks>
             public static string Url(this IPublishedContent content, string culture = null, UrlMode mode = UrlMode.Default)
             {
                var umbracoContext = Current.UmbracoContext;

                if (umbracoContext == null)
                    throw new InvalidOperationException("Cannot resolve a Url when Current.UmbracoContext is null.");

                return content.Url(Current.PublishedUrlProvider, culture, mode);
             }


        #endregion
    }
}<|MERGE_RESOLUTION|>--- conflicted
+++ resolved
@@ -213,6 +213,11 @@
 
          #region IsSomething: equality
 
+        public static bool IsEqual(this IPublishedContent content, IPublishedContent other)
+        {
+            return content.Id == other.Id;
+        }
+
         /// <summary>
         /// If the specified <paramref name="content" /> is equal to <paramref name="other" />, the HTML encoded <paramref name="valueIfTrue" /> will be returned; otherwise, <see cref="string.Empty" />.
         /// </summary>
@@ -244,8 +249,6 @@
             return new HtmlString(HttpUtility.HtmlEncode(content.IsEqual(other) ? valueIfTrue : valueIfFalse));
         }
 
-<<<<<<< HEAD
-=======
         /// <summary>
         /// If the specified <paramref name="content" /> is not equal to <paramref name="other" />, the HTML encoded <paramref name="valueIfTrue" /> will be returned; otherwise, <paramref name="valueIfFalse" />.
         /// </summary>
@@ -272,7 +275,6 @@
         /// The HTML encoded value.
         /// </returns>
         // TODO: This method should be removed or moved to an extension method on HtmlHelper.
->>>>>>> ee7d62e5
         public static HtmlString IsNotEqual(this IPublishedContent content, IPublishedContent other, string valueIfTrue)
         {
             return content.IsNotEqual(other, valueIfTrue, string.Empty);
@@ -298,12 +300,6 @@
 
         #region IsSomething: ancestors and descendants
 
-<<<<<<< HEAD
-=======
-        public static bool IsDescendant(this IPublishedContent content, IPublishedContent other)
-        {
-            return other.Level < content.Level && content.Path.InvariantStartsWith(other.Path.EnsureEndsWith(','));
-        }
 
         /// <summary>
         /// If the specified <paramref name="content" /> is a decendant of <paramref name="other" />, the HTML encoded <paramref name="valueIfTrue" /> will be returned; otherwise, <see cref="string.Empty" />.
@@ -315,7 +311,6 @@
         /// The HTML encoded value.
         /// </returns>
         // TODO: This method should be removed or moved to an extension method on HtmlHelper.
->>>>>>> ee7d62e5
         public static HtmlString IsDescendant(this IPublishedContent content, IPublishedContent other, string valueIfTrue)
         {
             return content.IsDescendant(other, valueIfTrue, string.Empty);
@@ -337,24 +332,6 @@
             return new HtmlString(HttpUtility.HtmlEncode(content.IsDescendant(other) ? valueIfTrue : valueIfFalse));
         }
 
-<<<<<<< HEAD
-=======
-        public static bool IsDescendantOrSelf(this IPublishedContent content, IPublishedContent other)
-        {
-            return content.Path.InvariantEquals(other.Path) || content.IsDescendant(other);
-        }
-
-        /// <summary>
-        /// If the specified <paramref name="content" /> is a decendant of <paramref name="other" /> or are the same, the HTML encoded <paramref name="valueIfTrue" /> will be returned; otherwise, <see cref="string.Empty" />.
-        /// </summary>
-        /// <param name="content">The content.</param>
-        /// <param name="other">The other content.</param>
-        /// <param name="valueIfTrue">The value if <c>true</c>.</param>
-        /// <returns>
-        /// The HTML encoded value.
-        /// </returns>
-        // TODO: This method should be removed or moved to an extension method on HtmlHelper.
->>>>>>> ee7d62e5
         public static HtmlString IsDescendantOrSelf(this IPublishedContent content, IPublishedContent other, string valueIfTrue)
         {
             return content.IsDescendantOrSelf(other, valueIfTrue, string.Empty);
@@ -376,24 +353,7 @@
             return new HtmlString(HttpUtility.HtmlEncode(content.IsDescendantOrSelf(other) ? valueIfTrue : valueIfFalse));
         }
 
-<<<<<<< HEAD
-=======
-        public static bool IsAncestor(this IPublishedContent content, IPublishedContent other)
-        {
-            return content.Level < other.Level && other.Path.InvariantStartsWith(content.Path.EnsureEndsWith(','));
-        }
-
-        /// <summary>
-        /// If the specified <paramref name="content" /> is an ancestor of <paramref name="other" />, the HTML encoded <paramref name="valueIfTrue" /> will be returned; otherwise, <see cref="string.Empty" />.
-        /// </summary>
-        /// <param name="content">The content.</param>
-        /// <param name="other">The other content.</param>
-        /// <param name="valueIfTrue">The value if <c>true</c>.</param>
-        /// <returns>
-        /// The HTML encoded value.
-        /// </returns>
-        // TODO: This method should be removed or moved to an extension method on HtmlHelper.
->>>>>>> ee7d62e5
+
         public static HtmlString IsAncestor(this IPublishedContent content, IPublishedContent other, string valueIfTrue)
         {
             return content.IsAncestor(other, valueIfTrue, string.Empty);
@@ -415,24 +375,6 @@
             return new HtmlString(HttpUtility.HtmlEncode(content.IsAncestor(other) ? valueIfTrue : valueIfFalse));
         }
 
-<<<<<<< HEAD
-=======
-        public static bool IsAncestorOrSelf(this IPublishedContent content, IPublishedContent other)
-        {
-            return other.Path.InvariantEquals(content.Path) || content.IsAncestor(other);
-        }
-
-        /// <summary>
-        /// If the specified <paramref name="content" /> is an ancestor of <paramref name="other" /> or are the same, the HTML encoded <paramref name="valueIfTrue" /> will be returned; otherwise, <see cref="string.Empty" />.
-        /// </summary>
-        /// <param name="content">The content.</param>
-        /// <param name="other">The other content.</param>
-        /// <param name="valueIfTrue">The value if <c>true</c>.</param>
-        /// <returns>
-        /// The HTML encoded value.
-        /// </returns>
-        // TODO: This method should be removed or moved to an extension method on HtmlHelper.
->>>>>>> ee7d62e5
         public static HtmlString IsAncestorOrSelf(this IPublishedContent content, IPublishedContent other, string valueIfTrue)
         {
             return content.IsAncestorOrSelf(other, valueIfTrue, string.Empty);

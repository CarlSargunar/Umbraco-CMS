--- conflicted
+++ resolved
@@ -49,11 +49,7 @@
     [MediaControllerControllerConfiguration]
     public class MediaController : ContentControllerBase
     {
-<<<<<<< HEAD
-        public MediaController(PropertyEditorCollection propertyEditors, IGlobalSettings globalSettings, UmbracoContext umbracoContext, ISqlContext sqlContext, ServiceContext services, AppCaches appCaches, IProfilingLogger logger, IRuntimeState runtimeState, UmbracoHelper umbracoHelper) : base(globalSettings, umbracoContext, sqlContext, services, appCaches, logger, runtimeState, umbracoHelper)
-=======
-        public MediaController(PropertyEditorCollection propertyEditors, IContentTypeBaseServiceProvider contentTypeBaseServiceProvider)
->>>>>>> 9be6acf4
+        public MediaController(PropertyEditorCollection propertyEditors, IGlobalSettings globalSettings, UmbracoContext umbracoContext, ISqlContext sqlContext, ServiceContext services, AppCaches appCaches, IProfilingLogger logger, IRuntimeState runtimeState, UmbracoHelper umbracoHelper, IContentTypeBaseServiceProvider contentTypeBaseServiceProvider) : base(globalSettings, umbracoContext, sqlContext, services, appCaches, logger, runtimeState, umbracoHelper)
         {
             _propertyEditors = propertyEditors ?? throw new ArgumentNullException(nameof(propertyEditors));
             _contentTypeBaseServiceProvider = contentTypeBaseServiceProvider;

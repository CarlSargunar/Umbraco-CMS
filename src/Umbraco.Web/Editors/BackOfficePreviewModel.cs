﻿using System;
using System.Collections.Generic;

using Umbraco.Core.Configuration;
using Umbraco.Core.Configuration.UmbracoSettings;
using Umbraco.Core.Hosting;
using Umbraco.Core.IO;
using Umbraco.Core.Models;
using Umbraco.Web.Composing;
using Umbraco.Web.Features;
<<<<<<< HEAD
using Umbraco.Web.Trees;
=======
using Umbraco.Web.Services;
>>>>>>> b12fad75

namespace Umbraco.Web.Editors
{
    public class BackOfficePreviewModel : BackOfficeModel
    {
        private readonly UmbracoFeatures _features;
        public IEnumerable<ILanguage> Languages { get; }

<<<<<<< HEAD
        public BackOfficePreviewModel(UmbracoFeatures features, IGlobalSettings globalSettings, IUmbracoVersion umbracoVersion, IEnumerable<ILanguage> languages, IContentSettings contentSettings, TreeCollection treeCollection, IHttpContextAccessor httpContextAccessor, IHostingEnvironment hostingEnvironment, IRuntimeSettings runtimeSettings, ISecuritySettings securitySettings)
            : base(features, globalSettings, umbracoVersion, contentSettings, treeCollection, httpContextAccessor, hostingEnvironment, runtimeSettings, securitySettings)
=======
        [Obsolete("Use the overload that injects IIconService.")]
        public BackOfficePreviewModel(
            UmbracoFeatures features,
            IGlobalSettings globalSettings,
            IEnumerable<ILanguage> languages)
            : this(features, globalSettings, languages, Current.IconService)
        {
        }

        public BackOfficePreviewModel(
            UmbracoFeatures features,
            IGlobalSettings globalSettings,
            IEnumerable<ILanguage> languages,
            IIconService iconService)
            : base(features, globalSettings, iconService)
>>>>>>> b12fad75
        {
            _features = features;
            Languages = languages;
        }

        public bool DisableDevicePreview => _features.Disabled.DisableDevicePreview;
        public string PreviewExtendedHeaderView => _features.Enabled.PreviewExtendedView;
    }
}<|MERGE_RESOLUTION|>--- conflicted
+++ resolved
@@ -1,18 +1,12 @@
-﻿using System;
-using System.Collections.Generic;
-
+﻿using System.Collections.Generic;
 using Umbraco.Core.Configuration;
 using Umbraco.Core.Configuration.UmbracoSettings;
 using Umbraco.Core.Hosting;
-using Umbraco.Core.IO;
 using Umbraco.Core.Models;
-using Umbraco.Web.Composing;
+using Umbraco.Core.Services;
 using Umbraco.Web.Features;
-<<<<<<< HEAD
+using Umbraco.Web.Services;
 using Umbraco.Web.Trees;
-=======
-using Umbraco.Web.Services;
->>>>>>> b12fad75
 
 namespace Umbraco.Web.Editors
 {
@@ -21,26 +15,29 @@
         private readonly UmbracoFeatures _features;
         public IEnumerable<ILanguage> Languages { get; }
 
-<<<<<<< HEAD
-        public BackOfficePreviewModel(UmbracoFeatures features, IGlobalSettings globalSettings, IUmbracoVersion umbracoVersion, IEnumerable<ILanguage> languages, IContentSettings contentSettings, TreeCollection treeCollection, IHttpContextAccessor httpContextAccessor, IHostingEnvironment hostingEnvironment, IRuntimeSettings runtimeSettings, ISecuritySettings securitySettings)
-            : base(features, globalSettings, umbracoVersion, contentSettings, treeCollection, httpContextAccessor, hostingEnvironment, runtimeSettings, securitySettings)
-=======
-        [Obsolete("Use the overload that injects IIconService.")]
         public BackOfficePreviewModel(
             UmbracoFeatures features,
             IGlobalSettings globalSettings,
-            IEnumerable<ILanguage> languages)
-            : this(features, globalSettings, languages, Current.IconService)
-        {
-        }
-
-        public BackOfficePreviewModel(
-            UmbracoFeatures features,
-            IGlobalSettings globalSettings,
+            IUmbracoVersion umbracoVersion,
             IEnumerable<ILanguage> languages,
+            IContentSettings contentSettings,
+            TreeCollection treeCollection,
+            IHttpContextAccessor httpContextAccessor,
+            IHostingEnvironment hostingEnvironment,
+            IRuntimeSettings runtimeSettings,
+            ISecuritySettings securitySettings,
             IIconService iconService)
-            : base(features, globalSettings, iconService)
->>>>>>> b12fad75
+            : base(
+                features,
+                globalSettings,
+                umbracoVersion,
+                contentSettings,
+                treeCollection,
+                httpContextAccessor,
+                hostingEnvironment,
+                runtimeSettings,
+                securitySettings,
+                iconService)
         {
             _features = features;
             Languages = languages;

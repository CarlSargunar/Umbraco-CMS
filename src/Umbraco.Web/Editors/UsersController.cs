--- conflicted
+++ resolved
@@ -53,11 +53,8 @@
         private readonly ISqlContext _sqlContext;
         private readonly IImageUrlGenerator _imageUrlGenerator;
         private readonly ISecuritySettings _securitySettings;
-<<<<<<< HEAD
         private readonly IRequestAccessor _requestAccessor;
-=======
         private readonly IEmailSender _emailSender;
->>>>>>> 490ae37b
 
         public UsersController(
             IGlobalSettings globalSettings,
@@ -75,11 +72,8 @@
             IImageUrlGenerator imageUrlGenerator,
             IPublishedUrlProvider publishedUrlProvider,
             ISecuritySettings securitySettings,
-<<<<<<< HEAD
-            IRequestAccessor requestAccessor)
-=======
+            IRequestAccessor requestAccessor,
             IEmailSender emailSender)
->>>>>>> 490ae37b
             : base(globalSettings, umbracoContextAccessor, sqlContext, services, appCaches, logger, runtimeState, shortStringHelper, umbracoMapper, publishedUrlProvider)
         {
             _mediaFileSystem = mediaFileSystem;
@@ -88,11 +82,8 @@
             _sqlContext = sqlContext;
             _imageUrlGenerator = imageUrlGenerator;
             _securitySettings = securitySettings;
-<<<<<<< HEAD
             _requestAccessor = requestAccessor;
-=======
             _emailSender = emailSender;
->>>>>>> 490ae37b
         }
 
         /// <summary>

﻿using Newtonsoft.Json;
using System;
using System.Collections.Generic;
using System.ComponentModel.DataAnnotations;
using System.Linq;
using System.Net;
using System.Net.Http;
using System.Web.Http.Controllers;
using System.Web.Http.ModelBinding;
using Umbraco.Core;
using Umbraco.Core.Logging;
using Umbraco.Core.Models;
using Umbraco.Core.PropertyEditors;
using Umbraco.Core.Services;
using Umbraco.Web.Models.ContentEditing;
using Umbraco.Web.PropertyEditors.Validation;

namespace Umbraco.Web.Editors.Filters
{
    /// <summary>
    /// A base class purely used for logging without generics
    /// </summary>
    internal abstract class ContentModelValidator
    {
        protected IUmbracoContextAccessor UmbracoContextAccessor { get; }
        protected ILogger Logger { get; }

        protected ContentModelValidator(ILogger logger, IUmbracoContextAccessor umbracoContextAccessor)
        {
            Logger = logger ?? throw new ArgumentNullException(nameof(logger));
            UmbracoContextAccessor = umbracoContextAccessor ?? throw new ArgumentNullException(nameof(umbracoContextAccessor));
        }
    }

    /// <summary>
    /// A validation helper class used with ContentItemValidationFilterAttribute to be shared between content, media, etc...
    /// </summary>
    /// <typeparam name="TPersisted"></typeparam>
    /// <typeparam name="TModelSave"></typeparam>
    /// <typeparam name="TModelWithProperties"></typeparam>
    /// <remarks>
    /// If any severe errors occur then the response gets set to an error and execution will not continue. Property validation
    /// errors will just be added to the ModelState.
    /// </remarks>
    internal abstract class ContentModelValidator<TPersisted, TModelSave, TModelWithProperties>: ContentModelValidator
        where TPersisted : class, IContentBase
        where TModelSave: IContentSave<TPersisted>
        where TModelWithProperties : IContentProperties<ContentPropertyBasic>
    {
        private readonly ILocalizedTextService _textService;

        protected ContentModelValidator(ILogger logger, IUmbracoContextAccessor umbracoContextAccessor, ILocalizedTextService textService) : base(logger, umbracoContextAccessor)
        {
            _textService = textService ?? throw new ArgumentNullException(nameof(textService));
        }
        
        /// <summary>
        /// Ensure the content exists
        /// </summary>
        /// <param name="postedItem"></param>
        /// <param name="actionContext"></param>
        /// <returns></returns>
        public virtual bool ValidateExistingContent(TModelSave postedItem, HttpActionContext actionContext)
        {
            var persistedContent = postedItem.PersistedContent;
            if (persistedContent == null)
            {
                actionContext.Response = actionContext.Request.CreateErrorResponse(HttpStatusCode.NotFound, "content was not found");
                return false;
            }

            return true;
        }

        /// <summary>
        /// Ensure all of the ids in the post are valid
        /// </summary>
        /// <param name="model"></param>
        /// <param name="modelWithProperties"></param>
        /// <param name="actionContext"></param>
        /// <returns></returns>
        public virtual bool ValidateProperties(TModelSave model, IContentProperties<ContentPropertyBasic> modelWithProperties, HttpActionContext actionContext)
        {
            var persistedContent = model.PersistedContent;
            return ValidateProperties(modelWithProperties.Properties.ToList(), persistedContent.Properties.ToList(), actionContext);
        }

        /// <summary>
        /// This validates that all of the posted properties exist on the persisted entity
        /// </summary>
        /// <param name="postedProperties"></param>
        /// <param name="persistedProperties"></param>
        /// <param name="actionContext"></param>
        /// <returns></returns>
        protected bool ValidateProperties(List<ContentPropertyBasic> postedProperties, List<Property> persistedProperties, HttpActionContext actionContext)
        {
            foreach (var p in postedProperties)
            {
                if (persistedProperties.Any(property => property.Alias == p.Alias) == false)
                {
                    // TODO: Do we return errors here ? If someone deletes a property whilst their editing then should we just
                    //save the property data that remains? Or inform them they need to reload... not sure. This problem exists currently too i think.

                    var message = $"property with alias: {p.Alias} was not found";
                    actionContext.Response = actionContext.Request.CreateErrorResponse(HttpStatusCode.NotFound, new InvalidOperationException(message));
                    return false;
                }

            }
            return true;
        }

        /// <summary>
        /// Validates the data for each property
        /// </summary>
        /// <param name="model"></param>
        /// <param name="modelWithProperties"></param>
        /// <param name="dto"></param>
        /// <param name="modelState"></param>
        /// <returns></returns>
        /// <remarks>
        /// All property data validation goes into the model state with a prefix of "Properties"
        /// </remarks>
        public virtual bool ValidatePropertiesData(
            TModelSave model,
            TModelWithProperties modelWithProperties,
            ContentPropertyCollectionDto dto,
            ModelStateDictionary modelState)
        {
            var properties = modelWithProperties.Properties.ToDictionary(x => x.Alias, x => x);

            foreach (var p in dto.Properties)
            {
                var editor = p.PropertyEditor;

                if (editor == null)
                {
                    var message = $"Could not find property editor \"{p.DataType.EditorAlias}\" for property with id {p.Id}.";

                    Logger.Warn<ContentModelValidator>(message);
                    continue;
                }

                //get the posted value for this property, this may be null in cases where the property was marked as readonly which means
                //the angular app will not post that value.
                if (!properties.TryGetValue(p.Alias, out var postedProp))
                    continue;

                var postedValue = postedProp.Value;

                ValidatePropertyValue(model, modelWithProperties, editor, p, postedValue, modelState);
    
            }

            return modelState.IsValid;
        }

        /// <summary>
        /// Validates a property's value and adds the error to model state if found
        /// </summary>
        /// <param name="model"></param>
        /// <param name="modelWithProperties"></param>
        /// <param name="editor"></param>
        /// <param name="property"></param>
        /// <param name="postedValue"></param>
        /// <param name="modelState"></param>
        /// <param name="requiredDefaultMessages"></param>
        /// <param name="formatDefaultMessages"></param>
        protected virtual void ValidatePropertyValue(
            TModelSave model,
            TModelWithProperties modelWithProperties,
            IDataEditor editor,
            ContentPropertyDto property,
            object postedValue,
            ModelStateDictionary modelState)
        {
            if (property is null) throw new ArgumentNullException(nameof(property));
            if (property.DataType is null) throw new InvalidOperationException($"{nameof(property)}.{nameof(property.DataType)} cannot be null");

<<<<<<< HEAD
                modelState.AddPropertyError(r, property.Alias, property.Culture, property.Segment);
=======
            foreach (var validationResult in PropertyValidationService.ValidatePropertyValue(
                _textService,  editor, property.DataType, postedValue, property.IsRequired,
                property.ValidationRegExp, property.IsRequiredMessage, property.ValidationRegExpMessage))
            {
                AddPropertyError(model, modelWithProperties, editor, property, validationResult, modelState);
>>>>>>> d5c0e79c
            }
        }

        protected virtual void AddPropertyError(
            TModelSave model,
            TModelWithProperties modelWithProperties,
            IDataEditor editor,
            ContentPropertyDto property,
            ValidationResult validationResult,
            ModelStateDictionary modelState)
        {
            modelState.AddPropertyError(validationResult, property.Alias, property.Culture, property.Segment);
        }

    }
}<|MERGE_RESOLUTION|>--- conflicted
+++ resolved
@@ -177,15 +177,11 @@
             if (property is null) throw new ArgumentNullException(nameof(property));
             if (property.DataType is null) throw new InvalidOperationException($"{nameof(property)}.{nameof(property.DataType)} cannot be null");
 
-<<<<<<< HEAD
-                modelState.AddPropertyError(r, property.Alias, property.Culture, property.Segment);
-=======
             foreach (var validationResult in PropertyValidationService.ValidatePropertyValue(
                 _textService,  editor, property.DataType, postedValue, property.IsRequired,
                 property.ValidationRegExp, property.IsRequiredMessage, property.ValidationRegExpMessage))
             {
                 AddPropertyError(model, modelWithProperties, editor, property, validationResult, modelState);
->>>>>>> d5c0e79c
             }
         }
 

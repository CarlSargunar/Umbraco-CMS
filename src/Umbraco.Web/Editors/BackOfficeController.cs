--- conflicted
+++ resolved
@@ -55,11 +55,8 @@
         private readonly IHostingEnvironment _hostingEnvironment;
         private readonly IHttpContextAccessor _httpContextAccessor;
         private readonly IRuntimeSettings _runtimeSettings;
-<<<<<<< HEAD
+        private readonly ISecuritySettings _securitySettings;
         private readonly IRuntimeMinifier _runtimeMinifier;
-=======
-        private readonly ISecuritySettings _securitySettings;
->>>>>>> 6fafe040
 
         public BackOfficeController(
             IManifestParser manifestParser,
@@ -78,11 +75,8 @@
             IHostingEnvironment hostingEnvironment,
             IHttpContextAccessor httpContextAccessor,
             IRuntimeSettings settings,
-<<<<<<< HEAD
+            ISecuritySettings securitySettings,
             IRuntimeMinifier runtimeMinifier)
-=======
-            ISecuritySettings securitySettings)
->>>>>>> 6fafe040
             : base(globalSettings, umbracoContextAccessor, services, appCaches, profilingLogger)
 
         {
@@ -97,11 +91,8 @@
             _hostingEnvironment = hostingEnvironment;
             _httpContextAccessor = httpContextAccessor;
             _runtimeSettings = settings;
-<<<<<<< HEAD
+            _securitySettings = securitySettings;
             _runtimeMinifier = runtimeMinifier;
-=======
-            _securitySettings = securitySettings;
->>>>>>> 6fafe040
         }
 
         protected BackOfficeSignInManager SignInManager => _signInManager ?? (_signInManager = OwinContext.GetBackOfficeSignInManager());
@@ -308,11 +299,7 @@
         [MinifyJavaScriptResult(Order = 1)]
         public JavaScriptResult ServerVariables()
         {
-<<<<<<< HEAD
-            var serverVars = new BackOfficeServerVariables(Url, _runtimeState, _features, GlobalSettings, _umbracoVersion, _umbracoSettingsSection, _ioHelper, _treeCollection, _httpContextAccessor, _hostingEnvironment, _runtimeSettings, _runtimeMinifier);
-=======
-            var serverVars = new BackOfficeServerVariables(Url, _runtimeState, _features, GlobalSettings, _umbracoVersion, _contentSettings, _ioHelper, _treeCollection, _httpContextAccessor, _hostingEnvironment, _runtimeSettings, _securitySettings);
->>>>>>> 6fafe040
+            var serverVars = new BackOfficeServerVariables(Url, _runtimeState, _features, GlobalSettings, _umbracoVersion, _contentSettings, _ioHelper, _treeCollection, _httpContextAccessor, _hostingEnvironment, _runtimeSettings, _securitySettings, _runtimeMinifier);
 
             //cache the result if debugging is disabled
             var result = _hostingEnvironment.IsDebugMode

using System;
using System.Collections.Generic;
using System.Linq;
using System.Net;
using System.Net.Http;
using System.Web.Http;
using System.Web.Mvc;
using Umbraco.Core;
using Umbraco.Core.Logging;
using Umbraco.Core.Models;
using Umbraco.Core.Models.Editors;
using Umbraco.Core.Services;
using Umbraco.Web.Models.ContentEditing;
using Umbraco.Web.WebApi;
using Umbraco.Web.WebApi.Filters;


namespace Umbraco.Web.Editors
{
    /// <summary>
    /// An abstract base controller used for media/content (and probably members) to try to reduce code replication.
    /// </summary>
    [OutgoingDateTimeFormat]
    public abstract class ContentControllerBase : BackOfficeNotificationsController
    {
        /// <summary>
        /// Constructor
        /// </summary>
        protected ContentControllerBase()
            : this(UmbracoContext.Current)
        {            
        }

        /// <summary>
        /// Constructor
        /// </summary>
        /// <param name="umbracoContext"></param>
        protected ContentControllerBase(UmbracoContext umbracoContext)
            : base(umbracoContext)
        {
        }

        protected HttpResponseMessage HandleContentNotFound(object id, bool throwException = true)
        {
            ModelState.AddModelError("id", string.Format("content with id: {0} was not found", id));
            var errorResponse = Request.CreateErrorResponse(
                HttpStatusCode.NotFound,
                ModelState);
            if (throwException)
            {
                throw new HttpResponseException(errorResponse);    
            }
            return errorResponse;
        }

        protected void UpdateName<TPersisted>(ContentBaseItemSave<TPersisted> contentItem) 
            where TPersisted : IContentBase
        {
            //Don't update the name if it is empty
            if (!contentItem.Name.IsNullOrWhiteSpace())
            {
                contentItem.PersistedContent.Name = contentItem.Name;
            }
        }

        protected HttpResponseMessage PerformSort(ContentSortOrder sorted)
        {
            if (sorted == null)
            {
                return Request.CreateResponse(HttpStatusCode.NotFound);
            }

            //if there's nothing to sort just return ok
            if (sorted.IdSortOrder.Length == 0)
            {
                return Request.CreateResponse(HttpStatusCode.OK);
            }

            return null;
        }

        /// <summary>
        /// Maps the dto property values to the persisted model
        /// </summary>
        /// <typeparam name="TPersisted"></typeparam>
        /// <param name="contentItem"></param>
        protected virtual void MapPropertyValues<TPersisted>(ContentBaseItemSave<TPersisted> contentItem)
            where TPersisted : IContentBase
        {
            //Map the property values
            foreach (var property in contentItem.ContentDto.Properties)
            {
                //get the dbo property
                var dboProperty = contentItem.PersistedContent.Properties[property.Alias];

                //create the property data to send to the property editor
                var dictionary = new Dictionary<string, object>();
                //add the files if any
<<<<<<< HEAD
                var files = contentItem.UploadedFiles.Where(x => x.PropertyAlias == p.Alias).ToArray();
                if (files.Length > 0)
                {
                    d.Add("files", files);
                    // add extra things needed to figure out where to put the files
                    d.Add("cuid", contentItem.PersistedContent.Key);
                    d.Add("puid", dboProperty.PropertyType.Key);
                }
=======
                var files = contentItem.UploadedFiles.Where(x => x.PropertyAlias == property.Alias).ToArray();

                foreach (var file in files)
                    file.FileName = file.FileName.ToSafeFileName();

                if (files.Any())
                    dictionary.Add("files", files);
>>>>>>> f5f9ff29
                
                var data = new ContentPropertyData(property.Value, property.PreValues, dictionary);

                //get the deserialized value from the property editor
                if (property.PropertyEditor == null)
                {
                    LogHelper.Warn<ContentController>("No property editor found for property " + property.Alias);
                }
                else
                {
                    var valueEditor = property.PropertyEditor.ValueEditor;
                    //don't persist any bound value if the editor is readonly
                    if (valueEditor.IsReadOnly == false)
                    {                        
                        var propVal = property.PropertyEditor.ValueEditor.ConvertEditorToDb(data, dboProperty.Value);
                        var supportTagsAttribute = TagExtractor.GetAttribute(property.PropertyEditor);
                        if (supportTagsAttribute != null)
                        {
                            TagExtractor.SetPropertyTags(dboProperty, data, propVal, supportTagsAttribute);
                        }
                        else
                        {
                            dboProperty.Value = propVal;
                        }
                    }    
                    
                }
            }
        }

        protected void HandleInvalidModelState<T, TPersisted>(ContentItemDisplayBase<T, TPersisted> display) 
            where TPersisted : IContentBase 
            where T : ContentPropertyBasic
        {
            //lasty, if it is not valid, add the modelstate to the outgoing object and throw a 403
            if (!ModelState.IsValid)
            {
                display.Errors = ModelState.ToErrorDictionary();
                throw new HttpResponseException(Request.CreateValidationErrorResponse(display));
            }
        }

        /// <summary>
        /// A helper method to attempt to get the instance from the request storage if it can be found there,
        /// otherwise gets it from the callback specified
        /// </summary>
        /// <typeparam name="TPersisted"></typeparam>
        /// <param name="getFromService"></param>
        /// <returns></returns>
        /// <remarks>
        /// This is useful for when filters have alraedy looked up a persisted entity and we don't want to have
        /// to look it up again.
        /// </remarks>
        protected TPersisted GetObjectFromRequest<TPersisted>(Func<TPersisted> getFromService)
        {
            //checks if the request contains the key and the item is not null, if that is the case, return it from the request, otherwise return
            // it from the callback
            return Request.Properties.ContainsKey(typeof(TPersisted).ToString()) && Request.Properties[typeof(TPersisted).ToString()] != null
                ? (TPersisted) Request.Properties[typeof (TPersisted).ToString()]
                : getFromService();
        } 

        /// <summary>
        /// Returns true if the action passed in means we need to create something new
        /// </summary>
        /// <param name="action"></param>
        /// <returns></returns>
        internal static bool IsCreatingAction(ContentSaveAction action)
        {
            return (action.ToString().EndsWith("New"));
        }

        protected void AddCancelMessage(INotificationModel display, 
            string header = "speechBubbles/operationCancelledHeader",             
            string message = "speechBubbles/operationCancelledText",
            bool localizeHeader = true,
            bool localizeMessage = true)
        {
            //if there's already a default event message, don't add our default one
            var msgs = UmbracoContext.GetCurrentEventMessages();
            if (msgs != null && msgs.GetAll().Any(x => x.IsDefaultEventMessage)) return;

            display.AddWarningNotification(
                localizeHeader ? Services.TextService.Localize(header) : header,
                localizeMessage ? Services.TextService.Localize(message): message);
        }
    }
}
<|MERGE_RESOLUTION|>--- conflicted
+++ resolved
@@ -1,204 +1,198 @@
-using System;
-using System.Collections.Generic;
-using System.Linq;
-using System.Net;
-using System.Net.Http;
-using System.Web.Http;
-using System.Web.Mvc;
-using Umbraco.Core;
-using Umbraco.Core.Logging;
-using Umbraco.Core.Models;
-using Umbraco.Core.Models.Editors;
-using Umbraco.Core.Services;
-using Umbraco.Web.Models.ContentEditing;
-using Umbraco.Web.WebApi;
-using Umbraco.Web.WebApi.Filters;
-
-
-namespace Umbraco.Web.Editors
-{
-    /// <summary>
-    /// An abstract base controller used for media/content (and probably members) to try to reduce code replication.
-    /// </summary>
-    [OutgoingDateTimeFormat]
-    public abstract class ContentControllerBase : BackOfficeNotificationsController
-    {
-        /// <summary>
-        /// Constructor
-        /// </summary>
-        protected ContentControllerBase()
-            : this(UmbracoContext.Current)
-        {            
-        }
-
-        /// <summary>
-        /// Constructor
-        /// </summary>
-        /// <param name="umbracoContext"></param>
-        protected ContentControllerBase(UmbracoContext umbracoContext)
-            : base(umbracoContext)
-        {
-        }
-
-        protected HttpResponseMessage HandleContentNotFound(object id, bool throwException = true)
-        {
-            ModelState.AddModelError("id", string.Format("content with id: {0} was not found", id));
-            var errorResponse = Request.CreateErrorResponse(
-                HttpStatusCode.NotFound,
-                ModelState);
-            if (throwException)
-            {
-                throw new HttpResponseException(errorResponse);    
-            }
-            return errorResponse;
-        }
-
-        protected void UpdateName<TPersisted>(ContentBaseItemSave<TPersisted> contentItem) 
-            where TPersisted : IContentBase
-        {
-            //Don't update the name if it is empty
-            if (!contentItem.Name.IsNullOrWhiteSpace())
-            {
-                contentItem.PersistedContent.Name = contentItem.Name;
-            }
-        }
-
-        protected HttpResponseMessage PerformSort(ContentSortOrder sorted)
-        {
-            if (sorted == null)
-            {
-                return Request.CreateResponse(HttpStatusCode.NotFound);
-            }
-
-            //if there's nothing to sort just return ok
-            if (sorted.IdSortOrder.Length == 0)
-            {
-                return Request.CreateResponse(HttpStatusCode.OK);
-            }
-
-            return null;
-        }
-
-        /// <summary>
-        /// Maps the dto property values to the persisted model
-        /// </summary>
-        /// <typeparam name="TPersisted"></typeparam>
-        /// <param name="contentItem"></param>
-        protected virtual void MapPropertyValues<TPersisted>(ContentBaseItemSave<TPersisted> contentItem)
-            where TPersisted : IContentBase
-        {
-            //Map the property values
-            foreach (var property in contentItem.ContentDto.Properties)
-            {
-                //get the dbo property
-                var dboProperty = contentItem.PersistedContent.Properties[property.Alias];
-
-                //create the property data to send to the property editor
-                var dictionary = new Dictionary<string, object>();
-                //add the files if any
-<<<<<<< HEAD
-                var files = contentItem.UploadedFiles.Where(x => x.PropertyAlias == p.Alias).ToArray();
-                if (files.Length > 0)
-                {
-                    d.Add("files", files);
-                    // add extra things needed to figure out where to put the files
-                    d.Add("cuid", contentItem.PersistedContent.Key);
-                    d.Add("puid", dboProperty.PropertyType.Key);
-                }
-=======
-                var files = contentItem.UploadedFiles.Where(x => x.PropertyAlias == property.Alias).ToArray();
-
-                foreach (var file in files)
-                    file.FileName = file.FileName.ToSafeFileName();
-
-                if (files.Any())
-                    dictionary.Add("files", files);
->>>>>>> f5f9ff29
-                
-                var data = new ContentPropertyData(property.Value, property.PreValues, dictionary);
-
-                //get the deserialized value from the property editor
-                if (property.PropertyEditor == null)
-                {
-                    LogHelper.Warn<ContentController>("No property editor found for property " + property.Alias);
-                }
-                else
-                {
-                    var valueEditor = property.PropertyEditor.ValueEditor;
-                    //don't persist any bound value if the editor is readonly
-                    if (valueEditor.IsReadOnly == false)
-                    {                        
-                        var propVal = property.PropertyEditor.ValueEditor.ConvertEditorToDb(data, dboProperty.Value);
-                        var supportTagsAttribute = TagExtractor.GetAttribute(property.PropertyEditor);
-                        if (supportTagsAttribute != null)
-                        {
-                            TagExtractor.SetPropertyTags(dboProperty, data, propVal, supportTagsAttribute);
-                        }
-                        else
-                        {
-                            dboProperty.Value = propVal;
-                        }
-                    }    
-                    
-                }
-            }
-        }
-
-        protected void HandleInvalidModelState<T, TPersisted>(ContentItemDisplayBase<T, TPersisted> display) 
-            where TPersisted : IContentBase 
-            where T : ContentPropertyBasic
-        {
-            //lasty, if it is not valid, add the modelstate to the outgoing object and throw a 403
-            if (!ModelState.IsValid)
-            {
-                display.Errors = ModelState.ToErrorDictionary();
-                throw new HttpResponseException(Request.CreateValidationErrorResponse(display));
-            }
-        }
-
-        /// <summary>
-        /// A helper method to attempt to get the instance from the request storage if it can be found there,
-        /// otherwise gets it from the callback specified
-        /// </summary>
-        /// <typeparam name="TPersisted"></typeparam>
-        /// <param name="getFromService"></param>
-        /// <returns></returns>
-        /// <remarks>
-        /// This is useful for when filters have alraedy looked up a persisted entity and we don't want to have
-        /// to look it up again.
-        /// </remarks>
-        protected TPersisted GetObjectFromRequest<TPersisted>(Func<TPersisted> getFromService)
-        {
-            //checks if the request contains the key and the item is not null, if that is the case, return it from the request, otherwise return
-            // it from the callback
-            return Request.Properties.ContainsKey(typeof(TPersisted).ToString()) && Request.Properties[typeof(TPersisted).ToString()] != null
-                ? (TPersisted) Request.Properties[typeof (TPersisted).ToString()]
-                : getFromService();
-        } 
-
-        /// <summary>
-        /// Returns true if the action passed in means we need to create something new
-        /// </summary>
-        /// <param name="action"></param>
-        /// <returns></returns>
-        internal static bool IsCreatingAction(ContentSaveAction action)
-        {
-            return (action.ToString().EndsWith("New"));
-        }
-
-        protected void AddCancelMessage(INotificationModel display, 
-            string header = "speechBubbles/operationCancelledHeader",             
-            string message = "speechBubbles/operationCancelledText",
-            bool localizeHeader = true,
-            bool localizeMessage = true)
-        {
-            //if there's already a default event message, don't add our default one
-            var msgs = UmbracoContext.GetCurrentEventMessages();
-            if (msgs != null && msgs.GetAll().Any(x => x.IsDefaultEventMessage)) return;
-
-            display.AddWarningNotification(
-                localizeHeader ? Services.TextService.Localize(header) : header,
-                localizeMessage ? Services.TextService.Localize(message): message);
-        }
-    }
-}
+using System;
+using System.Collections.Generic;
+using System.Linq;
+using System.Net;
+using System.Net.Http;
+using System.Web.Http;
+using System.Web.Mvc;
+using Umbraco.Core;
+using Umbraco.Core.Logging;
+using Umbraco.Core.Models;
+using Umbraco.Core.Models.Editors;
+using Umbraco.Core.Services;
+using Umbraco.Web.Models.ContentEditing;
+using Umbraco.Web.WebApi;
+using Umbraco.Web.WebApi.Filters;
+
+
+namespace Umbraco.Web.Editors
+{
+    /// <summary>
+    /// An abstract base controller used for media/content (and probably members) to try to reduce code replication.
+    /// </summary>
+    [OutgoingDateTimeFormat]
+    public abstract class ContentControllerBase : BackOfficeNotificationsController
+    {
+        /// <summary>
+        /// Constructor
+        /// </summary>
+        protected ContentControllerBase()
+            : this(UmbracoContext.Current)
+        {            
+        }
+
+        /// <summary>
+        /// Constructor
+        /// </summary>
+        /// <param name="umbracoContext"></param>
+        protected ContentControllerBase(UmbracoContext umbracoContext)
+            : base(umbracoContext)
+        {
+        }
+
+        protected HttpResponseMessage HandleContentNotFound(object id, bool throwException = true)
+        {
+            ModelState.AddModelError("id", string.Format("content with id: {0} was not found", id));
+            var errorResponse = Request.CreateErrorResponse(
+                HttpStatusCode.NotFound,
+                ModelState);
+            if (throwException)
+            {
+                throw new HttpResponseException(errorResponse);    
+            }
+            return errorResponse;
+        }
+
+        protected void UpdateName<TPersisted>(ContentBaseItemSave<TPersisted> contentItem) 
+            where TPersisted : IContentBase
+        {
+            //Don't update the name if it is empty
+            if (!contentItem.Name.IsNullOrWhiteSpace())
+            {
+                contentItem.PersistedContent.Name = contentItem.Name;
+            }
+        }
+
+        protected HttpResponseMessage PerformSort(ContentSortOrder sorted)
+        {
+            if (sorted == null)
+            {
+                return Request.CreateResponse(HttpStatusCode.NotFound);
+            }
+
+            //if there's nothing to sort just return ok
+            if (sorted.IdSortOrder.Length == 0)
+            {
+                return Request.CreateResponse(HttpStatusCode.OK);
+            }
+
+            return null;
+        }
+
+        /// <summary>
+        /// Maps the dto property values to the persisted model
+        /// </summary>
+        /// <typeparam name="TPersisted"></typeparam>
+        /// <param name="contentItem"></param>
+        protected virtual void MapPropertyValues<TPersisted>(ContentBaseItemSave<TPersisted> contentItem)
+            where TPersisted : IContentBase
+        {
+            //Map the property values
+            foreach (var property in contentItem.ContentDto.Properties)
+            {
+                //get the dbo property
+                var dboProperty = contentItem.PersistedContent.Properties[property.Alias];
+
+                //create the property data to send to the property editor
+                var dictionary = new Dictionary<string, object>();
+                //add the files if any
+                var files = contentItem.UploadedFiles.Where(x => x.PropertyAlias == property.Alias).ToArray();
+
+                foreach (var file in files)
+                    file.FileName = file.FileName.ToSafeFileName();
+
+                if (files.Length > 0)
+                {
+                    dictionary.Add("files", files);
+                    // add extra things needed to figure out where to put the files
+                    dictionary.Add("cuid", contentItem.PersistedContent.Key);
+                    dictionary.Add("puid", dboProperty.PropertyType.Key);
+                }
+                
+                var data = new ContentPropertyData(property.Value, property.PreValues, dictionary);
+
+                //get the deserialized value from the property editor
+                if (property.PropertyEditor == null)
+                {
+                    LogHelper.Warn<ContentController>("No property editor found for property " + property.Alias);
+                }
+                else
+                {
+                    var valueEditor = property.PropertyEditor.ValueEditor;
+                    //don't persist any bound value if the editor is readonly
+                    if (valueEditor.IsReadOnly == false)
+                    {                        
+                        var propVal = property.PropertyEditor.ValueEditor.ConvertEditorToDb(data, dboProperty.Value);
+                        var supportTagsAttribute = TagExtractor.GetAttribute(property.PropertyEditor);
+                        if (supportTagsAttribute != null)
+                        {
+                            TagExtractor.SetPropertyTags(dboProperty, data, propVal, supportTagsAttribute);
+                        }
+                        else
+                        {
+                            dboProperty.Value = propVal;
+                        }
+                    }    
+                    
+                }
+            }
+        }
+
+        protected void HandleInvalidModelState<T, TPersisted>(ContentItemDisplayBase<T, TPersisted> display) 
+            where TPersisted : IContentBase 
+            where T : ContentPropertyBasic
+        {
+            //lasty, if it is not valid, add the modelstate to the outgoing object and throw a 403
+            if (!ModelState.IsValid)
+            {
+                display.Errors = ModelState.ToErrorDictionary();
+                throw new HttpResponseException(Request.CreateValidationErrorResponse(display));
+            }
+        }
+
+        /// <summary>
+        /// A helper method to attempt to get the instance from the request storage if it can be found there,
+        /// otherwise gets it from the callback specified
+        /// </summary>
+        /// <typeparam name="TPersisted"></typeparam>
+        /// <param name="getFromService"></param>
+        /// <returns></returns>
+        /// <remarks>
+        /// This is useful for when filters have alraedy looked up a persisted entity and we don't want to have
+        /// to look it up again.
+        /// </remarks>
+        protected TPersisted GetObjectFromRequest<TPersisted>(Func<TPersisted> getFromService)
+        {
+            //checks if the request contains the key and the item is not null, if that is the case, return it from the request, otherwise return
+            // it from the callback
+            return Request.Properties.ContainsKey(typeof(TPersisted).ToString()) && Request.Properties[typeof(TPersisted).ToString()] != null
+                ? (TPersisted) Request.Properties[typeof (TPersisted).ToString()]
+                : getFromService();
+        } 
+
+        /// <summary>
+        /// Returns true if the action passed in means we need to create something new
+        /// </summary>
+        /// <param name="action"></param>
+        /// <returns></returns>
+        internal static bool IsCreatingAction(ContentSaveAction action)
+        {
+            return (action.ToString().EndsWith("New"));
+        }
+
+        protected void AddCancelMessage(INotificationModel display, 
+            string header = "speechBubbles/operationCancelledHeader",             
+            string message = "speechBubbles/operationCancelledText",
+            bool localizeHeader = true,
+            bool localizeMessage = true)
+        {
+            //if there's already a default event message, don't add our default one
+            var msgs = UmbracoContext.GetCurrentEventMessages();
+            if (msgs != null && msgs.GetAll().Any(x => x.IsDefaultEventMessage)) return;
+
+            display.AddWarningNotification(
+                localizeHeader ? Services.TextService.Localize(header) : header,
+                localizeMessage ? Services.TextService.Localize(message): message);
+        }
+    }
+}
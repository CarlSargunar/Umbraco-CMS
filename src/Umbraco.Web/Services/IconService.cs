--- conflicted
+++ resolved
@@ -25,12 +25,7 @@
         public IList<IconModel> GetAllIcons()
         {
             var icons = new List<IconModel>();
-<<<<<<< HEAD
-            var directory = new DirectoryInfo(_hostingEnvironment.MapPath($"{_globalSettings.IconsPath}/"));
-            var iconNames = directory.GetFiles("*.svg");
-=======
             var iconNames = GetAllIconNames();
->>>>>>> 6475684d
 
             iconNames.OrderBy(f => f.Name).ToList().ForEach(iconInfo =>
             {
@@ -50,11 +45,7 @@
         {
             return string.IsNullOrWhiteSpace(iconName)
                 ? null
-<<<<<<< HEAD
                 : CreateIconModel(iconName.StripFileExtension(), _hostingEnvironment.MapPath($"{_globalSettings.IconsPath}/{iconName}.svg"));
-=======
-                : CreateIconModel(iconName.StripFileExtension());
->>>>>>> 6475684d
         }
 
         /// <summary>
@@ -124,7 +115,7 @@
         private IEnumerable<FileInfo> GetAllIconNames()
         {
             // add icons from plugins
-            var appPlugins = new DirectoryInfo(IOHelper.MapPath(SystemDirectories.AppPlugins));
+            var appPlugins = new DirectoryInfo(_hostingEnvironment.MapPath(Constants.SystemDirectories.AppPlugins));
             var pluginIcons = appPlugins.Exists == false
                 ? new List<FileInfo>()
                 : appPlugins.GetDirectories()
@@ -133,7 +124,7 @@
                     .SelectMany(x => x.GetFiles("*.svg", SearchOption.TopDirectoryOnly));
 
             // add icons from IconsPath if not already added from plugins
-            var directory = new DirectoryInfo(IOHelper.MapPath($"{_globalSettings.IconsPath}/"));
+            var directory = new DirectoryInfo(_hostingEnvironment.MapPath($"{_globalSettings.IconsPath}/"));
             var iconNames = directory.GetFiles("*.svg")
                 .Where(x => pluginIcons.Any(i => i.Name == x.Name) == false);
 

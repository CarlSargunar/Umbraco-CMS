--- conflicted
+++ resolved
@@ -10,27 +10,11 @@
     internal class SectionService : ISectionService
     {
         private readonly IUserService _userService;
-<<<<<<< HEAD
-        private readonly Lazy<IEnumerable<Section>> _allAvailableSections;
-        private readonly IApplicationTreeService _applicationTreeService;
-        private readonly IScopeProvider _scopeProvider;
-        private readonly AppCaches _cache;
-        internal const string AppConfigFileName = "applications.config";
-        private static string _appConfig;
-        private static readonly object Locker = new object();
-
-        public SectionService(
-            IUserService userService,
-            IApplicationTreeService applicationTreeService,
-            IScopeProvider scopeProvider,
-            AppCaches cache)
-=======
         private readonly BackOfficeSectionCollection _sectionCollection;
 
         public SectionService(
             IUserService userService,
             BackOfficeSectionCollection sectionCollection)
->>>>>>> cdf38af1
         {
             _userService = userService ?? throw new ArgumentNullException(nameof(userService));
             _sectionCollection = sectionCollection ?? throw new ArgumentNullException(nameof(sectionCollection));
@@ -42,36 +26,8 @@
         public IEnumerable<IBackOfficeSection> GetSections()
             => _sectionCollection;
 
-<<<<<<< HEAD
-                if (doc.Root != null)
-                {
-                    var changed = callback.Invoke(doc);
-
-                    if (saveAfterCallbackIfChanged && changed)
-                    {
-                        //ensure the folder is created!
-                        Directory.CreateDirectory(Path.GetDirectoryName(AppConfigFilePath));
-
-                        doc.Save(AppConfigFilePath);
-
-                        //remove the cache so it gets re-read ... SD: I'm leaving this here even though it
-                        // is taken care of by events as well, I think unit tests may rely on it being cleared here.
-                        _cache.RuntimeCache.Clear(CacheKeys.ApplicationsCacheKey);
-                    }
-                }
-            }
-        }
-
-        /// <summary>
-        /// Get the user's allowed sections
-        /// </summary>
-        /// <param name="userId"></param>
-        /// <returns></returns>
-        public IEnumerable<Section> GetAllowedSections(int userId)
-=======
         /// <inheritdoc />
         public IEnumerable<IBackOfficeSection> GetAllowedSections(int userId)
->>>>>>> cdf38af1
         {
             var user = _userService.GetUserById(userId);
             if (user == null)

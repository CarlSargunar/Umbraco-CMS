--- conflicted
+++ resolved
@@ -20,17 +20,9 @@
 {
     public abstract class FileSystemTreeController : TreeController
     {
-<<<<<<< HEAD
-        private readonly IMenuItemCollectionFactory _menuItemCollectionFactory;
-
-        protected FileSystemTreeController()
-        {
-            _menuItemCollectionFactory = Current.MenuItemCollectionFactory;
-=======
         protected FileSystemTreeController()
         {
             MenuItemCollectionFactory = Current.MenuItemCollectionFactory;
->>>>>>> 06af62d8
         }
 
         protected FileSystemTreeController(
@@ -47,11 +39,7 @@
             IMenuItemCollectionFactory menuItemCollectionFactory)
             : base(globalSettings, umbracoContextAccessor, sqlContext, services, appCaches, logger, runtimeState, umbracoHelper, umbracoMapper, publishedUrlProvider)
         {
-<<<<<<< HEAD
-            _menuItemCollectionFactory = menuItemCollectionFactory;
-=======
             MenuItemCollectionFactory = menuItemCollectionFactory;
->>>>>>> 06af62d8
         }
 
         protected abstract IFileSystem FileSystem { get; }
@@ -131,11 +119,7 @@
 
         protected virtual MenuItemCollection GetMenuForRootNode(FormDataCollection queryStrings)
         {
-<<<<<<< HEAD
-            var menu = _menuItemCollectionFactory.Create();
-=======
             var menu = MenuItemCollectionFactory.Create();
->>>>>>> 06af62d8
 
             //set the default to create
             menu.DefaultMenuAlias = ActionNew.ActionAlias;
@@ -149,11 +133,7 @@
 
         protected virtual MenuItemCollection GetMenuForFolder(string path, FormDataCollection queryStrings)
         {
-<<<<<<< HEAD
-            var menu = _menuItemCollectionFactory.Create();
-=======
             var menu = MenuItemCollectionFactory.Create();
->>>>>>> 06af62d8
 
             //set the default to create
             menu.DefaultMenuAlias = ActionNew.ActionAlias;
@@ -177,11 +157,7 @@
 
         protected virtual MenuItemCollection GetMenuForFile(string path, FormDataCollection queryStrings)
         {
-<<<<<<< HEAD
-            var menu = _menuItemCollectionFactory.Create();
-=======
             var menu = MenuItemCollectionFactory.Create();
->>>>>>> 06af62d8
 
             //if it's not a directory then we only allow to delete the item
             menu.Items.Add<ActionDelete>(Services.TextService, opensDialog: true);
@@ -197,11 +173,7 @@
                 return GetMenuForRootNode(queryStrings);
             }
 
-<<<<<<< HEAD
-            var menu = _menuItemCollectionFactory.Create();
-=======
             var menu = MenuItemCollectionFactory.Create();
->>>>>>> 06af62d8
 
             var path = string.IsNullOrEmpty(id) == false && id != Constants.System.RootString
                 ? HttpUtility.UrlDecode(id).TrimStart("/")

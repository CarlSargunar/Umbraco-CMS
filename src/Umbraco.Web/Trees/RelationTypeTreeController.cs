﻿using System.Linq;
using System.Net.Http.Formatting;
using Umbraco.Web.Models.Trees;
using Umbraco.Web.WebApi.Filters;
using Umbraco.Core;

using Umbraco.Core.Services;
<<<<<<< HEAD
=======
using Umbraco.Core.Models;
using Umbraco.Core.Models.Entities;
using Umbraco.Web.Actions;
>>>>>>> ec3fd890

namespace Umbraco.Web.Trees
{
    [UmbracoTreeAuthorize(Constants.Trees.RelationTypes)]
    [Tree(Constants.Applications.Settings, Constants.Trees.RelationTypes, null, sortOrder: 5)]
    [Mvc.PluginController("UmbracoTrees")]
    [CoreTree(TreeGroup = Constants.Trees.Groups.Settings)]
    public class RelationTypeTreeController : TreeController
    {
        protected override MenuItemCollection GetMenuForNode(string id, FormDataCollection queryStrings)
        {
            var menu = new MenuItemCollection();

            if (id == Constants.System.Root.ToInvariantString())
            {
                //Create the normal create action
<<<<<<< HEAD
                menu.Items.Add<ActionNew>(Services.TextService.Localize("actions", ActionNew.Instance.Alias));
                
=======
                var addMenuItem = menu.Items.Add<ActionNew>(Services.TextService, opensDialog: true);
                addMenuItem.LaunchDialogUrl("developer/RelationTypes/NewRelationType.aspx", "Create New RelationType");
>>>>>>> ec3fd890
                //refresh action
                menu.Items.Add(new RefreshNode(Services.TextService, true));

                return menu;
            }

            var relationType = Services.RelationService.GetRelationTypeById(int.Parse(id));
            if (relationType == null) return new MenuItemCollection();
<<<<<<< HEAD
            
            menu.Items.Add<ActionDelete>(Services.TextService.Localize("actions", ActionDelete.Instance.Alias));
            
=======

            //add delete option for all macros
            menu.Items.Add<ActionDelete>(Services.TextService, opensDialog: true)
                //Since we haven't implemented anything for relationtypes in angular, this needs to be converted to
                //use the legacy format
                .ConvertLegacyMenuItem(new EntitySlim
                {
                    Id = relationType.Id,
                    Level = 1,
                    ParentId = -1,
                    Name = relationType.Name
                }, "relationTypes", queryStrings.GetValue<string>("application"));

>>>>>>> ec3fd890
            return menu;
        }

        protected override TreeNodeCollection GetTreeNodes(string id, FormDataCollection queryStrings)
        {
            var nodes = new TreeNodeCollection();

            if (id == Constants.System.Root.ToInvariantString())
            {
                nodes.AddRange(Services.RelationService.GetAllRelationTypes()
                                       .Select(rt => CreateTreeNode(rt.Id.ToString(), id, queryStrings, rt.Name,
                                                                    "icon-trafic", false)));
            }
            return nodes;
        }
    }
}<|MERGE_RESOLUTION|>--- conflicted
+++ resolved
@@ -5,12 +5,6 @@
 using Umbraco.Core;
 
 using Umbraco.Core.Services;
-<<<<<<< HEAD
-=======
-using Umbraco.Core.Models;
-using Umbraco.Core.Models.Entities;
-using Umbraco.Web.Actions;
->>>>>>> ec3fd890
 
 namespace Umbraco.Web.Trees
 {
@@ -27,13 +21,8 @@
             if (id == Constants.System.Root.ToInvariantString())
             {
                 //Create the normal create action
-<<<<<<< HEAD
                 menu.Items.Add<ActionNew>(Services.TextService.Localize("actions", ActionNew.Instance.Alias));
-                
-=======
-                var addMenuItem = menu.Items.Add<ActionNew>(Services.TextService, opensDialog: true);
-                addMenuItem.LaunchDialogUrl("developer/RelationTypes/NewRelationType.aspx", "Create New RelationType");
->>>>>>> ec3fd890
+
                 //refresh action
                 menu.Items.Add(new RefreshNode(Services.TextService, true));
 
@@ -42,25 +31,9 @@
 
             var relationType = Services.RelationService.GetRelationTypeById(int.Parse(id));
             if (relationType == null) return new MenuItemCollection();
-<<<<<<< HEAD
-            
+
             menu.Items.Add<ActionDelete>(Services.TextService.Localize("actions", ActionDelete.Instance.Alias));
-            
-=======
 
-            //add delete option for all macros
-            menu.Items.Add<ActionDelete>(Services.TextService, opensDialog: true)
-                //Since we haven't implemented anything for relationtypes in angular, this needs to be converted to
-                //use the legacy format
-                .ConvertLegacyMenuItem(new EntitySlim
-                {
-                    Id = relationType.Id,
-                    Level = 1,
-                    ParentId = -1,
-                    Name = relationType.Name
-                }, "relationTypes", queryStrings.GetValue<string>("application"));
-
->>>>>>> ec3fd890
             return menu;
         }
 

﻿using Umbraco.Core;
using Umbraco.Core.IO;
using Umbraco.Core.Logging;
using Umbraco.Web.Models.Trees;

namespace Umbraco.Web.Trees
{
    [Tree(Constants.Applications.Settings, "files", TreeTitle = "Files", TreeUse = TreeUse.Dialog)]
    [CoreTree]
    public class FilesTreeController : FileSystemTreeController
    {
        private readonly IIOHelper _ioHelper;
<<<<<<< HEAD
        private readonly ILogger _logger;

        public FilesTreeController(IIOHelper ioHelper, ILogger logger)
        {
            _ioHelper = ioHelper;
            _logger = logger;
        }

        protected override IFileSystem FileSystem => new PhysicalFileSystem(_ioHelper, _logger, "~/");
=======
        private readonly IFileSystem _fileSystem;

        protected override IFileSystem FileSystem => _fileSystem;
>>>>>>> 44e2019e

        private static readonly string[] ExtensionsStatic = { "*" };

        public FilesTreeController(IIOHelper ioHelper)
        {
            _ioHelper = ioHelper;
            _fileSystem = new PhysicalFileSystem("~/", _ioHelper);
        }

        protected override string[] Extensions => ExtensionsStatic;

        protected override string FileIcon => Constants.Icons.MediaFile;
    }
}<|MERGE_RESOLUTION|>--- conflicted
+++ resolved
@@ -1,7 +1,6 @@
 ﻿using Umbraco.Core;
 using Umbraco.Core.IO;
 using Umbraco.Core.Logging;
-using Umbraco.Web.Models.Trees;
 
 namespace Umbraco.Web.Trees
 {
@@ -10,28 +9,18 @@
     public class FilesTreeController : FileSystemTreeController
     {
         private readonly IIOHelper _ioHelper;
-<<<<<<< HEAD
         private readonly ILogger _logger;
+        private readonly IFileSystem _fileSystem;
+
+        protected override IFileSystem FileSystem => _fileSystem;
+
+        private static readonly string[] ExtensionsStatic = { "*" };
 
         public FilesTreeController(IIOHelper ioHelper, ILogger logger)
         {
             _ioHelper = ioHelper;
             _logger = logger;
-        }
-
-        protected override IFileSystem FileSystem => new PhysicalFileSystem(_ioHelper, _logger, "~/");
-=======
-        private readonly IFileSystem _fileSystem;
-
-        protected override IFileSystem FileSystem => _fileSystem;
->>>>>>> 44e2019e
-
-        private static readonly string[] ExtensionsStatic = { "*" };
-
-        public FilesTreeController(IIOHelper ioHelper)
-        {
-            _ioHelper = ioHelper;
-            _fileSystem = new PhysicalFileSystem("~/", _ioHelper);
+            _fileSystem = new PhysicalFileSystem(_ioHelper, _logger, "~/");
         }
 
         protected override string[] Extensions => ExtensionsStatic;

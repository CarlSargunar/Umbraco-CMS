--- conflicted
+++ resolved
@@ -1,4 +1,3 @@
-<<<<<<< HEAD
 ﻿using System;
 using System.Collections.Concurrent;
 using System.Collections.Generic;
@@ -358,13 +357,26 @@
         {
             if (RecycleBinId.ToInvariantString() == id)
             {
+                // get the default assigned permissions for this user
+                var deleteAllowed = false;
+                var deleteAction = Current.Actions.FirstOrDefault(y => y.Letter == ActionDelete.ActionLetter);
+                if (deleteAction != null)
+                {
+                    var perms = Security.CurrentUser.GetPermissions(Constants.System.RecycleBinContentString, Services.UserService);
+                    deleteAllowed = perms.FirstOrDefault(x => x.Contains(deleteAction.Letter)) != null;
+                }
+
                 var menu = new MenuItemCollection();
-                menu.Items.Add(new MenuItem("emptyRecycleBin", Services.TextService)
-                {
-                    Icon = "trash",
-                    OpensDialog = true
-                });
-                menu.Items.Add(new RefreshNode(Services.TextService, true));
+                // only add empty recycle bin if the current user is allowed to delete by default 
+                if (deleteAllowed)
+                {
+	                menu.Items.Add(new MenuItem("emptyRecycleBin", Services.TextService)
+	                {
+	                    Icon = "trash",
+	                    OpensDialog = true
+	                });
+	                menu.Items.Add(new RefreshNode(Services.TextService, true));
+				}
                 return menu;
             }
 
@@ -497,496 +509,4 @@
 
         private readonly ConcurrentDictionary<string, IEntitySlim> _entityCache = new ConcurrentDictionary<string, IEntitySlim>();
     }
-}
-=======
-﻿using System;
-using System.Collections.Concurrent;
-using System.Collections.Generic;
-using System.Linq;
-using System.Net;
-using System.Net.Http;
-using System.Net.Http.Formatting;
-using System.Web.Http;
-using Umbraco.Core;
-using Umbraco.Core.Logging;
-using Umbraco.Core.Models;
-using Umbraco.Core.Models.EntityBase;
-using Umbraco.Web.Models.Trees;
-using Umbraco.Web.WebApi.Filters;
-using umbraco;
-using umbraco.BusinessLogic.Actions;
-using System.Globalization;
-using Umbraco.Core.Services;
-
-namespace Umbraco.Web.Trees
-{
-    public abstract class ContentTreeControllerBase : TreeController
-    {
-
-        #region Actions
-
-        /// <summary>
-        /// Gets an individual tree node
-        /// </summary>
-        /// <param name="id"></param>
-        /// <param name="queryStrings"></param>
-        /// <returns></returns>
-        [HttpQueryStringFilter("queryStrings")]
-        public TreeNode GetTreeNode(string id, FormDataCollection queryStrings)
-        {
-            int asInt;
-            Guid asGuid = Guid.Empty;
-            if (int.TryParse(id, out asInt) == false)
-            {
-                if (Guid.TryParse(id, out asGuid) == false)
-                {
-                    throw new HttpResponseException(Request.CreateResponse(HttpStatusCode.NotFound));
-                }
-            }
-
-            var entity = asGuid == Guid.Empty
-                    ? Services.EntityService.Get(asInt, UmbracoObjectType)
-                    : Services.EntityService.GetByKey(asGuid, UmbracoObjectType);
-            if (entity == null)
-            {
-                throw new HttpResponseException(Request.CreateResponse(HttpStatusCode.NotFound));
-            }
-
-            var node = GetSingleTreeNode(entity, entity.ParentId.ToInvariantString(), queryStrings);
-
-            //add the tree alias to the node since it is standalone (has no root for which this normally belongs)
-            node.AdditionalData["treeAlias"] = TreeAlias;
-            return node;
-        }
-
-        #endregion
-
-        /// <summary>
-        /// Ensure the noAccess metadata is applied for the root node if in dialog mode and the user doesn't have path access to it
-        /// </summary>
-        /// <param name="queryStrings"></param>
-        /// <returns></returns>
-        protected override TreeNode CreateRootNode(FormDataCollection queryStrings)
-        {
-            var node = base.CreateRootNode(queryStrings);
-
-            if (IsDialog(queryStrings) && UserStartNodes.Contains(Constants.System.Root) == false)
-            {
-                node.AdditionalData["noAccess"] = true;
-            }
-
-            return node;
-        }
-
-        protected abstract TreeNode GetSingleTreeNode(IUmbracoEntity e, string parentId, FormDataCollection queryStrings);
-
-        /// <summary>
-        /// Returns a <see cref="TreeNode"/> for the <see cref="IUmbracoEntity"/> and
-        /// attaches some meta data to the node if the user doesn't have start node access to it when in dialog mode
-        /// </summary>
-        /// <param name="e"></param>
-        /// <param name="parentId"></param>
-        /// <param name="queryStrings"></param>
-        /// <returns></returns>
-        internal TreeNode GetSingleTreeNodeWithAccessCheck(IUmbracoEntity e, string parentId, FormDataCollection queryStrings)
-        {
-            bool hasPathAccess;
-            var entityIsAncestorOfStartNodes = Security.CurrentUser.IsInBranchOfStartNode(e, Services.EntityService, RecycleBinId, out hasPathAccess);
-            if (entityIsAncestorOfStartNodes == false)
-                return null;
-
-            var treeNode = GetSingleTreeNode(e, parentId, queryStrings);
-            if (treeNode == null)
-            {
-                //this means that the user has NO access to this node via permissions! They at least need to have browse permissions to see
-                //the node so we need to return null;
-                return null;
-            }
-            if (hasPathAccess == false)
-            {
-                treeNode.AdditionalData["noAccess"] = true;
-            }
-            return treeNode;
-        }
-
-        /// <summary>
-        /// Returns the
-        /// </summary>
-        protected abstract int RecycleBinId { get; }
-
-        /// <summary>
-        /// Returns true if the recycle bin has items in it
-        /// </summary>
-        protected abstract bool RecycleBinSmells { get; }
-
-        /// <summary>
-        /// Returns the user's start node for this tree
-        /// </summary>
-        protected abstract int[] UserStartNodes { get; }
-
-        protected virtual TreeNodeCollection PerformGetTreeNodes(string id, FormDataCollection queryStrings)
-        {
-            var nodes = new TreeNodeCollection();
-
-            var rootIdString = Constants.System.Root.ToString(CultureInfo.InvariantCulture);
-            var hasAccessToRoot = UserStartNodes.Contains(Constants.System.Root);
-
-            var startNodeId = queryStrings.HasKey(TreeQueryStringParameters.StartNodeId)
-                ? queryStrings.GetValue<string>(TreeQueryStringParameters.StartNodeId)
-                : string.Empty;
-
-            if (string.IsNullOrEmpty(startNodeId) == false && startNodeId != "undefined" && startNodeId != rootIdString)
-            {
-                // request has been made to render from a specific, non-root, start node
-                id = startNodeId;
-
-                // ensure that the user has access to that node, otherwise return the empty tree nodes collection
-                // TODO: in the future we could return a validation statement so we can have some UI to notify the user they don't have access
-                if (HasPathAccess(id, queryStrings) == false)
-                {
-                    LogHelper.Warn<ContentTreeControllerBase>("User " + Security.CurrentUser.Username + " does not have access to node with id " + id);
-                    return nodes;
-                }
-
-                // if the tree is rendered...
-                // - in a dialog: render only the children of the specific start node, nothing to do
-                // - in a section: if the current user's start nodes do not contain the root node, we need
-                //   to include these start nodes in the tree too, to provide some context - i.e. change
-                //   start node back to root node, and then GetChildEntities method will take care of the rest.
-                if (IsDialog(queryStrings) == false && hasAccessToRoot == false)
-                    id = rootIdString;
-            }
-
-            // get child entities - if id is root, but user's start nodes do not contain the
-            // root node, this returns the start nodes instead of root's children
-            var entities = GetChildEntities(id).ToList();
-            nodes.AddRange(entities.Select(x => GetSingleTreeNodeWithAccessCheck(x, id, queryStrings)).Where(x => x != null));
-
-            // if the user does not have access to the root node, what we have is the start nodes,
-            // but to provide some context we also need to add their topmost nodes when they are not
-            // topmost nodes themselves (level > 1).
-            if (id == rootIdString && hasAccessToRoot == false)
-            {
-                var topNodeIds = entities.Where(x => x.Level > 1).Select(GetTopNodeId).Where(x => x != 0).Distinct().ToArray();
-                if (topNodeIds.Length > 0)
-                {
-                    var topNodes = Services.EntityService.GetAll(UmbracoObjectType, topNodeIds.ToArray());
-                    nodes.AddRange(topNodes.Select(x => GetSingleTreeNodeWithAccessCheck(x, id, queryStrings)).Where(x => x != null));
-                }
-            }
-
-            return nodes;
-        }
-
-        private static readonly char[] Comma = { ',' };
-
-        private int GetTopNodeId(IUmbracoEntity entity)
-        {
-            int id;
-            var parts = entity.Path.Split(Comma, StringSplitOptions.RemoveEmptyEntries);
-            return parts.Length >= 2 && int.TryParse(parts[1], out id) ? id : 0;
-        }
-
-        protected abstract MenuItemCollection PerformGetMenuForNode(string id, FormDataCollection queryStrings);
-
-        protected abstract UmbracoObjectTypes UmbracoObjectType { get; }
-
-        protected IEnumerable<IUmbracoEntity> GetChildEntities(string id)
-        {
-            // try to parse id as an integer else use GetEntityFromId
-            // which will grok Guids, Udis, etc and let use obtain the id
-            if (int.TryParse(id, out var entityId) == false)
-            {
-                var entity = GetEntityFromId(id);
-                if (entity == null)
-                    throw new HttpResponseException(HttpStatusCode.NotFound);
-                entityId = entity.Id;
-            }
-
-            return GetChildrenFromEntityService(entityId);
-        }
-
-        /// <summary>
-        /// Abstract method to fetch the entities from the entity service
-        /// </summary>
-        /// <param name="entityId"></param>
-        /// <returns></returns>
-        internal abstract IEnumerable<IUmbracoEntity> GetChildrenFromEntityService(int entityId);
-
-        /// <summary>
-        /// Returns true or false if the current user has access to the node based on the user's allowed start node (path) access
-        /// </summary>
-        /// <param name="id"></param>
-        /// <param name="queryStrings"></param>
-        /// <returns></returns>
-        //we should remove this in v8, it's now here for backwards compat only
-        protected abstract bool HasPathAccess(string id, FormDataCollection queryStrings);
-
-        /// <summary>
-        /// Returns true or false if the current user has access to the node based on the user's allowed start node (path) access
-        /// </summary>
-        /// <param name="entity"></param>
-        /// <param name="queryStrings"></param>
-        /// <returns></returns>
-        protected bool HasPathAccess(IUmbracoEntity entity, FormDataCollection queryStrings)
-        {
-            if (entity == null) return false;
-            return Security.CurrentUser.HasPathAccess(entity, Services.EntityService, RecycleBinId);
-        }
-
-        /// <summary>
-        /// Ensures the recycle bin is appended when required (i.e. user has access to the root and it's not in dialog mode)
-        /// </summary>
-        /// <param name="id"></param>
-        /// <param name="queryStrings"></param>
-        /// <returns></returns>
-        /// <remarks>
-        /// This method is overwritten strictly to render the recycle bin, it should serve no other purpose
-        /// </remarks>
-        protected sealed override TreeNodeCollection GetTreeNodes(string id, FormDataCollection queryStrings)
-        {
-            //check if we're rendering the root
-            if (id == Constants.System.Root.ToInvariantString() && UserStartNodes.Contains(Constants.System.Root))
-            {
-                var altStartId = string.Empty;
-
-                if (queryStrings.HasKey(TreeQueryStringParameters.StartNodeId))
-                    altStartId = queryStrings.GetValue<string>(TreeQueryStringParameters.StartNodeId);
-
-                //check if a request has been made to render from a specific start node
-                if (string.IsNullOrEmpty(altStartId) == false && altStartId != "undefined" && altStartId != Constants.System.Root.ToString(CultureInfo.InvariantCulture))
-                {
-                    id = altStartId;
-                }
-
-                var nodes = GetTreeNodesInternal(id, queryStrings);
-
-                //only render the recycle bin if we are not in dialog and the start id id still the root
-                if (IsDialog(queryStrings) == false && id == Constants.System.Root.ToInvariantString())
-                {
-                    nodes.Add(CreateTreeNode(
-                        RecycleBinId.ToInvariantString(),
-                        id,
-                        queryStrings,
-                        ui.GetText("general", "recycleBin"),
-                        "icon-trash",
-                        RecycleBinSmells,
-                        queryStrings.GetValue<string>("application") + TreeAlias.EnsureStartsWith('/') + "/recyclebin"));
-
-                }
-
-                return nodes;
-            }
-
-            return GetTreeNodesInternal(id, queryStrings);
-        }
-
-        /// <summary>
-        /// Check to see if we should return children of a container node
-        /// </summary>
-        /// <param name="e"></param>
-        /// <returns></returns>
-        /// <remarks>
-        /// This is required in case a user has custom start nodes that are children of a list view since in that case we'll need to render the tree node. In normal cases we don't render
-        /// children of a list view.
-        /// </remarks>
-        protected bool ShouldRenderChildrenOfContainer(IUmbracoEntity e)
-        {
-            var isContainer = e.IsContainer();
-
-            var renderChildren = e.HasChildren() && (isContainer == false);
-
-            //Here we need to figure out if the node is a container and if so check if the user has a custom start node, then check if that start node is a child
-            // of this container node. If that is true, the HasChildren must be true so that the tree node still renders even though this current node is a container/list view.
-            if (isContainer && UserStartNodes.Length > 0 && UserStartNodes.Contains(Constants.System.Root) == false)
-            {                    
-                var startNodes = Services.EntityService.GetAll(UmbracoObjectType, UserStartNodes);
-                //if any of these start nodes' parent is current, then we need to render children normally so we need to switch some logic and tell
-                // the UI that this node does have children and that it isn't a container
-                if (startNodes.Any(x => x.ParentId == e.Id))
-                {
-                    renderChildren = true;
-                }
-            }
-
-            return renderChildren;
-        }
-
-        /// <summary>
-        /// Before we make a call to get the tree nodes we have to check if they can actually be rendered
-        /// </summary>
-        /// <param name="id"></param>
-        /// <param name="queryStrings"></param>
-        /// <returns></returns>
-        /// <remarks>
-        /// Currently this just checks if it is a container type, if it is we cannot render children. In the future this might check for other things.
-        /// </remarks>
-        private TreeNodeCollection GetTreeNodesInternal(string id, FormDataCollection queryStrings)
-        {
-            var current = GetEntityFromId(id);
-
-            //before we get the children we need to see if this is a container node
-
-            //test if the parent is a listview / container
-            if (current != null && ShouldRenderChildrenOfContainer(current) == false)
-            {
-                //no children!
-                return new TreeNodeCollection();
-            }
-
-            return PerformGetTreeNodes(id, queryStrings);
-        }
-
-        /// <summary>
-        /// Checks if the menu requested is for the recycle bin and renders that, otherwise renders the result of PerformGetMenuForNode
-        /// </summary>
-        /// <param name="id"></param>
-        /// <param name="queryStrings"></param>
-        /// <returns></returns>
-        protected sealed override MenuItemCollection GetMenuForNode(string id, FormDataCollection queryStrings)
-        {
-            if (RecycleBinId.ToInvariantString() == id)
-            {
-                // get the default assigned permissions for this user
-                var actions = ActionsResolver.Current.FromActionSymbols(Security.CurrentUser.GetPermissions(Constants.System.RecycleBinContentString, Services.UserService)).ToList();
-
-                var menu = new MenuItemCollection();
-                // only add empty recycle bin if the current user is allowed to delete by default 
-                if (actions.Contains(ActionDelete.Instance))
-                {
-                    menu.Items.Add<ActionEmptyTranscan>(ui.Text("actions", "emptyTrashcan"));
-                }
-                menu.Items.Add<ActionRefresh>(ui.Text("actions", ActionRefresh.Instance.Alias), true);
-                return menu;
-            }
-
-            return PerformGetMenuForNode(id, queryStrings);
-        }
-
-        /// <summary>
-        /// Based on the allowed actions, this will filter the ones that the current user is allowed
-        /// </summary>
-        /// <param name="menuWithAllItems"></param>
-        /// <param name="userAllowedMenuItems"></param>
-        /// <returns></returns>
-        protected void FilterUserAllowedMenuItems(MenuItemCollection menuWithAllItems, IEnumerable<MenuItem> userAllowedMenuItems)
-        {
-            var userAllowedActions = userAllowedMenuItems.Where(x => x.Action != null).Select(x => x.Action).ToArray();
-
-            var notAllowed = menuWithAllItems.Items.Where(
-                a => (a.Action != null
-                      && a.Action.CanBePermissionAssigned
-                      && (a.Action.CanBePermissionAssigned == false || userAllowedActions.Contains(a.Action) == false)))
-                                             .ToArray();
-
-            //remove the ones that aren't allowed.
-            foreach (var m in notAllowed)
-            {
-                menuWithAllItems.Items.Remove(m);
-                // if the disallowed action is set as default action, make sure to reset the default action as well
-                if (menuWithAllItems.DefaultMenuAlias == m.Alias)
-                {
-                    menuWithAllItems.DefaultMenuAlias = null;
-                }
-            }
-        }
-
-        internal IEnumerable<MenuItem> GetAllowedUserMenuItemsForNode(IUmbracoEntity dd)
-        {
-            var actions = ActionsResolver.Current.FromActionSymbols(Security.CurrentUser.GetPermissions(dd.Path, Services.UserService))
-                .ToList();
-
-            // A user is allowed to delete their own stuff
-            if (dd.CreatorId == Security.GetUserId() && actions.Contains(ActionDelete.Instance) == false)
-                actions.Add(ActionDelete.Instance);
-
-            return actions.Select(x => new MenuItem(x));
-        }
-
-        /// <summary>
-        /// Determins if the user has access to view the node/document
-        /// </summary>
-        /// <param name="doc">The Document to check permissions against</param>
-        /// <param name="allowedUserOptions">A list of MenuItems that the user has permissions to execute on the current document</param>
-        /// <remarks>By default the user must have Browse permissions to see the node in the Content tree</remarks>
-        /// <returns></returns>
-        internal bool CanUserAccessNode(IUmbracoEntity doc, IEnumerable<MenuItem> allowedUserOptions)
-        {
-            return allowedUserOptions.Select(x => x.Action).OfType<ActionBrowse>().Any();
-        }
-
-        /// <summary>
-        /// this will parse the string into either a GUID or INT
-        /// </summary>
-        /// <param name="id"></param>
-        /// <returns></returns>
-        internal Tuple<Guid?, int?> GetIdentifierFromString(string id)
-        {
-            Guid idGuid;
-            int idInt;
-            Udi idUdi;
-
-            if (Guid.TryParse(id, out idGuid))
-            {
-                return new Tuple<Guid?, int?>(idGuid, null);
-            }
-            if (int.TryParse(id, out idInt))
-            {
-                return new Tuple<Guid?, int?>(null, idInt);
-            }
-            if (Udi.TryParse(id, out idUdi))
-            {
-                var guidUdi = idUdi as GuidUdi;
-                if (guidUdi != null)
-                    return new Tuple<Guid?, int?>(guidUdi.Guid, null);
-            }
-
-            return null;
-        }
-
-        /// <summary>
-        /// Get an entity via an id that can be either an integer, Guid or UDI
-        /// </summary>
-        /// <param name="id"></param>
-        /// <returns></returns>
-        /// <remarks>
-        /// This object has it's own contextual cache for these lookups
-        /// </remarks>
-        internal IUmbracoEntity GetEntityFromId(string id)
-        {
-            return _entityCache.GetOrAdd(id, s =>
-            {
-                IUmbracoEntity entity;
-
-                Guid idGuid;
-                int idInt;
-                Udi idUdi;
-
-                if (Guid.TryParse(s, out idGuid))
-                {
-                    entity = Services.EntityService.GetByKey(idGuid, UmbracoObjectType);
-                }
-                else if (int.TryParse(s, out idInt))
-                {
-                    entity = Services.EntityService.Get(idInt, UmbracoObjectType);
-                }
-                else if (Udi.TryParse(s, out idUdi))
-                {
-                    var guidUdi = idUdi as GuidUdi;
-                    entity = guidUdi != null ? Services.EntityService.GetByKey(guidUdi.Guid, UmbracoObjectType) : null;
-                }
-                else
-                {
-                    return null;
-                }
-
-                return entity;
-            });
-
-
-        }
-
-        private readonly ConcurrentDictionary<string, IUmbracoEntity> _entityCache = new ConcurrentDictionary<string, IUmbracoEntity>();
-    }
-}
->>>>>>> a8d5bd6d
+}
﻿using Newtonsoft.Json;
using System;
using System.Collections.Generic;
using System.Linq;
using Umbraco.Core;
<<<<<<< HEAD
using Umbraco.Web.Composing;
using Umbraco.Core.IO;
=======
using Umbraco.Core.Composing;
>>>>>>> 43094891
using Umbraco.Core.Logging;
using Umbraco.Core.Models;
using Umbraco.Core.Models.Editors;
using Umbraco.Core.PropertyEditors;
using Umbraco.Core.Services;
using Umbraco.Core.Strings;
using Umbraco.Web.Templates;

namespace Umbraco.Web.PropertyEditors
{
    /// <summary>
    /// Represents a grid property and parameter editor.
    /// </summary>
    [DataEditor(
        Constants.PropertyEditors.Aliases.Grid,
        "Grid layout",
        "grid",
        HideLabel = true,
        ValueType = ValueTypes.Json,
        Icon = "icon-layout",
        Group = Constants.PropertyEditors.Groups.RichContent)]
    public class GridPropertyEditor : DataEditor
    {
        private readonly IUmbracoContextAccessor _umbracoContextAccessor;
        private readonly IDataTypeService _dataTypeService;
        private readonly ILocalizationService _localizationService;
        private readonly IIOHelper _ioHelper;
        private readonly ILogger _logger;
        private readonly IMediaService _mediaService;
        private readonly IContentTypeBaseServiceProvider _contentTypeBaseServiceProvider;
        private readonly HtmlImageSourceParser _imageSourceParser;
        private readonly RichTextEditorPastedImages _pastedImages;
        private readonly HtmlLocalLinkParser _localLinkParser;
        private readonly IImageUrlGenerator _imageUrlGenerator;

<<<<<<< HEAD
        public GridPropertyEditor(
            ILogger logger,
            IMediaService mediaService,
            IContentTypeBaseServiceProvider contentTypeBaseServiceProvider,
=======
        [Obsolete("Use the constructor which takes an IImageUrlGenerator")]
        public GridPropertyEditor(ILogger logger,
>>>>>>> 43094891
            IUmbracoContextAccessor umbracoContextAccessor,
            IDataTypeService dataTypeService,
            ILocalizationService localizationService,
            ILocalizedTextService localizedTextService,
            HtmlImageSourceParser imageSourceParser,
            RichTextEditorPastedImages pastedImages,
<<<<<<< HEAD
            HtmlLocalLinkParser localLinkParser,
            IIOHelper ioHelper,
            IShortStringHelper shortStringHelper)
            : base(logger, dataTypeService, localizationService, localizedTextService, shortStringHelper)
=======
            HtmlLocalLinkParser localLinkParser)
            : this(logger, umbracoContextAccessor, imageSourceParser, pastedImages, localLinkParser, Current.ImageUrlGenerator)
        {
        }

        public GridPropertyEditor(ILogger logger,
            IUmbracoContextAccessor umbracoContextAccessor,
            HtmlImageSourceParser imageSourceParser,
            RichTextEditorPastedImages pastedImages,
            HtmlLocalLinkParser localLinkParser,
            IImageUrlGenerator imageUrlGenerator)
            : base(logger)
>>>>>>> 43094891
        {
            _umbracoContextAccessor = umbracoContextAccessor;
            _dataTypeService = dataTypeService;
            _localizationService = localizationService;
            _ioHelper = ioHelper;
            _logger = logger;
            _mediaService = mediaService;
            _contentTypeBaseServiceProvider = contentTypeBaseServiceProvider;
            _imageSourceParser = imageSourceParser;
            _pastedImages = pastedImages;
            _localLinkParser = localLinkParser;
            _imageUrlGenerator = imageUrlGenerator;
        }

        public override IPropertyIndexValueFactory PropertyIndexValueFactory => new GridPropertyIndexValueFactory();

        /// <summary>
        /// Overridden to ensure that the value is validated
        /// </summary>
        /// <returns></returns>
<<<<<<< HEAD
        protected override IDataValueEditor CreateValueEditor() => new GridPropertyValueEditor(Attribute, _mediaService, _contentTypeBaseServiceProvider, _umbracoContextAccessor, _logger, DataTypeService, LocalizationService, LocalizedTextService, _imageSourceParser, _pastedImages, _localLinkParser, ShortStringHelper);
=======
        protected override IDataValueEditor CreateValueEditor() => new GridPropertyValueEditor(Attribute, _umbracoContextAccessor, _imageSourceParser, _pastedImages, _localLinkParser, _imageUrlGenerator);
>>>>>>> 43094891

        protected override IConfigurationEditor CreateConfigurationEditor() => new GridConfigurationEditor(_ioHelper);

        internal class GridPropertyValueEditor : DataValueEditor, IDataValueReference
        {
            private readonly IUmbracoContextAccessor _umbracoContextAccessor;
            private readonly HtmlImageSourceParser _imageSourceParser;
            private readonly RichTextEditorPastedImages _pastedImages;
            private readonly RichTextPropertyEditor.RichTextPropertyValueEditor _richTextPropertyValueEditor;
            private readonly MediaPickerPropertyEditor.MediaPickerPropertyValueEditor _mediaPickerPropertyValueEditor;
            private readonly IImageUrlGenerator _imageUrlGenerator;

<<<<<<< HEAD
            public GridPropertyValueEditor(
                DataEditorAttribute attribute,
                IMediaService mediaService,
                IContentTypeBaseServiceProvider contentTypeBaseServiceProvider,
=======
            [Obsolete("Use the constructor which takes an IImageUrlGenerator")]
            public GridPropertyValueEditor(DataEditorAttribute attribute,
>>>>>>> 43094891
                IUmbracoContextAccessor umbracoContextAccessor,
                ILogger logger,
                IDataTypeService dataTypeService,
                ILocalizationService localizationService,
                ILocalizedTextService localizedTextService,
                HtmlImageSourceParser imageSourceParser,
                RichTextEditorPastedImages pastedImages,
<<<<<<< HEAD
                HtmlLocalLinkParser localLinkParser,
                IShortStringHelper shortStringHelper)
                : base(dataTypeService, localizationService, localizedTextService, shortStringHelper, attribute)
=======
                HtmlLocalLinkParser localLinkParser)
                : this(attribute, umbracoContextAccessor, imageSourceParser, pastedImages, localLinkParser, Current.ImageUrlGenerator)
            {
            }

            public GridPropertyValueEditor(DataEditorAttribute attribute,
                IUmbracoContextAccessor umbracoContextAccessor,
                HtmlImageSourceParser imageSourceParser,
                RichTextEditorPastedImages pastedImages,
                HtmlLocalLinkParser localLinkParser,
                IImageUrlGenerator imageUrlGenerator)
                : base(attribute)
>>>>>>> 43094891
            {
                _umbracoContextAccessor = umbracoContextAccessor;
                _imageSourceParser = imageSourceParser;
                _pastedImages = pastedImages;
<<<<<<< HEAD
                _richTextPropertyValueEditor = new RichTextPropertyEditor.RichTextPropertyValueEditor(attribute, umbracoContextAccessor, dataTypeService, localizationService, localizedTextService, shortStringHelper, imageSourceParser, localLinkParser, pastedImages);
                _mediaPickerPropertyValueEditor = new MediaPickerPropertyEditor.MediaPickerPropertyValueEditor(dataTypeService, localizationService, localizedTextService, shortStringHelper, attribute);
=======
                _richTextPropertyValueEditor = new RichTextPropertyEditor.RichTextPropertyValueEditor(attribute, umbracoContextAccessor, imageSourceParser, localLinkParser, pastedImages, _imageUrlGenerator);
                _mediaPickerPropertyValueEditor = new MediaPickerPropertyEditor.MediaPickerPropertyValueEditor(attribute);
                _imageUrlGenerator = imageUrlGenerator;
>>>>>>> 43094891
            }

            /// <summary>
            /// Format the data for persistence
            /// This to ensure if a RTE is used in a Grid cell/control that we parse it for tmp stored images
            /// to persist to the media library when we go to persist this to the DB
            /// </summary>
            /// <param name="editorValue"></param>
            /// <param name="currentValue"></param>
            /// <returns></returns>
            public override object FromEditor(ContentPropertyData editorValue, object currentValue)
            {
                if (editorValue.Value == null)
                    return null;

                // editorValue.Value is a JSON string of the grid
                var rawJson = editorValue.Value.ToString();
                if (rawJson.IsNullOrWhiteSpace())
                    return null;

                var config = editorValue.DataTypeConfiguration as GridConfiguration;
                var mediaParent = config?.MediaParentId;
                var mediaParentId = mediaParent == null ? Guid.Empty : mediaParent.Guid;

                var grid = DeserializeGridValue(rawJson, out var rtes, out _);

                var userId = _umbracoContextAccessor.UmbracoContext?.Security?.CurrentUser?.Id ?? Constants.Security.SuperUserId;

                // Process the rte values
                foreach (var rte in rtes)
                {
                    // Parse the HTML
                    var html = rte.Value?.ToString();

                    var parseAndSavedTempImages = _pastedImages.FindAndPersistPastedTempImages(html, mediaParentId, userId, _imageUrlGenerator);
                    var editorValueWithMediaUrlsRemoved = _imageSourceParser.RemoveImageSources(parseAndSavedTempImages);

                    rte.Value = editorValueWithMediaUrlsRemoved;
                }

                // Convert back to raw JSON for persisting
                return JsonConvert.SerializeObject(grid);
            }

            /// <summary>
            /// Ensures that the rich text editor values are processed within the grid
            /// </summary>
            /// <param name="property"></param>
            /// <param name="dataTypeService"></param>
            /// <param name="culture"></param>
            /// <param name="segment"></param>
            /// <returns></returns>
            public override object ToEditor(IProperty property, string culture = null, string segment = null)
            {
                var val = property.GetValue(culture, segment)?.ToString();
                if (val.IsNullOrWhiteSpace()) return string.Empty;

                var grid = DeserializeGridValue(val, out var rtes, out _);

                //process the rte values
                foreach (var rte in rtes.ToList())
                {
                    var html = rte.Value?.ToString();

                    var propertyValueWithMediaResolved = _imageSourceParser.EnsureImageSources(html);
                    rte.Value = propertyValueWithMediaResolved;
                }

                return grid;
            }

            private GridValue DeserializeGridValue(string rawJson, out IEnumerable<GridValue.GridControl> richTextValues, out IEnumerable<GridValue.GridControl> mediaValues)
            {
                var grid = JsonConvert.DeserializeObject<GridValue>(rawJson);

                // Find all controls that use the RTE editor
                var controls = grid.Sections.SelectMany(x => x.Rows.SelectMany(r => r.Areas).SelectMany(a => a.Controls)).ToArray();
                richTextValues = controls.Where(x => x.Editor.Alias.ToLowerInvariant() == "rte");
                mediaValues = controls.Where(x => x.Editor.Alias.ToLowerInvariant() == "media");

                return grid;
            }

            /// <summary>
            /// Resolve references from <see cref="IDataValueEditor"/> values
            /// </summary>
            /// <param name="value"></param>
            /// <returns></returns>
            public IEnumerable<UmbracoEntityReference> GetReferences(object value)
            {
                var rawJson = value == null ? string.Empty : value is string str ? str : value.ToString();
                DeserializeGridValue(rawJson, out var richTextEditorValues, out var mediaValues);

                foreach (var umbracoEntityReference in richTextEditorValues.SelectMany(x =>
                    _richTextPropertyValueEditor.GetReferences(x.Value)))
                    yield return umbracoEntityReference;

                foreach (var umbracoEntityReference in mediaValues.SelectMany(x =>
                    _mediaPickerPropertyValueEditor.GetReferences(x.Value["udi"])))
                    yield return umbracoEntityReference;
            }
        }
    }
}<|MERGE_RESOLUTION|>--- conflicted
+++ resolved
@@ -3,12 +3,9 @@
 using System.Collections.Generic;
 using System.Linq;
 using Umbraco.Core;
-<<<<<<< HEAD
+using Umbraco.Core.Composing;
 using Umbraco.Web.Composing;
 using Umbraco.Core.IO;
-=======
-using Umbraco.Core.Composing;
->>>>>>> 43094891
 using Umbraco.Core.Logging;
 using Umbraco.Core.Models;
 using Umbraco.Core.Models.Editors;
@@ -44,40 +41,21 @@
         private readonly HtmlLocalLinkParser _localLinkParser;
         private readonly IImageUrlGenerator _imageUrlGenerator;
 
-<<<<<<< HEAD
         public GridPropertyEditor(
             ILogger logger,
             IMediaService mediaService,
             IContentTypeBaseServiceProvider contentTypeBaseServiceProvider,
-=======
-        [Obsolete("Use the constructor which takes an IImageUrlGenerator")]
-        public GridPropertyEditor(ILogger logger,
->>>>>>> 43094891
             IUmbracoContextAccessor umbracoContextAccessor,
             IDataTypeService dataTypeService,
             ILocalizationService localizationService,
             ILocalizedTextService localizedTextService,
             HtmlImageSourceParser imageSourceParser,
             RichTextEditorPastedImages pastedImages,
-<<<<<<< HEAD
             HtmlLocalLinkParser localLinkParser,
             IIOHelper ioHelper,
-            IShortStringHelper shortStringHelper)
+            IShortStringHelper shortStringHelper,
+            IImageUrlGenerator imageUrlGenerator)
             : base(logger, dataTypeService, localizationService, localizedTextService, shortStringHelper)
-=======
-            HtmlLocalLinkParser localLinkParser)
-            : this(logger, umbracoContextAccessor, imageSourceParser, pastedImages, localLinkParser, Current.ImageUrlGenerator)
-        {
-        }
-
-        public GridPropertyEditor(ILogger logger,
-            IUmbracoContextAccessor umbracoContextAccessor,
-            HtmlImageSourceParser imageSourceParser,
-            RichTextEditorPastedImages pastedImages,
-            HtmlLocalLinkParser localLinkParser,
-            IImageUrlGenerator imageUrlGenerator)
-            : base(logger)
->>>>>>> 43094891
         {
             _umbracoContextAccessor = umbracoContextAccessor;
             _dataTypeService = dataTypeService;
@@ -98,11 +76,7 @@
         /// Overridden to ensure that the value is validated
         /// </summary>
         /// <returns></returns>
-<<<<<<< HEAD
-        protected override IDataValueEditor CreateValueEditor() => new GridPropertyValueEditor(Attribute, _mediaService, _contentTypeBaseServiceProvider, _umbracoContextAccessor, _logger, DataTypeService, LocalizationService, LocalizedTextService, _imageSourceParser, _pastedImages, _localLinkParser, ShortStringHelper);
-=======
-        protected override IDataValueEditor CreateValueEditor() => new GridPropertyValueEditor(Attribute, _umbracoContextAccessor, _imageSourceParser, _pastedImages, _localLinkParser, _imageUrlGenerator);
->>>>>>> 43094891
+        protected override IDataValueEditor CreateValueEditor() => new GridPropertyValueEditor(Attribute, _mediaService, _contentTypeBaseServiceProvider, _umbracoContextAccessor, _logger, DataTypeService, LocalizationService, LocalizedTextService, _imageSourceParser, _pastedImages, _localLinkParser, ShortStringHelper, _imageUrlGenerator);
 
         protected override IConfigurationEditor CreateConfigurationEditor() => new GridConfigurationEditor(_ioHelper);
 
@@ -115,15 +89,10 @@
             private readonly MediaPickerPropertyEditor.MediaPickerPropertyValueEditor _mediaPickerPropertyValueEditor;
             private readonly IImageUrlGenerator _imageUrlGenerator;
 
-<<<<<<< HEAD
             public GridPropertyValueEditor(
                 DataEditorAttribute attribute,
                 IMediaService mediaService,
                 IContentTypeBaseServiceProvider contentTypeBaseServiceProvider,
-=======
-            [Obsolete("Use the constructor which takes an IImageUrlGenerator")]
-            public GridPropertyValueEditor(DataEditorAttribute attribute,
->>>>>>> 43094891
                 IUmbracoContextAccessor umbracoContextAccessor,
                 ILogger logger,
                 IDataTypeService dataTypeService,
@@ -131,36 +100,17 @@
                 ILocalizedTextService localizedTextService,
                 HtmlImageSourceParser imageSourceParser,
                 RichTextEditorPastedImages pastedImages,
-<<<<<<< HEAD
                 HtmlLocalLinkParser localLinkParser,
-                IShortStringHelper shortStringHelper)
+                IShortStringHelper shortStringHelper,
+                IImageUrlGenerator imageUrlGenerator)
                 : base(dataTypeService, localizationService, localizedTextService, shortStringHelper, attribute)
-=======
-                HtmlLocalLinkParser localLinkParser)
-                : this(attribute, umbracoContextAccessor, imageSourceParser, pastedImages, localLinkParser, Current.ImageUrlGenerator)
-            {
-            }
-
-            public GridPropertyValueEditor(DataEditorAttribute attribute,
-                IUmbracoContextAccessor umbracoContextAccessor,
-                HtmlImageSourceParser imageSourceParser,
-                RichTextEditorPastedImages pastedImages,
-                HtmlLocalLinkParser localLinkParser,
-                IImageUrlGenerator imageUrlGenerator)
-                : base(attribute)
->>>>>>> 43094891
             {
                 _umbracoContextAccessor = umbracoContextAccessor;
                 _imageSourceParser = imageSourceParser;
                 _pastedImages = pastedImages;
-<<<<<<< HEAD
-                _richTextPropertyValueEditor = new RichTextPropertyEditor.RichTextPropertyValueEditor(attribute, umbracoContextAccessor, dataTypeService, localizationService, localizedTextService, shortStringHelper, imageSourceParser, localLinkParser, pastedImages);
+                _richTextPropertyValueEditor = new RichTextPropertyEditor.RichTextPropertyValueEditor(attribute, umbracoContextAccessor, dataTypeService, localizationService, localizedTextService, shortStringHelper, imageSourceParser, localLinkParser, pastedImages, imageUrlGenerator);
                 _mediaPickerPropertyValueEditor = new MediaPickerPropertyEditor.MediaPickerPropertyValueEditor(dataTypeService, localizationService, localizedTextService, shortStringHelper, attribute);
-=======
-                _richTextPropertyValueEditor = new RichTextPropertyEditor.RichTextPropertyValueEditor(attribute, umbracoContextAccessor, imageSourceParser, localLinkParser, pastedImages, _imageUrlGenerator);
-                _mediaPickerPropertyValueEditor = new MediaPickerPropertyEditor.MediaPickerPropertyValueEditor(attribute);
                 _imageUrlGenerator = imageUrlGenerator;
->>>>>>> 43094891
             }
 
             /// <summary>

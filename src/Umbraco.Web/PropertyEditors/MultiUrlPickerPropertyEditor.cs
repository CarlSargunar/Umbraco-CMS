using System;
using Umbraco.Core;
using Umbraco.Core.Composing;
using Umbraco.Core.IO;
using Umbraco.Core.PropertyEditors;
using Umbraco.Core.Logging;
using Umbraco.Core.Services;
using Umbraco.Web.PublishedCache;
using System.Collections.Generic;
using Umbraco.Core.Models.Editors;
using Newtonsoft.Json;

namespace Umbraco.Web.PropertyEditors
{
    [DataEditor(
        Constants.PropertyEditors.Aliases.MultiUrlPicker,
        EditorType.PropertyValue,
        "Multi Url Picker",
        "multiurlpicker",
        ValueType = ValueTypes.Json,
        Group = Constants.PropertyEditors.Groups.Pickers,
        Icon = "icon-link")]
    public class MultiUrlPickerPropertyEditor : DataEditor
    {
        private readonly IEntityService _entityService;
        private readonly IPublishedSnapshotAccessor _publishedSnapshotAccessor;
        private readonly IDataTypeService _dataTypeService;
        private readonly ILocalizationService _localizationService;
        private readonly IIOHelper _ioHelper;

        public MultiUrlPickerPropertyEditor(ILogger logger, IEntityService entityService, IPublishedSnapshotAccessor publishedSnapshotAccessor, IDataTypeService dataTypeService, ILocalizationService localizationService, IIOHelper ioHelper)
            : base(logger, dataTypeService, localizationService, Current.ShortStringHelper, EditorType.PropertyValue)
        {
            _entityService = entityService ?? throw new ArgumentNullException(nameof(entityService));
            _publishedSnapshotAccessor = publishedSnapshotAccessor ?? throw new ArgumentNullException(nameof(publishedSnapshotAccessor));
            _dataTypeService = dataTypeService;
            _localizationService = localizationService;
            _ioHelper = ioHelper;
        }
<<<<<<< HEAD

        protected override IConfigurationEditor CreateConfigurationEditor() => new MultiUrlPickerConfigurationEditor(_ioHelper);
=======
        
        protected override IConfigurationEditor CreateConfigurationEditor() => new MultiUrlPickerConfigurationEditor();
>>>>>>> 76e1f305

        protected override IDataValueEditor CreateValueEditor() => new MultiUrlPickerValueEditor(_entityService, _publishedSnapshotAccessor, Logger, _dataTypeService, _localizationService, Attribute);
    }
}<|MERGE_RESOLUTION|>--- conflicted
+++ resolved
@@ -29,7 +29,7 @@
         private readonly IIOHelper _ioHelper;
 
         public MultiUrlPickerPropertyEditor(ILogger logger, IEntityService entityService, IPublishedSnapshotAccessor publishedSnapshotAccessor, IDataTypeService dataTypeService, ILocalizationService localizationService, IIOHelper ioHelper)
-            : base(logger, dataTypeService, localizationService, Current.ShortStringHelper, EditorType.PropertyValue)
+            : base(logger, dataTypeService, localizationService, Current.Services.TextService,Current.ShortStringHelper, EditorType.PropertyValue)
         {
             _entityService = entityService ?? throw new ArgumentNullException(nameof(entityService));
             _publishedSnapshotAccessor = publishedSnapshotAccessor ?? throw new ArgumentNullException(nameof(publishedSnapshotAccessor));
@@ -37,13 +37,8 @@
             _localizationService = localizationService;
             _ioHelper = ioHelper;
         }
-<<<<<<< HEAD
 
         protected override IConfigurationEditor CreateConfigurationEditor() => new MultiUrlPickerConfigurationEditor(_ioHelper);
-=======
-        
-        protected override IConfigurationEditor CreateConfigurationEditor() => new MultiUrlPickerConfigurationEditor();
->>>>>>> 76e1f305
 
         protected override IDataValueEditor CreateValueEditor() => new MultiUrlPickerValueEditor(_entityService, _publishedSnapshotAccessor, Logger, _dataTypeService, _localizationService, Attribute);
     }

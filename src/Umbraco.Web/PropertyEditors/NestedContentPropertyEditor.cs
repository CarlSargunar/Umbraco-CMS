﻿using System;
using System.Collections;
using System.Collections.Generic;
using System.ComponentModel.DataAnnotations;
using System.Linq;
using System.Text.RegularExpressions;
using Newtonsoft.Json;
using Newtonsoft.Json.Linq;
using Umbraco.Core;
using Umbraco.Core.Composing;
using Umbraco.Core.IO;
using Umbraco.Core.Logging;
using Umbraco.Core.Models;
using Umbraco.Core.Models.Editors;
using Umbraco.Core.PropertyEditors;
using Umbraco.Core.Services;

namespace Umbraco.Web.PropertyEditors
{
    /// <summary>
    /// Represents a nested content property editor.
    /// </summary>
    [DataEditor(
        Constants.PropertyEditors.Aliases.NestedContent,
        "Nested Content",
        "nestedcontent",
        ValueType = ValueTypes.Json,
        Group = Constants.PropertyEditors.Groups.Lists,
        Icon = "icon-thumbnail-list")]
    public class NestedContentPropertyEditor : DataEditor
    {
        private readonly Lazy<PropertyEditorCollection> _propertyEditors;
        private readonly IDataTypeService _dataTypeService;
        private readonly IContentTypeService _contentTypeService;
        private readonly ILocalizationService _localizationService;
        private readonly IIOHelper _ioHelper;

        internal const string ContentTypeAliasPropertyKey = "ncContentTypeAlias";

<<<<<<< HEAD
        public NestedContentPropertyEditor(ILogger logger, Lazy<PropertyEditorCollection> propertyEditors, IDataTypeService dataTypeService, ILocalizationService localizationService, IIOHelper ioHelper)
=======
        public NestedContentPropertyEditor(ILogger logger, Lazy<PropertyEditorCollection> propertyEditors, IDataTypeService dataTypeService, IContentTypeService contentTypeService, ILocalizationService localizationService)
>>>>>>> 76e1f305
            : base (logger)
        {
            _propertyEditors = propertyEditors;
            _dataTypeService = dataTypeService;
            _contentTypeService = contentTypeService;
            _localizationService = localizationService;
            _ioHelper = ioHelper;
        }

        // has to be lazy else circular dep in ctor
        private PropertyEditorCollection PropertyEditors => _propertyEditors.Value;

        #region Pre Value Editor

        protected override IConfigurationEditor CreateConfigurationEditor() => new NestedContentConfigurationEditor(_ioHelper);

        #endregion

        #region Value Editor

        protected override IDataValueEditor CreateValueEditor() => new NestedContentPropertyValueEditor(_dataTypeService, _localizationService, Attribute, PropertyEditors, _contentTypeService);

        internal class NestedContentPropertyValueEditor : DataValueEditor, IDataValueReference
        {
            private readonly PropertyEditorCollection _propertyEditors;
            private readonly IDataTypeService _dataTypeService;
            private readonly NestedContentValues _nestedContentValues;

            private readonly Lazy<Dictionary<string, IContentType>> _contentTypes = new Lazy<Dictionary<string, IContentType>>(() =>
                    Current.Services.ContentTypeService.GetAll().ToDictionary(c => c.Alias)
            );

            public NestedContentPropertyValueEditor(IDataTypeService dataTypeService, ILocalizationService localizationService, DataEditorAttribute attribute, PropertyEditorCollection propertyEditors, IContentTypeService contentTypeService)
                : base(dataTypeService, localizationService, attribute)
            {
                _propertyEditors = propertyEditors;
                _dataTypeService = dataTypeService;
                _nestedContentValues = new NestedContentValues(contentTypeService);
                Validators.Add(new NestedContentValidator(propertyEditors, dataTypeService, _nestedContentValues));
            }

            /// <inheritdoc />
            public override object Configuration
            {
                get => base.Configuration;
                set
                {
                    if (value == null)
                        throw new ArgumentNullException(nameof(value));
                    if (!(value is NestedContentConfiguration configuration))
                        throw new ArgumentException($"Expected a {typeof(NestedContentConfiguration).Name} instance, but got {value.GetType().Name}.", nameof(value));
                    base.Configuration = value;

                    HideLabel = configuration.HideLabel.TryConvertTo<bool>().Result;
                }
            }

            #region DB to String

            public override string ConvertDbToString(IPropertyType propertyType, object propertyValue, IDataTypeService dataTypeService)
            {
                var vals = _nestedContentValues.GetPropertyValues(propertyValue, out var deserialized).ToList();

                if (vals.Count == 0)
                    return string.Empty;

                foreach (var row in vals)
                {
                    if (row.PropType == null)
                    {
                        // type not found, and property is not system: just delete the value
                        if (IsSystemPropertyKey(row.PropKey) == false)
                            row.JsonRowValue[row.PropKey] = null;
                    }
                    else
                    {
                        try
                        {
                            // convert the value, and store the converted value
                            var propEditor = _propertyEditors[row.PropType.PropertyEditorAlias];
                            if (propEditor == null) continue;

                            var tempConfig = DataTypeService.GetDataType(row.PropType.DataTypeId).Configuration;
                            var valEditor = propEditor.GetValueEditor(tempConfig);
                            var convValue = valEditor.ConvertDbToString(row.PropType, row.JsonRowValue[row.PropKey]?.ToString(), dataTypeService);
                            row.JsonRowValue[row.PropKey] = convValue;
                        }
                        catch (InvalidOperationException)
                        {
                            // deal with weird situations by ignoring them (no comment)
                            row.JsonRowValue[row.PropKey] = null;
                        }
                    }
                }

                return JsonConvert.SerializeObject(deserialized).ToXmlString<string>();
            }

            #endregion



            #region Convert database // editor

            // note: there is NO variant support here

            public override object ToEditor(IProperty property, string culture = null, string segment = null)
            {
                var val = property.GetValue(culture, segment);

                var vals = _nestedContentValues.GetPropertyValues(val, out var deserialized).ToList();

                if (vals.Count == 0)
                    return string.Empty;

                foreach (var row in vals)
                {
                    if (row.PropType == null)
                    {
                        // type not found, and property is not system: just delete the value
                        if (IsSystemPropertyKey(row.PropKey) == false)
                            row.JsonRowValue[row.PropKey] = null;
                    }
                    else
                    {
                        try
                        {
                            // create a temp property with the value
                            // - force it to be culture invariant as NC can't handle culture variant element properties
                            row.PropType.Variations = ContentVariation.Nothing;
                            var tempProp = new Property(row.PropType);
                            tempProp.SetValue(row.JsonRowValue[row.PropKey] == null ? null : row.JsonRowValue[row.PropKey].ToString());

                            // convert that temp property, and store the converted value
                            var propEditor = _propertyEditors[row.PropType.PropertyEditorAlias];
                            if (propEditor == null)
                            {
                                row.JsonRowValue[row.PropKey] = tempProp.GetValue()?.ToString();
                                continue;
                            }

                            var tempConfig = DataTypeService.GetDataType(row.PropType.DataTypeId).Configuration;
                            var valEditor = propEditor.GetValueEditor(tempConfig);
                            var convValue = valEditor.ToEditor(tempProp);
                            row.JsonRowValue[row.PropKey] = convValue == null ? null : JToken.FromObject(convValue);
                        }
                        catch (InvalidOperationException)
                        {
                            // deal with weird situations by ignoring them (no comment)
                            row.JsonRowValue[row.PropKey] = null;
                        }
                    }
                }

                // return json
                return deserialized;
            }

            public override object FromEditor(ContentPropertyData editorValue, object currentValue)
            {
                if (editorValue.Value == null || string.IsNullOrWhiteSpace(editorValue.Value.ToString()))
                    return null;

                var vals = _nestedContentValues.GetPropertyValues(editorValue.Value, out var deserialized).ToList();

                if (vals.Count == 0)
                    return string.Empty;

                foreach (var row in vals)
                {
                    if (row.PropType == null)
                    {
                        // type not found, and property is not system: just delete the value
                        if (IsSystemPropertyKey(row.PropKey) == false)
                            row.JsonRowValue[row.PropKey] = null;
                    }
                    else
                    {
                        // Fetch the property types prevalue
                        var propConfiguration = _dataTypeService.GetDataType(row.PropType.DataTypeId).Configuration;

                        // Lookup the property editor
                        var propEditor = _propertyEditors[row.PropType.PropertyEditorAlias];
                        if (propEditor == null) continue;

                        // Create a fake content property data object
                        var contentPropData = new ContentPropertyData(row.JsonRowValue[row.PropKey], propConfiguration);

                        // Get the property editor to do it's conversion
                        var newValue = propEditor.GetValueEditor().FromEditor(contentPropData, row.JsonRowValue[row.PropKey]);

                        // Store the value back
                        row.JsonRowValue[row.PropKey] = (newValue == null) ? null : JToken.FromObject(newValue);
                    }
                }

                // return json
                return JsonConvert.SerializeObject(deserialized);
            }
            #endregion

            public IEnumerable<UmbracoEntityReference> GetReferences(object value)
            {
                var rawJson = value == null ? string.Empty : value is string str ? str : value.ToString();

                var result = new List<UmbracoEntityReference>();

                foreach (var row in _nestedContentValues.GetPropertyValues(rawJson, out _))
                {
                    if (row.PropType == null) continue;

                    var propEditor = _propertyEditors[row.PropType.PropertyEditorAlias];

                    var valueEditor = propEditor?.GetValueEditor();
                    if (!(valueEditor is IDataValueReference reference)) continue;

                    var val = row.JsonRowValue[row.PropKey]?.ToString();

                    var refs = reference.GetReferences(val);

                    result.AddRange(refs);
                }

                return result;
            }
        }

        internal class NestedContentValidator : IValueValidator
        {
            private readonly PropertyEditorCollection _propertyEditors;
            private readonly IDataTypeService _dataTypeService;
            private readonly NestedContentValues _nestedContentValues;

            public NestedContentValidator(PropertyEditorCollection propertyEditors, IDataTypeService dataTypeService, NestedContentValues nestedContentValues)
            {
                _propertyEditors = propertyEditors;
                _dataTypeService = dataTypeService;
                _nestedContentValues = nestedContentValues;
            }

            public IEnumerable<ValidationResult> Validate(object rawValue, string valueType, object dataTypeConfiguration)
            {
                var validationResults = new List<ValidationResult>();

                foreach(var row in _nestedContentValues.GetPropertyValues(rawValue, out _))
                {
                    if (row.PropType == null) continue;

                    var config = _dataTypeService.GetDataType(row.PropType.DataTypeId).Configuration;
                    var propertyEditor = _propertyEditors[row.PropType.PropertyEditorAlias];
                    if (propertyEditor == null) continue;

                    foreach (var validator in propertyEditor.GetValueEditor().Validators)
                    {
                        foreach (var result in validator.Validate(row.JsonRowValue[row.PropKey], propertyEditor.GetValueEditor().ValueType, config))
                        {
                            result.ErrorMessage = "Item " + (row.RowIndex + 1) + " '" + row.PropType.Name + "' " + result.ErrorMessage;
                            validationResults.Add(result);
                        }
                    }

                    // Check mandatory
                    if (row.PropType.Mandatory)
                    {
                        if (row.JsonRowValue[row.PropKey] == null)
                            validationResults.Add(new ValidationResult("Item " + (row.RowIndex + 1) + " '" + row.PropType.Name + "' cannot be null", new[] { row.PropKey }));
                        else if (row.JsonRowValue[row.PropKey].ToString().IsNullOrWhiteSpace() || (row.JsonRowValue[row.PropKey].Type == JTokenType.Array && !row.JsonRowValue[row.PropKey].HasValues))
                            validationResults.Add(new ValidationResult("Item " + (row.RowIndex + 1) + " '" + row.PropType.Name + "' cannot be empty", new[] { row.PropKey }));
                    }

                    // Check regex
                    if (!row.PropType.ValidationRegExp.IsNullOrWhiteSpace()
                        && row.JsonRowValue[row.PropKey] != null && !row.JsonRowValue[row.PropKey].ToString().IsNullOrWhiteSpace())
                    {
                        var regex = new Regex(row.PropType.ValidationRegExp);
                        if (!regex.IsMatch(row.JsonRowValue[row.PropKey].ToString()))
                        {
                            validationResults.Add(new ValidationResult("Item " + (row.RowIndex + 1) + " '" + row.PropType.Name + "' is invalid, it does not match the correct pattern", new[] { row.PropKey }));
                        }
                    }
                }

                return validationResults;
            }
        }

        internal class NestedContentValues
        {
            private readonly Lazy<Dictionary<string, IContentType>> _contentTypes;

            public NestedContentValues(IContentTypeService contentTypeService)
            {
                _contentTypes = new Lazy<Dictionary<string, IContentType>>(() => contentTypeService.GetAll().ToDictionary(c => c.Alias));
            }

            private IContentType GetElementType(JObject item)
            {
                var contentTypeAlias = item[ContentTypeAliasPropertyKey]?.ToObject<string>() ?? string.Empty;
                _contentTypes.Value.TryGetValue(contentTypeAlias, out var contentType);
                return contentType;
            }

            public IEnumerable<RowValue> GetPropertyValues(object propertyValue, out List<JObject> deserialized)
            {
                var rowValues = new List<RowValue>();

                deserialized = null;

                if (propertyValue == null || string.IsNullOrWhiteSpace(propertyValue.ToString()))
                    return Enumerable.Empty<RowValue>();

                deserialized = JsonConvert.DeserializeObject<List<JObject>>(propertyValue.ToString());

                // There was a note here about checking if the result had zero items and if so it would return null, so we'll continue to do that
                // The original note was: "Issue #38 - Keep recursive property lookups working"
                // Which is from the original NC tracker: https://github.com/umco/umbraco-nested-content/issues/38
                // This check should be used everywhere when iterating NC prop values, instead of just the one previous place so that
                // empty values don't get persisted when there is nothing, it should actually be null.
                if (deserialized == null || deserialized.Count == 0)
                    return Enumerable.Empty<RowValue>();

                var index = 0;

                foreach (var o in deserialized)
                {
                    var propValues = o;

                    var contentType = GetElementType(propValues);
                    if (contentType == null)
                        continue;

                    var propertyTypes = contentType.CompositionPropertyTypes.ToDictionary(x => x.Alias, x => x);
                    var propAliases = propValues.Properties().Select(x => x.Name);
                    foreach (var propAlias in propAliases)
                    {
                        propertyTypes.TryGetValue(propAlias, out var propType);
                        rowValues.Add(new RowValue(propAlias, propType, propValues, index));
                    }
                    index++;
                }

                return rowValues;
            }

            internal class RowValue
            {
                public RowValue(string propKey, IPropertyType propType, JObject propValues, int index)
                {
                    PropKey = propKey ?? throw new ArgumentNullException(nameof(propKey));
                    PropType = propType;
                    JsonRowValue = propValues ?? throw new ArgumentNullException(nameof(propValues));
                    RowIndex = index;
                }

                /// <summary>
                /// The current property key being iterated for the row value
                /// </summary>
                public string PropKey { get; }

                /// <summary>
                /// The <see cref="PropertyType"/> of the value (if any), this may be null
                /// </summary>
                public IPropertyType PropType { get; }

                /// <summary>
                /// The json values for the current row
                /// </summary>
                public JObject JsonRowValue { get; }

                /// <summary>
                /// The Nested Content row index
                /// </summary>
                public int RowIndex { get; }
            }
        }

        #endregion

        private static bool IsSystemPropertyKey(string propKey)
        {
            return propKey == "name" || propKey == "key" || propKey == ContentTypeAliasPropertyKey;
        }
    }
}<|MERGE_RESOLUTION|>--- conflicted
+++ resolved
@@ -37,11 +37,13 @@
 
         internal const string ContentTypeAliasPropertyKey = "ncContentTypeAlias";
 
-<<<<<<< HEAD
-        public NestedContentPropertyEditor(ILogger logger, Lazy<PropertyEditorCollection> propertyEditors, IDataTypeService dataTypeService, ILocalizationService localizationService, IIOHelper ioHelper)
-=======
-        public NestedContentPropertyEditor(ILogger logger, Lazy<PropertyEditorCollection> propertyEditors, IDataTypeService dataTypeService, IContentTypeService contentTypeService, ILocalizationService localizationService)
->>>>>>> 76e1f305
+        public NestedContentPropertyEditor(
+            ILogger logger,
+            Lazy<PropertyEditorCollection> propertyEditors,
+            IDataTypeService dataTypeService,
+            IContentTypeService contentTypeService,
+            ILocalizationService localizationService,
+            IIOHelper ioHelper)
             : base (logger)
         {
             _propertyEditors = propertyEditors;

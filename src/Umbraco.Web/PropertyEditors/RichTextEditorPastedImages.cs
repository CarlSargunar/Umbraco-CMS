--- conflicted
+++ resolved
@@ -123,27 +123,21 @@
                 if (string.IsNullOrEmpty(tmpImgPath))
                     continue;
 
-<<<<<<< HEAD
-                var absoluteTempImagePath = Path.GetFullPath(IOHelper.MapPath(tmpImgPath));
+                PersistMediaItem(mediaParentFolder, userId, img, tmpImgPath, imageUrlGenerator);
+            }
+
+            return htmlDoc.DocumentNode.OuterHtml;
+        }
+
+        private void PersistMediaItem(Guid mediaParentFolder, int userId, HtmlNode img, string tmpImgPath, IImageUrlGenerator imageUrlGenerator)
+        {
+            var absoluteTempImagePath = Path.GetFullPath(IOHelper.MapPath(tmpImgPath));
 
                 if (IsValidPath(absoluteTempImagePath) == false)
                 {
                     continue;
                 }
 
-                var fileName = Path.GetFileName(absoluteTempImagePath);
-                var safeFileName = fileName.ToSafeFileName();
-=======
-                PersistMediaItem(mediaParentFolder, userId, img, tmpImgPath, imageUrlGenerator);
-            }
->>>>>>> 53395db5
-
-            return htmlDoc.DocumentNode.OuterHtml;
-        }
-
-        private void PersistMediaItem(Guid mediaParentFolder, int userId, HtmlNode img, string tmpImgPath, IImageUrlGenerator imageUrlGenerator)
-        {
-            var absoluteTempImagePath = IOHelper.MapPath(tmpImgPath);
             var fileName = Path.GetFileName(absoluteTempImagePath);
             var safeFileName = fileName.ToSafeFileName();
 

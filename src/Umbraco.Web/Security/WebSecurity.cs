<<<<<<< HEAD
﻿using System;
using System.Collections.Generic;
using System.ComponentModel;
using System.Linq;
using System.Security;
using System.Web;
using System.Web.Security;
using AutoMapper;
using Umbraco.Core;
using Umbraco.Core.Services;
using Umbraco.Core.Logging;
using Umbraco.Core.Models.Membership;
using Umbraco.Core.Security;
using Microsoft.AspNet.Identity.Owin;
using Microsoft.Owin;
using Umbraco.Core.Configuration;
using Umbraco.Core.IO;
using Umbraco.Core.Models;
using Umbraco.Core.Models.Identity;
using Umbraco.Web.Composing;
using GlobalSettings = Umbraco.Core.Configuration.GlobalSettings;

namespace Umbraco.Web.Security
{
    /// <summary>
    /// A utility class used for dealing with USER security in Umbraco
    /// </summary>
    public class WebSecurity : DisposableObjectSlim
    {
        private HttpContextBase _httpContext;
        private readonly IUserService _userService;
        private readonly IGlobalSettings _globalSettings;

        public WebSecurity(HttpContextBase httpContext, IUserService userService, IGlobalSettings globalSettings)
        {
            _httpContext = httpContext;
            _userService = userService;
            _globalSettings = globalSettings;
        }

        /// <summary>
        /// Returns true or false if the currently logged in member is authorized based on the parameters provided
        /// </summary>
        /// <param name="allowAll"></param>
        /// <param name="allowTypes"></param>
        /// <param name="allowGroups"></param>
        /// <param name="allowMembers"></param>
        /// <returns></returns>
        [Obsolete("Use MembershipHelper.IsMemberAuthorized instead")]
        public bool IsMemberAuthorized(
            bool allowAll = false,
            IEnumerable<string> allowTypes = null,
            IEnumerable<string> allowGroups = null,
            IEnumerable<int> allowMembers = null)
        {
            if (Current.UmbracoContext == null)
            {
                return false;
            }
            var helper = Current.Container.GetInstance<MembershipHelper>();
            return helper.IsMemberAuthorized(allowAll, allowTypes, allowGroups, allowMembers);
        }

        private IUser _currentUser;

        /// <summary>
        /// Gets the current user.
        /// </summary>
        /// <value>The current user.</value>
        public virtual IUser CurrentUser
        {
            get
            {
                //only load it once per instance! (but make sure groups are loaded)
                if (_currentUser == null)
                {
                    var id = GetUserId();
                    _currentUser = id ? _userService.GetUserById(id.Result) : null;
                }

                return _currentUser;
            }
        }

        private BackOfficeSignInManager _signInManager;
        private BackOfficeSignInManager SignInManager
        {
            get
            {
                if (_signInManager == null)
                {
                    var mgr = _httpContext.GetOwinContext().Get<BackOfficeSignInManager>();
                    if (mgr == null)
                    {
                        throw new NullReferenceException("Could not resolve an instance of " + typeof(BackOfficeSignInManager) + " from the " + typeof(IOwinContext));
                    }
                    _signInManager = mgr;
                }
                return _signInManager;
            }
        }

        private BackOfficeUserManager<BackOfficeIdentityUser> _userManager;
        protected BackOfficeUserManager<BackOfficeIdentityUser> UserManager
            => _userManager ?? (_userManager = _httpContext.GetOwinContext().GetBackOfficeUserManager());

        /// <summary>
        /// Logs a user in.
        /// </summary>
        /// <param name="userId">The user Id</param>
        /// <returns>returns the number of seconds until their session times out</returns>
        public virtual double PerformLogin(int userId)
        {
            var owinCtx = _httpContext.GetOwinContext();
            //ensure it's done for owin too
            owinCtx.Authentication.SignOut(Constants.Security.BackOfficeExternalAuthenticationType);

            var user = UserManager.FindByIdAsync(userId).Result;

            SignInManager.SignInAsync(user, isPersistent: true, rememberBrowser: false).Wait();
            
            _httpContext.SetPrincipalForRequest(owinCtx.Request.User);
            
            return TimeSpan.FromMinutes(_globalSettings.TimeOutInMinutes).TotalSeconds;
        }
        
        /// <summary>
        /// Clears the current login for the currently logged in user
        /// </summary>
        public virtual void ClearCurrentLogin()
        {
            _httpContext.UmbracoLogout();
            _httpContext.GetOwinContext().Authentication.SignOut(
                Core.Constants.Security.BackOfficeAuthenticationType,
                Core.Constants.Security.BackOfficeExternalAuthenticationType);
        }

        /// <summary>
        /// Renews the user's login ticket
        /// </summary>
        public virtual void RenewLoginTimeout()
        {
            _httpContext.RenewUmbracoAuthTicket();
        }

        /// <summary>
        /// Validates credentials for a back office user
        /// </summary>
        /// <param name="username"></param>
        /// <param name="password"></param>
        /// <returns></returns>
        /// <remarks>
        /// This uses ASP.NET Identity to perform the validation
        /// </remarks>
        public virtual bool ValidateBackOfficeCredentials(string username, string password)
        {
            //find the user by username
            var user = UserManager.FindByNameAsync(username).Result;
            return user != null && UserManager.CheckPasswordAsync(user, password).Result;
        }
        
        /// <summary>
        /// Validates the current user to see if they have access to the specified app
        /// </summary>
        /// <param name="app"></param>
        /// <returns></returns>
        internal bool ValidateUserApp(string app)
        {
            //if it is empty, don't validate
            if (app.IsNullOrWhiteSpace())
            {
                return true;
            }
            return CurrentUser.AllowedSections.Any(uApp => uApp.InvariantEquals(app));
        }

        /// <summary>
        /// Gets the current user's id.
        /// </summary>
        /// <returns></returns>
        public virtual Attempt<int> GetUserId()
        {
            var identity = _httpContext.GetCurrentIdentity(false);
            return identity == null ? Attempt.Fail<int>() : Attempt.Succeed(Convert.ToInt32(identity.Id));
        }

        /// <summary>
        /// Returns the current user's unique session id - used to mitigate csrf attacks or any other reason to validate a request
        /// </summary>
        /// <returns></returns>
        public virtual string GetSessionId()
        {
            var identity = _httpContext.GetCurrentIdentity(false);
            return identity?.SessionId;
        }
        
        /// <summary>
        /// Validates the currently logged in user and ensures they are not timed out
        /// </summary>
        /// <returns></returns>
        public virtual bool ValidateCurrentUser()
        {
            return ValidateCurrentUser(false, true) == ValidateRequestAttempt.Success;
        }

        /// <summary>
        /// Validates the current user assigned to the request and ensures the stored user data is valid
        /// </summary>
        /// <param name="throwExceptions">set to true if you want exceptions to be thrown if failed</param>
        /// <param name="requiresApproval">If true requires that the user is approved to be validated</param>
        /// <returns></returns>
        public virtual ValidateRequestAttempt ValidateCurrentUser(bool throwExceptions, bool requiresApproval = true)
        {
            //This will first check if the current user is already authenticated - which should be the case in nearly all circumstances
            // since the authentication happens in the Module, that authentication also checks the ticket expiry. We don't
            // need to check it a second time because that requires another decryption phase and nothing can tamper with it during the request.

            if (IsAuthenticated() == false)
            {
                //There is no user
                if (throwExceptions) throw new InvalidOperationException("The user has no umbraco contextid - try logging in");
                return ValidateRequestAttempt.FailedNoContextId;
            }

            var user = CurrentUser;

            // Check for console access
            if (user == null || (requiresApproval && user.IsApproved == false) || (user.IsLockedOut && RequestIsInUmbracoApplication(_httpContext)))
            {
                if (throwExceptions) throw new ArgumentException("You have no priviledges to the umbraco console. Please contact your administrator");
                return ValidateRequestAttempt.FailedNoPrivileges;
            }
            return ValidateRequestAttempt.Success;

        }

        private static bool RequestIsInUmbracoApplication(HttpContextBase context)
        {
            return context.Request.Path.ToLower().IndexOf(IOHelper.ResolveUrl(SystemDirectories.Umbraco).ToLower(), StringComparison.Ordinal) > -1;
=======
﻿using System;
using System.Collections.Generic;
using System.ComponentModel;
using System.Linq;
using System.Security;
using System.Web;
using System.Web.Security;
using AutoMapper;
using Umbraco.Core;
using Umbraco.Core.Services;
using Umbraco.Core.Logging;
using Umbraco.Core.Models.Membership;
using Umbraco.Core.Security;
using Microsoft.AspNet.Identity.Owin;
using Microsoft.Owin;
using Umbraco.Core.Configuration;
using Umbraco.Core.IO;
using Umbraco.Core.Models;
using Umbraco.Core.Models.Identity;
using Umbraco.Web.Composing;
using GlobalSettings = Umbraco.Core.Configuration.GlobalSettings;

namespace Umbraco.Web.Security
{
    /// <summary>
    /// A utility class used for dealing with USER security in Umbraco
    /// </summary>
    public class WebSecurity : DisposableObjectSlim
    {
        private HttpContextBase _httpContext;
        private readonly IUserService _userService;
        private readonly IGlobalSettings _globalSettings;

        public WebSecurity(HttpContextBase httpContext, IUserService userService, IGlobalSettings globalSettings)
        {
            _httpContext = httpContext;
            _userService = userService;
            _globalSettings = globalSettings;
>>>>>>> 2bae3e2e
        }

        /// <summary>
        /// Returns true or false if the currently logged in member is authorized based on the parameters provided
        /// </summary>
        /// <param name="allowAll"></param>
        /// <param name="allowTypes"></param>
        /// <param name="allowGroups"></param>
        /// <param name="allowMembers"></param>
        /// <returns></returns>
        [Obsolete("Use MembershipHelper.IsMemberAuthorized instead")]
        public bool IsMemberAuthorized(
            bool allowAll = false,
            IEnumerable<string> allowTypes = null,
            IEnumerable<string> allowGroups = null,
            IEnumerable<int> allowMembers = null)
        {
            if (Current.UmbracoContext == null)
            {
                return false;
            }
            var helper = new MembershipHelper(Current.UmbracoContext);
            return helper.IsMemberAuthorized(allowAll, allowTypes, allowGroups, allowMembers);
        }

        private IUser _currentUser;

        /// <summary>
        /// Gets the current user.
        /// </summary>
        /// <value>The current user.</value>
        public virtual IUser CurrentUser
        {
            get
            {
                //only load it once per instance! (but make sure groups are loaded)
                if (_currentUser == null)
                {
                    var id = GetUserId();
                    _currentUser = id ? _userService.GetUserById(id.Result) : null;
                }

                return _currentUser;
            }
        }

        private BackOfficeSignInManager _signInManager;
        private BackOfficeSignInManager SignInManager
        {
            get
            {
                if (_signInManager == null)
                {
                    var mgr = _httpContext.GetOwinContext().Get<BackOfficeSignInManager>();
                    if (mgr == null)
                    {
                        throw new NullReferenceException("Could not resolve an instance of " + typeof(BackOfficeSignInManager) + " from the " + typeof(IOwinContext));
                    }
                    _signInManager = mgr;
                }
                return _signInManager;
            }
        }

        private BackOfficeUserManager<BackOfficeIdentityUser> _userManager;
        protected BackOfficeUserManager<BackOfficeIdentityUser> UserManager
            => _userManager ?? (_userManager = _httpContext.GetOwinContext().GetBackOfficeUserManager());

        /// <summary>
        /// Logs a user in.
        /// </summary>
        /// <param name="userId">The user Id</param>
        /// <returns>returns the number of seconds until their session times out</returns>
        public virtual double PerformLogin(int userId)
        {
            var owinCtx = _httpContext.GetOwinContext();
            //ensure it's done for owin too
            owinCtx.Authentication.SignOut(Constants.Security.BackOfficeExternalAuthenticationType);

            var user = UserManager.FindByIdAsync(userId).Result;

            SignInManager.SignInAsync(user, isPersistent: true, rememberBrowser: false).Wait();
            
            _httpContext.SetPrincipalForRequest(owinCtx.Request.User);
            
            return TimeSpan.FromMinutes(_globalSettings.TimeOutInMinutes).TotalSeconds;
        }
        
        /// <summary>
        /// Clears the current login for the currently logged in user
        /// </summary>
        public virtual void ClearCurrentLogin()
        {
            _httpContext.UmbracoLogout();
            _httpContext.GetOwinContext().Authentication.SignOut(
                Core.Constants.Security.BackOfficeAuthenticationType,
                Core.Constants.Security.BackOfficeExternalAuthenticationType);
        }

        /// <summary>
        /// Renews the user's login ticket
        /// </summary>
        public virtual void RenewLoginTimeout()
        {
            _httpContext.RenewUmbracoAuthTicket();
        }

        /// <summary>
        /// Validates credentials for a back office user
        /// </summary>
        /// <param name="username"></param>
        /// <param name="password"></param>
        /// <returns></returns>
        /// <remarks>
        /// This uses ASP.NET Identity to perform the validation
        /// </remarks>
        public virtual bool ValidateBackOfficeCredentials(string username, string password)
        {
            //find the user by username
            var user = UserManager.FindByNameAsync(username).Result;
            return user != null && UserManager.CheckPasswordAsync(user, password).Result;
        }
        
        /// <summary>
        /// Validates the current user to see if they have access to the specified app
        /// </summary>
        /// <param name="app"></param>
        /// <returns></returns>
        internal bool ValidateUserApp(string app)
        {
            //if it is empty, don't validate
            if (app.IsNullOrWhiteSpace())
            {
                return true;
            }
            return CurrentUser.AllowedSections.Any(uApp => uApp.InvariantEquals(app));
        }

        /// <summary>
        /// Gets the current user's id.
        /// </summary>
        /// <returns></returns>
        public virtual Attempt<int> GetUserId()
        {
            var identity = _httpContext.GetCurrentIdentity(false);
            return identity == null ? Attempt.Fail<int>() : Attempt.Succeed(Convert.ToInt32(identity.Id));
        }

        /// <summary>
        /// Returns the current user's unique session id - used to mitigate csrf attacks or any other reason to validate a request
        /// </summary>
        /// <returns></returns>
        public virtual string GetSessionId()
        {
            var identity = _httpContext.GetCurrentIdentity(false);
            return identity?.SessionId;
        }
        
        /// <summary>
        /// Validates the currently logged in user and ensures they are not timed out
        /// </summary>
        /// <returns></returns>
        public virtual bool ValidateCurrentUser()
        {
            return ValidateCurrentUser(false, true) == ValidateRequestAttempt.Success;
        }

        /// <summary>
        /// Validates the current user assigned to the request and ensures the stored user data is valid
        /// </summary>
        /// <param name="throwExceptions">set to true if you want exceptions to be thrown if failed</param>
        /// <param name="requiresApproval">If true requires that the user is approved to be validated</param>
        /// <returns></returns>
        public virtual ValidateRequestAttempt ValidateCurrentUser(bool throwExceptions, bool requiresApproval = true)
        {
            //This will first check if the current user is already authenticated - which should be the case in nearly all circumstances
            // since the authentication happens in the Module, that authentication also checks the ticket expiry. We don't
            // need to check it a second time because that requires another decryption phase and nothing can tamper with it during the request.

            if (IsAuthenticated() == false)
            {
                //There is no user
                if (throwExceptions) throw new InvalidOperationException("The user has no umbraco contextid - try logging in");
                return ValidateRequestAttempt.FailedNoContextId;
            }

            var user = CurrentUser;

            // Check for console access
            if (user == null || (requiresApproval && user.IsApproved == false) || (user.IsLockedOut && RequestIsInUmbracoApplication(_httpContext)))
            {
                if (throwExceptions) throw new ArgumentException("You have no priviledges to the umbraco console. Please contact your administrator");
                return ValidateRequestAttempt.FailedNoPrivileges;
            }
            return ValidateRequestAttempt.Success;

        }

        private static bool RequestIsInUmbracoApplication(HttpContextBase context)
        {
            return context.Request.Path.ToLower().IndexOf(IOHelper.ResolveUrl(SystemDirectories.Umbraco).ToLower(), StringComparison.Ordinal) > -1;
        }

        /// <summary>
        /// Authorizes the full request, checks for SSL and validates the current user
        /// </summary>
        /// <param name="throwExceptions">set to true if you want exceptions to be thrown if failed</param>
        /// <returns></returns>
        internal ValidateRequestAttempt AuthorizeRequest(bool throwExceptions = false)
        {
            // check for secure connection
            if (_globalSettings.UseHttps && _httpContext.Request.IsSecureConnection == false)
            {
                if (throwExceptions) throw new SecurityException("This installation requires a secure connection (via SSL). Please update the URL to include https://");
                return ValidateRequestAttempt.FailedNoSsl;
            }
            return ValidateCurrentUser(throwExceptions);
        }

        /// <summary>
        /// Checks if the specified user as access to the app
        /// </summary>
        /// <param name="section"></param>
        /// <param name="user"></param>
        /// <returns></returns>
        internal virtual bool UserHasSectionAccess(string section, IUser user)
        {
            return user.HasSectionAccess(section);
        }

        /// <summary>
        /// Checks if the specified user by username as access to the app
        /// </summary>
        /// <param name="section"></param>
        /// <param name="username"></param>
        /// <returns></returns>
        internal bool UserHasSectionAccess(string section, string username)
        {
            var user = _userService.GetByUsername(username);
            if (user == null)
            {
                return false;
            }
            return user.HasSectionAccess(section);
        }

        /// <summary>
        /// Ensures that a back office user is logged in
        /// </summary>
        /// <returns></returns>
        public bool IsAuthenticated()
        {
            return _httpContext.User.Identity.IsAuthenticated && _httpContext.GetCurrentIdentity(false) != null;
        }

        protected override void DisposeResources()
        {
            _httpContext = null;
        }
    }
}<|MERGE_RESOLUTION|>--- conflicted
+++ resolved
@@ -1,4 +1,3 @@
-<<<<<<< HEAD
 ﻿using System;
 using System.Collections.Generic;
 using System.ComponentModel;
@@ -238,247 +237,6 @@
         private static bool RequestIsInUmbracoApplication(HttpContextBase context)
         {
             return context.Request.Path.ToLower().IndexOf(IOHelper.ResolveUrl(SystemDirectories.Umbraco).ToLower(), StringComparison.Ordinal) > -1;
-=======
-﻿using System;
-using System.Collections.Generic;
-using System.ComponentModel;
-using System.Linq;
-using System.Security;
-using System.Web;
-using System.Web.Security;
-using AutoMapper;
-using Umbraco.Core;
-using Umbraco.Core.Services;
-using Umbraco.Core.Logging;
-using Umbraco.Core.Models.Membership;
-using Umbraco.Core.Security;
-using Microsoft.AspNet.Identity.Owin;
-using Microsoft.Owin;
-using Umbraco.Core.Configuration;
-using Umbraco.Core.IO;
-using Umbraco.Core.Models;
-using Umbraco.Core.Models.Identity;
-using Umbraco.Web.Composing;
-using GlobalSettings = Umbraco.Core.Configuration.GlobalSettings;
-
-namespace Umbraco.Web.Security
-{
-    /// <summary>
-    /// A utility class used for dealing with USER security in Umbraco
-    /// </summary>
-    public class WebSecurity : DisposableObjectSlim
-    {
-        private HttpContextBase _httpContext;
-        private readonly IUserService _userService;
-        private readonly IGlobalSettings _globalSettings;
-
-        public WebSecurity(HttpContextBase httpContext, IUserService userService, IGlobalSettings globalSettings)
-        {
-            _httpContext = httpContext;
-            _userService = userService;
-            _globalSettings = globalSettings;
->>>>>>> 2bae3e2e
-        }
-
-        /// <summary>
-        /// Returns true or false if the currently logged in member is authorized based on the parameters provided
-        /// </summary>
-        /// <param name="allowAll"></param>
-        /// <param name="allowTypes"></param>
-        /// <param name="allowGroups"></param>
-        /// <param name="allowMembers"></param>
-        /// <returns></returns>
-        [Obsolete("Use MembershipHelper.IsMemberAuthorized instead")]
-        public bool IsMemberAuthorized(
-            bool allowAll = false,
-            IEnumerable<string> allowTypes = null,
-            IEnumerable<string> allowGroups = null,
-            IEnumerable<int> allowMembers = null)
-        {
-            if (Current.UmbracoContext == null)
-            {
-                return false;
-            }
-            var helper = new MembershipHelper(Current.UmbracoContext);
-            return helper.IsMemberAuthorized(allowAll, allowTypes, allowGroups, allowMembers);
-        }
-
-        private IUser _currentUser;
-
-        /// <summary>
-        /// Gets the current user.
-        /// </summary>
-        /// <value>The current user.</value>
-        public virtual IUser CurrentUser
-        {
-            get
-            {
-                //only load it once per instance! (but make sure groups are loaded)
-                if (_currentUser == null)
-                {
-                    var id = GetUserId();
-                    _currentUser = id ? _userService.GetUserById(id.Result) : null;
-                }
-
-                return _currentUser;
-            }
-        }
-
-        private BackOfficeSignInManager _signInManager;
-        private BackOfficeSignInManager SignInManager
-        {
-            get
-            {
-                if (_signInManager == null)
-                {
-                    var mgr = _httpContext.GetOwinContext().Get<BackOfficeSignInManager>();
-                    if (mgr == null)
-                    {
-                        throw new NullReferenceException("Could not resolve an instance of " + typeof(BackOfficeSignInManager) + " from the " + typeof(IOwinContext));
-                    }
-                    _signInManager = mgr;
-                }
-                return _signInManager;
-            }
-        }
-
-        private BackOfficeUserManager<BackOfficeIdentityUser> _userManager;
-        protected BackOfficeUserManager<BackOfficeIdentityUser> UserManager
-            => _userManager ?? (_userManager = _httpContext.GetOwinContext().GetBackOfficeUserManager());
-
-        /// <summary>
-        /// Logs a user in.
-        /// </summary>
-        /// <param name="userId">The user Id</param>
-        /// <returns>returns the number of seconds until their session times out</returns>
-        public virtual double PerformLogin(int userId)
-        {
-            var owinCtx = _httpContext.GetOwinContext();
-            //ensure it's done for owin too
-            owinCtx.Authentication.SignOut(Constants.Security.BackOfficeExternalAuthenticationType);
-
-            var user = UserManager.FindByIdAsync(userId).Result;
-
-            SignInManager.SignInAsync(user, isPersistent: true, rememberBrowser: false).Wait();
-            
-            _httpContext.SetPrincipalForRequest(owinCtx.Request.User);
-            
-            return TimeSpan.FromMinutes(_globalSettings.TimeOutInMinutes).TotalSeconds;
-        }
-        
-        /// <summary>
-        /// Clears the current login for the currently logged in user
-        /// </summary>
-        public virtual void ClearCurrentLogin()
-        {
-            _httpContext.UmbracoLogout();
-            _httpContext.GetOwinContext().Authentication.SignOut(
-                Core.Constants.Security.BackOfficeAuthenticationType,
-                Core.Constants.Security.BackOfficeExternalAuthenticationType);
-        }
-
-        /// <summary>
-        /// Renews the user's login ticket
-        /// </summary>
-        public virtual void RenewLoginTimeout()
-        {
-            _httpContext.RenewUmbracoAuthTicket();
-        }
-
-        /// <summary>
-        /// Validates credentials for a back office user
-        /// </summary>
-        /// <param name="username"></param>
-        /// <param name="password"></param>
-        /// <returns></returns>
-        /// <remarks>
-        /// This uses ASP.NET Identity to perform the validation
-        /// </remarks>
-        public virtual bool ValidateBackOfficeCredentials(string username, string password)
-        {
-            //find the user by username
-            var user = UserManager.FindByNameAsync(username).Result;
-            return user != null && UserManager.CheckPasswordAsync(user, password).Result;
-        }
-        
-        /// <summary>
-        /// Validates the current user to see if they have access to the specified app
-        /// </summary>
-        /// <param name="app"></param>
-        /// <returns></returns>
-        internal bool ValidateUserApp(string app)
-        {
-            //if it is empty, don't validate
-            if (app.IsNullOrWhiteSpace())
-            {
-                return true;
-            }
-            return CurrentUser.AllowedSections.Any(uApp => uApp.InvariantEquals(app));
-        }
-
-        /// <summary>
-        /// Gets the current user's id.
-        /// </summary>
-        /// <returns></returns>
-        public virtual Attempt<int> GetUserId()
-        {
-            var identity = _httpContext.GetCurrentIdentity(false);
-            return identity == null ? Attempt.Fail<int>() : Attempt.Succeed(Convert.ToInt32(identity.Id));
-        }
-
-        /// <summary>
-        /// Returns the current user's unique session id - used to mitigate csrf attacks or any other reason to validate a request
-        /// </summary>
-        /// <returns></returns>
-        public virtual string GetSessionId()
-        {
-            var identity = _httpContext.GetCurrentIdentity(false);
-            return identity?.SessionId;
-        }
-        
-        /// <summary>
-        /// Validates the currently logged in user and ensures they are not timed out
-        /// </summary>
-        /// <returns></returns>
-        public virtual bool ValidateCurrentUser()
-        {
-            return ValidateCurrentUser(false, true) == ValidateRequestAttempt.Success;
-        }
-
-        /// <summary>
-        /// Validates the current user assigned to the request and ensures the stored user data is valid
-        /// </summary>
-        /// <param name="throwExceptions">set to true if you want exceptions to be thrown if failed</param>
-        /// <param name="requiresApproval">If true requires that the user is approved to be validated</param>
-        /// <returns></returns>
-        public virtual ValidateRequestAttempt ValidateCurrentUser(bool throwExceptions, bool requiresApproval = true)
-        {
-            //This will first check if the current user is already authenticated - which should be the case in nearly all circumstances
-            // since the authentication happens in the Module, that authentication also checks the ticket expiry. We don't
-            // need to check it a second time because that requires another decryption phase and nothing can tamper with it during the request.
-
-            if (IsAuthenticated() == false)
-            {
-                //There is no user
-                if (throwExceptions) throw new InvalidOperationException("The user has no umbraco contextid - try logging in");
-                return ValidateRequestAttempt.FailedNoContextId;
-            }
-
-            var user = CurrentUser;
-
-            // Check for console access
-            if (user == null || (requiresApproval && user.IsApproved == false) || (user.IsLockedOut && RequestIsInUmbracoApplication(_httpContext)))
-            {
-                if (throwExceptions) throw new ArgumentException("You have no priviledges to the umbraco console. Please contact your administrator");
-                return ValidateRequestAttempt.FailedNoPrivileges;
-            }
-            return ValidateRequestAttempt.Success;
-
-        }
-
-        private static bool RequestIsInUmbracoApplication(HttpContextBase context)
-        {
-            return context.Request.Path.ToLower().IndexOf(IOHelper.ResolveUrl(SystemDirectories.Umbraco).ToLower(), StringComparison.Ordinal) > -1;
         }
 
         /// <summary>

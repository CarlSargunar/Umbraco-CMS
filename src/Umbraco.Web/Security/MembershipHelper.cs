﻿using System;
using System.Collections.Generic;
using System.Linq;
using System.Text;
using System.Web.Security;
using Umbraco.Core;
using Umbraco.Core.Logging;
using Umbraco.Core.Models;
using Umbraco.Web.Models;
using Umbraco.Web.PublishedCache;
using Umbraco.Core.Cache;
using Umbraco.Web.Composing;
using Umbraco.Core.Models.PublishedContent;
using Umbraco.Core.Services;
using Umbraco.Core.Strings;
using Umbraco.Web.Editors;
using Umbraco.Web.Security.Providers;
using System.ComponentModel.DataAnnotations;

namespace Umbraco.Web.Security
{
    /// <summary>
    /// A helper class for handling Members
    /// </summary>
    public class MembershipHelper
    {
        private readonly MembersMembershipProvider _membershipProvider;
        private readonly RoleProvider _roleProvider;
        private readonly IHttpContextAccessor _httpContextAccessor;
        private readonly IMemberService _memberService;
        private readonly IMemberTypeService _memberTypeService;
        private readonly IPublicAccessService _publicAccessService;
        private readonly AppCaches _appCaches;
        private readonly ILogger _logger;
        private readonly IShortStringHelper _shortStringHelper;
        private readonly IEntityService _entityService;

        #region Constructors

        public MembershipHelper
        (
            IHttpContextAccessor httpContextAccessor,
            IPublishedMemberCache memberCache,
            MembersMembershipProvider membershipProvider,
            RoleProvider roleProvider,
            IMemberService memberService,
            IMemberTypeService memberTypeService,
            IPublicAccessService publicAccessService,
            AppCaches appCaches,
            ILogger logger,
            IShortStringHelper shortStringHelper,
            IEntityService entityService
        )
        {
            MemberCache = memberCache;
            _httpContextAccessor = httpContextAccessor;
            _memberService = memberService;
            _memberTypeService = memberTypeService;
            _publicAccessService = publicAccessService;
            _appCaches = appCaches;
            _logger = logger;
            _shortStringHelper = shortStringHelper;

            _membershipProvider = membershipProvider ?? throw new ArgumentNullException(nameof(membershipProvider));
            _roleProvider = roleProvider ?? throw new ArgumentNullException(nameof(roleProvider));
            _entityService = entityService ?? throw new ArgumentNullException(nameof(entityService));
        }

        #endregion

        protected IPublishedMemberCache MemberCache { get; }

        /// <summary>
        /// Check if a document object is protected by the "Protect Pages" functionality in umbraco
        /// </summary>
        /// <param name="path">The full path of the document object to check</param>
        /// <returns>True if the document object is protected</returns>
        public virtual bool IsProtected(string path)
        {
            //this is a cached call
            return _publicAccessService.IsProtected(path);
        }

        public virtual IDictionary<string, bool> IsProtected(IEnumerable<string> paths)
        {
            var result = new Dictionary<string, bool>();
            foreach (var path in paths)
            {
                //this is a cached call
                result[path] = _publicAccessService.IsProtected(path);
            }
            return result;
        }

        /// <summary>
        /// Check if the current user has access to a document
        /// </summary>
        /// <param name="path">The full path of the document object to check</param>
        /// <returns>True if the current user has access or if the current document isn't protected</returns>
        public virtual bool MemberHasAccess(string path)
        {
            if (IsProtected(path))
            {
                return IsLoggedIn() && HasAccess(path, Roles.Provider);
            }
            return true;
        }

        /// <summary>
        /// Checks if the current user has access to the paths
        /// </summary>
        /// <param name="paths"></param>
        /// <returns></returns>
        public virtual IDictionary<string, bool> MemberHasAccess(IEnumerable<string> paths)
        {
            var protectedPaths = IsProtected(paths);

            var pathsWithProtection = protectedPaths.Where(x => x.Value).Select(x => x.Key);
            var pathsWithAccess = HasAccess(pathsWithProtection, Roles.Provider);

            var result = new Dictionary<string, bool>();
            foreach(var path in paths)
            {
                pathsWithAccess.TryGetValue(path, out var hasAccess);
                // if it's not found it's false anyways
                result[path] = hasAccess;
            }
            return result;
        }

        /// <summary>
        /// This will check if the member has access to this path
        /// </summary>
        /// <param name="path"></param>
        /// <param name="roleProvider"></param>
        /// <returns></returns>
        private bool HasAccess(string path, RoleProvider roleProvider)
        {
            return _publicAccessService.HasAccess(path, CurrentUserName, roleProvider.GetRolesForUser);
        }

        private IDictionary<string, bool> HasAccess(IEnumerable<string> paths, RoleProvider roleProvider)
        {
            // ensure we only lookup user roles once
            string[] userRoles = null;
            string[] getUserRoles(string username)
            {
                if (userRoles != null) return userRoles;
                userRoles = roleProvider.GetRolesForUser(username).ToArray();
                return userRoles;
            }

            var result = new Dictionary<string, bool>();
            foreach (var path in paths)
            {
                result[path] = IsLoggedIn() && _publicAccessService.HasAccess(path, CurrentUserName, getUserRoles);
            }
            return result;
        }

        /// <summary>
        /// Returns true if the current membership provider is the Umbraco built-in one.
        /// </summary>
        /// <returns></returns>
        public bool IsUmbracoMembershipProviderActive()
        {
            var provider = _membershipProvider;
            return provider.IsUmbracoMembershipProvider();
        }

        /// <summary>
        /// Updates the currently logged in members profile
        /// </summary>
        /// <param name="model"></param>
        /// <returns>
        /// The updated MembershipUser object
        /// </returns>
        public virtual Attempt<MembershipUser> UpdateMemberProfile(ProfileModel model)
        {
            if (IsLoggedIn() == false)
            {
                throw new NotSupportedException("No member is currently logged in");
            }

            //get the current membership user
            var provider = _membershipProvider;
            var membershipUser = provider.GetCurrentUser();
            //NOTE: This should never happen since they are logged in
            if (membershipUser == null) throw new InvalidOperationException("Could not find member with username " + _httpContextAccessor.GetRequiredHttpContext().User.Identity.Name);

            try
            {
                //check if the email needs to change
                if (model.Email.InvariantEquals(membershipUser.Email) == false)
                {
                    //Use the membership provider to change the email since that is configured to do the checks to check for unique emails if that is configured.
                    var requiresUpdating = UpdateMember(membershipUser, provider, model.Email);
                    membershipUser = requiresUpdating.Result;
                }
            }
            catch (Exception ex)
            {
                //This will occur if an email already exists!
                return Attempt<MembershipUser>.Fail(ex);
            }

            var member = GetCurrentPersistedMember();

            //NOTE: If changing the username is a requirement, than that needs to be done via the IMember directly since MembershipProvider's natively do
            // not support changing a username!
            if (model.Name != null && member.Name != model.Name)
            {
                member.Name = model.Name;
            }

            var memberType = _memberTypeService.Get(member.ContentTypeId);

            if (model.MemberProperties != null)
            {
                foreach (var property in model.MemberProperties
                    //ensure the property they are posting exists
                    .Where(p => memberType.PropertyTypeExists(p.Alias))
                    .Where(property => member.Properties.Contains(property.Alias))
                    //needs to be editable
                    .Where(p => memberType.MemberCanEditProperty(p.Alias)))
                {
                    member.Properties[property.Alias].SetValue(property.Value);
                }
            }

            _memberService.Save(member);

            //reset the FormsAuth cookie since the username might have changed
            FormsAuthentication.SetAuthCookie(member.Username, true);

            return Attempt<MembershipUser>.Succeed(membershipUser);
        }

        /// <summary>
        /// Registers a new member
        /// </summary>
        /// <param name="model"></param>
        /// <param name="status"></param>
        /// <param name="logMemberIn">
        /// true to log the member in upon successful registration
        /// </param>
        /// <returns></returns>
        public virtual MembershipUser RegisterMember(RegisterModel model, out MembershipCreateStatus status, bool logMemberIn = true)
        {
            model.Username = (model.UsernameIsEmail || model.Username == null) ? model.Email : model.Username;

            MembershipUser membershipUser;
            var provider = _membershipProvider;
            membershipUser = ((UmbracoMembershipProviderBase)provider).CreateUser(
                     model.MemberTypeAlias,
                     model.Username, model.Password, model.Email,
                     // TODO: Support q/a http://issues.umbraco.org/issue/U4-3213
                     null, null,
                     true, null, out status);

            if (status != MembershipCreateStatus.Success) return null;

            var member = _memberService.GetByUsername(membershipUser.UserName);
            member.Name = model.Name;

            if (model.MemberProperties != null)
            {
                foreach (var property in model.MemberProperties.Where(p => p.Value != null)
                    .Where(property => member.Properties.Contains(property.Alias)))
                {
                    member.Properties[property.Alias].SetValue(property.Value);
                }
            }

            _memberService.Save(member);

            if (logMemberIn)
            {
                //Set member online
                provider.GetUser(model.Username, true);

                //Log them in
                FormsAuthentication.SetAuthCookie(membershipUser.UserName, model.CreatePersistentLoginCookie);
            }

            return membershipUser;
        }

        /// <summary>
        /// A helper method to perform the validation and logging in of a member - this is simply wrapping standard membership provider and asp.net forms auth logic.
        /// </summary>
        /// <param name="username"></param>
        /// <param name="password"></param>
        /// <returns></returns>
        public virtual bool Login(string username, string password)
        {
            var provider = _membershipProvider;
            //Validate credentials
            if (provider.ValidateUser(username, password) == false)
            {
                return false;
            }
            // Get the member, do not set to online - this is done implicitly as part of ValidateUser which is consistent with
            // how the .NET framework SqlMembershipProvider works. Passing in true will just cause more unnecessary SQL queries/locks.
            var member = provider.GetUser(username, false);
            if (member == null)
            {
                //this should not happen
                Current.Logger.Warn<MembershipHelper>("The member validated but then no member was returned with the username {Username}", username);
                return false;
            }
            //Log them in
            FormsAuthentication.SetAuthCookie(member.UserName, true);
            return true;
        }

        /// <summary>
        /// Logs out the current member
        /// </summary>
        public virtual void Logout()
        {
            FormsAuthentication.SignOut();
        }

        #region Querying for front-end

        public virtual IPublishedContent GetByProviderKey(object key)
        {
            return MemberCache.GetByProviderKey(key);
        }

        public virtual IEnumerable<IPublishedContent> GetByProviderKeys(IEnumerable<object> keys)
        {
            return keys?.Select(GetByProviderKey).WhereNotNull() ?? Enumerable.Empty<IPublishedContent>();
        }

        public virtual IPublishedContent GetById(int memberId)
        {
            return MemberCache.GetById(memberId);
        }

        public virtual IEnumerable<IPublishedContent> GetByIds(IEnumerable<int> memberIds)
        {
            return memberIds?.Select(GetById).WhereNotNull() ?? Enumerable.Empty<IPublishedContent>();
        }

        public virtual IPublishedContent GetById(Guid memberId)
        {
            return GetByProviderKey(memberId);
        }

        public virtual IEnumerable<IPublishedContent> GetByIds(IEnumerable<Guid> memberIds)
        {
            return GetByProviderKeys(memberIds.OfType<object>());
        }

        public virtual IPublishedContent GetByUsername(string username)
        {
            return MemberCache.GetByUsername(username);
        }

        public virtual IPublishedContent GetByEmail(string email)
        {
            return MemberCache.GetByEmail(email);
        }

        public virtual IPublishedContent Get(Udi udi)
        {
            var guidUdi = udi as GuidUdi;
            if (guidUdi == null) return null;

            var umbracoType = UdiEntityTypeHelper.ToUmbracoObjectType(udi.EntityType);

            switch (umbracoType)
            {
                case UmbracoObjectTypes.Member:
                    // TODO: need to implement Get(guid)!
                    var memberAttempt = _entityService.GetId(guidUdi.Guid, umbracoType);
                    if (memberAttempt.Success)
                        return GetById(memberAttempt.Result);
                    break;
            }

            return null;
        }

        /// <summary>
        /// Returns the currently logged in member as IPublishedContent
        /// </summary>
        /// <returns></returns>
        public virtual IPublishedContent GetCurrentMember()
        {
            if (IsLoggedIn() == false)
            {
                return null;
            }
            var result = GetCurrentPersistedMember();
            return result == null ? null : MemberCache.GetByMember(result);
        }

        /// <summary>
        /// Returns the currently logged in member id, -1 if they are not logged in
        /// </summary>
        /// <returns></returns>
        public int GetCurrentMemberId()
        {
            if (IsLoggedIn() == false)
            {
                return -1;
            }
            var result = GetCurrentMember();
            return result?.Id ?? -1;
        }

        #endregion

        #region Model Creation methods for member data editing on the front-end
        /// <summary>
        /// Creates a new profile model filled in with the current members details if they are logged in which allows for editing
        /// profile properties
        /// </summary>
        /// <returns></returns>
        public virtual ProfileModel GetCurrentMemberProfileModel()
        {
            if (IsLoggedIn() == false)
            {
                return null;
            }

            var provider = _membershipProvider;

            var membershipUser = provider.GetCurrentUserOnline();
            var member = GetCurrentPersistedMember();
            //this shouldn't happen but will if the member is deleted in the back office while the member is trying
            // to use the front-end!
            if (member == null)
            {
                //log them out since they've been removed
                FormsAuthentication.SignOut();

                return null;
            }

            var model = ProfileModel.CreateModel();
            model.Name = member.Name;
            model.MemberTypeAlias = member.ContentTypeAlias;

            model.Email = membershipUser.Email;
            model.UserName = membershipUser.UserName;
            model.Comment = membershipUser.Comment;
            model.IsApproved = membershipUser.IsApproved;
            model.IsLockedOut = membershipUser.IsLockedOut;
            model.LastLockoutDate = membershipUser.LastLockoutDate;
            model.CreationDate = membershipUser.CreationDate;
            model.LastLoginDate = membershipUser.LastLoginDate;
            model.LastActivityDate = membershipUser.LastActivityDate;
            model.LastPasswordChangedDate = membershipUser.LastPasswordChangedDate;


            var memberType = _memberTypeService.Get(member.ContentTypeId);

            var builtIns = ConventionsHelper.GetStandardPropertyTypeStubs(_shortStringHelper).Select(x => x.Key).ToArray();

            model.MemberProperties = GetMemberPropertiesViewModel(memberType, builtIns, member).ToList();

            return model;
        }

        /// <summary>
        /// Creates a model to use for registering new members with custom member properties
        /// </summary>
        /// <param name="memberTypeAlias"></param>
        /// <returns></returns>
        public virtual RegisterModel CreateRegistrationModel(string memberTypeAlias = null)
        {
            var provider = _membershipProvider;
            memberTypeAlias = memberTypeAlias ?? Constants.Conventions.MemberTypes.DefaultAlias;
            var memberType = _memberTypeService.Get(memberTypeAlias);
            if (memberType == null)
                throw new InvalidOperationException("Could not find a member type with alias " + memberTypeAlias);

            var builtIns = ConventionsHelper.GetStandardPropertyTypeStubs(_shortStringHelper).Select(x => x.Key).ToArray();
            var model = RegisterModel.CreateModel();
            model.MemberTypeAlias = memberTypeAlias;
            model.MemberProperties = GetMemberPropertiesViewModel(memberType, builtIns).ToList();
            return model;
        }

        private IEnumerable<UmbracoProperty> GetMemberPropertiesViewModel(IMemberType memberType, IEnumerable<string> builtIns, IMember member = null)
        {
            var viewProperties = new List<UmbracoProperty>();

            foreach (var prop in memberType.PropertyTypes
                    .Where(x => builtIns.Contains(x.Alias) == false && memberType.MemberCanEditProperty(x.Alias))
                    .OrderBy(p => p.SortOrder))
            {
                var value = string.Empty;
                if (member != null)
                {
                    var propValue = member.Properties[prop.Alias];
                    if (propValue != null && propValue.GetValue() != null)
                    {
                        value = propValue.GetValue().ToString();
                    }
                }

                var viewProperty = new UmbracoProperty
                {
                    Alias = prop.Alias,
                    Name = prop.Name,
                    Value = value
                };

                // TODO: Perhaps one day we'll ship with our own EditorTempates but for now developers
                // can just render their own.

                ////This is a rudimentary check to see what data template we should render
                //// if developers want to change the template they can do so dynamically in their views or controllers
                //// for a given property.
                ////These are the default built-in MVC template types: “Boolean”, “Decimal”, “EmailAddress”, “HiddenInput”, “HTML”, “Object”, “String”, “Text”, and “Url”
                //// by default we'll render a text box since we've defined that metadata on the UmbracoProperty.Value property directly.
                //if (prop.DataTypeId == new Guid(Constants.PropertyEditors.TrueFalse))
                //{
                //    viewProperty.EditorTemplate = "UmbracoBoolean";
                //}
                //else
                //{
                //    switch (prop.DataTypeDatabaseType)
                //    {
                //        case DataTypeDatabaseType.Integer:
                //            viewProperty.EditorTemplate = "Decimal";
                //            break;
                //        case DataTypeDatabaseType.Ntext:
                //            viewProperty.EditorTemplate = "Text";
                //            break;
                //        case DataTypeDatabaseType.Date:
                //        case DataTypeDatabaseType.Nvarchar:
                //            break;
                //    }
                //}

                viewProperties.Add(viewProperty);
            }
            return viewProperties;
        }
        #endregion

        /// <summary>
        /// Gets the current user's roles.
        /// </summary>
        /// <remarks>Roles are cached per user name, at request level.</remarks>
        public IEnumerable<string> GetCurrentUserRoles()
            => GetUserRoles(CurrentUserName);

        /// <summary>
        /// Gets a user's roles.
        /// </summary>
        /// <remarks>Roles are cached per user name, at request level.</remarks>
        public IEnumerable<string> GetUserRoles(string userName)
        {
            // optimize by caching per-request (v7 cached per PublishedRequest, in PublishedRouter)
            var key = "Umbraco.Web.Security.MembershipHelper__Roles__" + userName;
            return _appCaches.RequestCache.GetCacheItem(key, () => Roles.Provider.GetRolesForUser(userName));
        }

        /// <summary>
        /// Returns the login status model of the currently logged in member.
        /// </summary>
        /// <returns></returns>
        public virtual LoginStatusModel GetCurrentLoginStatus()
        {
            var model = LoginStatusModel.CreateModel();

            if (IsLoggedIn() == false)
            {
                model.IsLoggedIn = false;
                return model;
            }

            var provider = _membershipProvider;

            var member = GetCurrentPersistedMember();
            //this shouldn't happen but will if the member is deleted in the back office while the member is trying
            // to use the front-end!
            if (member == null)
            {
                //log them out since they've been removed
                FormsAuthentication.SignOut();
                model.IsLoggedIn = false;
                return model;
            }
            model.Name = member.Name;
            model.Username = member.Username;
            model.Email = member.Email;

            model.IsLoggedIn = true;
            return model;
        }

        /// <summary>
        /// Check if a member is logged in
        /// </summary>
        /// <returns></returns>
        public bool IsLoggedIn()
        {
            var httpContext = _httpContextAccessor.HttpContext;
            return httpContext?.User != null && httpContext.User.Identity.IsAuthenticated;
        }

        /// <summary>
        /// Returns the currently logged in username
        /// </summary>
        public string CurrentUserName => _httpContextAccessor.GetRequiredHttpContext().User.Identity.Name;

        /// <summary>
        /// Returns true or false if the currently logged in member is authorized based on the parameters provided
        /// </summary>
        /// <param name="allowTypes"></param>
        /// <param name="allowGroups"></param>
        /// <param name="allowMembers"></param>
        /// <returns></returns>
        public virtual bool IsMemberAuthorized(
            IEnumerable<string> allowTypes = null,
            IEnumerable<string> allowGroups = null,
            IEnumerable<int> allowMembers = null)
        {
            if (allowTypes == null)
                allowTypes = Enumerable.Empty<string>();
            if (allowGroups == null)
                allowGroups = Enumerable.Empty<string>();
            if (allowMembers == null)
                allowMembers = Enumerable.Empty<int>();

            // Allow by default
            var allowAction = true;

            if (IsLoggedIn() == false)
            {
                // If not logged on, not allowed
                allowAction = false;
            }
            else
            {
                var provider = _membershipProvider;

                string username;

                var member = GetCurrentPersistedMember();
                // If a member could not be resolved from the provider, we are clearly not authorized and can break right here
                if (member == null)
                    return false;
                username = member.Username;

                // If types defined, check member is of one of those types
                var allowTypesList = allowTypes as IList<string> ?? allowTypes.ToList();
                if (allowTypesList.Any(allowType => allowType != string.Empty))
                {
                    // Allow only if member's type is in list
                    allowAction = allowTypesList.Select(x => x.ToLowerInvariant()).Contains(member.ContentType.Alias.ToLowerInvariant());
                }

                // If specific members defined, check member is of one of those
                if (allowAction && allowMembers.Any())
                {
                    // Allow only if member's Id is in the list
                    allowAction = allowMembers.Contains(member.Id);
                }

                // If groups defined, check member is of one of those groups
                var allowGroupsList = allowGroups as IList<string> ?? allowGroups.ToList();
                if (allowAction && allowGroupsList.Any(allowGroup => allowGroup != string.Empty))
                {
                    // Allow only if member is assigned to a group in the list
                    var groups = _roleProvider.GetRolesForUser(username);
                    allowAction = allowGroupsList.Select(s => s.ToLowerInvariant()).Intersect(groups.Select(myGroup => myGroup.ToLowerInvariant())).Any();
                }
            }

            return allowAction;
        }

        /// <summary>
        /// Changes password for a member/user given the membership provider name and the password change model
        /// </summary>
        /// <param name="username"></param>
        /// <param name="passwordModel"></param>
        /// <param name="membershipProviderName"></param>
        /// <returns></returns>
        public virtual Attempt<PasswordChangedModel> ChangePassword(string username, ChangingPasswordModel passwordModel, string membershipProviderName)
        {
            var provider = Membership.Providers[membershipProviderName];
            if (provider == null)
            {
                throw new InvalidOperationException("Could not find provider with name " + membershipProviderName);
            }

            return ChangePassword(username, passwordModel, provider);
        }

        /// <summary>
        /// Changes password for a member/user given the membership provider and the password change model
        /// </summary>
        /// <param name="username"></param>
        /// <param name="passwordModel"></param>
        /// <param name="membershipProvider"></param>
        /// <returns></returns>
        public virtual Attempt<PasswordChangedModel> ChangePassword(string username, ChangingPasswordModel passwordModel, MembershipProvider membershipProvider)
        {
            var passwordChanger = new PasswordChanger(_logger);
            return ChangePasswordWithMembershipProvider(username, passwordModel, membershipProvider);
        }

        /// <summary>
        /// Updates a membership user with all of it's writable properties
        /// </summary>
        /// <param name="member"></param>
        /// <param name="provider"></param>
        /// <param name="email"></param>
        /// <param name="isApproved"></param>
        /// <param name="lastLoginDate"></param>
        /// <param name="lastActivityDate"></param>
        /// <param name="comment"></param>
        /// <returns>
        /// Returns successful if the membership user required updating, otherwise returns failed if it didn't require updating.
        /// </returns>
        internal Attempt<MembershipUser> UpdateMember(MembershipUser member, MembershipProvider provider,
            string email = null,
            bool? isApproved = null,
            DateTime? lastLoginDate = null,
            DateTime? lastActivityDate = null,
            string comment = null)
        {
            var update = false;

            if (email != null)
            {
                if (member.Email != email) update = true;
                member.Email = email;
            }
            if (isApproved.HasValue)
            {
                if (member.IsApproved != isApproved.Value) update = true;
                member.IsApproved = isApproved.Value;
            }
            if (lastLoginDate.HasValue)
            {
                if (member.LastLoginDate != lastLoginDate.Value) update = true;
                member.LastLoginDate = lastLoginDate.Value;
            }
            if (lastActivityDate.HasValue)
            {
                if (member.LastActivityDate != lastActivityDate.Value) update = true;
                member.LastActivityDate = lastActivityDate.Value;
            }
            if (comment != null)
            {
                if (member.Comment != comment) update = true;
                member.Comment = comment;
            }

            if (update == false)
                return Attempt<MembershipUser>.Fail(member);

            provider.UpdateUser(member);
            return Attempt<MembershipUser>.Succeed(member);
        }

        /// <summary>
        /// Returns the currently logged in IMember object - this should never be exposed to the front-end since it's returning a business logic entity!
        /// </summary>
        /// <returns></returns>
        private IMember GetCurrentPersistedMember()
        {
<<<<<<< HEAD
            return _appCaches.RequestCache.GetCacheItem<IMember>(
                GetCacheKey("GetCurrentPersistedMember"), () =>
                {
                    var provider = _membershipProvider;

                    var username = provider.GetCurrentUserName();
                    var member = _memberService.GetByUsername(username);
                    return member;
                });
        }
=======
            var provider = _membershipProvider;
>>>>>>> 95a46580

            if (provider.IsUmbracoMembershipProvider() == false)
            {
                throw new NotSupportedException("An IMember model can only be retrieved when using the built-in Umbraco membership providers");
            }
            var username = provider.GetCurrentUserName();

            // The result of this is cached by the MemberRepository
            var member = _memberService.GetByUsername(username);
            return member;
        }

        /// <summary>
        /// Changes password for a member/user given the membership provider and the password change model
        /// </summary>
        /// <param name="username">The username of the user having their password changed</param>
        /// <param name="passwordModel"></param>
        /// <param name="membershipProvider"></param>
        /// <returns></returns>
        private Attempt<PasswordChangedModel> ChangePasswordWithMembershipProvider(
            string username,
            ChangingPasswordModel passwordModel,
            MembershipProvider membershipProvider)
        {
            var umbracoBaseProvider = membershipProvider as MembershipProviderBase;

            // YES! It is completely insane how many options you have to take into account based on the membership provider. yikes!

            if (passwordModel == null) throw new ArgumentNullException(nameof(passwordModel));
            if (membershipProvider == null) throw new ArgumentNullException(nameof(membershipProvider));
            var userId = -1;


            //we're not resetting it so we need to try to change it.

            if (passwordModel.NewPassword.IsNullOrWhiteSpace())
            {
                return Attempt.Fail(new PasswordChangedModel { ChangeError = new ValidationResult("Cannot set an empty password", new[] { "value" }) });
            }

            if (membershipProvider.EnablePasswordRetrieval)
            {
                return Attempt.Fail(new PasswordChangedModel { ChangeError = new ValidationResult("Membership providers using encrypted passwords and password retrieval are not supported", new[] { "value" }) });
            }

            //without being able to retrieve the original password
            if (passwordModel.OldPassword.IsNullOrWhiteSpace())
            {
                //if password retrieval is not enabled but there is no old password we cannot continue
                return Attempt.Fail(new PasswordChangedModel { ChangeError = new ValidationResult("Password cannot be changed without the old password", new[] { "oldPassword" }) });
            }

            //if an old password is supplied try to change it

            try
            {
                var result = membershipProvider.ChangePassword(username, passwordModel.OldPassword, passwordModel.NewPassword);

                return result == false
                    ? Attempt.Fail(new PasswordChangedModel { ChangeError = new ValidationResult("Could not change password, invalid username or password", new[] { "oldPassword" }) })
                    : Attempt.Succeed(new PasswordChangedModel());
            }
            catch (Exception ex)
            {
                _logger.Warn<PasswordChanger>(ex, "Could not change member password");
                return Attempt.Fail(new PasswordChangedModel { ChangeError = new ValidationResult("Could not change password, error: " + ex.Message + " (see log for full details)", new[] { "value" }) });
            }

        }

    }
}<|MERGE_RESOLUTION|>--- conflicted
+++ resolved
@@ -1,7 +1,6 @@
 ﻿using System;
 using System.Collections.Generic;
 using System.Linq;
-using System.Text;
 using System.Web.Security;
 using Umbraco.Core;
 using Umbraco.Core.Logging;
@@ -771,28 +770,10 @@
         /// <returns></returns>
         private IMember GetCurrentPersistedMember()
         {
-<<<<<<< HEAD
-            return _appCaches.RequestCache.GetCacheItem<IMember>(
-                GetCacheKey("GetCurrentPersistedMember"), () =>
-                {
-                    var provider = _membershipProvider;
+            var provider = _membershipProvider;
 
                     var username = provider.GetCurrentUserName();
-                    var member = _memberService.GetByUsername(username);
-                    return member;
-                });
-        }
-=======
-            var provider = _membershipProvider;
->>>>>>> 95a46580
-
-            if (provider.IsUmbracoMembershipProvider() == false)
-            {
-                throw new NotSupportedException("An IMember model can only be retrieved when using the built-in Umbraco membership providers");
-            }
-            var username = provider.GetCurrentUserName();
-
-            // The result of this is cached by the MemberRepository
+        // The result of this is cached by the MemberRepository
             var member = _memberService.GetByUsername(username);
             return member;
         }

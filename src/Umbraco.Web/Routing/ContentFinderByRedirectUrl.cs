--- conflicted
+++ resolved
@@ -49,7 +49,6 @@
 
             LogHelper.Debug<ContentFinderByRedirectUrl>("Route \"{0}\" matches content {1} with url \"{2}\", redirecting.",
                 () => route, () => content.Id, () => url);
-<<<<<<< HEAD
                 
             // From: http://stackoverflow.com/a/22468386/5018
             // See http://issues.umbraco.org/issue/U4-8361#comment=67-30532
@@ -58,10 +57,7 @@
             contentRequest.Cacheability = HttpCacheability.NoCache;
             contentRequest.CacheExtensions = new List<string> { "no-store, must-revalidate" };
             contentRequest.Headers = new Dictionary<string, string> { { "Pragma", "no-cache" }, { "Expires", "0" } };
-            
-=======
 
->>>>>>> d6662feb
             contentRequest.SetRedirectPermanent(url);
             return true;
         }

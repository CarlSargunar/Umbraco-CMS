using System;

namespace Umbraco.Web.Routing
{
<<<<<<< HEAD
	// this is a bi-directional cache that contains
	// - nodeId to route (used for NiceUrl)
	// - route to nodeId (used for inbound requests)
	//
	// a route is [rootId]/path/to/node
	// where rootId is the id of the "site root" node
	// if missing then the "site root" is the content root
	//
    internal class RoutesCache
    {
        private readonly object _lock = new object();
        private Dictionary<int, string> _routes;
        private Dictionary<string, int> _nodeIds;

        private readonly UmbracoContext _umbracoContext;

        public RoutesCache(UmbracoContext umbracoContext)
        {
            _umbracoContext = umbracoContext;

            Clear();

            // here we should register handlers to clear the cache when content changes
            // at the moment this is done by library, which clears everything when content changed
            //
            // but really, we should do some partial refreshes!
            // otherwise, we could even cache 404 errors...
        }

        public void Store(int nodeId, string route)
        {
            if (_umbracoContext.InPreviewMode)
                return;

            lock (_lock)
            {
                _routes[nodeId] = route;
                _nodeIds[route] = nodeId;
            }
        }

        public string GetRoute(int nodeId)
        {
            if (_umbracoContext.InPreviewMode)
                return null;

            lock (_lock)
            {
                return _routes.ContainsKey(nodeId) ? _routes[nodeId] : null;
            }
        }

        public int GetNodeId(string route)
        {
            if (_umbracoContext.InPreviewMode)
                return 0;

            lock (_lock)
            {
                return _nodeIds.ContainsKey(route) ? _nodeIds[route] : 0;
            }
        }

        public void ClearNode(int nodeId)
        {
            lock (_lock)
            {
                if (_routes.ContainsKey(nodeId))
                {
                    _nodeIds.Remove(_routes[nodeId]);
                    _routes.Remove(nodeId);
                }
            }
        }

        public void Clear()
        {
            lock (_lock)
            {
                _routes = new Dictionary<int, string>();
                _nodeIds = new Dictionary<string, int>();
            }
        }
    }
=======
	/// <summary>
	/// A singly registered object to assign and get the current IRoutesCache provider
	/// </summary>
	internal class RoutesCache
	{
		private static readonly RoutesCache Instance = new RoutesCache();
		private static IRoutesCache _provider;

		/// <summary>
		/// public contructor assigns the DefaultRoutesCache as the default provider
		/// </summary>
		public RoutesCache()
			:this(null)
		{			
		}

		/// <summary>
		/// Constructor sets a custom provider if specified
		/// </summary>
		/// <param name="provider"></param>
		internal RoutesCache(IRoutesCache provider)
		{
			_provider = provider ?? new DefaultRoutesCache();
		}

		/// <summary>
		/// Set the routes cache provider
		/// </summary>
		/// <param name="provider"></param>
		public static void SetProvider(IRoutesCache provider)
		{
			if (provider == null) throw new ArgumentNullException("provider");
			_provider = provider;
		}

		/// <summary>
		/// Singleton accessor
		/// </summary>
		public static RoutesCache Current
		{
			get { return Instance; }
		}

		/// <summary>
		/// Get the current provider
		/// </summary>
		/// <returns></returns>
		public IRoutesCache GetProvider()
		{
			return _provider;
		}
	}
>>>>>>> d9faea49
}<|MERGE_RESOLUTION|>--- conflicted
+++ resolved
@@ -1,144 +1,61 @@
-using System;
-
-namespace Umbraco.Web.Routing
-{
-<<<<<<< HEAD
-	// this is a bi-directional cache that contains
-	// - nodeId to route (used for NiceUrl)
-	// - route to nodeId (used for inbound requests)
-	//
-	// a route is [rootId]/path/to/node
-	// where rootId is the id of the "site root" node
-	// if missing then the "site root" is the content root
-	//
-    internal class RoutesCache
-    {
-        private readonly object _lock = new object();
-        private Dictionary<int, string> _routes;
-        private Dictionary<string, int> _nodeIds;
-
-        private readonly UmbracoContext _umbracoContext;
-
-        public RoutesCache(UmbracoContext umbracoContext)
-        {
-            _umbracoContext = umbracoContext;
-
-            Clear();
-
-            // here we should register handlers to clear the cache when content changes
-            // at the moment this is done by library, which clears everything when content changed
-            //
-            // but really, we should do some partial refreshes!
-            // otherwise, we could even cache 404 errors...
-        }
-
-        public void Store(int nodeId, string route)
-        {
-            if (_umbracoContext.InPreviewMode)
-                return;
-
-            lock (_lock)
-            {
-                _routes[nodeId] = route;
-                _nodeIds[route] = nodeId;
-            }
-        }
-
-        public string GetRoute(int nodeId)
-        {
-            if (_umbracoContext.InPreviewMode)
-                return null;
-
-            lock (_lock)
-            {
-                return _routes.ContainsKey(nodeId) ? _routes[nodeId] : null;
-            }
-        }
-
-        public int GetNodeId(string route)
-        {
-            if (_umbracoContext.InPreviewMode)
-                return 0;
-
-            lock (_lock)
-            {
-                return _nodeIds.ContainsKey(route) ? _nodeIds[route] : 0;
-            }
-        }
-
-        public void ClearNode(int nodeId)
-        {
-            lock (_lock)
-            {
-                if (_routes.ContainsKey(nodeId))
-                {
-                    _nodeIds.Remove(_routes[nodeId]);
-                    _routes.Remove(nodeId);
-                }
-            }
-        }
-
-        public void Clear()
-        {
-            lock (_lock)
-            {
-                _routes = new Dictionary<int, string>();
-                _nodeIds = new Dictionary<string, int>();
-            }
-        }
-    }
-=======
-	/// <summary>
-	/// A singly registered object to assign and get the current IRoutesCache provider
-	/// </summary>
-	internal class RoutesCache
-	{
-		private static readonly RoutesCache Instance = new RoutesCache();
-		private static IRoutesCache _provider;
-
-		/// <summary>
-		/// public contructor assigns the DefaultRoutesCache as the default provider
-		/// </summary>
-		public RoutesCache()
-			:this(null)
-		{			
-		}
-
-		/// <summary>
-		/// Constructor sets a custom provider if specified
-		/// </summary>
-		/// <param name="provider"></param>
-		internal RoutesCache(IRoutesCache provider)
-		{
-			_provider = provider ?? new DefaultRoutesCache();
-		}
-
-		/// <summary>
-		/// Set the routes cache provider
-		/// </summary>
-		/// <param name="provider"></param>
-		public static void SetProvider(IRoutesCache provider)
-		{
-			if (provider == null) throw new ArgumentNullException("provider");
-			_provider = provider;
-		}
-
-		/// <summary>
-		/// Singleton accessor
-		/// </summary>
-		public static RoutesCache Current
-		{
-			get { return Instance; }
-		}
-
-		/// <summary>
-		/// Get the current provider
-		/// </summary>
-		/// <returns></returns>
-		public IRoutesCache GetProvider()
-		{
-			return _provider;
-		}
-	}
->>>>>>> d9faea49
+using System;
+
+namespace Umbraco.Web.Routing
+{
+	// this is a bi-directional cache that contains
+	// - nodeId to route (used for NiceUrl)
+	// - route to nodeId (used for inbound requests)
+	//
+	// a route is [rootId]/path/to/node
+	// where rootId is the id of the "site root" node
+	//
+	internal class RoutesCache
+	{
+		private static readonly RoutesCache Instance = new RoutesCache();
+		private static IRoutesCache _provider;
+
+		/// <summary>
+		/// public contructor assigns the DefaultRoutesCache as the default provider
+		/// </summary>
+		public RoutesCache()
+			:this(null)
+		{			
+		}
+
+		/// <summary>
+		/// Constructor sets a custom provider if specified
+		/// </summary>
+		/// <param name="provider"></param>
+		internal RoutesCache(IRoutesCache provider)
+		{
+			_provider = provider ?? new DefaultRoutesCache();
+		}
+
+		/// <summary>
+		/// Set the routes cache provider
+		/// </summary>
+		/// <param name="provider"></param>
+		public static void SetProvider(IRoutesCache provider)
+		{
+			if (provider == null) throw new ArgumentNullException("provider");
+			_provider = provider;
+		}
+
+		/// <summary>
+		/// Singleton accessor
+		/// </summary>
+		public static RoutesCache Current
+		{
+			get { return Instance; }
+		}
+
+		/// <summary>
+		/// Get the current provider
+		/// </summary>
+		/// <returns></returns>
+		public IRoutesCache GetProvider()
+		{
+			return _provider;
+		}
+	}
 }
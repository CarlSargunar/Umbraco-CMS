﻿using System;
using System.Collections.Generic;
using System.Globalization;
using System.Linq;
using System.Threading;
using Examine;
using Examine.LuceneEngine.Providers;
using Lucene.Net.Index;
using Umbraco.Core;
using Umbraco.Core.Cache;
using Umbraco.Core.Components;
using Umbraco.Core.Logging;
using Umbraco.Core.Models;
using Umbraco.Core.PropertyEditors;
using Umbraco.Core.Scoping;
using Umbraco.Core.Services;
using Umbraco.Core.Services.Changes;
using Umbraco.Core.Sync;
using Umbraco.Web.Cache;
using Umbraco.Examine;
using Umbraco.Core.Persistence.DatabaseModelDefinitions;
using Umbraco.Web.Scheduling;
using System.Threading.Tasks;
using Examine.LuceneEngine.Directories;
<<<<<<< HEAD
=======
using Examine.LuceneEngine.Indexing;
using LightInject;
>>>>>>> 29540b18
using Umbraco.Core.Composing;
using Umbraco.Core.Strings;
using Umbraco.Web.Models.ContentEditing;
using Umbraco.Web.Trees;

namespace Umbraco.Web.Search
{
    /// <summary>
    /// Configures and installs Examine.
    /// </summary>
    [RuntimeLevel(MinLevel = RuntimeLevel.Run)]
    public sealed class ExamineComponent : UmbracoComponentBase, IUmbracoCoreComponent
    {
        private IExamineManager _examineManager;
        private IContentValueSetBuilder _contentValueSetBuilder;
        private IPublishedContentValueSetBuilder _publishedContentValueSetBuilder;
        private IValueSetBuilder<IMedia> _mediaValueSetBuilder;
        private IValueSetBuilder<IMember> _memberValueSetBuilder;
        private static bool _disableExamineIndexing = false;
        private static volatile bool _isConfigured = false;
        private static readonly object IsConfiguredLocker = new object();
        private IScopeProvider _scopeProvider;
        private ServiceContext _services;
        private static BackgroundTaskRunner<IBackgroundTask> _rebuildOnStartupRunner;
        private static readonly object RebuildLocker = new object();

        // the default enlist priority is 100
        // enlist with a lower priority to ensure that anything "default" runs after us
        // but greater that SafeXmlReaderWriter priority which is 60
        private const int EnlistPriority = 80;


        public override void Compose(Composition composition)
        {
            base.Compose(composition);

            // populators are not a collection: once cannot remove ours, and can only add more
            // the container can inject IEnumerable<IIndexPopulator> and get them all
            composition.Register<IIndexPopulator, MemberIndexPopulator>(Lifetime.Singleton);
            composition.Register<IIndexPopulator, ContentIndexPopulator>(Lifetime.Singleton);
            composition.Register<IIndexPopulator, PublishedContentIndexPopulator>(Lifetime.Singleton);
            composition.Register<IIndexPopulator, MediaIndexPopulator>(Lifetime.Singleton);

            composition.Register<IndexRebuilder>(Lifetime.Singleton);
            composition.RegisterUnique<IUmbracoIndexesCreator, UmbracoIndexesCreator>();
            composition.RegisterUnique<IPublishedContentValueSetBuilder>(factory =>
                new ContentValueSetBuilder(
                    factory.GetInstance<PropertyEditorCollection>(),
                    factory.GetInstance<IEnumerable<IUrlSegmentProvider>>(),
                    factory.GetInstance<IUserService>(),
                    true));
            composition.RegisterUnique<IContentValueSetBuilder>(factory =>
                new ContentValueSetBuilder(
                    factory.GetInstance<PropertyEditorCollection>(),
                    factory.GetInstance<IEnumerable<IUrlSegmentProvider>>(),
                    factory.GetInstance<IUserService>(),
                    false));
<<<<<<< HEAD
            composition.RegisterUnique<IValueSetBuilder<IMedia>, MediaValueSetBuilder>();
            composition.RegisterUnique<IValueSetBuilder<IMember>, MemberValueSetBuilder>();
=======
            composition.Container.RegisterSingleton<IValueSetBuilder<IMedia>, MediaValueSetBuilder>();
            composition.Container.RegisterSingleton<IValueSetBuilder<IMember>, MemberValueSetBuilder>();

            //We want to manage Examine's appdomain shutdown sequence ourselves so first we'll disable Examine's default behavior
            //and then we'll use MainDom to control Examine's shutdown - this MUST be done in Compose ie before ExamineManager
            //is instantiated, as the value is used during instantiation
            ExamineManager.DisableDefaultHostingEnvironmentRegistration();
>>>>>>> 29540b18
        }

        internal void Initialize(IRuntimeState runtime, IMainDom mainDom, PropertyEditorCollection propertyEditors,
            IExamineManager examineManager, IProfilingLogger profilingLogger,
            IScopeProvider scopeProvider, IUmbracoIndexesCreator indexCreator,
            IndexRebuilder indexRebuilder, ServiceContext services,
            IContentValueSetBuilder contentValueSetBuilder,
            IPublishedContentValueSetBuilder publishedContentValueSetBuilder,
            IValueSetBuilder<IMedia> mediaValueSetBuilder,
            IValueSetBuilder<IMember> memberValueSetBuilder)
        {
            _services = services;
            _scopeProvider = scopeProvider;
            _examineManager = examineManager;
            _contentValueSetBuilder = contentValueSetBuilder;
            _publishedContentValueSetBuilder = publishedContentValueSetBuilder;
            _mediaValueSetBuilder = mediaValueSetBuilder;
            _memberValueSetBuilder = memberValueSetBuilder;

            //we want to tell examine to use a different fs lock instead of the default NativeFSFileLock which could cause problems if the appdomain
            //terminates and in some rare cases would only allow unlocking of the file if IIS is forcefully terminated. Instead we'll rely on the simplefslock
            //which simply checks the existence of the lock file
            DirectoryFactory.DefaultLockFactory = d =>
            {
                var simpleFsLockFactory = new NoPrefixSimpleFsLockFactory(d);
                return simpleFsLockFactory;
            };

            //let's deal with shutting down Examine with MainDom
            var examineShutdownRegistered = mainDom.Register(() =>
            {
                using (profilingLogger.TraceDuration<ExamineComponent>("Examine shutting down"))
                {
                    _examineManager.Dispose();
                }
            });

            if (!examineShutdownRegistered)
            {
                profilingLogger.Debug<ExamineComponent>("Examine shutdown not registered, this appdomain is not the MainDom, Examine will be disabled");

                //if we could not register the shutdown examine ourselves, it means we are not maindom! in this case all of examine should be disabled!
                Suspendable.ExamineEvents.SuspendIndexers(profilingLogger);
                _disableExamineIndexing = true;
                return; //exit, do not continue
            }

            //create the indexes and register them with the manager
            foreach(var index in indexCreator.Create())
                _examineManager.AddIndex(index);

            profilingLogger.Debug<ExamineComponent>("Examine shutdown registered with MainDom");

            var registeredIndexers = examineManager.Indexes.OfType<IUmbracoIndex>().Count(x => x.EnableDefaultEventHandler);

            profilingLogger.Info<ExamineComponent>("Adding examine event handlers for {RegisteredIndexers} index providers.", registeredIndexers);

            // don't bind event handlers if we're not suppose to listen
            if (registeredIndexers == 0)
                return;

            // bind to distributed cache events - this ensures that this logic occurs on ALL servers
            // that are taking part in a load balanced environment.
            ContentCacheRefresher.CacheUpdated += ContentCacheRefresherUpdated;
            ContentTypeCacheRefresher.CacheUpdated += ContentTypeCacheRefresherUpdated; ;
            MediaCacheRefresher.CacheUpdated += MediaCacheRefresherUpdated;
            MemberCacheRefresher.CacheUpdated += MemberCacheRefresherUpdated;

            EnsureUnlocked(profilingLogger, examineManager);

<<<<<<< HEAD
            RebuildIndexes(indexRebuilder, profilingLogger, true, 5000);
=======
            //TODO: Instead of waiting 5000 ms, we could add an event handler on to fulfilling the first request, then start?
            RebuildIndexes(indexRebuilder, profilingLogger.Logger, true, 5000);
>>>>>>> 29540b18
        }

        /// <summary>
        /// Called to rebuild empty indexes on startup
        /// </summary>
        /// <param name="indexRebuilder"></param>
        /// <param name="logger"></param>
        /// <param name="onlyEmptyIndexes"></param>
        /// <param name="waitMilliseconds"></param>
        public static void RebuildIndexes(IndexRebuilder indexRebuilder, ILogger logger, bool onlyEmptyIndexes, int waitMilliseconds = 0)
        {
            //TODO: need a way to disable rebuilding on startup

            lock(RebuildLocker)
            {
                if (_rebuildOnStartupRunner != null && _rebuildOnStartupRunner.IsRunning)
                {
                    logger.Warn<ExamineComponent>("Call was made to RebuildIndexes but the task runner for rebuilding is already running");
                    return;
                }

                logger.Info<ExamineComponent>("Starting initialize async background thread.");
                //do the rebuild on a managed background thread
                var task = new RebuildOnStartupTask(indexRebuilder, logger, onlyEmptyIndexes, waitMilliseconds);

                _rebuildOnStartupRunner = new BackgroundTaskRunner<IBackgroundTask>(
                    "RebuildIndexesOnStartup",
                    //new BackgroundTaskRunnerOptions{ LongRunning= true }, //fixme, this flag doesn't have any affect anymore
                    logger);

                _rebuildOnStartupRunner.TryAdd(task);
            }
        }



        /// <summary>
        /// Must be called to each index is unlocked before any indexing occurs
        /// </summary>
        /// <remarks>
        /// Indexing rebuilding can occur on a normal boot if the indexes are empty or on a cold boot by the database server messenger. Before
        /// either of these happens, we need to configure the indexes.
        /// </remarks>
        private static void EnsureUnlocked(ILogger logger, IExamineManager examineManager)
        {
            if (_disableExamineIndexing) return;
            if (_isConfigured) return;

            lock (IsConfiguredLocker)
            {
                //double chekc
                if (_isConfigured) return;

                _isConfigured = true;
                examineManager.UnlockLuceneIndexes(logger);
            }
        }

        #region Cache refresher updated event handlers

        /// <summary>
        /// Updates indexes based on content changes
        /// </summary>
        /// <param name="sender"></param>
        /// <param name="args"></param>
        private void ContentCacheRefresherUpdated(ContentCacheRefresher sender, CacheRefresherEventArgs args)
        {
            if (Suspendable.ExamineEvents.CanIndex == false)
                return;

            if (args.MessageType != MessageType.RefreshByPayload)
                throw new NotSupportedException();

            var contentService = _services.ContentService;

            foreach (var payload in (ContentCacheRefresher.JsonPayload[])args.MessageObject)
            {
                if (payload.ChangeTypes.HasType(TreeChangeTypes.Remove))
                {
                    // delete content entirely (with descendants)
                    //  false: remove entirely from all indexes
                    DeleteIndexForEntity(payload.Id, false);
                }
                else if (payload.ChangeTypes.HasType(TreeChangeTypes.RefreshAll))
                {
                    // ExamineEvents does not support RefreshAll
                    // just ignore that payload
                    // so what?!

                    //fixme: Rebuild the index at this point?
                }
                else // RefreshNode or RefreshBranch (maybe trashed)
                {
                    // don't try to be too clever - refresh entirely
                    // there has to be race conds in there ;-(

                    var content = contentService.GetById(payload.Id);
                    if (content == null)
                    {
                        // gone fishing, remove entirely from all indexes (with descendants)
                        DeleteIndexForEntity(payload.Id, false);
                        continue;
                    }

                    IContent published = null;
                    if (content.Published && contentService.IsPathPublished(content))
                        published = content;

                    if (published == null)
                        DeleteIndexForEntity(payload.Id, true);

                    // just that content
                    ReIndexForContent(content, published != null);

                    // branch
                    if (payload.ChangeTypes.HasType(TreeChangeTypes.RefreshBranch))
                    {
                        var masked = published == null ? null : new List<int>();
                        const int pageSize = 500;
                        var page = 0;
                        var total = long.MaxValue;
                        while (page * pageSize < total)
                        {
                            var descendants = contentService.GetPagedDescendants(content.Id, page++, pageSize, out total,
                                //order by shallowest to deepest, this allows us to check it's published state without checking every item
                                ordering: Ordering.By("Path", Direction.Ascending));

                            foreach (var descendant in descendants)
                            {
                                published = null;
                                if (masked != null) // else everything is masked
                                {
                                    if (masked.Contains(descendant.ParentId) || !descendant.Published)
                                        masked.Add(descendant.Id);
                                    else
                                        published = descendant;
                                }

                                ReIndexForContent(descendant, published != null);
                            }
                        }
                    }
                }

                // NOTE
                //
                // DeleteIndexForEntity is handled by UmbracoContentIndexer.DeleteFromIndex() which takes
                //  care of also deleting the descendants
                //
                // ReIndexForContent is NOT taking care of descendants so we have to reload everything
                //  again in order to process the branch - we COULD improve that by just reloading the
                //  XML from database instead of reloading content & re-serializing!
                //
                // BUT ... pretty sure it is! see test "Index_Delete_Index_Item_Ensure_Heirarchy_Removed"
            }
        }

        private void MemberCacheRefresherUpdated(MemberCacheRefresher sender, CacheRefresherEventArgs args)
        {
            if (Suspendable.ExamineEvents.CanIndex == false)
                return;

            switch (args.MessageType)
            {
                case MessageType.RefreshById:
                    var c1 = _services.MemberService.GetById((int)args.MessageObject);
                    if (c1 != null)
                    {
                        ReIndexForMember(c1);
                    }
                    break;
                case MessageType.RemoveById:

                    // This is triggered when the item is permanently deleted

                    DeleteIndexForEntity((int)args.MessageObject, false);
                    break;
                case MessageType.RefreshByInstance:
                    if (args.MessageObject is IMember c3)
                    {
                        ReIndexForMember(c3);
                    }
                    break;
                case MessageType.RemoveByInstance:

                    // This is triggered when the item is permanently deleted

                    if (args.MessageObject is IMember c4)
                    {
                        DeleteIndexForEntity(c4.Id, false);
                    }
                    break;
                case MessageType.RefreshAll:
                case MessageType.RefreshByJson:
                default:
                    //We don't support these, these message types will not fire for unpublished content
                    break;
            }
        }

        private void MediaCacheRefresherUpdated(MediaCacheRefresher sender, CacheRefresherEventArgs args)
        {
            if (Suspendable.ExamineEvents.CanIndex == false)
                return;

            if (args.MessageType != MessageType.RefreshByPayload)
                throw new NotSupportedException();

            var mediaService = _services.MediaService;

            foreach (var payload in (MediaCacheRefresher.JsonPayload[])args.MessageObject)
            {
                if (payload.ChangeTypes.HasType(TreeChangeTypes.Remove))
                {
                    // remove from *all* indexes
                    DeleteIndexForEntity(payload.Id, false);
                }
                else if (payload.ChangeTypes.HasType(TreeChangeTypes.RefreshAll))
                {
                    // ExamineEvents does not support RefreshAll
                    // just ignore that payload
                    // so what?!
                }
                else // RefreshNode or RefreshBranch (maybe trashed)
                {
                    var media = mediaService.GetById(payload.Id);
                    if (media == null)
                    {
                        // gone fishing, remove entirely
                        DeleteIndexForEntity(payload.Id, false);
                        continue;
                    }

                    if (media.Trashed)
                        DeleteIndexForEntity(payload.Id, true);

                    // just that media
                    ReIndexForMedia(media, !media.Trashed);

                    // branch
                    if (payload.ChangeTypes.HasType(TreeChangeTypes.RefreshBranch))
                    {
                        const int pageSize = 500;
                        var page = 0;
                        var total = long.MaxValue;
                        while (page * pageSize < total)
                        {
                            var descendants = mediaService.GetPagedDescendants(media.Id, page++, pageSize, out total);
                            foreach (var descendant in descendants)
                            {
                                ReIndexForMedia(descendant, !descendant.Trashed);
                            }
                        }
                    }
                }
            }
        }

        /// <summary>
        /// Updates indexes based on content type changes
        /// </summary>
        /// <param name="sender"></param>
        /// <param name="args"></param>
        private void ContentTypeCacheRefresherUpdated(ContentTypeCacheRefresher sender, CacheRefresherEventArgs args)
        {
            if (Suspendable.ExamineEvents.CanIndex == false)
                return;

            if (args.MessageType != MessageType.RefreshByPayload)
                throw new NotSupportedException();

            var changedIds = new Dictionary<string, (List<int> removedIds, List<int> refreshedIds, List<int> otherIds)>();

            foreach (var payload in (ContentTypeCacheRefresher.JsonPayload[])args.MessageObject)
            {
                if (!changedIds.TryGetValue(payload.ItemType, out var idLists))
                {
                    idLists = (removedIds: new List<int>(), refreshedIds: new List<int>(), otherIds: new List<int>());
                    changedIds.Add(payload.ItemType, idLists);
                }

                if (payload.ChangeTypes.HasType(ContentTypeChangeTypes.Remove))
                    idLists.removedIds.Add(payload.Id);
                else if (payload.ChangeTypes.HasType(ContentTypeChangeTypes.RefreshMain))
                    idLists.refreshedIds.Add(payload.Id);
                else if (payload.ChangeTypes.HasType(ContentTypeChangeTypes.RefreshOther))
                    idLists.otherIds.Add(payload.Id);
            }

            const int pageSize = 500;

            foreach (var ci in changedIds)
            {
                if (ci.Value.refreshedIds.Count > 0 || ci.Value.otherIds.Count > 0)
                {
                    switch (ci.Key)
                    {
                        case var itemType when itemType == typeof(IContentType).Name:
                            RefreshContentOfContentTypes(ci.Value.refreshedIds.Concat(ci.Value.otherIds).Distinct().ToArray());
                            break;
                        case var itemType when itemType == typeof(IMediaType).Name:
                            RefreshMediaOfMediaTypes(ci.Value.refreshedIds.Concat(ci.Value.otherIds).Distinct().ToArray());
                            break;
                        case var itemType when itemType == typeof(IMemberType).Name:
                            RefreshMemberOfMemberTypes(ci.Value.refreshedIds.Concat(ci.Value.otherIds).Distinct().ToArray());
                            break;
                    }
                }

                //Delete all content of this content/media/member type that is in any content indexer by looking up matched examine docs
                foreach (var id in ci.Value.removedIds)
                {
                    foreach (var index in _examineManager.Indexes.OfType<IUmbracoIndex>())
                    {
                        var searcher = index.GetSearcher();

                        var page = 0;
                        var total = long.MaxValue;
                        while (page * pageSize < total)
                        {
                            //paging with examine, see https://shazwazza.com/post/paging-with-examine/
                            var results = searcher.CreateQuery().Field("nodeType", id).Execute(maxResults: pageSize * (page + 1));
                            total = results.TotalItemCount;
                            var paged = results.Skip(page * pageSize);

                            foreach (var item in paged)
                                if (int.TryParse(item.Id, out var contentId))
                                    DeleteIndexForEntity(contentId, false);
                        }
                    }
                }
            }
        }

        private void RefreshMemberOfMemberTypes(int[] memberTypeIds)
        {
            const int pageSize = 500;

            var memberTypes = _services.MemberTypeService.GetAll(memberTypeIds);
            foreach (var memberType in memberTypes)
            {
                var page = 0;
                var total = long.MaxValue;
                while (page * pageSize < total)
                {
                    var memberToRefresh = _services.MemberService.GetAll(
                        page++, pageSize, out total, "LoginName", Direction.Ascending,
                        memberType.Alias);

                    foreach (var c in memberToRefresh)
                    {
                        ReIndexForMember(c);
                    }
                }
            }
        }

        private void RefreshMediaOfMediaTypes(int[] mediaTypeIds)
        {
            const int pageSize = 500;
            var page = 0;
            var total = long.MaxValue;
            while (page * pageSize < total)
            {
                var mediaToRefresh = _services.MediaService.GetPagedOfTypes(
                    //Re-index all content of these types
                    mediaTypeIds,
                    page++, pageSize, out total, null,
                    Ordering.By("Path", Direction.Ascending));

                foreach (var c in mediaToRefresh)
                {
                    ReIndexForMedia(c, c.Trashed == false);
                }
            }
        }

        private void RefreshContentOfContentTypes(int[] contentTypeIds)
        {
            const int pageSize = 500;
            var page = 0;
            var total = long.MaxValue;
            while (page * pageSize < total)
            {
                var contentToRefresh = _services.ContentService.GetPagedOfTypes(
                    //Re-index all content of these types
                    contentTypeIds,
                    page++, pageSize, out total, null,
                    //order by shallowest to deepest, this allows us to check it's published state without checking every item
                    Ordering.By("Path", Direction.Ascending));

                //track which Ids have their paths are published
                var publishChecked = new Dictionary<int, bool>();

                foreach (var c in contentToRefresh)
                {
                    var isPublished = false;
                    if (c.Published)
                    {
                        if (!publishChecked.TryGetValue(c.ParentId, out isPublished))
                        {
                            //nothing by parent id, so query the service and cache the result for the next child to check against
                            isPublished = _services.ContentService.IsPathPublished(c);
                            publishChecked[c.Id] = isPublished;
                        }
                    }

                    ReIndexForContent(c, isPublished);
                }
            }
        }


        #endregion

        #region ReIndex/Delete for entity
        private void ReIndexForContent(IContent sender, bool isPublished)
        {
            var actions = DeferedActions.Get(_scopeProvider);
            if (actions != null)
                actions.Add(new DeferedReIndexForContent(this, sender, isPublished));
            else
                DeferedReIndexForContent.Execute(this, sender, isPublished);
        }

        private void ReIndexForMember(IMember member)
        {
            var actions = DeferedActions.Get(_scopeProvider);
            if (actions != null)
                actions.Add(new DeferedReIndexForMember(this, member));
            else
                DeferedReIndexForMember.Execute(this, member);
        }

        private void ReIndexForMedia(IMedia sender, bool isPublished)
        {
            var actions = DeferedActions.Get(_scopeProvider);
            if (actions != null)
                actions.Add(new DeferedReIndexForMedia(this, sender, isPublished));
            else
                DeferedReIndexForMedia.Execute(this, sender, isPublished);
        }

        /// <summary>
        /// Remove items from an index
        /// </summary>
        /// <param name="entityId"></param>
        /// <param name="keepIfUnpublished">
        /// If true, indicates that we will only delete this item from indexes that don't support unpublished content.
        /// If false it will delete this from all indexes regardless.
        /// </param>
        private void DeleteIndexForEntity(int entityId, bool keepIfUnpublished)
        {
            var actions = DeferedActions.Get(_scopeProvider);
            if (actions != null)
                actions.Add(new DeferedDeleteIndex(this, entityId, keepIfUnpublished));
            else
                DeferedDeleteIndex.Execute(this, entityId, keepIfUnpublished);
        }
        #endregion

        #region Defered Actions
        private class DeferedActions
        {
            private readonly List<DeferedAction> _actions = new List<DeferedAction>();

            public static DeferedActions Get(IScopeProvider scopeProvider)
            {
                var scopeContext = scopeProvider.Context;

                return scopeContext?.Enlist("examineEvents",
                    () => new DeferedActions(), // creator
                    (completed, actions) => // action
                    {
                        if (completed) actions.Execute();
                    }, EnlistPriority);
            }

            public void Add(DeferedAction action)
            {
                _actions.Add(action);
            }

            private void Execute()
            {
                foreach (var action in _actions)
                    action.Execute();
            }
        }

        private abstract class DeferedAction
        {
            public virtual void Execute()
            { }
        }

        private class DeferedReIndexForContent : DeferedAction
        {
            private readonly ExamineComponent _examineComponent;
            private readonly IContent _content;
            private readonly bool _isPublished;

            public DeferedReIndexForContent(ExamineComponent examineComponent, IContent content, bool isPublished)
            {
                _examineComponent = examineComponent;
                _content = content;
                _isPublished = isPublished;
            }

            public override void Execute()
            {
                Execute(_examineComponent, _content, _isPublished);
            }

            public static void Execute(ExamineComponent examineComponent, IContent content, bool isPublished)
            {
                foreach (var index in examineComponent._examineManager.Indexes.OfType<IUmbracoIndex>()
                    //filter the indexers
                    .Where(x => isPublished || !x.PublishedValuesOnly)
                    .Where(x => x.EnableDefaultEventHandler))
                {
                    //for content we have a different builder for published vs unpublished
                    var builder = index.PublishedValuesOnly
                        ? examineComponent._publishedContentValueSetBuilder
                        : (IValueSetBuilder<IContent>)examineComponent._contentValueSetBuilder;

                    index.IndexItems(builder.GetValueSets(content));
                }
            }
        }

        private class DeferedReIndexForMedia : DeferedAction
        {
            private readonly ExamineComponent _examineComponent;
            private readonly IMedia _media;
            private readonly bool _isPublished;

            public DeferedReIndexForMedia(ExamineComponent examineComponent, IMedia media, bool isPublished)
            {
                _examineComponent = examineComponent;
                _media = media;
                _isPublished = isPublished;
            }

            public override void Execute()
            {
                Execute(_examineComponent, _media, _isPublished);
            }

            public static void Execute(ExamineComponent examineComponent, IMedia media, bool isPublished)
            {
                var valueSet = examineComponent._mediaValueSetBuilder.GetValueSets(media).ToList();

                foreach (var index in examineComponent._examineManager.Indexes.OfType<IUmbracoIndex>()
                    //filter the indexers
                    .Where(x => isPublished || !x.PublishedValuesOnly)
                    .Where(x => x.EnableDefaultEventHandler))
                {
                    index.IndexItems(valueSet);
                }
            }
        }

        private class DeferedReIndexForMember : DeferedAction
        {
            private readonly ExamineComponent _examineComponent;
            private readonly IMember _member;

            public DeferedReIndexForMember(ExamineComponent examineComponent, IMember member)
            {
                _examineComponent = examineComponent;
                _member = member;
            }

            public override void Execute()
            {
                Execute(_examineComponent, _member);
            }

            public static void Execute(ExamineComponent examineComponent, IMember member)
            {
                var valueSet = examineComponent._memberValueSetBuilder.GetValueSets(member).ToList();
                foreach (var index in examineComponent._examineManager.Indexes.OfType<IUmbracoIndex>()
                    //filter the indexers
                    .Where(x => x.EnableDefaultEventHandler))
                {
                    index.IndexItems(valueSet);
                }
            }
        }

        private class DeferedDeleteIndex : DeferedAction
        {
            private readonly ExamineComponent _examineComponent;
            private readonly int _id;
            private readonly bool _keepIfUnpublished;

            public DeferedDeleteIndex(ExamineComponent examineComponent, int id, bool keepIfUnpublished)
            {
                _examineComponent = examineComponent;
                _id = id;
                _keepIfUnpublished = keepIfUnpublished;
            }

            public override void Execute()
            {
                Execute(_examineComponent, _id, _keepIfUnpublished);
            }

            public static void Execute(ExamineComponent examineComponent, int id, bool keepIfUnpublished)
            {
                var strId = id.ToString(CultureInfo.InvariantCulture);
<<<<<<< HEAD
                foreach (var index in examineComponent._examineManager.Indexes.OfType<IUmbracoIndexer>()
=======
                foreach (var index in examineComponent._examineManager.Indexes.OfType<IUmbracoIndex>()
>>>>>>> 29540b18

                    .Where(x => (keepIfUnpublished && !x.PublishedValuesOnly) || !keepIfUnpublished)
                    .Where(x => x.EnableDefaultEventHandler))
                {
                    index.DeleteFromIndex(strId);
                }
            }
        }
        #endregion

        /// <summary>
        /// Background task used to rebuild empty indexes on startup
        /// </summary>
        private class RebuildOnStartupTask : IBackgroundTask
        {
            private readonly IndexRebuilder _indexRebuilder;
            private readonly ILogger _logger;
            private readonly bool _onlyEmptyIndexes;
            private readonly int _waitMilliseconds;

            public RebuildOnStartupTask(IndexRebuilder indexRebuilder, ILogger logger, bool onlyEmptyIndexes, int waitMilliseconds = 0)
            {
                _indexRebuilder = indexRebuilder ?? throw new ArgumentNullException(nameof(indexRebuilder));
                _logger = logger ?? throw new ArgumentNullException(nameof(logger));
                _onlyEmptyIndexes = onlyEmptyIndexes;
                _waitMilliseconds = waitMilliseconds;
            }

            public bool IsAsync => false;

            public void Dispose()
            {
            }

            public void Run()
            {
                try
                {
                    // rebuilds indexes
                    RebuildIndexes();
                }
                catch (Exception ex)
                {
                    _logger.Error<ExamineComponent>(ex, "Failed to rebuild empty indexes.");
                }
            }

            public Task RunAsync(CancellationToken token)
            {
                throw new NotImplementedException();
            }

            /// <summary>
            /// Used to rebuild indexes on startup or cold boot
            /// </summary>
            private void RebuildIndexes()
            {
                //do not attempt to do this if this has been disabled since we are not the main dom.
                //this can be called during a cold boot
                if (_disableExamineIndexing) return;

                if (_waitMilliseconds > 0)
                    Thread.Sleep(_waitMilliseconds);

                EnsureUnlocked(_logger, _indexRebuilder.ExamineManager);
                _indexRebuilder.RebuildIndexes(_onlyEmptyIndexes);
            }
        }
    }
}<|MERGE_RESOLUTION|>--- conflicted
+++ resolved
@@ -22,11 +22,7 @@
 using Umbraco.Web.Scheduling;
 using System.Threading.Tasks;
 using Examine.LuceneEngine.Directories;
-<<<<<<< HEAD
-=======
 using Examine.LuceneEngine.Indexing;
-using LightInject;
->>>>>>> 29540b18
 using Umbraco.Core.Composing;
 using Umbraco.Core.Strings;
 using Umbraco.Web.Models.ContentEditing;
@@ -84,18 +80,13 @@
                     factory.GetInstance<IEnumerable<IUrlSegmentProvider>>(),
                     factory.GetInstance<IUserService>(),
                     false));
-<<<<<<< HEAD
             composition.RegisterUnique<IValueSetBuilder<IMedia>, MediaValueSetBuilder>();
             composition.RegisterUnique<IValueSetBuilder<IMember>, MemberValueSetBuilder>();
-=======
-            composition.Container.RegisterSingleton<IValueSetBuilder<IMedia>, MediaValueSetBuilder>();
-            composition.Container.RegisterSingleton<IValueSetBuilder<IMember>, MemberValueSetBuilder>();
 
             //We want to manage Examine's appdomain shutdown sequence ourselves so first we'll disable Examine's default behavior
             //and then we'll use MainDom to control Examine's shutdown - this MUST be done in Compose ie before ExamineManager
             //is instantiated, as the value is used during instantiation
             ExamineManager.DisableDefaultHostingEnvironmentRegistration();
->>>>>>> 29540b18
         }
 
         internal void Initialize(IRuntimeState runtime, IMainDom mainDom, PropertyEditorCollection propertyEditors,
@@ -166,12 +157,8 @@
 
             EnsureUnlocked(profilingLogger, examineManager);
 
-<<<<<<< HEAD
+            //TODO: Instead of waiting 5000 ms, we could add an event handler on to fulfilling the first request, then start?
             RebuildIndexes(indexRebuilder, profilingLogger, true, 5000);
-=======
-            //TODO: Instead of waiting 5000 ms, we could add an event handler on to fulfilling the first request, then start?
-            RebuildIndexes(indexRebuilder, profilingLogger.Logger, true, 5000);
->>>>>>> 29540b18
         }
 
         /// <summary>
@@ -584,7 +571,6 @@
             }
         }
 
-
         #endregion
 
         #region ReIndex/Delete for entity
@@ -784,12 +770,7 @@
             public static void Execute(ExamineComponent examineComponent, int id, bool keepIfUnpublished)
             {
                 var strId = id.ToString(CultureInfo.InvariantCulture);
-<<<<<<< HEAD
-                foreach (var index in examineComponent._examineManager.Indexes.OfType<IUmbracoIndexer>()
-=======
                 foreach (var index in examineComponent._examineManager.Indexes.OfType<IUmbracoIndex>()
->>>>>>> 29540b18
-
                     .Where(x => (keepIfUnpublished && !x.PublishedValuesOnly) || !keepIfUnpublished)
                     .Where(x => x.EnableDefaultEventHandler))
                 {

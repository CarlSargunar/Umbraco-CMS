﻿using System;
using System.Collections.Generic;
using System.Configuration;
using System.Diagnostics;
using System.Linq;
using NPoco;
using Umbraco.Core;
using Umbraco.Core.Logging;
using Umbraco.Core.Persistence;
using Umbraco.Core.Persistence.Dtos;
using Umbraco.Core.Scoping;
using Umbraco.Web.Composing;
using static Umbraco.Core.Persistence.NPocoSqlExtensions.Statics;

namespace Umbraco.Web.PublishedCache.NuCache.DataSource
{
    // TODO: use SqlTemplate for these queries else it's going to be horribly slow!

    // provides efficient database access for NuCache
    internal class DatabaseDataSource : IDataSource
    {
        private const int PageSize = 500;
        private readonly IContentCacheDataSerializerFactory _contentCacheDataSerializerFactory;

        public DatabaseDataSource(IContentCacheDataSerializerFactory contentCacheDataSerializerFactory)
        {
            _contentCacheDataSerializerFactory = contentCacheDataSerializerFactory;
        }

        // we want arrays, we want them all loaded, not an enumerable

        private Sql<ISqlContext> SqlContentSourcesSelect(IScope scope, Func<ISqlContext, Sql<ISqlContext>> joins = null)
        {
            var sqlTemplate = scope.SqlContext.Templates.Get(Constants.SqlTemplates.NuCacheDatabaseDataSource.ContentSourcesSelect, tsql =>
                tsql.Select<NodeDto>(x => Alias(x.NodeId, "Id"), x => Alias(x.UniqueId, "Key"),
                    x => Alias(x.Level, "Level"), x => Alias(x.Path, "Path"), x => Alias(x.SortOrder, "SortOrder"), x => Alias(x.ParentId, "ParentId"),
                    x => Alias(x.CreateDate, "CreateDate"), x => Alias(x.UserId, "CreatorId"))
                .AndSelect<ContentDto>(x => Alias(x.ContentTypeId, "ContentTypeId"))
                .AndSelect<DocumentDto>(x => Alias(x.Published, "Published"), x => Alias(x.Edited, "Edited"))

                .AndSelect<ContentVersionDto>(x => Alias(x.Id, "VersionId"), x => Alias(x.Text, "EditName"), x => Alias(x.VersionDate, "EditVersionDate"), x => Alias(x.UserId, "EditWriterId"))
                .AndSelect<DocumentVersionDto>(x => Alias(x.TemplateId, "EditTemplateId"))

                .AndSelect<ContentVersionDto>("pcver", x => Alias(x.Id, "PublishedVersionId"), x => Alias(x.Text, "PubName"), x => Alias(x.VersionDate, "PubVersionDate"), x => Alias(x.UserId, "PubWriterId"))
                .AndSelect<DocumentVersionDto>("pdver", x => Alias(x.TemplateId, "PubTemplateId"))

                .AndSelect<ContentNuDto>("nuEdit", x => Alias(x.Data, "EditData"))
                .AndSelect<ContentNuDto>("nuPub", x => Alias(x.Data, "PubData"))

                .AndSelect<ContentNuDto>("nuEdit", x => Alias(x.RawData, "EditDataRaw"))
                .AndSelect<ContentNuDto>("nuPub", x => Alias(x.RawData, "PubDataRaw"))

                .From<NodeDto>());

            var sql = sqlTemplate.Sql();

            // TODO: I'm unsure how we can format the below into SQL templates also because right.Current and right.Published end up being parameters

            if (joins != null)
                sql = sql.Append(joins(sql.SqlContext));

            sql = sql
                .InnerJoin<ContentDto>().On<NodeDto, ContentDto>((left, right) => left.NodeId == right.NodeId)
                .InnerJoin<DocumentDto>().On<NodeDto, DocumentDto>((left, right) => left.NodeId == right.NodeId)

                .InnerJoin<ContentVersionDto>().On<NodeDto, ContentVersionDto>((left, right) => left.NodeId == right.NodeId && right.Current)
                .InnerJoin<DocumentVersionDto>().On<ContentVersionDto, DocumentVersionDto>((left, right) => left.Id == right.Id)

                .LeftJoin<ContentVersionDto>(j =>
                    j.InnerJoin<DocumentVersionDto>("pdver").On<ContentVersionDto, DocumentVersionDto>((left, right) => left.Id == right.Id && right.Published == true, "pcver", "pdver"), "pcver")
                .On<NodeDto, ContentVersionDto>((left, right) => left.NodeId == right.NodeId, aliasRight: "pcver")

                .LeftJoin<ContentNuDto>("nuEdit").On<NodeDto, ContentNuDto>((left, right) => left.NodeId == right.NodeId && right.Published == false, aliasRight: "nuEdit")
                .LeftJoin<ContentNuDto>("nuPub").On<NodeDto, ContentNuDto>((left, right) => left.NodeId == right.NodeId && right.Published == true, aliasRight: "nuPub");

            return sql;
        }

        private Sql<ISqlContext> SqlContentSourcesSelectUmbracoNodeJoin(ISqlContext sqlContext)
        {
            var syntax = sqlContext.SqlSyntax;

            var sqlTemplate = sqlContext.Templates.Get(Constants.SqlTemplates.NuCacheDatabaseDataSource.SourcesSelectUmbracoNodeJoin, builder =>
                builder.InnerJoin<NodeDto>("x")
                    .On<NodeDto, NodeDto>((left, right) => left.NodeId == right.NodeId || SqlText<bool>(left.Path, right.Path, (lp, rp) => $"({lp} LIKE {syntax.GetConcat(rp, "',%'")})"), aliasRight: "x"));

            var sql = sqlTemplate.Sql();
            return sql;
        }

        private Sql<ISqlContext> SqlWhereNodeId(ISqlContext sqlContext, int id)
        {
            var syntax = sqlContext.SqlSyntax;

            var sqlTemplate = sqlContext.Templates.Get(Constants.SqlTemplates.NuCacheDatabaseDataSource.WhereNodeId, builder =>
                builder.Where<NodeDto>(x => x.NodeId == SqlTemplate.Arg<int>("id")));

            var sql = sqlTemplate.Sql(id);
            return sql;
        }

        private Sql<ISqlContext> SqlWhereNodeIdX(ISqlContext sqlContext, int id)
        {
            var syntax = sqlContext.SqlSyntax;

            var sqlTemplate = sqlContext.Templates.Get(Constants.SqlTemplates.NuCacheDatabaseDataSource.WhereNodeIdX, s =>
                s.Where<NodeDto>(x => x.NodeId == SqlTemplate.Arg<int>("id"), "x"));

            var sql = sqlTemplate.Sql(id);
            return sql;
        }

        private Sql<ISqlContext> SqlOrderByLevelIdSortOrder(ISqlContext sqlContext)
        {
            var syntax = sqlContext.SqlSyntax;

            var sqlTemplate = sqlContext.Templates.Get(Constants.SqlTemplates.NuCacheDatabaseDataSource.OrderByLevelIdSortOrder, s =>
                s.OrderBy<NodeDto>(x => x.Level, x => x.ParentId, x => x.SortOrder));

            var sql = sqlTemplate.Sql();
            return sql;
        }

        private Sql<ISqlContext> SqlObjectTypeNotTrashed(ISqlContext sqlContext, Guid nodeObjectType)
        {
            var syntax = sqlContext.SqlSyntax;

            var sqlTemplate = sqlContext.Templates.Get(Constants.SqlTemplates.NuCacheDatabaseDataSource.ObjectTypeNotTrashedFilter, s =>
                s.Where<NodeDto>(x => x.NodeObjectType == SqlTemplate.Arg<Guid?>("nodeObjectType") && x.Trashed == SqlTemplate.Arg<bool>("trashed")));

            var sql = sqlTemplate.Sql(nodeObjectType, false);
            return sql;
        }

        /// <summary>
        /// Returns a slightly more optimized query to use for the document counting when paging over the content sources
        /// </summary>
        /// <param name="scope"></param>
        /// <returns></returns>
        private Sql<ISqlContext> SqlContentSourcesCount(IScope scope, Func<ISqlContext, Sql<ISqlContext>> joins = null)
        {
            var sqlTemplate = scope.SqlContext.Templates.Get(Constants.SqlTemplates.NuCacheDatabaseDataSource.ContentSourcesCount, tsql =>
                tsql.Select<NodeDto>(x => Alias(x.NodeId, "Id"))
                    .From<NodeDto>()
                    .InnerJoin<ContentDto>().On<NodeDto, ContentDto>((left, right) => left.NodeId == right.NodeId)
                    .InnerJoin<DocumentDto>().On<NodeDto, DocumentDto>((left, right) => left.NodeId == right.NodeId));

            var sql = sqlTemplate.Sql();

            if (joins != null)
                sql = sql.Append(joins(sql.SqlContext));

            // TODO: We can't use a template with this one because of the 'right.Current' and 'right.Published' ends up being a parameter so not sure how we can do that
            sql = sql
                .InnerJoin<ContentVersionDto>().On<NodeDto, ContentVersionDto>((left, right) => left.NodeId == right.NodeId && right.Current)
                .InnerJoin<DocumentVersionDto>().On<ContentVersionDto, DocumentVersionDto>((left, right) => left.Id == right.Id)
                .LeftJoin<ContentVersionDto>(j =>
                        j.InnerJoin<DocumentVersionDto>("pdver").On<ContentVersionDto, DocumentVersionDto>((left, right) => left.Id == right.Id && right.Published, "pcver", "pdver"), "pcver")
                    .On<NodeDto, ContentVersionDto>((left, right) => left.NodeId == right.NodeId, aliasRight: "pcver");

            return sql;
        }

        private Sql<ISqlContext> SqlMediaSourcesSelect(IScope scope, Func<ISqlContext, Sql<ISqlContext>> joins = null)
        {
            var sqlTemplate = scope.SqlContext.Templates.Get(Constants.SqlTemplates.NuCacheDatabaseDataSource.MediaSourcesSelect, tsql =>
                tsql.Select<NodeDto>(x => Alias(x.NodeId, "Id"), x => Alias(x.UniqueId, "Key"),
                    x => Alias(x.Level, "Level"), x => Alias(x.Path, "Path"), x => Alias(x.SortOrder, "SortOrder"), x => Alias(x.ParentId, "ParentId"),
                    x => Alias(x.CreateDate, "CreateDate"), x => Alias(x.UserId, "CreatorId"))
                .AndSelect<ContentDto>(x => Alias(x.ContentTypeId, "ContentTypeId"))
                .AndSelect<ContentVersionDto>(x => Alias(x.Id, "VersionId"), x => Alias(x.Text, "EditName"), x => Alias(x.VersionDate, "EditVersionDate"), x => Alias(x.UserId, "EditWriterId"))
                .AndSelect<ContentNuDto>("nuEdit", x => Alias(x.Data, "EditData"))
                .AndSelect<ContentNuDto>("nuEdit", x => Alias(x.RawData, "EditDataRaw"))
                .From<NodeDto>());

            var sql = sqlTemplate.Sql();

            if (joins != null)
                sql = sql.Append(joins(sql.SqlContext));

            // TODO: We can't use a template with this one because of the 'right.Published' ends up being a parameter so not sure how we can do that
            sql = sql
                .InnerJoin<ContentDto>().On<NodeDto, ContentDto>((left, right) => left.NodeId == right.NodeId)
                .InnerJoin<ContentVersionDto>().On<NodeDto, ContentVersionDto>((left, right) => left.NodeId == right.NodeId && right.Current)
                .LeftJoin<ContentNuDto>("nuEdit").On<NodeDto, ContentNuDto>((left, right) => left.NodeId == right.NodeId && !right.Published, aliasRight: "nuEdit");

            return sql;
        }
        private Sql<ISqlContext> SqlMediaSourcesCount(IScope scope, Func<ISqlContext, Sql<ISqlContext>> joins = null)
        {
            var sqlTemplate = scope.SqlContext.Templates.Get(Constants.SqlTemplates.NuCacheDatabaseDataSource.MediaSourcesCount, tsql =>
               tsql.Select<NodeDto>(x => Alias(x.NodeId, "Id")).From<NodeDto>());

            var sql = sqlTemplate.Sql();

            if (joins != null)
                sql = sql.Append(joins(sql.SqlContext));

            // TODO: We can't use a template with this one because of the 'right.Current' ends up being a parameter so not sure how we can do that
            sql = sql
                .InnerJoin<ContentDto>().On<NodeDto, ContentDto>((left, right) => left.NodeId == right.NodeId)
                .InnerJoin<ContentVersionDto>().On<NodeDto, ContentVersionDto>((left, right) => left.NodeId == right.NodeId && right.Current);

            return sql;
        }

        public ContentNodeKit GetContentSource(IScope scope, int id)
        {
            var sql = SqlContentSourcesSelect(scope)
                .Append(SqlObjectTypeNotTrashed(scope.SqlContext, Constants.ObjectTypes.Document))
                .Append(SqlWhereNodeId(scope.SqlContext, id))
                .Append(SqlOrderByLevelIdSortOrder(scope.SqlContext));

            var dto = scope.Database.Fetch<ContentSourceDto>(sql).FirstOrDefault();

            if (dto == null) return ContentNodeKit.Empty;

            var serializer = _contentCacheDataSerializerFactory.Create(ContentCacheDataSerializerEntityType.Document);
            return CreateContentNodeKit(dto, serializer);
        }

        public IEnumerable<ContentNodeKit> GetAllContentSources(IScope scope)
        {
            var sql = SqlContentSourcesSelect(scope)
                .Append(SqlObjectTypeNotTrashed(scope.SqlContext, Constants.ObjectTypes.Document))
                .Append(SqlOrderByLevelIdSortOrder(scope.SqlContext));

            var serializer = _contentCacheDataSerializerFactory.Create(ContentCacheDataSerializerEntityType.Document);

            // We need to page here. We don't want to iterate over every single row in one connection cuz this can cause an SQL Timeout.
            // We also want to read with a db reader and not load everything into memory, QueryPaged lets us do that.


            foreach (var row in GetContentNodeDtos(sql, scope))
            {
                yield return CreateContentNodeKit(row, serializer);
            }
        }

        public IEnumerable<ContentNodeKit> GetBranchContentSources(IScope scope, int id)
        {
            var sql = SqlContentSourcesSelect(scope, SqlContentSourcesSelectUmbracoNodeJoin)
                .Append(SqlObjectTypeNotTrashed(scope.SqlContext, Constants.ObjectTypes.Document))
                .Append(SqlWhereNodeIdX(scope.SqlContext, id))
                .Append(SqlOrderByLevelIdSortOrder(scope.SqlContext));

            var serializer = _contentCacheDataSerializerFactory.Create(ContentCacheDataSerializerEntityType.Document);

            // We need to page here. We don't want to iterate over every single row in one connection cuz this can cause an SQL Timeout.
            // We also want to read with a db reader and not load everything into memory, QueryPaged lets us do that.

            foreach (var row in GetContentNodeDtos(sql, scope))
            {
                yield return CreateContentNodeKit(row, serializer);
            }
        }

        public IEnumerable<ContentNodeKit> GetTypeContentSources(IScope scope, IEnumerable<int> ids)
        {
            if (!ids.Any()) yield break;

            var sql = SqlContentSourcesSelect(scope)
                .Append(SqlObjectTypeNotTrashed(scope.SqlContext, Constants.ObjectTypes.Document))
                .WhereIn<ContentDto>(x => x.ContentTypeId, ids)
                .Append(SqlOrderByLevelIdSortOrder(scope.SqlContext));

            var serializer = _contentCacheDataSerializerFactory.Create(ContentCacheDataSerializerEntityType.Document);

            // We need to page here. We don't want to iterate over every single row in one connection cuz this can cause an SQL Timeout.
            // We also want to read with a db reader and not load everything into memory, QueryPaged lets us do that.

            foreach (var row in GetContentNodeDtos(sql, scope))
            {
                yield return CreateContentNodeKit(row, serializer);
            }
        }

        public ContentNodeKit GetMediaSource(IScope scope, int id)
        {
            var sql = SqlMediaSourcesSelect(scope)
                .Append(SqlObjectTypeNotTrashed(scope.SqlContext, Constants.ObjectTypes.Media))
                .Append(SqlWhereNodeId(scope.SqlContext, id))
                .Append(SqlOrderByLevelIdSortOrder(scope.SqlContext));

            var dto = scope.Database.Fetch<ContentSourceDto>(sql).FirstOrDefault();

            if (dto == null) return ContentNodeKit.Empty;

            var serializer = _contentCacheDataSerializerFactory.Create(ContentCacheDataSerializerEntityType.Media);
            return CreateMediaNodeKit(dto, serializer);
        }

        public IEnumerable<ContentNodeKit> GetAllMediaSources(IScope scope)
        {
            var sql = SqlMediaSourcesSelect(scope)
                .Append(SqlObjectTypeNotTrashed(scope.SqlContext, Constants.ObjectTypes.Media))
                .Append(SqlOrderByLevelIdSortOrder(scope.SqlContext));

            var serializer = _contentCacheDataSerializerFactory.Create(ContentCacheDataSerializerEntityType.Media);

            // We need to page here. We don't want to iterate over every single row in one connection cuz this can cause an SQL Timeout.
            // We also want to read with a db reader and not load everything into memory, QueryPaged lets us do that.

<<<<<<< HEAD
            foreach (var row in GetContentNodeDtos(sql, scope))
=======
            foreach (var row in GetMediaNodeDtos(sql, scope))
>>>>>>> fe076b65
            {
                yield return CreateMediaNodeKit(row, serializer);
            }
        }

        public IEnumerable<ContentNodeKit> GetBranchMediaSources(IScope scope, int id)
        {
            var sql = SqlMediaSourcesSelect(scope, SqlContentSourcesSelectUmbracoNodeJoin)
                .Append(SqlObjectTypeNotTrashed(scope.SqlContext, Constants.ObjectTypes.Media))
                .Append(SqlWhereNodeIdX(scope.SqlContext, id))
                .Append(SqlOrderByLevelIdSortOrder(scope.SqlContext));

            var serializer = _contentCacheDataSerializerFactory.Create(ContentCacheDataSerializerEntityType.Media);

            // We need to page here. We don't want to iterate over every single row in one connection cuz this can cause an SQL Timeout.
            // We also want to read with a db reader and not load everything into memory, QueryPaged lets us do that.

<<<<<<< HEAD
            foreach (var row in GetContentNodeDtos(sql, scope))
=======
            foreach (var row in GetMediaNodeDtos(sql, scope))
>>>>>>> fe076b65
            {
                yield return CreateMediaNodeKit(row, serializer);
            }
        }

        public IEnumerable<ContentNodeKit> GetTypeMediaSources(IScope scope, IEnumerable<int> ids)
        {
            if (!ids.Any()) yield break;

            var sql = SqlMediaSourcesSelect(scope)
                    .Append(SqlObjectTypeNotTrashed(scope.SqlContext, Constants.ObjectTypes.Media))
                    .WhereIn<ContentDto>(x => x.ContentTypeId, ids)
                    .Append(SqlOrderByLevelIdSortOrder(scope.SqlContext));

            var serializer = _contentCacheDataSerializerFactory.Create(ContentCacheDataSerializerEntityType.Media);

            // We need to page here. We don't want to iterate over every single row in one connection cuz this can cause an SQL Timeout.
            // We also want to read with a db reader and not load everything into memory, QueryPaged lets us do that.

<<<<<<< HEAD
            foreach (var row in GetContentNodeDtos(sql, scope))
=======
            foreach (var row in GetMediaNodeDtos(sql, scope))
>>>>>>> fe076b65
            {
                yield return CreateMediaNodeKit(row, serializer);
            }
        }

        private ContentNodeKit CreateContentNodeKit(ContentSourceDto dto, IContentCacheDataSerializer serializer)
        {
            ContentData d = null;
            ContentData p = null;

            if (dto.Edited)
            {
                if (dto.EditData == null && dto.EditDataRaw == null)
                {
                    if (Debugger.IsAttached)
                        throw new InvalidOperationException("Missing cmsContentNu edited content for node " + dto.Id + ", consider rebuilding.");
                    Current.Logger.Warn<DatabaseDataSource,int>("Missing cmsContentNu edited content for node {NodeId}, consider rebuilding.", dto.Id);
                }
                else
                {
                    bool published = false;
                    var deserializedContent = serializer.Deserialize(dto, dto.EditData, dto.EditDataRaw, published);

                    d = new ContentData
                    {
                        Name = dto.EditName,
                        Published = published,
                        TemplateId = dto.EditTemplateId,
                        VersionId = dto.VersionId,
                        VersionDate = dto.EditVersionDate,
                        WriterId = dto.EditWriterId,
                        Properties = deserializedContent.PropertyData, // TODO: We don't want to allocate empty arrays
                        CultureInfos = deserializedContent.CultureData,
                        UrlSegment = deserializedContent.UrlSegment
                    };
                }
            }

            if (dto.Published)
            {
                if (dto.PubData == null && dto.PubDataRaw == null)
                {
                    if (Debugger.IsAttached)
                        throw new InvalidOperationException("Missing cmsContentNu published content for node " + dto.Id + ", consider rebuilding.");
                    Current.Logger.Warn<DatabaseDataSource,int>("Missing cmsContentNu published content for node {NodeId}, consider rebuilding.", dto.Id);
                }
                else
                {
                    bool published = true;
                    var deserializedContent = serializer.Deserialize(dto, dto.PubData, dto.PubDataRaw, published);

                    p = new ContentData
                    {
                        Name = dto.PubName,
                        UrlSegment = deserializedContent.UrlSegment,
                        Published = published,
                        TemplateId = dto.PubTemplateId,
                        VersionId = dto.VersionId,
                        VersionDate = dto.PubVersionDate,
                        WriterId = dto.PubWriterId,
                        Properties = deserializedContent.PropertyData, // TODO: We don't want to allocate empty arrays
                        CultureInfos = deserializedContent.CultureData
                    };
                }
            }

            var n = new ContentNode(dto.Id, dto.Key,
                dto.Level, dto.Path, dto.SortOrder, dto.ParentId, dto.CreateDate, dto.CreatorId);

            var s = new ContentNodeKit
            {
                Node = n,
                ContentTypeId = dto.ContentTypeId,
                DraftData = d,
                PublishedData = p
            };

            return s;
        }

        private ContentNodeKit CreateMediaNodeKit(ContentSourceDto dto, IContentCacheDataSerializer serializer)
        {
            if (dto.EditData == null && dto.EditDataRaw == null)
                throw new InvalidOperationException("No data for media " + dto.Id);

            bool published = true;
            var deserializedMedia = serializer.Deserialize(dto, dto.EditData, dto.EditDataRaw, published);

            var p = new ContentData
            {
                Name = dto.EditName,
                Published = published,
                TemplateId = -1,
                VersionId = dto.VersionId,
                VersionDate = dto.EditVersionDate,
                WriterId = dto.CreatorId, // what-else?
                Properties = deserializedMedia.PropertyData, // TODO: We don't want to allocate empty arrays
                CultureInfos = deserializedMedia.CultureData
            };

            var n = new ContentNode(dto.Id, dto.Key,
                dto.Level, dto.Path, dto.SortOrder, dto.ParentId, dto.CreateDate, dto.CreatorId);

            var s = new ContentNodeKit
            {
                Node = n,
                ContentTypeId = dto.ContentTypeId,
                PublishedData = p
            };

            return s;
        }

        private IEnumerable<ContentSourceDto> GetContentNodeDtos(Sql<ISqlContext> sql, IScope scope)
        {
            var usePagedSqlQuery = ConfigurationManager.AppSettings[NuCacheSerializerComponent.Nucache_UsePagedSqlQuery_Key];
<<<<<<< HEAD

=======

            // We need to page here. We don't want to iterate over every single row in one connection cuz this can cause an SQL Timeout.
            // We also want to read with a db reader and not load everything into memory, QueryPaged lets us do that.
            // QueryPaged is very slow on large sites however, so use fetch if UsePagedSqlQuery is disabled.
            IEnumerable<ContentSourceDto> dtos;
            if (usePagedSqlQuery == "false")
            {
                dtos = scope.Database.Fetch<ContentSourceDto>(sql);
            }
            else
            {
                // Use a more efficient COUNT query
                var sqlCountQuery = SqlContentSourcesCount(scope)
                    .Append(SqlObjectTypeNotTrashed(scope.SqlContext, Constants.ObjectTypes.Document));

                var sqlCount = scope.SqlContext.Sql("SELECT COUNT(*) FROM (").Append(sqlCountQuery).Append(") npoco_tbl");

                dtos = scope.Database.QueryPaged<ContentSourceDto>(PageSize, sql, sqlCount);
            }

            return dtos;
        }

        private IEnumerable<ContentSourceDto> GetMediaNodeDtos(Sql<ISqlContext> sql, IScope scope)
        {
            var usePagedSqlQuery = ConfigurationManager.AppSettings[NuCacheSerializerComponent.Nucache_UsePagedSqlQuery_Key];


>>>>>>> fe076b65
            // We need to page here. We don't want to iterate over every single row in one connection cuz this can cause an SQL Timeout.
            // We also want to read with a db reader and not load everything into memory, QueryPaged lets us do that.
            // QueryPaged is very slow on large sites however, so use fetch if UsePagedSqlQuery is disabled.
            IEnumerable<ContentSourceDto> dtos;
            if (usePagedSqlQuery == "false")
            {
                dtos = scope.Database.Fetch<ContentSourceDto>(sql);
            }
            else
            {
                // Use a more efficient COUNT query
<<<<<<< HEAD
                var sqlCountQuery = SqlContentSourcesCount(scope)
                    .Append(SqlObjectTypeNotTrashed(scope.SqlContext, Constants.ObjectTypes.Document));
=======
                var sqlCountQuery = SqlMediaSourcesCount(scope)
                    .Append(SqlObjectTypeNotTrashed(scope.SqlContext, Constants.ObjectTypes.Media));
>>>>>>> fe076b65

                var sqlCount = scope.SqlContext.Sql("SELECT COUNT(*) FROM (").Append(sqlCountQuery).Append(") npoco_tbl");

                dtos = scope.Database.QueryPaged<ContentSourceDto>(PageSize, sql, sqlCount);
            }

            return dtos;
        }
    }
}<|MERGE_RESOLUTION|>--- conflicted
+++ resolved
@@ -301,11 +301,7 @@
             // We need to page here. We don't want to iterate over every single row in one connection cuz this can cause an SQL Timeout.
             // We also want to read with a db reader and not load everything into memory, QueryPaged lets us do that.
 
-<<<<<<< HEAD
-            foreach (var row in GetContentNodeDtos(sql, scope))
-=======
             foreach (var row in GetMediaNodeDtos(sql, scope))
->>>>>>> fe076b65
             {
                 yield return CreateMediaNodeKit(row, serializer);
             }
@@ -323,11 +319,7 @@
             // We need to page here. We don't want to iterate over every single row in one connection cuz this can cause an SQL Timeout.
             // We also want to read with a db reader and not load everything into memory, QueryPaged lets us do that.
 
-<<<<<<< HEAD
-            foreach (var row in GetContentNodeDtos(sql, scope))
-=======
             foreach (var row in GetMediaNodeDtos(sql, scope))
->>>>>>> fe076b65
             {
                 yield return CreateMediaNodeKit(row, serializer);
             }
@@ -347,11 +339,7 @@
             // We need to page here. We don't want to iterate over every single row in one connection cuz this can cause an SQL Timeout.
             // We also want to read with a db reader and not load everything into memory, QueryPaged lets us do that.
 
-<<<<<<< HEAD
-            foreach (var row in GetContentNodeDtos(sql, scope))
-=======
             foreach (var row in GetMediaNodeDtos(sql, scope))
->>>>>>> fe076b65
             {
                 yield return CreateMediaNodeKit(row, serializer);
             }
@@ -468,9 +456,6 @@
         private IEnumerable<ContentSourceDto> GetContentNodeDtos(Sql<ISqlContext> sql, IScope scope)
         {
             var usePagedSqlQuery = ConfigurationManager.AppSettings[NuCacheSerializerComponent.Nucache_UsePagedSqlQuery_Key];
-<<<<<<< HEAD
-
-=======
 
             // We need to page here. We don't want to iterate over every single row in one connection cuz this can cause an SQL Timeout.
             // We also want to read with a db reader and not load everything into memory, QueryPaged lets us do that.
@@ -499,7 +484,6 @@
             var usePagedSqlQuery = ConfigurationManager.AppSettings[NuCacheSerializerComponent.Nucache_UsePagedSqlQuery_Key];
 
 
->>>>>>> fe076b65
             // We need to page here. We don't want to iterate over every single row in one connection cuz this can cause an SQL Timeout.
             // We also want to read with a db reader and not load everything into memory, QueryPaged lets us do that.
             // QueryPaged is very slow on large sites however, so use fetch if UsePagedSqlQuery is disabled.
@@ -511,13 +495,8 @@
             else
             {
                 // Use a more efficient COUNT query
-<<<<<<< HEAD
-                var sqlCountQuery = SqlContentSourcesCount(scope)
-                    .Append(SqlObjectTypeNotTrashed(scope.SqlContext, Constants.ObjectTypes.Document));
-=======
                 var sqlCountQuery = SqlMediaSourcesCount(scope)
                     .Append(SqlObjectTypeNotTrashed(scope.SqlContext, Constants.ObjectTypes.Media));
->>>>>>> fe076b65
 
                 var sqlCount = scope.SqlContext.Sql("SELECT COUNT(*) FROM (").Append(sqlCountQuery).Append(") npoco_tbl");
 

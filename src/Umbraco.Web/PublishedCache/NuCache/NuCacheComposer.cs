--- conflicted
+++ resolved
@@ -2,10 +2,7 @@
 using Umbraco.Core;
 using Umbraco.Core.Composing;
 using Umbraco.Core.Sync;
-<<<<<<< HEAD
 using Umbraco.Core.PropertyEditors;
-=======
->>>>>>> eba3c82a
 using Umbraco.Web.PublishedCache.NuCache.DataSource;
 
 namespace Umbraco.Web.PublishedCache.NuCache
@@ -16,7 +13,9 @@
         {
             base.Compose(composition);
 
-<<<<<<< HEAD
+            //Overriden on Run state in DatabaseServerRegistrarAndMessengerComposer
+            composition.Register<ISyncBootStateAccessor, NonRuntimeLevelBootStateAccessor>(Lifetime.Singleton);
+
             var serializer = ConfigurationManager.AppSettings[NuCacheSerializerComponent.Nucache_Serializer_Key];
             if (serializer != "MsgPack")
             {
@@ -32,8 +31,6 @@
 
             composition.RegisterUnique(factory => new ContentDataSerializer(new DictionaryOfPropertyDataSerializer()));
 
-=======
->>>>>>> eba3c82a
             //Overriden on Run state in DatabaseServerRegistrarAndMessengerComposer
             composition.Register<ISyncBootStateAccessor, NonRuntimeLevelBootStateAccessor>(Lifetime.Singleton);
 

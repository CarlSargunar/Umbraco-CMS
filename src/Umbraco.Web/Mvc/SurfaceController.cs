--- conflicted
+++ resolved
@@ -56,8 +56,6 @@
         protected RedirectToUmbracoPageResult RedirectToUmbracoPage(int pageId, string queryString)
         {
             return new RedirectToUmbracoPageResult(pageId, queryString,  Current.PublishedUrlProvider);
-<<<<<<< HEAD
-=======
         }
 
         /// <summary>
@@ -90,7 +88,6 @@
         protected RedirectToUmbracoPageResult RedirectToUmbracoPage(Guid key, string queryString)
         {
             return new RedirectToUmbracoPageResult(key, queryString);
->>>>>>> d14e2a99
         }
 
         /// <summary>

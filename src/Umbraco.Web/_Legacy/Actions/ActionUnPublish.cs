--- conflicted
+++ resolved
@@ -18,7 +18,6 @@
 
         public static ActionUnpublish Instance => m_instance;
 
-<<<<<<< HEAD
         public char Letter => 'Z';
         public string JsFunctionName => "";
         public string JsSource => null;
@@ -26,26 +25,8 @@
         public string Icon => "circle-dotted";
         public bool ShowInNotifier => false;
         public bool CanBePermissionAssigned => true;
-=======
-        public bool ShowInNotifier
-        {
-            get
-            {
-                return false;
-            }
-        }
-        public bool CanBePermissionAssigned
-        {
-            get
-            {
-                return false;
-            }
-        }
-
         public bool OpensDialog => false;
 
-        #endregion
->>>>>>> 4cfac8da
     }
 
 }
--- conflicted
+++ resolved
@@ -11,14 +11,9 @@
 
 namespace Umbraco.Web.Models.Mapping
 {
-<<<<<<< HEAD
-
-    internal class PropertyTypeGroupResolver : ValueResolver<IContentTypeComposition, IEnumerable<PropertyTypeGroupDisplay>>
-=======
     
 
-    internal class PropertyTypeGroupResolver : ValueResolver<IContentType, IEnumerable<PropertyGroupDisplay>>
->>>>>>> e580bfef
+    internal class PropertyTypeGroupResolver : ValueResolver<IContentTypeComposition, IEnumerable<PropertyGroupDisplay>>
     {
         private readonly ApplicationContext _applicationContext;
         private readonly Lazy<PropertyEditorResolver> _propertyEditorResolver;
@@ -30,11 +25,7 @@
         }
 
 
-<<<<<<< HEAD
-        protected override IEnumerable<PropertyTypeGroupDisplay> ResolveCore(IContentTypeComposition source)
-=======
-        protected override IEnumerable<PropertyGroupDisplay> ResolveCore(IContentType source)
->>>>>>> e580bfef
+        protected override IEnumerable<PropertyGroupDisplay> ResolveCore(IContentTypeComposition source)
         {
             var groups = new Dictionary<int,PropertyGroupDisplay>();
 

﻿using System;
using System.Collections.Generic;
using AutoMapper;
using System.Linq;
using Umbraco.Core;
using Umbraco.Core.Models;
using Umbraco.Core.Models.Mapping;
using Umbraco.Core.PropertyEditors;
using Umbraco.Core.Services;
using Umbraco.Web.Models.ContentEditing;

namespace Umbraco.Web.Models.Mapping
{
    /// <summary>
    /// Configure's model mappings for Data types
    /// </summary>
    internal class DataTypeModelMapper : ModelMapperConfiguration
    {
        private readonly IDataTypeService _dataTypeService;

        public DataTypeModelMapper(IDataTypeService dataTypeService)
        {
            _dataTypeService = dataTypeService;
        }

        public override void ConfigureMappings(IMapperConfiguration config)
        {
            var lazyDataTypeService = new Lazy<IDataTypeService>(() => _dataTypeService);

            config.CreateMap<PropertyEditor, PropertyEditorBasic>();                

            //just maps the standard properties, does not map the value!
            config.CreateMap<PreValueField, PreValueFieldDisplay>()
                .ForMember(x => x.Value, expression => expression.Ignore());

            var systemIds = new[]
            {
                Constants.DataTypes.DefaultContentListView, 
                Constants.DataTypes.DefaultMediaListView, 
                Constants.DataTypes.DefaultMembersListView
            };

            config.CreateMap<PropertyEditor, DataTypeBasic>()
                .ForMember(x => x.HasPrevalues, expression => expression.Ignore())
                .ForMember(x => x.IsSystemDataType, expression => expression.Ignore())
                .ForMember(x => x.Id, expression => expression.Ignore())
                .ForMember(x => x.Trashed, expression => expression.Ignore())
                .ForMember(x => x.Key, expression => expression.Ignore())
                .ForMember(x => x.ParentId, expression => expression.Ignore())
                .ForMember(x => x.Path, expression => expression.Ignore())
                .ForMember(x => x.AdditionalData, expression => expression.Ignore());

            config.CreateMap<IDataTypeDefinition, DataTypeBasic>()
                .ForMember(x => x.HasPrevalues, expression => expression.Ignore())
                .ForMember(x => x.Icon, expression => expression.Ignore())
                .ForMember(x => x.Alias, expression => expression.Ignore())
                .ForMember(x => x.Group, expression => expression.Ignore())
                .ForMember(x => x.IsSystemDataType, expression => expression.MapFrom(definition => systemIds.Contains(definition.Id)))
                .AfterMap((def, basic) =>
                {
                    var editor = Current.PropertyEditors[def.PropertyEditorAlias];
                    if (editor != null)
                    {
                        basic.Alias = editor.Alias;
                        basic.Group = editor.Group;
                        basic.Icon = editor.Icon;
                    }
                });

            config.CreateMap<IDataTypeDefinition, DataTypeDisplay>()
<<<<<<< HEAD
                .ForMember(display => display.AvailableEditors, expression => expression.ResolveUsing<AvailablePropertyEditorsResolver>())
                .ForMember(display => display.PreValues, expression => expression.ResolveUsing(new PreValueDisplayResolver(lazyDataTypeService)))
=======
                .ForMember(display => display.AvailableEditors, expression => expression.ResolveUsing(new AvailablePropertyEditorsResolver()))
                .ForMember(display => display.PreValues, expression => expression.ResolveUsing(
                    new PreValueDisplayResolver(lazyDataTypeService)))
>>>>>>> 8fa1499a
                .ForMember(display => display.SelectedEditor, expression => expression.MapFrom(
                    definition => definition.PropertyEditorAlias.IsNullOrWhiteSpace() ? null : definition.PropertyEditorAlias))
                .ForMember(x => x.HasPrevalues, expression => expression.Ignore())
                .ForMember(x => x.Notifications, expression => expression.Ignore())
                .ForMember(x => x.Icon, expression => expression.Ignore())
                .ForMember(x => x.Alias, expression => expression.Ignore())
                .ForMember(x => x.Group, expression => expression.Ignore())                
                .ForMember(x => x.IsSystemDataType, expression => expression.MapFrom(definition => systemIds.Contains(definition.Id)))
                .AfterMap((def, basic) =>
                {
                    var editor = Current.PropertyEditors[def.PropertyEditorAlias];
                    if (editor != null)
                    {
                        basic.Group = editor.Group;
                        basic.Icon = editor.Icon;
                    }
                });

            //gets a list of PreValueFieldDisplay objects from the data type definition
            config.CreateMap<IDataTypeDefinition, IEnumerable<PreValueFieldDisplay>>()
                  .ConvertUsing(definition =>
                      {
                          var resolver = new PreValueDisplayResolver(lazyDataTypeService);
                          return resolver.Convert(definition);
                      });

            config.CreateMap<DataTypeSave, IDataTypeDefinition>()
                .ConstructUsing(save => new DataTypeDefinition(save.SelectedEditor) {CreateDate = DateTime.Now})
                .ForMember(definition => definition.Id, expression => expression.MapFrom(save => Convert.ToInt32(save.Id)))
                //we have to ignore the Key otherwise this will reset the UniqueId field which should never change!
                // http://issues.umbraco.org/issue/U4-3911                
                .ForMember(definition => definition.Key, expression => expression.Ignore())
                .ForMember(definition => definition.Path, expression => expression.Ignore())
                .ForMember(definition => definition.PropertyEditorAlias, expression => expression.MapFrom(save => save.SelectedEditor))
<<<<<<< HEAD
                .ForMember(definition => definition.DatabaseType, expression => expression.ResolveUsing<DatabaseTypeResolver>())
=======
                .ForMember(definition => definition.DatabaseType, expression => expression.ResolveUsing(new DatabaseTypeResolver()))
                .ForMember(x => x.ControlId, expression => expression.Ignore())
>>>>>>> 8fa1499a
                .ForMember(x => x.CreatorId, expression => expression.Ignore())
                .ForMember(x => x.Level, expression => expression.Ignore())
                .ForMember(x => x.SortOrder, expression => expression.Ignore())
                .ForMember(x => x.CreateDate, expression => expression.Ignore())
                .ForMember(x => x.UpdateDate, expression => expression.Ignore());

            //Converts a property editor to a new list of pre-value fields - used when creating a new data type or changing a data type with new pre-vals
            config.CreateMap<PropertyEditor, IEnumerable<PreValueFieldDisplay>>()
                .ConvertUsing(editor =>
                    {
                        //this is a new data type, so just return the field editors, there are no values yet
                        var defaultVals = editor.DefaultPreValues;
                        var fields = editor.PreValueEditor.Fields.Select(Mapper.Map<PreValueFieldDisplay>).ToArray();
                        if (defaultVals != null)
                        {                           
                            PreValueDisplayResolver.MapPreValueValuesToPreValueFields(fields, defaultVals);
                        }
                        return fields;
                    });
        }
    }
}<|MERGE_RESOLUTION|>--- conflicted
+++ resolved
@@ -1,140 +1,129 @@
-﻿using System;
-using System.Collections.Generic;
-using AutoMapper;
-using System.Linq;
-using Umbraco.Core;
-using Umbraco.Core.Models;
-using Umbraco.Core.Models.Mapping;
-using Umbraco.Core.PropertyEditors;
-using Umbraco.Core.Services;
-using Umbraco.Web.Models.ContentEditing;
-
-namespace Umbraco.Web.Models.Mapping
-{
-    /// <summary>
-    /// Configure's model mappings for Data types
-    /// </summary>
-    internal class DataTypeModelMapper : ModelMapperConfiguration
-    {
-        private readonly IDataTypeService _dataTypeService;
-
-        public DataTypeModelMapper(IDataTypeService dataTypeService)
-        {
-            _dataTypeService = dataTypeService;
-        }
-
-        public override void ConfigureMappings(IMapperConfiguration config)
-        {
-            var lazyDataTypeService = new Lazy<IDataTypeService>(() => _dataTypeService);
-
-            config.CreateMap<PropertyEditor, PropertyEditorBasic>();                
-
-            //just maps the standard properties, does not map the value!
-            config.CreateMap<PreValueField, PreValueFieldDisplay>()
-                .ForMember(x => x.Value, expression => expression.Ignore());
-
-            var systemIds = new[]
-            {
-                Constants.DataTypes.DefaultContentListView, 
-                Constants.DataTypes.DefaultMediaListView, 
-                Constants.DataTypes.DefaultMembersListView
-            };
-
-            config.CreateMap<PropertyEditor, DataTypeBasic>()
-                .ForMember(x => x.HasPrevalues, expression => expression.Ignore())
-                .ForMember(x => x.IsSystemDataType, expression => expression.Ignore())
-                .ForMember(x => x.Id, expression => expression.Ignore())
-                .ForMember(x => x.Trashed, expression => expression.Ignore())
-                .ForMember(x => x.Key, expression => expression.Ignore())
-                .ForMember(x => x.ParentId, expression => expression.Ignore())
-                .ForMember(x => x.Path, expression => expression.Ignore())
-                .ForMember(x => x.AdditionalData, expression => expression.Ignore());
-
-            config.CreateMap<IDataTypeDefinition, DataTypeBasic>()
-                .ForMember(x => x.HasPrevalues, expression => expression.Ignore())
-                .ForMember(x => x.Icon, expression => expression.Ignore())
-                .ForMember(x => x.Alias, expression => expression.Ignore())
-                .ForMember(x => x.Group, expression => expression.Ignore())
-                .ForMember(x => x.IsSystemDataType, expression => expression.MapFrom(definition => systemIds.Contains(definition.Id)))
-                .AfterMap((def, basic) =>
-                {
-                    var editor = Current.PropertyEditors[def.PropertyEditorAlias];
-                    if (editor != null)
-                    {
-                        basic.Alias = editor.Alias;
-                        basic.Group = editor.Group;
-                        basic.Icon = editor.Icon;
-                    }
-                });
-
-            config.CreateMap<IDataTypeDefinition, DataTypeDisplay>()
-<<<<<<< HEAD
-                .ForMember(display => display.AvailableEditors, expression => expression.ResolveUsing<AvailablePropertyEditorsResolver>())
-                .ForMember(display => display.PreValues, expression => expression.ResolveUsing(new PreValueDisplayResolver(lazyDataTypeService)))
-=======
-                .ForMember(display => display.AvailableEditors, expression => expression.ResolveUsing(new AvailablePropertyEditorsResolver()))
-                .ForMember(display => display.PreValues, expression => expression.ResolveUsing(
-                    new PreValueDisplayResolver(lazyDataTypeService)))
->>>>>>> 8fa1499a
-                .ForMember(display => display.SelectedEditor, expression => expression.MapFrom(
-                    definition => definition.PropertyEditorAlias.IsNullOrWhiteSpace() ? null : definition.PropertyEditorAlias))
-                .ForMember(x => x.HasPrevalues, expression => expression.Ignore())
-                .ForMember(x => x.Notifications, expression => expression.Ignore())
-                .ForMember(x => x.Icon, expression => expression.Ignore())
-                .ForMember(x => x.Alias, expression => expression.Ignore())
-                .ForMember(x => x.Group, expression => expression.Ignore())                
-                .ForMember(x => x.IsSystemDataType, expression => expression.MapFrom(definition => systemIds.Contains(definition.Id)))
-                .AfterMap((def, basic) =>
-                {
-                    var editor = Current.PropertyEditors[def.PropertyEditorAlias];
-                    if (editor != null)
-                    {
-                        basic.Group = editor.Group;
-                        basic.Icon = editor.Icon;
-                    }
-                });
-
-            //gets a list of PreValueFieldDisplay objects from the data type definition
-            config.CreateMap<IDataTypeDefinition, IEnumerable<PreValueFieldDisplay>>()
-                  .ConvertUsing(definition =>
-                      {
-                          var resolver = new PreValueDisplayResolver(lazyDataTypeService);
-                          return resolver.Convert(definition);
-                      });
-
-            config.CreateMap<DataTypeSave, IDataTypeDefinition>()
-                .ConstructUsing(save => new DataTypeDefinition(save.SelectedEditor) {CreateDate = DateTime.Now})
-                .ForMember(definition => definition.Id, expression => expression.MapFrom(save => Convert.ToInt32(save.Id)))
-                //we have to ignore the Key otherwise this will reset the UniqueId field which should never change!
-                // http://issues.umbraco.org/issue/U4-3911                
-                .ForMember(definition => definition.Key, expression => expression.Ignore())
-                .ForMember(definition => definition.Path, expression => expression.Ignore())
-                .ForMember(definition => definition.PropertyEditorAlias, expression => expression.MapFrom(save => save.SelectedEditor))
-<<<<<<< HEAD
-                .ForMember(definition => definition.DatabaseType, expression => expression.ResolveUsing<DatabaseTypeResolver>())
-=======
-                .ForMember(definition => definition.DatabaseType, expression => expression.ResolveUsing(new DatabaseTypeResolver()))
-                .ForMember(x => x.ControlId, expression => expression.Ignore())
->>>>>>> 8fa1499a
-                .ForMember(x => x.CreatorId, expression => expression.Ignore())
-                .ForMember(x => x.Level, expression => expression.Ignore())
-                .ForMember(x => x.SortOrder, expression => expression.Ignore())
-                .ForMember(x => x.CreateDate, expression => expression.Ignore())
-                .ForMember(x => x.UpdateDate, expression => expression.Ignore());
-
-            //Converts a property editor to a new list of pre-value fields - used when creating a new data type or changing a data type with new pre-vals
-            config.CreateMap<PropertyEditor, IEnumerable<PreValueFieldDisplay>>()
-                .ConvertUsing(editor =>
-                    {
-                        //this is a new data type, so just return the field editors, there are no values yet
-                        var defaultVals = editor.DefaultPreValues;
-                        var fields = editor.PreValueEditor.Fields.Select(Mapper.Map<PreValueFieldDisplay>).ToArray();
-                        if (defaultVals != null)
-                        {                           
-                            PreValueDisplayResolver.MapPreValueValuesToPreValueFields(fields, defaultVals);
-                        }
-                        return fields;
-                    });
-        }
-    }
+﻿using System;
+using System.Collections.Generic;
+using AutoMapper;
+using System.Linq;
+using Umbraco.Core;
+using Umbraco.Core.Models;
+using Umbraco.Core.Models.Mapping;
+using Umbraco.Core.PropertyEditors;
+using Umbraco.Core.Services;
+using Umbraco.Web.Models.ContentEditing;
+
+namespace Umbraco.Web.Models.Mapping
+{
+    /// <summary>
+    /// Configure's model mappings for Data types
+    /// </summary>
+    internal class DataTypeModelMapper : ModelMapperConfiguration
+    {
+        private readonly IDataTypeService _dataTypeService;
+
+        public DataTypeModelMapper(IDataTypeService dataTypeService)
+        {
+            _dataTypeService = dataTypeService;
+        }
+
+        public override void ConfigureMappings(IMapperConfiguration config)
+        {
+            var lazyDataTypeService = new Lazy<IDataTypeService>(() => _dataTypeService);
+
+            config.CreateMap<PropertyEditor, PropertyEditorBasic>();                
+
+            //just maps the standard properties, does not map the value!
+            config.CreateMap<PreValueField, PreValueFieldDisplay>()
+                .ForMember(x => x.Value, expression => expression.Ignore());
+
+            var systemIds = new[]
+            {
+                Constants.DataTypes.DefaultContentListView, 
+                Constants.DataTypes.DefaultMediaListView, 
+                Constants.DataTypes.DefaultMembersListView
+            };
+
+            config.CreateMap<PropertyEditor, DataTypeBasic>()
+                .ForMember(x => x.HasPrevalues, expression => expression.Ignore())
+                .ForMember(x => x.IsSystemDataType, expression => expression.Ignore())
+                .ForMember(x => x.Id, expression => expression.Ignore())
+                .ForMember(x => x.Trashed, expression => expression.Ignore())
+                .ForMember(x => x.Key, expression => expression.Ignore())
+                .ForMember(x => x.ParentId, expression => expression.Ignore())
+                .ForMember(x => x.Path, expression => expression.Ignore())
+                .ForMember(x => x.AdditionalData, expression => expression.Ignore());
+
+            config.CreateMap<IDataTypeDefinition, DataTypeBasic>()
+                .ForMember(x => x.HasPrevalues, expression => expression.Ignore())
+                .ForMember(x => x.Icon, expression => expression.Ignore())
+                .ForMember(x => x.Alias, expression => expression.Ignore())
+                .ForMember(x => x.Group, expression => expression.Ignore())
+                .ForMember(x => x.IsSystemDataType, expression => expression.MapFrom(definition => systemIds.Contains(definition.Id)))
+                .AfterMap((def, basic) =>
+                {
+                    var editor = Current.PropertyEditors[def.PropertyEditorAlias];
+                    if (editor != null)
+                    {
+                        basic.Alias = editor.Alias;
+                        basic.Group = editor.Group;
+                        basic.Icon = editor.Icon;
+                    }
+                });
+
+            config.CreateMap<IDataTypeDefinition, DataTypeDisplay>()
+                .ForMember(display => display.AvailableEditors, expression => expression.ResolveUsing(new AvailablePropertyEditorsResolver()))
+                .ForMember(display => display.PreValues, expression => expression.ResolveUsing(new PreValueDisplayResolver(lazyDataTypeService)))
+                .ForMember(display => display.SelectedEditor, expression => expression.MapFrom(
+                    definition => definition.PropertyEditorAlias.IsNullOrWhiteSpace() ? null : definition.PropertyEditorAlias))
+                .ForMember(x => x.HasPrevalues, expression => expression.Ignore())
+                .ForMember(x => x.Notifications, expression => expression.Ignore())
+                .ForMember(x => x.Icon, expression => expression.Ignore())
+                .ForMember(x => x.Alias, expression => expression.Ignore())
+                .ForMember(x => x.Group, expression => expression.Ignore())                
+                .ForMember(x => x.IsSystemDataType, expression => expression.MapFrom(definition => systemIds.Contains(definition.Id)))
+                .AfterMap((def, basic) =>
+                {
+                    var editor = Current.PropertyEditors[def.PropertyEditorAlias];
+                    if (editor != null)
+                    {
+                        basic.Group = editor.Group;
+                        basic.Icon = editor.Icon;
+                    }
+                });
+
+            //gets a list of PreValueFieldDisplay objects from the data type definition
+            config.CreateMap<IDataTypeDefinition, IEnumerable<PreValueFieldDisplay>>()
+                  .ConvertUsing(definition =>
+                      {
+                          var resolver = new PreValueDisplayResolver(lazyDataTypeService);
+                          return resolver.Convert(definition);
+                      });
+
+            config.CreateMap<DataTypeSave, IDataTypeDefinition>()
+                .ConstructUsing(save => new DataTypeDefinition(save.SelectedEditor) {CreateDate = DateTime.Now})
+                .ForMember(definition => definition.Id, expression => expression.MapFrom(save => Convert.ToInt32(save.Id)))
+                //we have to ignore the Key otherwise this will reset the UniqueId field which should never change!
+                // http://issues.umbraco.org/issue/U4-3911                
+                .ForMember(definition => definition.Key, expression => expression.Ignore())
+                .ForMember(definition => definition.Path, expression => expression.Ignore())
+                .ForMember(definition => definition.PropertyEditorAlias, expression => expression.MapFrom(save => save.SelectedEditor))
+                .ForMember(definition => definition.DatabaseType, expression => expression.ResolveUsing(new DatabaseTypeResolver()))
+                .ForMember(x => x.CreatorId, expression => expression.Ignore())
+                .ForMember(x => x.Level, expression => expression.Ignore())
+                .ForMember(x => x.SortOrder, expression => expression.Ignore())
+                .ForMember(x => x.CreateDate, expression => expression.Ignore())
+                .ForMember(x => x.UpdateDate, expression => expression.Ignore());
+
+            //Converts a property editor to a new list of pre-value fields - used when creating a new data type or changing a data type with new pre-vals
+            config.CreateMap<PropertyEditor, IEnumerable<PreValueFieldDisplay>>()
+                .ConvertUsing(editor =>
+                    {
+                        //this is a new data type, so just return the field editors, there are no values yet
+                        var defaultVals = editor.DefaultPreValues;
+                        var fields = editor.PreValueEditor.Fields.Select(Mapper.Map<PreValueFieldDisplay>).ToArray();
+                        if (defaultVals != null)
+                        {                           
+                            PreValueDisplayResolver.MapPreValueValuesToPreValueFields(fields, defaultVals);
+                        }
+                        return fields;
+                    });
+        }
+    }
 }
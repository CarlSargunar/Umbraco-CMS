--- conflicted
+++ resolved
@@ -24,20 +24,6 @@
             var result = new List<ContentVariantDisplay>();
             if (!source.ContentType.VariesByCulture())
             {
-<<<<<<< HEAD
-                Language = x,
-                Mandatory = x.IsMandatory,
-                Name = source.GetCultureName(x.IsoCode),
-                Exists = source.IsCultureAvailable(x.IsoCode), // segments ??
-                PublishedState = (source.PublishedState == PublishedState.Unpublished //if the entire document is unpublished, then flag every variant as unpublished
-                    ? PublishedState.Unpublished
-                    : source.IsCulturePublished(x.IsoCode)
-                        ? PublishedState.Published
-                        : PublishedState.Unpublished).ToString(),
-                IsEdited = source.IsCultureEdited(x.IsoCode)
-                //Segment = ?? We'll need to populate this one day when we support segments
-            }).ToList();
-=======
                 //this is invariant so just map the IContent instance to ContentVariationDisplay
                 result.Add(context.Mapper.Map<ContentVariantDisplay>(source));
             }
@@ -45,7 +31,6 @@
             {
                 var allLanguages = _localizationService.GetAllLanguages().OrderBy(x => x.Id).ToList();
                 if (allLanguages.Count == 0) return Enumerable.Empty<ContentVariantDisplay>(); //this should never happen
->>>>>>> e3ee4851
 
                 var langs = context.Mapper.Map<IEnumerable<ILanguage>, IEnumerable<Language>>(allLanguages, null, context).ToList();
 
@@ -66,12 +51,6 @@
                     variant.Language = x;
                     variant.Name = source.GetCultureName(x.IsoCode);
                 }
-<<<<<<< HEAD
-            }
-            if (!foundCurrent)
-                variants.First(x => x.Language.IsDefault).IsCurrent = true;
-=======
->>>>>>> e3ee4851
 
                 return variants;
             }

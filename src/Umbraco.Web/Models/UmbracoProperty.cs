--- conflicted
+++ resolved
@@ -1,24 +1,12 @@
-<<<<<<< HEAD
-﻿namespace Umbraco.Web.Models
-{
-    public class UmbracoProperty
-    {
-        public string Alias { get; set; }
-        public string Value { get; set; }
-        public string Name { get; set; }
-    }
-}
-=======
-﻿namespace Umbraco.Web.Models
-{
-    /// <summary>
-    /// A simple representation of an Umbraco property
-    /// </summary>
-    public class UmbracoProperty
-    {
-        public string Alias { get; set; }
-        public string Value { get; set; }
-        public string Name { get; set; }
-    }
-}
->>>>>>> 0a80c399
+﻿namespace Umbraco.Web.Models
+{
+    /// <summary>
+    /// A simple representation of an Umbraco property
+    /// </summary>
+    public class UmbracoProperty
+    {
+        public string Alias { get; set; }
+        public string Value { get; set; }
+        public string Name { get; set; }
+    }
+}
--- conflicted
+++ resolved
@@ -1,1249 +1,1244 @@
-﻿using System;
-using System.Collections.Concurrent;
-using System.Collections.Generic;
-using System.Dynamic;
-using System.Linq;
-using System.Web;
-using Umbraco.Core.Configuration;
-using Umbraco.Core.Dynamics;
-using Umbraco.Core.Models;
-using Umbraco.Core;
-using Umbraco.Core.PropertyEditors;
-using System.Reflection;
-using System.Xml.Linq;
-using umbraco.cms.businesslogic;
-using ContentType = umbraco.cms.businesslogic.ContentType;
-
-namespace Umbraco.Web.Models
-{
-
-	/// <summary>
-	/// The base dynamic model for views
-	/// </summary>
-    public class DynamicPublishedContent : DynamicObject, IPublishedContent, IOwnerCollectionAware<IPublishedContent>
-	{
-		protected internal IPublishedContent PublishedContent { get; private set; }
-		private DynamicPublishedContentList _cachedChildren;
-		private readonly ConcurrentDictionary<string, object> _cachedMemberOutput = new ConcurrentDictionary<string, object>();
-		
-		#region Constructors
-
-		public DynamicPublishedContent(IPublishedContent content)
-		{
-			if (content == null) throw new ArgumentNullException("content");
-			PublishedContent = content;
-		}		
-		
-		#endregion
-
-        private IEnumerable<IPublishedContent> _ownersCollection;
-
-        /// <summary>
-        /// Need to get/set the owner collection when an item is returned from the result set of a query
-        /// </summary>
-        /// <remarks>
-        /// Based on this issue here: http://issues.umbraco.org/issue/U4-1797
-        /// </remarks>
-        IEnumerable<IPublishedContent> IOwnerCollectionAware<IPublishedContent>.OwnersCollection
-        {
-            get
-            {
-                var publishedContentBase = PublishedContent as IOwnerCollectionAware<IPublishedContent>;
-                if (publishedContentBase != null)
-                {
-                    return publishedContentBase.OwnersCollection;
-                }
-
-                //if the owners collection is null, we'll default to it's siblings
-                if (_ownersCollection == null)
-                {
-                    //get the root docs if parent is null
-                    _ownersCollection = this.Siblings();
-                }
-                return _ownersCollection;
-            }
-            set
-            {
-                var publishedContentBase = PublishedContent as IOwnerCollectionAware<IPublishedContent>;
-                if (publishedContentBase != null)
-                {
-                    publishedContentBase.OwnersCollection = value;
-                }
-                else
-                {
-                    _ownersCollection = value;    
-                }
-            }
-<<<<<<< HEAD
-        }       
-        
-=======
-        }
->>>>>>> 3ff88bc4
-
-		public dynamic AsDynamic()
-		{
-			return this;
-		}
-
-		public bool HasProperty(string name)
-		{
-			return PublishedContent.HasProperty(name);
-		}
-
-		/// <summary>
-		/// Attempts to call a method on the dynamic object
-		/// </summary>
-		/// <param name="binder"></param>
-		/// <param name="args"></param>
-		/// <param name="result"></param>
-		/// <returns></returns>
-		public override bool TryInvokeMember(InvokeMemberBinder binder, object[] args, out object result)
-		{
-			var attempt = DynamicInstanceHelper.TryInvokeMember(this, binder, args, new[]
-        		{
-					typeof(DynamicPublishedContent)
-        		});
-
-			if (attempt.Success)
-			{
-				result = attempt.Result.ObjectResult;
-
-				//need to check the return type and possibly cast if result is from an extension method found
-				if (attempt.Result.Reason == DynamicInstanceHelper.TryInvokeMemberSuccessReason.FoundExtensionMethod)
-				{					
-					//we don't need to cast if it is already DynamicPublishedContent
-					if (attempt.Result.ObjectResult != null && (!(attempt.Result.ObjectResult is DynamicPublishedContent)))
-					{
-						if (attempt.Result.ObjectResult is IPublishedContent)
-						{
-							result = new DynamicPublishedContent((IPublishedContent)attempt.Result.ObjectResult);
-						}
-						else if (attempt.Result.ObjectResult is IEnumerable<DynamicPublishedContent>)
-						{
-							result = new DynamicPublishedContentList((IEnumerable<DynamicPublishedContent>)attempt.Result.ObjectResult);
-						}	
-						else if (attempt.Result.ObjectResult is IEnumerable<IPublishedContent>)
-						{
-							result = new DynamicPublishedContentList((IEnumerable<IPublishedContent>)attempt.Result.ObjectResult);
-						}
-					}	
-				}
-				return true;
-			}
-			
-			//this is the result of an extension method execution gone wrong so we return dynamic null
-			if (attempt.Result.Reason == DynamicInstanceHelper.TryInvokeMemberSuccessReason.FoundExtensionMethod
-				&& attempt.Error != null && attempt.Error is TargetInvocationException) 				
-			{
-				result = new DynamicNull();
-				return true;	
-			}
-		
-			result = null;
-			return false;
-		}
-
-		/// <summary>
-		/// Attempts to return a custom member (generally based on a string match)
-		/// </summary>
-		/// <param name="binder"></param>
-		/// <returns></returns>
-		protected virtual Attempt<object> TryGetCustomMember(GetMemberBinder binder)
-		{
-			if (binder.Name.InvariantEquals("ChildrenAsList") || binder.Name.InvariantEquals("Children"))
-			{
-				return new Attempt<object>(true, Children);
-			}
-
-			if (binder.Name.InvariantEquals("parentId"))
-			{
-				var parent = ((IPublishedContent) this).Parent;
-				if (parent == null)
-				{
-					throw new InvalidOperationException(string.Format("The node {0} does not have a parent", Id));
-				}
-				return new Attempt<object>(true, parent.Id);
-			}
-			return Attempt<object>.False;
-		}
-
-		/// <summary>
-		/// Attempts to return the children by the document type's alias (for example: CurrentPage.NewsItems where NewsItem is the
-		/// document type alias)
-		/// </summary>
-		/// <param name="binder"></param>
-		/// <returns></returns>
-		/// <remarks>
-		/// This method will work by both the plural and non-plural alias (i.e. NewsItem and NewsItems)
-		/// </remarks>
-		protected virtual Attempt<object> TryGetChildrenByAlias(GetMemberBinder binder)
-		{
-			
-			var filteredTypeChildren = PublishedContent.Children
-				.Where(x => x.DocumentTypeAlias.InvariantEquals(binder.Name) || x.DocumentTypeAlias.MakePluralName().InvariantEquals(binder.Name))
-				.ToArray();
-			if (filteredTypeChildren.Any())
-			{
-				return new Attempt<object>(true,
-				                           new DynamicPublishedContentList(filteredTypeChildren.Select(x => new DynamicPublishedContent(x))));
-			}
-			return Attempt<object>.False;
-		}
-
-		/// <summary>
-		/// Attempts to return a member based on the reflected document property
-		/// </summary>
-		/// <param name="binder"></param>
-		/// <returns></returns>
-		protected virtual Attempt<object> TryGetDocumentProperty(GetMemberBinder binder)
-		{
-			
-			var reflectedProperty = GetReflectedProperty(binder.Name);
-			var result = reflectedProperty != null
-				? reflectedProperty.Value
-				: null;
-
-			return result == null
-			       	? Attempt<object>.False
-			       	: new Attempt<object>(true, result);			
-		}
-
-		/// <summary>
-		/// Attempts to return a member based on a user defined umbraco property
-		/// </summary>
-		/// <param name="binder"></param>
-		/// <returns></returns>
-		protected virtual Attempt<object> TryGetUserProperty(GetMemberBinder binder)
-		{
-			var name = binder.Name;
-			var recursive = false;
-			if (name.StartsWith("_"))
-			{
-				name = name.Substring(1, name.Length - 1);
-				recursive = true;
-			}
-
-			var userProperty = GetUserProperty(name, recursive);
-
-			if (userProperty == null)
-			{
-				return Attempt<object>.False;
-			}
-
-			var result = userProperty.Value;
-
-			if (PublishedContent.DocumentTypeAlias == null && userProperty.Alias == null)
-			{
-				throw new InvalidOperationException("No node alias or property alias available. Unable to look up the datatype of the property you are trying to fetch.");
-			}
-
-			//get the data type id for the current property
-			var dataType = Umbraco.Core.PublishedContentHelper.GetDataType(
-                ApplicationContext.Current,
-                userProperty.DocumentTypeAlias, 
-                userProperty.Alias);
-
-			//convert the string value to a known type
-			var converted = Umbraco.Core.PublishedContentHelper.ConvertPropertyValue(result, dataType, userProperty.DocumentTypeAlias, userProperty.Alias);
-			if (converted.Success)
-			{
-				result = converted.Result;
-			}
-
-			return new Attempt<object>(true, result);
-
-		}
-
-		/// <summary>
-		/// Returns the member match methods in the correct order and is used in the TryGetMember method.
-		/// </summary>
-		/// <returns></returns>
-		protected virtual IEnumerable<Func<GetMemberBinder, Attempt<object>>> GetMemberMatchMethods()
-		{
-			var memberMatchMethods = new List<Func<GetMemberBinder, Attempt<object>>>
-				{
-					TryGetCustomMember,		//match custom members
-					TryGetUserProperty,		//then match custom user defined umbraco properties
-					TryGetChildrenByAlias,	//then try to match children based on doc type alias
-					TryGetDocumentProperty  //then try to match on a reflected document property
-				};
-			return memberMatchMethods;
-		} 
-
-		/// <summary>
-		/// Try to return an object based on the dynamic member accessor
-		/// </summary>
-		/// <param name="binder"></param>
-		/// <param name="result"></param>
-		/// <returns></returns>
-		/// <remarks>
-		/// TODO: SD: This will alwasy return true so that no exceptions are generated, this is only because this is how the 
-		/// old DynamicNode worked, I'm not sure if this is the correct/expected functionality but I've left it like that.
-		/// IMO I think this is incorrect and it would be better to throw an exception for something that is not supported!
-		/// </remarks>
-		public override bool TryGetMember(GetMemberBinder binder, out object result)
-		{
-			if (binder == null) throw new ArgumentNullException("binder");
-
-			var name = binder.Name;
-
-			//check the cache first!
-			if (_cachedMemberOutput.TryGetValue(name, out result))
-			{
-				return true;
-			}
-			
-			//loop through each member match method and execute it. 
-			//If it is successful, cache the result and return it.
-			foreach (var attempt in GetMemberMatchMethods()
-				.Select(m => m(binder))
-				.Where(attempt => attempt.Success))
-			{
-				result = attempt.Result;
-				//cache the result so we don't have to re-process the whole thing
-				_cachedMemberOutput.TryAdd(name, result);
-				return true;
-			}
-
-			//if property access, type lookup and member invoke all failed
-			//at this point, we're going to return null
-			//instead, we return a DynamicNull - see comments in that file
-			//this will let things like Model.ChildItem work and return nothing instead of crashing
-
-			//.Where explictly checks for this type
-			//and will make it false
-			//which means backwards equality (&& property != true) will pass
-			//forwwards equality (&& property or && property == true) will fail
-			result = new DynamicNull();
-
-			//alwasy return true if we haven't thrown an exception though I'm wondering if we return 'false' if .Net throws an exception for us??
-			return true;
-		}		
-
-		/// <summary>
-		/// Returns a property defined on the document object as a member property using reflection
-		/// </summary>
-		/// <param name="alias"></param>
-		/// <returns></returns>
-		private PropertyResult GetReflectedProperty(string alias)
-		{
-			return GetPropertyInternal(alias, PublishedContent, false);
-		}
-
-		/// <summary>
-		/// Return a user defined property
-		/// </summary>
-		/// <param name="alias"></param>
-		/// <param name="recursive"></param>
-		/// <returns></returns>
-		internal PropertyResult GetUserProperty(string alias, bool recursive = false)
-		{
-			if (!recursive)
-			{
-				return GetPropertyInternal(alias, PublishedContent);
-			}
-			var context = this;
-			var prop = GetPropertyInternal(alias, PublishedContent);
-
-			while (prop == null || !prop.HasValue())
-			{
-				var parent = ((IPublishedContent) context).Parent;
-				if (parent == null) break;
-
-                // Update the context before attempting to retrieve the property again.
-                context = parent.AsDynamicPublishedContent();
-				prop = context.GetPropertyInternal(alias, context.PublishedContent);
-			}
-
-			return prop;
-		}
-
-
-		private PropertyResult GetPropertyInternal(string alias, IPublishedContent content, bool checkUserProperty = true)
-		{
-			if (alias.IsNullOrWhiteSpace()) throw new ArgumentNullException("alias");
-			if (content == null) throw new ArgumentNullException("content");
-
-			//if we're looking for a user defined property
-			if (checkUserProperty)
-			{
-				var prop = content.GetProperty(alias);
-
-				return prop == null
-						? null
-						: new PropertyResult(prop, PropertyResultType.UserProperty)
-						{
-							DocumentTypeAlias = content.DocumentTypeAlias,
-							DocumentId = content.Id
-						};
-			}
-
-			//reflect
-
-			Func<string, Attempt<object>> getMember =
-				memberAlias =>
-				{
-					try
-					{
-						return new Attempt<object>(true,
-												   content.GetType().InvokeMember(memberAlias,
-																				  System.Reflection.BindingFlags.GetProperty |
-																				  System.Reflection.BindingFlags.Instance |
-																				  System.Reflection.BindingFlags.Public,
-																				  null,
-																				  content,
-																				  null));
-					}
-					catch (MissingMethodException ex)
-					{
-						return new Attempt<object>(ex);
-					}
-				};
-
-			//try with the current casing
-			var attempt = getMember(alias);
-			if (!attempt.Success)
-			{
-				//if we cannot get with the current alias, try changing it's case
-				attempt = alias[0].IsUpperCase()
-					? getMember(alias.ConvertCase(StringAliasCaseType.CamelCase))
-					: getMember(alias.ConvertCase(StringAliasCaseType.PascalCase));
-			}
-
-			return !attempt.Success
-					? null
-					: new PropertyResult(alias, attempt.Result, Guid.Empty, PropertyResultType.ReflectedProperty)
-					{
-						DocumentTypeAlias = content.DocumentTypeAlias,
-						DocumentId = content.Id
-					};
-		}
-
-		
-
-		//public DynamicNode Media(string propertyAlias)
-		//{
-		//    if (_n != null)
-		//    {
-		//        IProperty prop = _n.GetProperty(propertyAlias);
-		//        if (prop != null)
-		//        {
-		//            int mediaNodeId;
-		//            if (int.TryParse(prop.Value, out mediaNodeId))
-		//            {
-		//                return _razorLibrary.Value.MediaById(mediaNodeId);
-		//            }
-		//        }
-		//        return null;
-		//    }
-		//    return null;
-		//}
-		//public bool IsProtected
-		//{
-		//    get
-		//    {
-		//        if (_n != null)
-		//        {
-		//            return umbraco.library.IsProtected(_n.Id, _n.Path);
-		//        }
-		//        return false;
-		//    }
-		//}
-		//public bool HasAccess
-		//{
-		//    get
-		//    {
-		//        if (_n != null)
-		//        {
-		//            return umbraco.library.HasAccess(_n.Id, _n.Path);
-		//        }
-		//        return true;
-		//    }
-		//}
-
-		//public string Media(string propertyAlias, string mediaPropertyAlias)
-		//{
-		//    if (_n != null)
-		//    {
-		//        IProperty prop = _n.GetProperty(propertyAlias);
-		//        if (prop == null && propertyAlias.Substring(0, 1).ToUpper() == propertyAlias.Substring(0, 1))
-		//        {
-		//            prop = _n.GetProperty(propertyAlias.Substring(0, 1).ToLower() + propertyAlias.Substring((1)));
-		//        }
-		//        if (prop != null)
-		//        {
-		//            int mediaNodeId;
-		//            if (int.TryParse(prop.Value, out mediaNodeId))
-		//            {
-		//                umbraco.cms.businesslogic.media.Media media = new cms.businesslogic.media.Media(mediaNodeId);
-		//                if (media != null)
-		//                {
-		//                    Property mprop = media.getProperty(mediaPropertyAlias);
-		//                    // check for nicer support of Pascal Casing EVEN if alias is camelCasing:
-		//                    if (prop == null && mediaPropertyAlias.Substring(0, 1).ToUpper() == mediaPropertyAlias.Substring(0, 1))
-		//                    {
-		//                        mprop = media.getProperty(mediaPropertyAlias.Substring(0, 1).ToLower() + mediaPropertyAlias.Substring((1)));
-		//                    }
-		//                    if (mprop != null)
-		//                    {
-		//                        return string.Format("{0}", mprop.Value);
-		//                    }
-		//                }
-		//            }
-		//        }
-		//    }
-		//    return null;
-		//}
-
-		#region Standard Properties
-		public int TemplateId
-		{
-			get { return PublishedContent.TemplateId; }
-		}
-
-		public int SortOrder
-		{
-			get { return PublishedContent.SortOrder; }
-		}
-
-		public string Name
-		{
-			get { return PublishedContent.Name; }
-		}
-
-		public bool Visible
-		{
-			get { return PublishedContent.IsVisible(); }
-		}
-
-		public bool IsVisible()
-		{
-			return PublishedContent.IsVisible();
-		}
-
-		public string UrlName
-		{
-			get { return PublishedContent.UrlName; }
-		}
-
-		public string DocumentTypeAlias
-		{
-			get { return PublishedContent.DocumentTypeAlias; }
-		}
-
-		public string WriterName
-		{
-			get { return PublishedContent.WriterName; }
-		}
-
-		public string CreatorName
-		{
-			get { return PublishedContent.CreatorName; }
-		}
-
-		public int WriterId
-		{
-			get { return PublishedContent.WriterId; }
-		}
-
-		public int CreatorId
-		{
-			get { return PublishedContent.CreatorId; }
-		}
-
-		public string Path
-		{
-			get { return PublishedContent.Path; }
-		}
-
-		public DateTime CreateDate
-		{
-			get { return PublishedContent.CreateDate; }
-		}
-
-		public int Id
-		{
-			get { return PublishedContent.Id; }
-		}
-
-		public DateTime UpdateDate
-		{
-			get { return PublishedContent.UpdateDate; }
-		}
-
-		public Guid Version
-		{
-			get { return PublishedContent.Version; }
-		}
-
-		public int Level
-		{
-			get { return PublishedContent.Level; }
-		}
-
-		public string Url
-		{
-			get { return PublishedContent.Url; }
-		}
-
-		public PublishedItemType ItemType
-		{
-			get { return PublishedContent.ItemType; }
-		}
-
-		public IEnumerable<IPublishedContentProperty> Properties
-		{
-			get { return PublishedContent.Properties; }
-		}
-
-		public object this[string propertyAlias]
-		{
-			get { return PublishedContent[propertyAlias]; }
-		}
-
-		public DynamicPublishedContentList Children
-		{
-			get
-			{
-				if (_cachedChildren == null)
-				{
-					var children = PublishedContent.Children;
-					//testing, think this must be a special case for the root node ?
-					if (!children.Any() && PublishedContent.Id == 0)
-					{
-						_cachedChildren = new DynamicPublishedContentList(new List<DynamicPublishedContent> { new DynamicPublishedContent(this.PublishedContent) });
-					}
-					else
-					{
-						_cachedChildren = new DynamicPublishedContentList(PublishedContent.Children.Select(x => new DynamicPublishedContent(x)));
-					}
-				}
-				return _cachedChildren;
-			}
-		} 
-		#endregion
-
-		public string GetTemplateAlias()
-		{
-			return PublishedContentExtensions.GetTemplateAlias(this);
-		}
-
-		#region Search
-
-		public DynamicPublishedContentList Search(string term, bool useWildCards = true, string searchProvider = null)
-		{
-			return new DynamicPublishedContentList(
-				PublishedContentExtensions.Search(this, term, useWildCards, searchProvider));
-		}
-
-		public DynamicPublishedContentList SearchDescendants(string term, bool useWildCards = true, string searchProvider = null)
-		{
-			return new DynamicPublishedContentList(
-				PublishedContentExtensions.SearchDescendants(this, term, useWildCards, searchProvider));
-		}
-
-		public DynamicPublishedContentList SearchChildren(string term, bool useWildCards = true, string searchProvider = null)
-		{
-			return new DynamicPublishedContentList(
-				PublishedContentExtensions.SearchChildren(this, term, useWildCards, searchProvider));
-		}
-
-		public DynamicPublishedContentList Search(Examine.SearchCriteria.ISearchCriteria criteria, Examine.Providers.BaseSearchProvider searchProvider = null)
-		{
-			return new DynamicPublishedContentList(
-				PublishedContentExtensions.Search(this, criteria, searchProvider));
-		}
-
-		#endregion
-
-		#region GetProperty methods which can be used with the dynamic object
-
-		public IPublishedContentProperty GetProperty(string alias)
-		{
-			return GetProperty(alias, false);
-		}
-		public IPublishedContentProperty GetProperty(string alias, bool recursive)
-		{
-			return alias.StartsWith("@")
-				? GetReflectedProperty(alias.TrimStart('@'))
-				: GetUserProperty(alias, recursive);
-		}
-		public string GetPropertyValue(string alias)
-		{
-			return GetPropertyValue(alias, false);
-		}
-		public string GetPropertyValue(string alias, string fallback)
-		{
-			var prop = GetPropertyValue(alias);
-			return !prop.IsNullOrWhiteSpace() ? prop : fallback;
-		}
-		public string GetPropertyValue(string alias, bool recursive)
-		{
-			var p = alias.StartsWith("@")
-					? GetReflectedProperty(alias.TrimStart('@'))
-					: GetUserProperty(alias, recursive);
-			return p == null ? null : p.ValueAsString;
-		}
-		public string GetPropertyValue(string alias, bool recursive, string fallback)
-		{
-			var prop = GetPropertyValue(alias, recursive);
-			return !prop.IsNullOrWhiteSpace() ? prop : fallback;
-		}
-
-		#endregion
-		
-		#region HasValue
-		public bool HasValue(string alias)
-		{
-			return this.PublishedContent.HasValue(alias);
-		}
-		public bool HasValue(string alias, bool recursive)
-		{
-			return this.PublishedContent.HasValue(alias, recursive);
-		}
-		public IHtmlString HasValue(string alias, string valueIfTrue, string valueIfFalse)
-		{
-			return this.PublishedContent.HasValue(alias, valueIfTrue, valueIfFalse);
-		}
-		public IHtmlString HasValue(string alias, bool recursive, string valueIfTrue, string valueIfFalse)
-		{
-			return this.PublishedContent.HasValue(alias, recursive, valueIfTrue, valueIfFalse);
-		}
-		public IHtmlString HasValue(string alias, string valueIfTrue)
-		{
-			return this.PublishedContent.HasValue(alias, valueIfTrue);
-		}
-		public IHtmlString HasValue(string alias, bool recursive, string valueIfTrue)
-		{
-			return this.PublishedContent.HasValue(alias, recursive, valueIfTrue);
-		} 
-		#endregion
-
-		#region Explicit IPublishedContent implementation
-
-		IPublishedContent IPublishedContent.Parent
-		{
-			get { return PublishedContent.Parent; }
-		}
-
-		int IPublishedContent.Id
-		{
-			get { return PublishedContent.Id; }
-		}
-
-		int IPublishedContent.TemplateId
-		{
-			get { return PublishedContent.TemplateId; }
-		}
-
-		int IPublishedContent.SortOrder
-		{
-			get { return PublishedContent.SortOrder; }
-		}
-
-		string IPublishedContent.Name
-		{
-			get { return PublishedContent.Name; }
-		}
-
-		string IPublishedContent.UrlName
-		{
-			get { return PublishedContent.UrlName; }
-		}
-
-		string IPublishedContent.DocumentTypeAlias
-		{
-			get { return PublishedContent.DocumentTypeAlias; }
-		}
-
-		int IPublishedContent.DocumentTypeId
-		{
-			get { return PublishedContent.DocumentTypeId; }
-		}
-
-		string IPublishedContent.WriterName
-		{
-			get { return PublishedContent.WriterName; }
-		}
-
-		string IPublishedContent.CreatorName
-		{
-			get { return PublishedContent.CreatorName; }
-		}
-
-		int IPublishedContent.WriterId
-		{
-			get { return PublishedContent.WriterId; }
-		}
-
-		int IPublishedContent.CreatorId
-		{
-			get { return PublishedContent.CreatorId; }
-		}
-
-		string IPublishedContent.Path
-		{
-			get { return PublishedContent.Path; }
-		}
-
-		DateTime IPublishedContent.CreateDate
-		{
-			get { return PublishedContent.CreateDate; }
-		}
-
-		DateTime IPublishedContent.UpdateDate
-		{
-			get { return PublishedContent.UpdateDate; }
-		}
-
-		Guid IPublishedContent.Version
-		{
-			get { return PublishedContent.Version; }
-		}
-
-		int IPublishedContent.Level
-		{
-			get { return PublishedContent.Level; }
-		}
-
-		ICollection<IPublishedContentProperty> IPublishedContent.Properties
-		{
-			get { return PublishedContent.Properties; }
-		}
-
-		IEnumerable<IPublishedContent> IPublishedContent.Children
-		{
-			get { return PublishedContent.Children; }
-		}
-
-		IPublishedContentProperty IPublishedContent.GetProperty(string alias)
-		{
-			return PublishedContent.GetProperty(alias);
-		} 
-		#endregion
-
-		
-		#region Index/Position
-		public int Position()
-		{
-			return Umbraco.Web.PublishedContentExtensions.Position(this);
-		}
-		public int Index()
-		{
-			return Umbraco.Web.PublishedContentExtensions.Index(this);
-		} 
-		#endregion
-
-		#region Is Helpers
-
-		public bool IsDocumentType(string docTypeAlias)
-		{
-			return this.PublishedContent.IsDocumentType(docTypeAlias);
-		}
-
-		public bool IsNull(string alias, bool recursive)
-		{
-			return this.PublishedContent.IsNull(alias, recursive);
-		}
-		public bool IsNull(string alias)
-		{
-			return this.PublishedContent.IsNull(alias, false);
-		}
-		public bool IsFirst()
-		{
-			return this.PublishedContent.IsFirst();
-		}
-		public HtmlString IsFirst(string valueIfTrue)
-		{
-			return this.PublishedContent.IsFirst(valueIfTrue);
-		}
-		public HtmlString IsFirst(string valueIfTrue, string valueIfFalse)
-		{
-			return this.PublishedContent.IsFirst(valueIfTrue, valueIfFalse);
-		}
-		public bool IsNotFirst()
-		{
-			return this.PublishedContent.IsNotFirst();
-		}
-		public HtmlString IsNotFirst(string valueIfTrue)
-		{
-			return this.PublishedContent.IsNotFirst(valueIfTrue);
-		}
-		public HtmlString IsNotFirst(string valueIfTrue, string valueIfFalse)
-		{
-			return this.PublishedContent.IsNotFirst(valueIfTrue, valueIfFalse);
-		}
-		public bool IsPosition(int index)
-		{
-			return this.PublishedContent.IsPosition(index);
-		}
-		public HtmlString IsPosition(int index, string valueIfTrue)
-		{
-			return this.PublishedContent.IsPosition(index, valueIfTrue);
-		}
-		public HtmlString IsPosition(int index, string valueIfTrue, string valueIfFalse)
-		{
-			return this.PublishedContent.IsPosition(index, valueIfTrue, valueIfFalse);
-		}
-		public bool IsModZero(int modulus)
-		{
-			return this.PublishedContent.IsModZero(modulus);
-		}
-		public HtmlString IsModZero(int modulus, string valueIfTrue)
-		{
-			return this.PublishedContent.IsModZero(modulus, valueIfTrue);
-		}
-		public HtmlString IsModZero(int modulus, string valueIfTrue, string valueIfFalse)
-		{
-			return this.PublishedContent.IsModZero(modulus, valueIfTrue, valueIfFalse);
-		}
-
-		public bool IsNotModZero(int modulus)
-		{
-			return this.PublishedContent.IsNotModZero(modulus);
-		}
-		public HtmlString IsNotModZero(int modulus, string valueIfTrue)
-		{
-			return this.PublishedContent.IsNotModZero(modulus, valueIfTrue);
-		}
-		public HtmlString IsNotModZero(int modulus, string valueIfTrue, string valueIfFalse)
-		{
-			return this.PublishedContent.IsNotModZero(modulus, valueIfTrue, valueIfFalse);
-		}
-		public bool IsNotPosition(int index)
-		{
-			return this.PublishedContent.IsNotPosition(index);
-		}
-		public HtmlString IsNotPosition(int index, string valueIfTrue)
-		{
-			return this.PublishedContent.IsNotPosition(index, valueIfTrue);
-		}
-		public HtmlString IsNotPosition(int index, string valueIfTrue, string valueIfFalse)
-		{
-			return this.PublishedContent.IsNotPosition(index, valueIfTrue, valueIfFalse);
-		}
-		public bool IsLast()
-		{
-			return this.PublishedContent.IsLast();
-		}
-		public HtmlString IsLast(string valueIfTrue)
-		{
-			return this.PublishedContent.IsLast(valueIfTrue);
-		}
-		public HtmlString IsLast(string valueIfTrue, string valueIfFalse)
-		{
-			return this.PublishedContent.IsLast(valueIfTrue, valueIfFalse);
-		}
-		public bool IsNotLast()
-		{
-			return this.PublishedContent.IsNotLast();
-		}
-		public HtmlString IsNotLast(string valueIfTrue)
-		{
-			return this.PublishedContent.IsNotLast(valueIfTrue);
-		}
-		public HtmlString IsNotLast(string valueIfTrue, string valueIfFalse)
-		{
-			return this.PublishedContent.IsNotLast(valueIfTrue, valueIfFalse);
-		}
-		public bool IsEven()
-		{
-			return this.PublishedContent.IsEven();
-		}
-		public HtmlString IsEven(string valueIfTrue)
-		{
-			return this.PublishedContent.IsEven(valueIfTrue);
-		}
-		public HtmlString IsEven(string valueIfTrue, string valueIfFalse)
-		{
-			return this.PublishedContent.IsEven(valueIfTrue, valueIfFalse);
-		}
-		public bool IsOdd()
-		{
-			return this.PublishedContent.IsOdd();
-		}
-		public HtmlString IsOdd(string valueIfTrue)
-		{
-			return this.PublishedContent.IsOdd(valueIfTrue);
-		}
-		public HtmlString IsOdd(string valueIfTrue, string valueIfFalse)
-		{
-			return this.PublishedContent.IsOdd(valueIfTrue, valueIfFalse);
-		}
-		public bool IsEqual(DynamicPublishedContent other)
-		{
-			return this.PublishedContent.IsEqual(other);
-		}
-		public HtmlString IsEqual(DynamicPublishedContent other, string valueIfTrue)
-		{
-			return this.PublishedContent.IsEqual(other, valueIfTrue);
-		}
-		public HtmlString IsEqual(DynamicPublishedContent other, string valueIfTrue, string valueIfFalse)
-		{
-			return this.PublishedContent.IsEqual(other, valueIfTrue, valueIfFalse);
-		}
-		public bool IsNotEqual(DynamicPublishedContent other)
-		{
-			return this.PublishedContent.IsNotEqual(other);
-		}
-		public HtmlString IsNotEqual(DynamicPublishedContent other, string valueIfTrue)
-		{
-			return this.PublishedContent.IsNotEqual(other, valueIfTrue);
-		}
-		public HtmlString IsNotEqual(DynamicPublishedContent other, string valueIfTrue, string valueIfFalse)
-		{
-			return this.PublishedContent.IsNotEqual(other, valueIfTrue, valueIfFalse);
-		}
-		public bool IsDescendant(DynamicPublishedContent other)
-		{
-			return this.PublishedContent.IsDescendant(other);
-		}
-		public HtmlString IsDescendant(DynamicPublishedContent other, string valueIfTrue)
-		{
-			return this.PublishedContent.IsDescendant(other, valueIfTrue);
-		}
-		public HtmlString IsDescendant(DynamicPublishedContent other, string valueIfTrue, string valueIfFalse)
-		{
-			return this.PublishedContent.IsDescendant(other, valueIfTrue, valueIfFalse);
-		}
-		public bool IsDescendantOrSelf(DynamicPublishedContent other)
-		{
-			return this.PublishedContent.IsDescendantOrSelf(other);
-		}
-		public HtmlString IsDescendantOrSelf(DynamicPublishedContent other, string valueIfTrue)
-		{
-			return this.PublishedContent.IsDescendantOrSelf(other, valueIfTrue);
-		}
-		public HtmlString IsDescendantOrSelf(DynamicPublishedContent other, string valueIfTrue, string valueIfFalse)
-		{
-			return this.PublishedContent.IsDescendantOrSelf(other, valueIfTrue, valueIfFalse);
-		}
-		public bool IsAncestor(DynamicPublishedContent other)
-		{
-			return this.PublishedContent.IsAncestor(other);
-		}
-		public HtmlString IsAncestor(DynamicPublishedContent other, string valueIfTrue)
-		{
-			return this.PublishedContent.IsAncestor(other, valueIfTrue);
-		}
-		public HtmlString IsAncestor(DynamicPublishedContent other, string valueIfTrue, string valueIfFalse)
-		{
-			return this.PublishedContent.IsAncestor(other, valueIfTrue, valueIfFalse);
-		}
-		public bool IsAncestorOrSelf(DynamicPublishedContent other)
-		{
-			return this.PublishedContent.IsAncestorOrSelf(other);
-		}
-		public HtmlString IsAncestorOrSelf(DynamicPublishedContent other, string valueIfTrue)
-		{
-			return this.PublishedContent.IsAncestorOrSelf(other, valueIfTrue);
-		}
-		public HtmlString IsAncestorOrSelf(DynamicPublishedContent other, string valueIfTrue, string valueIfFalse)
-		{
-			return this.PublishedContent.IsAncestorOrSelf(other, valueIfTrue, valueIfFalse);
-		}		
-		#endregion
-
-		#region Traversal
-		public DynamicPublishedContent Up()
-		{
-			return Umbraco.Web.PublishedContentExtensions.Up(this).AsDynamicPublishedContent();
-		}
-		public DynamicPublishedContent Up(int number)
-		{
-			return Umbraco.Web.PublishedContentExtensions.Up(this, number).AsDynamicPublishedContent();
-		}
-		public DynamicPublishedContent Up(string nodeTypeAlias)
-		{
-			return Umbraco.Web.PublishedContentExtensions.Up(this, nodeTypeAlias).AsDynamicPublishedContent();
-		}
-		public DynamicPublishedContent Down()
-		{
-			return Umbraco.Web.PublishedContentExtensions.Down(this).AsDynamicPublishedContent();
-		}
-		public DynamicPublishedContent Down(int number)
-		{
-			return Umbraco.Web.PublishedContentExtensions.Down(this, number).AsDynamicPublishedContent();
-		}
-		public DynamicPublishedContent Down(string nodeTypeAlias)
-		{
-			return Umbraco.Web.PublishedContentExtensions.Down(this, nodeTypeAlias).AsDynamicPublishedContent();
-		}
-		public DynamicPublishedContent Next()
-		{
-			return Umbraco.Web.PublishedContentExtensions.Next(this).AsDynamicPublishedContent();
-		}
-		public DynamicPublishedContent Next(int number)
-		{
-			return Umbraco.Web.PublishedContentExtensions.Next(this, number).AsDynamicPublishedContent();
-		}
-		public DynamicPublishedContent Next(string nodeTypeAlias)
-		{
-			return Umbraco.Web.PublishedContentExtensions.Next(this, nodeTypeAlias).AsDynamicPublishedContent();
-		}
-
-		public DynamicPublishedContent Previous()
-		{
-			return Umbraco.Web.PublishedContentExtensions.Previous(this).AsDynamicPublishedContent();
-		}
-		public DynamicPublishedContent Previous(int number)
-		{
-			return Umbraco.Web.PublishedContentExtensions.Previous(this, number).AsDynamicPublishedContent();
-		}
-		public DynamicPublishedContent Previous(string nodeTypeAlias)
-		{
-			return Umbraco.Web.PublishedContentExtensions.Previous(this, nodeTypeAlias).AsDynamicPublishedContent();
-		}
-		public DynamicPublishedContent Sibling(int number)
-		{
-			return Umbraco.Web.PublishedContentExtensions.Previous(this, number).AsDynamicPublishedContent();
-		}
-		public DynamicPublishedContent Sibling(string nodeTypeAlias)
-		{
-			return Umbraco.Web.PublishedContentExtensions.Previous(this, nodeTypeAlias).AsDynamicPublishedContent();
-		} 
-		#endregion
-
-		#region Ancestors, Descendants and Parent
-		#region Ancestors
-		public DynamicPublishedContentList Ancestors(int level)
-		{
-			return new DynamicPublishedContentList(
-				Umbraco.Web.PublishedContentExtensions.Ancestors(this, level));
-		}
-		public DynamicPublishedContentList Ancestors(string nodeTypeAlias)
-		{
-			return new DynamicPublishedContentList(
-				Umbraco.Web.PublishedContentExtensions.Ancestors(this, nodeTypeAlias));
-		}
-		public DynamicPublishedContentList Ancestors()
-		{
-			return new DynamicPublishedContentList(
-				Umbraco.Web.PublishedContentExtensions.Ancestors(this));
-		}
-		public DynamicPublishedContentList Ancestors(Func<IPublishedContent, bool> func)
-		{
-			return new DynamicPublishedContentList(
-				Umbraco.Web.PublishedContentExtensions.Ancestors(this, func));
-		}
-		public DynamicPublishedContent AncestorOrSelf()
-		{
-			return Umbraco.Web.PublishedContentExtensions.AncestorOrSelf(this).AsDynamicPublishedContent();
-		}
-		public DynamicPublishedContent AncestorOrSelf(int level)
-		{
-			return Umbraco.Web.PublishedContentExtensions.AncestorOrSelf(this, level).AsDynamicPublishedContent();
-		}
-		public DynamicPublishedContent AncestorOrSelf(string nodeTypeAlias)
-		{
-			return Umbraco.Web.PublishedContentExtensions.AncestorOrSelf(this, nodeTypeAlias).AsDynamicPublishedContent();
-		}
-		public DynamicPublishedContent AncestorOrSelf(Func<IPublishedContent, bool> func)
-		{
-			return Umbraco.Web.PublishedContentExtensions.AncestorOrSelf(this, func).AsDynamicPublishedContent();
-		}
-		public DynamicPublishedContentList AncestorsOrSelf(Func<IPublishedContent, bool> func)
-		{
-			return new DynamicPublishedContentList(
-				Umbraco.Web.PublishedContentExtensions.AncestorsOrSelf(this, func));
-		}
-		public DynamicPublishedContentList AncestorsOrSelf()
-		{
-			return new DynamicPublishedContentList(
-				Umbraco.Web.PublishedContentExtensions.AncestorsOrSelf(this));
-		}
-		public DynamicPublishedContentList AncestorsOrSelf(string nodeTypeAlias)
-		{
-			return new DynamicPublishedContentList(
-				Umbraco.Web.PublishedContentExtensions.AncestorsOrSelf(this, nodeTypeAlias));
-		}
-		public DynamicPublishedContentList AncestorsOrSelf(int level)
-		{
-			return new DynamicPublishedContentList(
-				Umbraco.Web.PublishedContentExtensions.AncestorsOrSelf(this, level));
-		} 
-		#endregion
-		#region Descendants
-		public DynamicPublishedContentList Descendants(string nodeTypeAlias)
-		{
-			return new DynamicPublishedContentList(
-				Umbraco.Web.PublishedContentExtensions.Descendants(this, nodeTypeAlias));
-		}
-		public DynamicPublishedContentList Descendants(int level)
-		{
-			return new DynamicPublishedContentList(
-				Umbraco.Web.PublishedContentExtensions.Descendants(this, level));
-		}
-		public DynamicPublishedContentList Descendants()
-		{
-			return new DynamicPublishedContentList(
-				Umbraco.Web.PublishedContentExtensions.Descendants(this));
-		}
-		public DynamicPublishedContentList DescendantsOrSelf(int level)
-		{
-			return new DynamicPublishedContentList(
-				Umbraco.Web.PublishedContentExtensions.DescendantsOrSelf(this, level));
-		}
-		public DynamicPublishedContentList DescendantsOrSelf(string nodeTypeAlias)
-		{
-			return new DynamicPublishedContentList(
-				Umbraco.Web.PublishedContentExtensions.DescendantsOrSelf(this, nodeTypeAlias));
-		}
-		public DynamicPublishedContentList DescendantsOrSelf()
-		{
-			return new DynamicPublishedContentList(
-				Umbraco.Web.PublishedContentExtensions.DescendantsOrSelf(this));
-		} 
-		#endregion
-
-		public DynamicPublishedContent Parent
-		{
-			get
-			{
-				if (PublishedContent.Parent != null)
-				{
-					return PublishedContent.Parent.AsDynamicPublishedContent();
-				}
-				if (PublishedContent != null && PublishedContent.Id == 0)
-				{
-					return this;
-				}
-				return null;
-			}
-		} 
-		
-		#endregion
-
-		#region Where
-
-		public HtmlString Where(string predicate, string valueIfTrue)
-		{
-			return Where(predicate, valueIfTrue, string.Empty);
-		}
-		public HtmlString Where(string predicate, string valueIfTrue, string valueIfFalse)
-		{
-			if (Where(predicate))
-			{
-				return new HtmlString(valueIfTrue);
-			}
-			return new HtmlString(valueIfFalse);
-		}
-		public bool Where(string predicate)
-		{
-			//Totally gonna cheat here
-			var dynamicDocumentList = new DynamicPublishedContentList();
-			dynamicDocumentList.Add(this);
-			var filtered = dynamicDocumentList.Where<DynamicPublishedContent>(predicate);
-			if (Queryable.Count(filtered) == 1)
-			{
-				//this node matches the predicate
-				return true;
-			}
-			return false;
-		}
-
-		#endregion
-		
-	}
-}
+﻿using System;
+using System.Collections.Concurrent;
+using System.Collections.Generic;
+using System.Dynamic;
+using System.Linq;
+using System.Web;
+using Umbraco.Core.Configuration;
+using Umbraco.Core.Dynamics;
+using Umbraco.Core.Models;
+using Umbraco.Core;
+using Umbraco.Core.PropertyEditors;
+using System.Reflection;
+using System.Xml.Linq;
+using umbraco.cms.businesslogic;
+using ContentType = umbraco.cms.businesslogic.ContentType;
+
+namespace Umbraco.Web.Models
+{
+
+	/// <summary>
+	/// The base dynamic model for views
+	/// </summary>
+    public class DynamicPublishedContent : DynamicObject, IPublishedContent, IOwnerCollectionAware<IPublishedContent>
+	{
+		protected internal IPublishedContent PublishedContent { get; private set; }
+		private DynamicPublishedContentList _cachedChildren;
+		private readonly ConcurrentDictionary<string, object> _cachedMemberOutput = new ConcurrentDictionary<string, object>();
+		
+		#region Constructors
+
+		public DynamicPublishedContent(IPublishedContent content)
+		{
+			if (content == null) throw new ArgumentNullException("content");
+			PublishedContent = content;
+		}		
+		
+		#endregion
+
+        private IEnumerable<IPublishedContent> _ownersCollection;
+
+        /// <summary>
+        /// Need to get/set the owner collection when an item is returned from the result set of a query
+        /// </summary>
+        /// <remarks>
+        /// Based on this issue here: http://issues.umbraco.org/issue/U4-1797
+        /// </remarks>
+        IEnumerable<IPublishedContent> IOwnerCollectionAware<IPublishedContent>.OwnersCollection
+        {
+            get
+            {
+                var publishedContentBase = PublishedContent as IOwnerCollectionAware<IPublishedContent>;
+                if (publishedContentBase != null)
+                {
+                    return publishedContentBase.OwnersCollection;
+                }
+
+                //if the owners collection is null, we'll default to it's siblings
+                if (_ownersCollection == null)
+                {
+                    //get the root docs if parent is null
+                    _ownersCollection = this.Siblings();
+                }
+                return _ownersCollection;
+            }
+            set
+            {
+                var publishedContentBase = PublishedContent as IOwnerCollectionAware<IPublishedContent>;
+                if (publishedContentBase != null)
+                {
+                    publishedContentBase.OwnersCollection = value;
+                }
+                else
+                {
+                    _ownersCollection = value;    
+                }
+            }
+        }       
+        
+		public dynamic AsDynamic()
+		{
+			return this;
+		}
+
+		public bool HasProperty(string name)
+		{
+			return PublishedContent.HasProperty(name);
+		}
+
+		/// <summary>
+		/// Attempts to call a method on the dynamic object
+		/// </summary>
+		/// <param name="binder"></param>
+		/// <param name="args"></param>
+		/// <param name="result"></param>
+		/// <returns></returns>
+		public override bool TryInvokeMember(InvokeMemberBinder binder, object[] args, out object result)
+		{
+			var attempt = DynamicInstanceHelper.TryInvokeMember(this, binder, args, new[]
+        		{
+					typeof(DynamicPublishedContent)
+        		});
+
+			if (attempt.Success)
+			{
+				result = attempt.Result.ObjectResult;
+
+				//need to check the return type and possibly cast if result is from an extension method found
+				if (attempt.Result.Reason == DynamicInstanceHelper.TryInvokeMemberSuccessReason.FoundExtensionMethod)
+				{					
+					//we don't need to cast if it is already DynamicPublishedContent
+					if (attempt.Result.ObjectResult != null && (!(attempt.Result.ObjectResult is DynamicPublishedContent)))
+					{
+						if (attempt.Result.ObjectResult is IPublishedContent)
+						{
+							result = new DynamicPublishedContent((IPublishedContent)attempt.Result.ObjectResult);
+						}
+						else if (attempt.Result.ObjectResult is IEnumerable<DynamicPublishedContent>)
+						{
+							result = new DynamicPublishedContentList((IEnumerable<DynamicPublishedContent>)attempt.Result.ObjectResult);
+						}	
+						else if (attempt.Result.ObjectResult is IEnumerable<IPublishedContent>)
+						{
+							result = new DynamicPublishedContentList((IEnumerable<IPublishedContent>)attempt.Result.ObjectResult);
+						}
+					}	
+				}
+				return true;
+			}
+			
+			//this is the result of an extension method execution gone wrong so we return dynamic null
+			if (attempt.Result.Reason == DynamicInstanceHelper.TryInvokeMemberSuccessReason.FoundExtensionMethod
+				&& attempt.Error != null && attempt.Error is TargetInvocationException) 				
+			{
+				result = new DynamicNull();
+				return true;	
+			}
+		
+			result = null;
+			return false;
+		}
+
+		/// <summary>
+		/// Attempts to return a custom member (generally based on a string match)
+		/// </summary>
+		/// <param name="binder"></param>
+		/// <returns></returns>
+		protected virtual Attempt<object> TryGetCustomMember(GetMemberBinder binder)
+		{
+			if (binder.Name.InvariantEquals("ChildrenAsList") || binder.Name.InvariantEquals("Children"))
+			{
+				return new Attempt<object>(true, Children);
+			}
+
+			if (binder.Name.InvariantEquals("parentId"))
+			{
+				var parent = ((IPublishedContent) this).Parent;
+				if (parent == null)
+				{
+					throw new InvalidOperationException(string.Format("The node {0} does not have a parent", Id));
+				}
+				return new Attempt<object>(true, parent.Id);
+			}
+			return Attempt<object>.False;
+		}
+
+		/// <summary>
+		/// Attempts to return the children by the document type's alias (for example: CurrentPage.NewsItems where NewsItem is the
+		/// document type alias)
+		/// </summary>
+		/// <param name="binder"></param>
+		/// <returns></returns>
+		/// <remarks>
+		/// This method will work by both the plural and non-plural alias (i.e. NewsItem and NewsItems)
+		/// </remarks>
+		protected virtual Attempt<object> TryGetChildrenByAlias(GetMemberBinder binder)
+		{
+			
+			var filteredTypeChildren = PublishedContent.Children
+				.Where(x => x.DocumentTypeAlias.InvariantEquals(binder.Name) || x.DocumentTypeAlias.MakePluralName().InvariantEquals(binder.Name))
+				.ToArray();
+			if (filteredTypeChildren.Any())
+			{
+				return new Attempt<object>(true,
+				                           new DynamicPublishedContentList(filteredTypeChildren.Select(x => new DynamicPublishedContent(x))));
+			}
+			return Attempt<object>.False;
+		}
+
+		/// <summary>
+		/// Attempts to return a member based on the reflected document property
+		/// </summary>
+		/// <param name="binder"></param>
+		/// <returns></returns>
+		protected virtual Attempt<object> TryGetDocumentProperty(GetMemberBinder binder)
+		{
+			
+			var reflectedProperty = GetReflectedProperty(binder.Name);
+			var result = reflectedProperty != null
+				? reflectedProperty.Value
+				: null;
+
+			return result == null
+			       	? Attempt<object>.False
+			       	: new Attempt<object>(true, result);			
+		}
+
+		/// <summary>
+		/// Attempts to return a member based on a user defined umbraco property
+		/// </summary>
+		/// <param name="binder"></param>
+		/// <returns></returns>
+		protected virtual Attempt<object> TryGetUserProperty(GetMemberBinder binder)
+		{
+			var name = binder.Name;
+			var recursive = false;
+			if (name.StartsWith("_"))
+			{
+				name = name.Substring(1, name.Length - 1);
+				recursive = true;
+			}
+
+			var userProperty = GetUserProperty(name, recursive);
+
+			if (userProperty == null)
+			{
+				return Attempt<object>.False;
+			}
+
+			var result = userProperty.Value;
+
+			if (PublishedContent.DocumentTypeAlias == null && userProperty.Alias == null)
+			{
+				throw new InvalidOperationException("No node alias or property alias available. Unable to look up the datatype of the property you are trying to fetch.");
+			}
+
+			//get the data type id for the current property
+			var dataType = Umbraco.Core.PublishedContentHelper.GetDataType(
+                ApplicationContext.Current,
+                userProperty.DocumentTypeAlias, 
+                userProperty.Alias);
+
+			//convert the string value to a known type
+			var converted = Umbraco.Core.PublishedContentHelper.ConvertPropertyValue(result, dataType, userProperty.DocumentTypeAlias, userProperty.Alias);
+			if (converted.Success)
+			{
+				result = converted.Result;
+			}
+
+			return new Attempt<object>(true, result);
+
+		}
+
+		/// <summary>
+		/// Returns the member match methods in the correct order and is used in the TryGetMember method.
+		/// </summary>
+		/// <returns></returns>
+		protected virtual IEnumerable<Func<GetMemberBinder, Attempt<object>>> GetMemberMatchMethods()
+		{
+			var memberMatchMethods = new List<Func<GetMemberBinder, Attempt<object>>>
+				{
+					TryGetCustomMember,		//match custom members
+					TryGetUserProperty,		//then match custom user defined umbraco properties
+					TryGetChildrenByAlias,	//then try to match children based on doc type alias
+					TryGetDocumentProperty  //then try to match on a reflected document property
+				};
+			return memberMatchMethods;
+		} 
+
+		/// <summary>
+		/// Try to return an object based on the dynamic member accessor
+		/// </summary>
+		/// <param name="binder"></param>
+		/// <param name="result"></param>
+		/// <returns></returns>
+		/// <remarks>
+		/// TODO: SD: This will alwasy return true so that no exceptions are generated, this is only because this is how the 
+		/// old DynamicNode worked, I'm not sure if this is the correct/expected functionality but I've left it like that.
+		/// IMO I think this is incorrect and it would be better to throw an exception for something that is not supported!
+		/// </remarks>
+		public override bool TryGetMember(GetMemberBinder binder, out object result)
+		{
+			if (binder == null) throw new ArgumentNullException("binder");
+
+			var name = binder.Name;
+
+			//check the cache first!
+			if (_cachedMemberOutput.TryGetValue(name, out result))
+			{
+				return true;
+			}
+			
+			//loop through each member match method and execute it. 
+			//If it is successful, cache the result and return it.
+			foreach (var attempt in GetMemberMatchMethods()
+				.Select(m => m(binder))
+				.Where(attempt => attempt.Success))
+			{
+				result = attempt.Result;
+				//cache the result so we don't have to re-process the whole thing
+				_cachedMemberOutput.TryAdd(name, result);
+				return true;
+			}
+
+			//if property access, type lookup and member invoke all failed
+			//at this point, we're going to return null
+			//instead, we return a DynamicNull - see comments in that file
+			//this will let things like Model.ChildItem work and return nothing instead of crashing
+
+			//.Where explictly checks for this type
+			//and will make it false
+			//which means backwards equality (&& property != true) will pass
+			//forwwards equality (&& property or && property == true) will fail
+			result = new DynamicNull();
+
+			//alwasy return true if we haven't thrown an exception though I'm wondering if we return 'false' if .Net throws an exception for us??
+			return true;
+		}		
+
+		/// <summary>
+		/// Returns a property defined on the document object as a member property using reflection
+		/// </summary>
+		/// <param name="alias"></param>
+		/// <returns></returns>
+		private PropertyResult GetReflectedProperty(string alias)
+		{
+			return GetPropertyInternal(alias, PublishedContent, false);
+		}
+
+		/// <summary>
+		/// Return a user defined property
+		/// </summary>
+		/// <param name="alias"></param>
+		/// <param name="recursive"></param>
+		/// <returns></returns>
+		internal PropertyResult GetUserProperty(string alias, bool recursive = false)
+		{
+			if (!recursive)
+			{
+				return GetPropertyInternal(alias, PublishedContent);
+			}
+			var context = this;
+			var prop = GetPropertyInternal(alias, PublishedContent);
+
+			while (prop == null || !prop.HasValue())
+			{
+				var parent = ((IPublishedContent) context).Parent;
+				if (parent == null) break;
+
+                // Update the context before attempting to retrieve the property again.
+                context = parent.AsDynamicPublishedContent();
+				prop = context.GetPropertyInternal(alias, context.PublishedContent);
+			}
+
+			return prop;
+		}
+
+
+		private PropertyResult GetPropertyInternal(string alias, IPublishedContent content, bool checkUserProperty = true)
+		{
+			if (alias.IsNullOrWhiteSpace()) throw new ArgumentNullException("alias");
+			if (content == null) throw new ArgumentNullException("content");
+
+			//if we're looking for a user defined property
+			if (checkUserProperty)
+			{
+				var prop = content.GetProperty(alias);
+
+				return prop == null
+						? null
+						: new PropertyResult(prop, PropertyResultType.UserProperty)
+						{
+							DocumentTypeAlias = content.DocumentTypeAlias,
+							DocumentId = content.Id
+						};
+			}
+
+			//reflect
+
+			Func<string, Attempt<object>> getMember =
+				memberAlias =>
+				{
+					try
+					{
+						return new Attempt<object>(true,
+												   content.GetType().InvokeMember(memberAlias,
+																				  System.Reflection.BindingFlags.GetProperty |
+																				  System.Reflection.BindingFlags.Instance |
+																				  System.Reflection.BindingFlags.Public,
+																				  null,
+																				  content,
+																				  null));
+					}
+					catch (MissingMethodException ex)
+					{
+						return new Attempt<object>(ex);
+					}
+				};
+
+			//try with the current casing
+			var attempt = getMember(alias);
+			if (!attempt.Success)
+			{
+				//if we cannot get with the current alias, try changing it's case
+				attempt = alias[0].IsUpperCase()
+					? getMember(alias.ConvertCase(StringAliasCaseType.CamelCase))
+					: getMember(alias.ConvertCase(StringAliasCaseType.PascalCase));
+			}
+
+			return !attempt.Success
+					? null
+					: new PropertyResult(alias, attempt.Result, Guid.Empty, PropertyResultType.ReflectedProperty)
+					{
+						DocumentTypeAlias = content.DocumentTypeAlias,
+						DocumentId = content.Id
+					};
+		}
+
+		
+
+		//public DynamicNode Media(string propertyAlias)
+		//{
+		//    if (_n != null)
+		//    {
+		//        IProperty prop = _n.GetProperty(propertyAlias);
+		//        if (prop != null)
+		//        {
+		//            int mediaNodeId;
+		//            if (int.TryParse(prop.Value, out mediaNodeId))
+		//            {
+		//                return _razorLibrary.Value.MediaById(mediaNodeId);
+		//            }
+		//        }
+		//        return null;
+		//    }
+		//    return null;
+		//}
+		//public bool IsProtected
+		//{
+		//    get
+		//    {
+		//        if (_n != null)
+		//        {
+		//            return umbraco.library.IsProtected(_n.Id, _n.Path);
+		//        }
+		//        return false;
+		//    }
+		//}
+		//public bool HasAccess
+		//{
+		//    get
+		//    {
+		//        if (_n != null)
+		//        {
+		//            return umbraco.library.HasAccess(_n.Id, _n.Path);
+		//        }
+		//        return true;
+		//    }
+		//}
+
+		//public string Media(string propertyAlias, string mediaPropertyAlias)
+		//{
+		//    if (_n != null)
+		//    {
+		//        IProperty prop = _n.GetProperty(propertyAlias);
+		//        if (prop == null && propertyAlias.Substring(0, 1).ToUpper() == propertyAlias.Substring(0, 1))
+		//        {
+		//            prop = _n.GetProperty(propertyAlias.Substring(0, 1).ToLower() + propertyAlias.Substring((1)));
+		//        }
+		//        if (prop != null)
+		//        {
+		//            int mediaNodeId;
+		//            if (int.TryParse(prop.Value, out mediaNodeId))
+		//            {
+		//                umbraco.cms.businesslogic.media.Media media = new cms.businesslogic.media.Media(mediaNodeId);
+		//                if (media != null)
+		//                {
+		//                    Property mprop = media.getProperty(mediaPropertyAlias);
+		//                    // check for nicer support of Pascal Casing EVEN if alias is camelCasing:
+		//                    if (prop == null && mediaPropertyAlias.Substring(0, 1).ToUpper() == mediaPropertyAlias.Substring(0, 1))
+		//                    {
+		//                        mprop = media.getProperty(mediaPropertyAlias.Substring(0, 1).ToLower() + mediaPropertyAlias.Substring((1)));
+		//                    }
+		//                    if (mprop != null)
+		//                    {
+		//                        return string.Format("{0}", mprop.Value);
+		//                    }
+		//                }
+		//            }
+		//        }
+		//    }
+		//    return null;
+		//}
+
+		#region Standard Properties
+		public int TemplateId
+		{
+			get { return PublishedContent.TemplateId; }
+		}
+
+		public int SortOrder
+		{
+			get { return PublishedContent.SortOrder; }
+		}
+
+		public string Name
+		{
+			get { return PublishedContent.Name; }
+		}
+
+		public bool Visible
+		{
+			get { return PublishedContent.IsVisible(); }
+		}
+
+		public bool IsVisible()
+		{
+			return PublishedContent.IsVisible();
+		}
+
+		public string UrlName
+		{
+			get { return PublishedContent.UrlName; }
+		}
+
+		public string DocumentTypeAlias
+		{
+			get { return PublishedContent.DocumentTypeAlias; }
+		}
+
+		public string WriterName
+		{
+			get { return PublishedContent.WriterName; }
+		}
+
+		public string CreatorName
+		{
+			get { return PublishedContent.CreatorName; }
+		}
+
+		public int WriterId
+		{
+			get { return PublishedContent.WriterId; }
+		}
+
+		public int CreatorId
+		{
+			get { return PublishedContent.CreatorId; }
+		}
+
+		public string Path
+		{
+			get { return PublishedContent.Path; }
+		}
+
+		public DateTime CreateDate
+		{
+			get { return PublishedContent.CreateDate; }
+		}
+
+		public int Id
+		{
+			get { return PublishedContent.Id; }
+		}
+
+		public DateTime UpdateDate
+		{
+			get { return PublishedContent.UpdateDate; }
+		}
+
+		public Guid Version
+		{
+			get { return PublishedContent.Version; }
+		}
+
+		public int Level
+		{
+			get { return PublishedContent.Level; }
+		}
+
+		public string Url
+		{
+			get { return PublishedContent.Url; }
+		}
+
+		public PublishedItemType ItemType
+		{
+			get { return PublishedContent.ItemType; }
+		}
+
+		public IEnumerable<IPublishedContentProperty> Properties
+		{
+			get { return PublishedContent.Properties; }
+		}
+
+		public object this[string propertyAlias]
+		{
+			get { return PublishedContent[propertyAlias]; }
+		}
+
+		public DynamicPublishedContentList Children
+		{
+			get
+			{
+				if (_cachedChildren == null)
+				{
+					var children = PublishedContent.Children;
+					//testing, think this must be a special case for the root node ?
+					if (!children.Any() && PublishedContent.Id == 0)
+					{
+						_cachedChildren = new DynamicPublishedContentList(new List<DynamicPublishedContent> { new DynamicPublishedContent(this.PublishedContent) });
+					}
+					else
+					{
+						_cachedChildren = new DynamicPublishedContentList(PublishedContent.Children.Select(x => new DynamicPublishedContent(x)));
+					}
+				}
+				return _cachedChildren;
+			}
+		} 
+		#endregion
+
+		public string GetTemplateAlias()
+		{
+			return PublishedContentExtensions.GetTemplateAlias(this);
+		}
+
+		#region Search
+
+		public DynamicPublishedContentList Search(string term, bool useWildCards = true, string searchProvider = null)
+		{
+			return new DynamicPublishedContentList(
+				PublishedContentExtensions.Search(this, term, useWildCards, searchProvider));
+		}
+
+		public DynamicPublishedContentList SearchDescendants(string term, bool useWildCards = true, string searchProvider = null)
+		{
+			return new DynamicPublishedContentList(
+				PublishedContentExtensions.SearchDescendants(this, term, useWildCards, searchProvider));
+		}
+
+		public DynamicPublishedContentList SearchChildren(string term, bool useWildCards = true, string searchProvider = null)
+		{
+			return new DynamicPublishedContentList(
+				PublishedContentExtensions.SearchChildren(this, term, useWildCards, searchProvider));
+		}
+
+		public DynamicPublishedContentList Search(Examine.SearchCriteria.ISearchCriteria criteria, Examine.Providers.BaseSearchProvider searchProvider = null)
+		{
+			return new DynamicPublishedContentList(
+				PublishedContentExtensions.Search(this, criteria, searchProvider));
+		}
+
+		#endregion
+
+		#region GetProperty methods which can be used with the dynamic object
+
+		public IPublishedContentProperty GetProperty(string alias)
+		{
+			return GetProperty(alias, false);
+		}
+		public IPublishedContentProperty GetProperty(string alias, bool recursive)
+		{
+			return alias.StartsWith("@")
+				? GetReflectedProperty(alias.TrimStart('@'))
+				: GetUserProperty(alias, recursive);
+		}
+		public string GetPropertyValue(string alias)
+		{
+			return GetPropertyValue(alias, false);
+		}
+		public string GetPropertyValue(string alias, string fallback)
+		{
+			var prop = GetPropertyValue(alias);
+			return !prop.IsNullOrWhiteSpace() ? prop : fallback;
+		}
+		public string GetPropertyValue(string alias, bool recursive)
+		{
+			var p = alias.StartsWith("@")
+					? GetReflectedProperty(alias.TrimStart('@'))
+					: GetUserProperty(alias, recursive);
+			return p == null ? null : p.ValueAsString;
+		}
+		public string GetPropertyValue(string alias, bool recursive, string fallback)
+		{
+			var prop = GetPropertyValue(alias, recursive);
+			return !prop.IsNullOrWhiteSpace() ? prop : fallback;
+		}
+
+		#endregion
+		
+		#region HasValue
+		public bool HasValue(string alias)
+		{
+			return this.PublishedContent.HasValue(alias);
+		}
+		public bool HasValue(string alias, bool recursive)
+		{
+			return this.PublishedContent.HasValue(alias, recursive);
+		}
+		public IHtmlString HasValue(string alias, string valueIfTrue, string valueIfFalse)
+		{
+			return this.PublishedContent.HasValue(alias, valueIfTrue, valueIfFalse);
+		}
+		public IHtmlString HasValue(string alias, bool recursive, string valueIfTrue, string valueIfFalse)
+		{
+			return this.PublishedContent.HasValue(alias, recursive, valueIfTrue, valueIfFalse);
+		}
+		public IHtmlString HasValue(string alias, string valueIfTrue)
+		{
+			return this.PublishedContent.HasValue(alias, valueIfTrue);
+		}
+		public IHtmlString HasValue(string alias, bool recursive, string valueIfTrue)
+		{
+			return this.PublishedContent.HasValue(alias, recursive, valueIfTrue);
+		} 
+		#endregion
+
+		#region Explicit IPublishedContent implementation
+
+		IPublishedContent IPublishedContent.Parent
+		{
+			get { return PublishedContent.Parent; }
+		}
+
+		int IPublishedContent.Id
+		{
+			get { return PublishedContent.Id; }
+		}
+
+		int IPublishedContent.TemplateId
+		{
+			get { return PublishedContent.TemplateId; }
+		}
+
+		int IPublishedContent.SortOrder
+		{
+			get { return PublishedContent.SortOrder; }
+		}
+
+		string IPublishedContent.Name
+		{
+			get { return PublishedContent.Name; }
+		}
+
+		string IPublishedContent.UrlName
+		{
+			get { return PublishedContent.UrlName; }
+		}
+
+		string IPublishedContent.DocumentTypeAlias
+		{
+			get { return PublishedContent.DocumentTypeAlias; }
+		}
+
+		int IPublishedContent.DocumentTypeId
+		{
+			get { return PublishedContent.DocumentTypeId; }
+		}
+
+		string IPublishedContent.WriterName
+		{
+			get { return PublishedContent.WriterName; }
+		}
+
+		string IPublishedContent.CreatorName
+		{
+			get { return PublishedContent.CreatorName; }
+		}
+
+		int IPublishedContent.WriterId
+		{
+			get { return PublishedContent.WriterId; }
+		}
+
+		int IPublishedContent.CreatorId
+		{
+			get { return PublishedContent.CreatorId; }
+		}
+
+		string IPublishedContent.Path
+		{
+			get { return PublishedContent.Path; }
+		}
+
+		DateTime IPublishedContent.CreateDate
+		{
+			get { return PublishedContent.CreateDate; }
+		}
+
+		DateTime IPublishedContent.UpdateDate
+		{
+			get { return PublishedContent.UpdateDate; }
+		}
+
+		Guid IPublishedContent.Version
+		{
+			get { return PublishedContent.Version; }
+		}
+
+		int IPublishedContent.Level
+		{
+			get { return PublishedContent.Level; }
+		}
+
+		ICollection<IPublishedContentProperty> IPublishedContent.Properties
+		{
+			get { return PublishedContent.Properties; }
+		}
+
+		IEnumerable<IPublishedContent> IPublishedContent.Children
+		{
+			get { return PublishedContent.Children; }
+		}
+
+		IPublishedContentProperty IPublishedContent.GetProperty(string alias)
+		{
+			return PublishedContent.GetProperty(alias);
+		} 
+		#endregion
+
+		
+		#region Index/Position
+		public int Position()
+		{
+			return Umbraco.Web.PublishedContentExtensions.Position(this);
+		}
+		public int Index()
+		{
+			return Umbraco.Web.PublishedContentExtensions.Index(this);
+		} 
+		#endregion
+
+		#region Is Helpers
+
+		public bool IsDocumentType(string docTypeAlias)
+		{
+			return this.PublishedContent.IsDocumentType(docTypeAlias);
+		}
+
+		public bool IsNull(string alias, bool recursive)
+		{
+			return this.PublishedContent.IsNull(alias, recursive);
+		}
+		public bool IsNull(string alias)
+		{
+			return this.PublishedContent.IsNull(alias, false);
+		}
+		public bool IsFirst()
+		{
+			return this.PublishedContent.IsFirst();
+		}
+		public HtmlString IsFirst(string valueIfTrue)
+		{
+			return this.PublishedContent.IsFirst(valueIfTrue);
+		}
+		public HtmlString IsFirst(string valueIfTrue, string valueIfFalse)
+		{
+			return this.PublishedContent.IsFirst(valueIfTrue, valueIfFalse);
+		}
+		public bool IsNotFirst()
+		{
+			return this.PublishedContent.IsNotFirst();
+		}
+		public HtmlString IsNotFirst(string valueIfTrue)
+		{
+			return this.PublishedContent.IsNotFirst(valueIfTrue);
+		}
+		public HtmlString IsNotFirst(string valueIfTrue, string valueIfFalse)
+		{
+			return this.PublishedContent.IsNotFirst(valueIfTrue, valueIfFalse);
+		}
+		public bool IsPosition(int index)
+		{
+			return this.PublishedContent.IsPosition(index);
+		}
+		public HtmlString IsPosition(int index, string valueIfTrue)
+		{
+			return this.PublishedContent.IsPosition(index, valueIfTrue);
+		}
+		public HtmlString IsPosition(int index, string valueIfTrue, string valueIfFalse)
+		{
+			return this.PublishedContent.IsPosition(index, valueIfTrue, valueIfFalse);
+		}
+		public bool IsModZero(int modulus)
+		{
+			return this.PublishedContent.IsModZero(modulus);
+		}
+		public HtmlString IsModZero(int modulus, string valueIfTrue)
+		{
+			return this.PublishedContent.IsModZero(modulus, valueIfTrue);
+		}
+		public HtmlString IsModZero(int modulus, string valueIfTrue, string valueIfFalse)
+		{
+			return this.PublishedContent.IsModZero(modulus, valueIfTrue, valueIfFalse);
+		}
+
+		public bool IsNotModZero(int modulus)
+		{
+			return this.PublishedContent.IsNotModZero(modulus);
+		}
+		public HtmlString IsNotModZero(int modulus, string valueIfTrue)
+		{
+			return this.PublishedContent.IsNotModZero(modulus, valueIfTrue);
+		}
+		public HtmlString IsNotModZero(int modulus, string valueIfTrue, string valueIfFalse)
+		{
+			return this.PublishedContent.IsNotModZero(modulus, valueIfTrue, valueIfFalse);
+		}
+		public bool IsNotPosition(int index)
+		{
+			return this.PublishedContent.IsNotPosition(index);
+		}
+		public HtmlString IsNotPosition(int index, string valueIfTrue)
+		{
+			return this.PublishedContent.IsNotPosition(index, valueIfTrue);
+		}
+		public HtmlString IsNotPosition(int index, string valueIfTrue, string valueIfFalse)
+		{
+			return this.PublishedContent.IsNotPosition(index, valueIfTrue, valueIfFalse);
+		}
+		public bool IsLast()
+		{
+			return this.PublishedContent.IsLast();
+		}
+		public HtmlString IsLast(string valueIfTrue)
+		{
+			return this.PublishedContent.IsLast(valueIfTrue);
+		}
+		public HtmlString IsLast(string valueIfTrue, string valueIfFalse)
+		{
+			return this.PublishedContent.IsLast(valueIfTrue, valueIfFalse);
+		}
+		public bool IsNotLast()
+		{
+			return this.PublishedContent.IsNotLast();
+		}
+		public HtmlString IsNotLast(string valueIfTrue)
+		{
+			return this.PublishedContent.IsNotLast(valueIfTrue);
+		}
+		public HtmlString IsNotLast(string valueIfTrue, string valueIfFalse)
+		{
+			return this.PublishedContent.IsNotLast(valueIfTrue, valueIfFalse);
+		}
+		public bool IsEven()
+		{
+			return this.PublishedContent.IsEven();
+		}
+		public HtmlString IsEven(string valueIfTrue)
+		{
+			return this.PublishedContent.IsEven(valueIfTrue);
+		}
+		public HtmlString IsEven(string valueIfTrue, string valueIfFalse)
+		{
+			return this.PublishedContent.IsEven(valueIfTrue, valueIfFalse);
+		}
+		public bool IsOdd()
+		{
+			return this.PublishedContent.IsOdd();
+		}
+		public HtmlString IsOdd(string valueIfTrue)
+		{
+			return this.PublishedContent.IsOdd(valueIfTrue);
+		}
+		public HtmlString IsOdd(string valueIfTrue, string valueIfFalse)
+		{
+			return this.PublishedContent.IsOdd(valueIfTrue, valueIfFalse);
+		}
+		public bool IsEqual(DynamicPublishedContent other)
+		{
+			return this.PublishedContent.IsEqual(other);
+		}
+		public HtmlString IsEqual(DynamicPublishedContent other, string valueIfTrue)
+		{
+			return this.PublishedContent.IsEqual(other, valueIfTrue);
+		}
+		public HtmlString IsEqual(DynamicPublishedContent other, string valueIfTrue, string valueIfFalse)
+		{
+			return this.PublishedContent.IsEqual(other, valueIfTrue, valueIfFalse);
+		}
+		public bool IsNotEqual(DynamicPublishedContent other)
+		{
+			return this.PublishedContent.IsNotEqual(other);
+		}
+		public HtmlString IsNotEqual(DynamicPublishedContent other, string valueIfTrue)
+		{
+			return this.PublishedContent.IsNotEqual(other, valueIfTrue);
+		}
+		public HtmlString IsNotEqual(DynamicPublishedContent other, string valueIfTrue, string valueIfFalse)
+		{
+			return this.PublishedContent.IsNotEqual(other, valueIfTrue, valueIfFalse);
+		}
+		public bool IsDescendant(DynamicPublishedContent other)
+		{
+			return this.PublishedContent.IsDescendant(other);
+		}
+		public HtmlString IsDescendant(DynamicPublishedContent other, string valueIfTrue)
+		{
+			return this.PublishedContent.IsDescendant(other, valueIfTrue);
+		}
+		public HtmlString IsDescendant(DynamicPublishedContent other, string valueIfTrue, string valueIfFalse)
+		{
+			return this.PublishedContent.IsDescendant(other, valueIfTrue, valueIfFalse);
+		}
+		public bool IsDescendantOrSelf(DynamicPublishedContent other)
+		{
+			return this.PublishedContent.IsDescendantOrSelf(other);
+		}
+		public HtmlString IsDescendantOrSelf(DynamicPublishedContent other, string valueIfTrue)
+		{
+			return this.PublishedContent.IsDescendantOrSelf(other, valueIfTrue);
+		}
+		public HtmlString IsDescendantOrSelf(DynamicPublishedContent other, string valueIfTrue, string valueIfFalse)
+		{
+			return this.PublishedContent.IsDescendantOrSelf(other, valueIfTrue, valueIfFalse);
+		}
+		public bool IsAncestor(DynamicPublishedContent other)
+		{
+			return this.PublishedContent.IsAncestor(other);
+		}
+		public HtmlString IsAncestor(DynamicPublishedContent other, string valueIfTrue)
+		{
+			return this.PublishedContent.IsAncestor(other, valueIfTrue);
+		}
+		public HtmlString IsAncestor(DynamicPublishedContent other, string valueIfTrue, string valueIfFalse)
+		{
+			return this.PublishedContent.IsAncestor(other, valueIfTrue, valueIfFalse);
+		}
+		public bool IsAncestorOrSelf(DynamicPublishedContent other)
+		{
+			return this.PublishedContent.IsAncestorOrSelf(other);
+		}
+		public HtmlString IsAncestorOrSelf(DynamicPublishedContent other, string valueIfTrue)
+		{
+			return this.PublishedContent.IsAncestorOrSelf(other, valueIfTrue);
+		}
+		public HtmlString IsAncestorOrSelf(DynamicPublishedContent other, string valueIfTrue, string valueIfFalse)
+		{
+			return this.PublishedContent.IsAncestorOrSelf(other, valueIfTrue, valueIfFalse);
+		}		
+		#endregion
+
+		#region Traversal
+		public DynamicPublishedContent Up()
+		{
+			return Umbraco.Web.PublishedContentExtensions.Up(this).AsDynamicPublishedContent();
+		}
+		public DynamicPublishedContent Up(int number)
+		{
+			return Umbraco.Web.PublishedContentExtensions.Up(this, number).AsDynamicPublishedContent();
+		}
+		public DynamicPublishedContent Up(string nodeTypeAlias)
+		{
+			return Umbraco.Web.PublishedContentExtensions.Up(this, nodeTypeAlias).AsDynamicPublishedContent();
+		}
+		public DynamicPublishedContent Down()
+		{
+			return Umbraco.Web.PublishedContentExtensions.Down(this).AsDynamicPublishedContent();
+		}
+		public DynamicPublishedContent Down(int number)
+		{
+			return Umbraco.Web.PublishedContentExtensions.Down(this, number).AsDynamicPublishedContent();
+		}
+		public DynamicPublishedContent Down(string nodeTypeAlias)
+		{
+			return Umbraco.Web.PublishedContentExtensions.Down(this, nodeTypeAlias).AsDynamicPublishedContent();
+		}
+		public DynamicPublishedContent Next()
+		{
+			return Umbraco.Web.PublishedContentExtensions.Next(this).AsDynamicPublishedContent();
+		}
+		public DynamicPublishedContent Next(int number)
+		{
+			return Umbraco.Web.PublishedContentExtensions.Next(this, number).AsDynamicPublishedContent();
+		}
+		public DynamicPublishedContent Next(string nodeTypeAlias)
+		{
+			return Umbraco.Web.PublishedContentExtensions.Next(this, nodeTypeAlias).AsDynamicPublishedContent();
+		}
+
+		public DynamicPublishedContent Previous()
+		{
+			return Umbraco.Web.PublishedContentExtensions.Previous(this).AsDynamicPublishedContent();
+		}
+		public DynamicPublishedContent Previous(int number)
+		{
+			return Umbraco.Web.PublishedContentExtensions.Previous(this, number).AsDynamicPublishedContent();
+		}
+		public DynamicPublishedContent Previous(string nodeTypeAlias)
+		{
+			return Umbraco.Web.PublishedContentExtensions.Previous(this, nodeTypeAlias).AsDynamicPublishedContent();
+		}
+		public DynamicPublishedContent Sibling(int number)
+		{
+			return Umbraco.Web.PublishedContentExtensions.Previous(this, number).AsDynamicPublishedContent();
+		}
+		public DynamicPublishedContent Sibling(string nodeTypeAlias)
+		{
+			return Umbraco.Web.PublishedContentExtensions.Previous(this, nodeTypeAlias).AsDynamicPublishedContent();
+		} 
+		#endregion
+
+		#region Ancestors, Descendants and Parent
+		#region Ancestors
+		public DynamicPublishedContentList Ancestors(int level)
+		{
+			return new DynamicPublishedContentList(
+				Umbraco.Web.PublishedContentExtensions.Ancestors(this, level));
+		}
+		public DynamicPublishedContentList Ancestors(string nodeTypeAlias)
+		{
+			return new DynamicPublishedContentList(
+				Umbraco.Web.PublishedContentExtensions.Ancestors(this, nodeTypeAlias));
+		}
+		public DynamicPublishedContentList Ancestors()
+		{
+			return new DynamicPublishedContentList(
+				Umbraco.Web.PublishedContentExtensions.Ancestors(this));
+		}
+		public DynamicPublishedContentList Ancestors(Func<IPublishedContent, bool> func)
+		{
+			return new DynamicPublishedContentList(
+				Umbraco.Web.PublishedContentExtensions.Ancestors(this, func));
+		}
+		public DynamicPublishedContent AncestorOrSelf()
+		{
+			return Umbraco.Web.PublishedContentExtensions.AncestorOrSelf(this).AsDynamicPublishedContent();
+		}
+		public DynamicPublishedContent AncestorOrSelf(int level)
+		{
+			return Umbraco.Web.PublishedContentExtensions.AncestorOrSelf(this, level).AsDynamicPublishedContent();
+		}
+		public DynamicPublishedContent AncestorOrSelf(string nodeTypeAlias)
+		{
+			return Umbraco.Web.PublishedContentExtensions.AncestorOrSelf(this, nodeTypeAlias).AsDynamicPublishedContent();
+		}
+		public DynamicPublishedContent AncestorOrSelf(Func<IPublishedContent, bool> func)
+		{
+			return Umbraco.Web.PublishedContentExtensions.AncestorOrSelf(this, func).AsDynamicPublishedContent();
+		}
+		public DynamicPublishedContentList AncestorsOrSelf(Func<IPublishedContent, bool> func)
+		{
+			return new DynamicPublishedContentList(
+				Umbraco.Web.PublishedContentExtensions.AncestorsOrSelf(this, func));
+		}
+		public DynamicPublishedContentList AncestorsOrSelf()
+		{
+			return new DynamicPublishedContentList(
+				Umbraco.Web.PublishedContentExtensions.AncestorsOrSelf(this));
+		}
+		public DynamicPublishedContentList AncestorsOrSelf(string nodeTypeAlias)
+		{
+			return new DynamicPublishedContentList(
+				Umbraco.Web.PublishedContentExtensions.AncestorsOrSelf(this, nodeTypeAlias));
+		}
+		public DynamicPublishedContentList AncestorsOrSelf(int level)
+		{
+			return new DynamicPublishedContentList(
+				Umbraco.Web.PublishedContentExtensions.AncestorsOrSelf(this, level));
+		} 
+		#endregion
+		#region Descendants
+		public DynamicPublishedContentList Descendants(string nodeTypeAlias)
+		{
+			return new DynamicPublishedContentList(
+				Umbraco.Web.PublishedContentExtensions.Descendants(this, nodeTypeAlias));
+		}
+		public DynamicPublishedContentList Descendants(int level)
+		{
+			return new DynamicPublishedContentList(
+				Umbraco.Web.PublishedContentExtensions.Descendants(this, level));
+		}
+		public DynamicPublishedContentList Descendants()
+		{
+			return new DynamicPublishedContentList(
+				Umbraco.Web.PublishedContentExtensions.Descendants(this));
+		}
+		public DynamicPublishedContentList DescendantsOrSelf(int level)
+		{
+			return new DynamicPublishedContentList(
+				Umbraco.Web.PublishedContentExtensions.DescendantsOrSelf(this, level));
+		}
+		public DynamicPublishedContentList DescendantsOrSelf(string nodeTypeAlias)
+		{
+			return new DynamicPublishedContentList(
+				Umbraco.Web.PublishedContentExtensions.DescendantsOrSelf(this, nodeTypeAlias));
+		}
+		public DynamicPublishedContentList DescendantsOrSelf()
+		{
+			return new DynamicPublishedContentList(
+				Umbraco.Web.PublishedContentExtensions.DescendantsOrSelf(this));
+		} 
+		#endregion
+
+		public DynamicPublishedContent Parent
+		{
+			get
+			{
+				if (PublishedContent.Parent != null)
+				{
+					return PublishedContent.Parent.AsDynamicPublishedContent();
+				}
+				if (PublishedContent != null && PublishedContent.Id == 0)
+				{
+					return this;
+				}
+				return null;
+			}
+		} 
+		
+		#endregion
+
+		#region Where
+
+		public HtmlString Where(string predicate, string valueIfTrue)
+		{
+			return Where(predicate, valueIfTrue, string.Empty);
+		}
+		public HtmlString Where(string predicate, string valueIfTrue, string valueIfFalse)
+		{
+			if (Where(predicate))
+			{
+				return new HtmlString(valueIfTrue);
+			}
+			return new HtmlString(valueIfFalse);
+		}
+		public bool Where(string predicate)
+		{
+			//Totally gonna cheat here
+			var dynamicDocumentList = new DynamicPublishedContentList();
+			dynamicDocumentList.Add(this);
+			var filtered = dynamicDocumentList.Where<DynamicPublishedContent>(predicate);
+			if (Queryable.Count(filtered) == 1)
+			{
+				//this node matches the predicate
+				return true;
+			}
+			return false;
+		}
+
+		#endregion
+		
+	}
+}
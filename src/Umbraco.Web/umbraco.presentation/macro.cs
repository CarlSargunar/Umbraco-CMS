--- conflicted
+++ resolved
@@ -1,1686 +1,1677 @@
-using System;
-using System.Collections;
-using System.Collections.Generic;
-using System.Globalization;
-using System.IO;
-using System.Net;
-using System.Net.Security;
-using System.Reflection;
-using System.Security.Cryptography.X509Certificates;
-using System.Text;
-using System.Text.RegularExpressions;
-using System.Web;
-using System.Web.Caching;
-using System.Web.UI;
-using System.Web.UI.WebControls;
-using System.Xml;
-using System.Xml.XPath;
-using System.Xml.Xsl;
-using Umbraco.Core;
-using Umbraco.Core.Cache;
-using Umbraco.Core.Configuration;
-using Umbraco.Core.Events;
-using Umbraco.Core.IO;
-using Umbraco.Core.Logging;
-using Umbraco.Core.Macros;
-using Umbraco.Core.Models;
-using Umbraco.Core.Services;
-using Umbraco.Core.Xml.XPath;
-using Umbraco.Core.Profiling;
-using Umbraco.Web;
-using Umbraco.Web.Cache;
-using Umbraco.Web.Macros;
-using Umbraco.Web.Models;
-using Umbraco.Web.Templates;
-using umbraco.BusinessLogic;
-using umbraco.cms.businesslogic.macro;
-using umbraco.DataLayer;
-using umbraco.presentation.templateControls;
-using Umbraco.Web.umbraco.presentation;
-using Content = umbraco.cms.businesslogic.Content;
-using Macro = umbraco.cms.businesslogic.macro.Macro;
-using MacroErrorEventArgs = Umbraco.Core.Events.MacroErrorEventArgs;
-using System.Linq;
-using File = System.IO.File;
-using Member = umbraco.cms.businesslogic.member.Member;
-
-namespace umbraco
-{
-    /// <summary>
-    /// Summary description for macro.
-    /// </summary>
-    public class macro
-    {
-        #region private properties
-
-        /// <summary>Cache for <see cref="GetPredefinedXsltExtensions"/>.</summary>
-        private static Dictionary<string, object> _predefinedExtensions;
-        private static XsltSettings _xsltSettings;
-        private const string LoadUserControlKey = "loadUserControl";
-        private readonly StringBuilder _content = new StringBuilder();
-        private const string MacrosAddedKey = "macrosAdded";
-        public IList<Exception> Exceptions = new List<Exception>();
-
-        protected static ISqlHelper SqlHelper
-        {
-            get { return Application.SqlHelper; }
-        }
-
-        static macro()
-        {
-            _xsltSettings = SystemUtilities.GetCurrentTrustLevel() > AspNetHostingPermissionLevel.Medium
-                ? XsltSettings.TrustedXslt
-                : XsltSettings.Default;
-        }
-
-        #endregion
-
-        #region public properties
-
-        public bool CacheByPersonalization
-        {
-            get { return Model.CacheByMember; }
-        }
-
-        public bool CacheByPage
-        {
-            get { return Model.CacheByPage; }
-        }
-
-        public bool DontRenderInEditor
-        {
-            get { return !Model.RenderInEditor; }
-        }
-
-        public int RefreshRate
-        {
-            get { return Model.CacheDuration; }
-        }
-
-        public String Alias
-        {
-            get { return Model.Alias; }
-        }
-
-        public String Name
-        {
-            get { return Model.Name; }
-        }
-
-        public String XsltFile
-        {
-            get { return Model.Xslt; }
-        }
-
-        public String ScriptFile
-        {
-            get { return Model.ScriptName; }
-        }
-
-        public String ScriptType
-        {
-            get { return Model.TypeName; }
-        }
-
-        public String ScriptAssembly
-        {
-            get { return Model.TypeName; }
-        }
-
-        public int MacroType
-        {
-            get { return (int)Model.MacroType; }
-        }
-
-        public String MacroContent
-        {
-            set { _content.Append(value); }
-            get { return _content.ToString(); }
-        }
-
-        #endregion
-
-        #region REFACTOR
-
-        /// <summary>
-        /// Creates a macro object
-        /// </summary>
-        /// <param name="id">Specify the macro-id which should be loaded (from table macro)</param>
-        public macro(int id)
-        {
-            Macro m = Macro.GetById(id);
-            Model = new MacroModel(m);
-        }
-
-        public macro(string alias)
-        {
-            Macro m = Macro.GetByAlias(alias);
-            Model = new MacroModel(m);
-        }
-
-        public MacroModel Model { get; set; }
-
-        public static macro GetMacro(string alias)
-        {
-            return new macro(alias);
-        }
-
-        public static macro GetMacro(int id)
-        {
-            return new macro(id);
-        }
-
-        #endregion
-
-
-        /// <summary>
-        /// Creates an empty macro object.
-        /// </summary>
-        public macro()
-        {
-            Model = new MacroModel();
-        }
-
-
-        public override string ToString()
-        {
-            return Model.Name;
-        }
-
-
-        string GetCacheIdentifier(MacroModel model, Hashtable pageElements, int pageId)
-        {
-            var id = new StringBuilder();
-
-            var alias = string.IsNullOrEmpty(model.ScriptCode) ? model.Alias : Macro.GenerateCacheKeyFromCode(model.ScriptCode);
-            id.AppendFormat("{0}-", alias);
-
-            if (CacheByPage)
-            {
-                id.AppendFormat("{0}-", pageId);
-            }
-
-            if (CacheByPersonalization)
-            {
-                object memberId = 0;
-                if (HttpContext.Current.User.Identity.IsAuthenticated)
-                {
-                    var provider = Umbraco.Core.Security.MembershipProviderExtensions.GetMembersMembershipProvider();
-                    var member = Umbraco.Core.Security.MembershipProviderExtensions.GetCurrentUser(provider);
-                    if (member != null)
-                    {
-                        memberId = member.ProviderUserKey ?? 0;
-                    }
-                }
-                id.AppendFormat("m{0}-", memberId);
-            }
-
-            foreach (var prop in model.Properties)
-            {
-                var propValue = prop.Value;
-                id.AppendFormat("{0}-", propValue.Length <= 255 ? propValue : propValue.Substring(0, 255));
-            }
-
-            return id.ToString();
-        }
-
-        public Control RenderMacro(Hashtable attributes, Hashtable pageElements, int pageId)
-        {
-            // TODO: Parse attributes
-            UpdateMacroModel(attributes);
-            return RenderMacro(pageElements, pageId);
-        }
-
-        /// <summary>
-        /// An event that is raised just before the macro is rendered allowing developers to modify the macro before it executes.
-        /// </summary>
-        public static event TypedEventHandler<macro, MacroRenderingEventArgs> MacroRendering;
-
-        /// <summary>
-        /// Raises the MacroRendering event
-        /// </summary>
-        /// <param name="e"></param>
-        protected void OnMacroRendering(MacroRenderingEventArgs e)
-        {
-            if (MacroRendering != null)
-                MacroRendering(this, e);
-        }
-
-        /// <summary>
-        /// Renders the macro
-        /// </summary>
-        /// <param name="pageElements"></param>
-        /// <param name="pageId"></param>
-        /// <returns></returns>
-        public Control RenderMacro(Hashtable pageElements, int pageId)
-        {
-            // Event to allow manipulation of Macro Model
-            OnMacroRendering(new MacroRenderingEventArgs(pageElements, pageId));
-
-            var macroInfo = (Model.MacroType == MacroTypes.PartialView && Model.Name.IsNullOrWhiteSpace())
-                                ? string.Format("Render Inline Macro, Cache: {0})", Model.CacheDuration)
-                                : string.Format("Render Macro: {0}, type: {1}, cache: {2})", Name, Model.MacroType, Model.CacheDuration);
-
-            using (DisposableTimer.DebugDuration<macro>(macroInfo))
-            {
-                TraceInfo("renderMacro", macroInfo, excludeProfiling: true);
-
-                StateHelper.SetContextValue(MacrosAddedKey, StateHelper.GetContextValue<int>(MacrosAddedKey) + 1);
-
-                // zb-00037 #29875 : parse attributes here (and before anything else)
-                foreach (MacroPropertyModel prop in Model.Properties)
-                    prop.Value = helper.parseAttribute(pageElements, prop.Value);
-
-                Model.CacheIdentifier = GetCacheIdentifier(Model, pageElements, pageId);
-
-                string macroHtml;
-                Control macroControl;
-                //get the macro from cache if it is there
-                GetMacroFromCache(out macroHtml, out macroControl);
-
-                // FlorisRobbemont: Empty macroHtml (not null, but "") doesn't mean a re-render is necessary
-                if (macroHtml == null && macroControl == null)
-                {
-                    var renderFailed = false;
-                    var macroType = Model.MacroType != MacroTypes.Unknown
-                                        ? (int)Model.MacroType
-                                        : MacroType;
-                    var textService = ApplicationContext.Current.Services.TextService;
-
-                    switch (macroType)
-                    {
-                        case (int)MacroTypes.PartialView:
-
-                            //error handler for partial views, is an action because we need to re-use it twice below
-                            Func<Exception, Control> handleError = e =>
-                                {
-                                    LogHelper.WarnWithException<macro>("Error loading Partial View (file: " + ScriptFile + ")", true, e);
-                                    // Invoke any error handlers for this macro
-                                    var macroErrorEventArgs =
-                                        new MacroErrorEventArgs
-                                            {
-                                                Name = Model.Name,
-                                                Alias = Model.Alias,
-                                                ItemKey = Model.ScriptName,
-                                                Exception = e,
-                                                Behaviour = UmbracoConfig.For.UmbracoSettings().Content.MacroErrorBehaviour
-                                            };
-
-                                    var errorMessage = textService.Localize("errors/macroErrorLoadingPartialView", new[] { ScriptFile });
-                                    return GetControlForErrorBehavior(errorMessage, macroErrorEventArgs);
-                                };
-
-                            using (DisposableTimer.DebugDuration<macro>("Executing Partial View: " + Model.TypeName))
-                            {
-                                TraceInfo("umbracoMacro", "Partial View added (" + Model.TypeName + ")", excludeProfiling: true);
-                                try
-                                {
-                                    var result = LoadPartialViewMacro(Model);
-                                    macroControl = new LiteralControl(result.Result);
-                                    if (result.ResultException != null)
-                                    {
-                                        renderFailed = true;
-                                        Exceptions.Add(result.ResultException);
-                                        macroControl = handleError(result.ResultException);
-                                        //if it is null, then we are supposed to throw the exception
-                                        if (macroControl == null)
-                                        {
-                                            throw result.ResultException;
-                                        }
-                                    }
-                                }
-                                catch (Exception e)
-                                {
-                                    LogHelper.WarnWithException<macro>(
-                                        "Error loading partial view macro (View: " + Model.ScriptName + ")", true, e);
-
-                                    renderFailed = true;
-                                    Exceptions.Add(e);
-                                    macroControl = handleError(e);
-                                    //if it is null, then we are supposed to throw the (original) exception
-                                    // see: http://issues.umbraco.org/issue/U4-497 at the end
-                                    if (macroControl == null)
-                                    {
-                                        throw;
-                                    }
-                                }
-
-                                break;
-                            }
-                        case (int)MacroTypes.UserControl:
-
-                            using (DisposableTimer.DebugDuration<macro>("Executing UserControl: " + Model.TypeName))
-                            {
-                                try
-                                {
-                                    TraceInfo("umbracoMacro", "Usercontrol added (" + Model.TypeName + ")", excludeProfiling: true);
-
-                                    // Add tilde for v4 defined macros
-                                    if (string.IsNullOrEmpty(Model.TypeName) == false &&
-                                        Model.TypeName.StartsWith("~") == false)
-                                        Model.TypeName = "~/" + Model.TypeName;
-
-                                    macroControl = LoadUserControl(ScriptType, Model, pageElements);
-                                    break;
-                                }
-                                catch (Exception e)
-                                {
-                                    renderFailed = true;
-                                    Exceptions.Add(e);
-                                    LogHelper.WarnWithException<macro>("Error loading userControl (" + Model.TypeName + ")", true, e);
-
-                                    // Invoke any error handlers for this macro
-                                    var macroErrorEventArgs = new MacroErrorEventArgs
-                                    {
-                                        Name = Model.Name,
-                                        Alias = Model.Alias,
-                                        ItemKey = Model.TypeName,
-                                        Exception = e,
-                                        Behaviour = UmbracoConfig.For.UmbracoSettings().Content.MacroErrorBehaviour
-                                    };
-
-                                    var errorMessage = textService.Localize("errors/macroErrorLoadingUsercontrol", new[] { Model.TypeName });
-                                    macroControl = GetControlForErrorBehavior(errorMessage, macroErrorEventArgs);
-                                    //if it is null, then we are supposed to throw the (original) exception
-                                    // see: http://issues.umbraco.org/issue/U4-497 at the end
-                                    if (macroControl == null)
-                                    {
-                                        throw;
-                                    }
-
-                                    break;
-                                }
-                            }
-                       
-                        case (int) MacroTypes.Xslt:                            
-                            macroControl = LoadMacroXslt(this, Model, pageElements, true);
-                            break;
-                        
-                        case (int)MacroTypes.Unknown:
-                        default:
-                            if (GlobalSettings.DebugMode)
-                            {
-                                macroControl = new LiteralControl("&lt;Macro: " + Name + " (" + ScriptAssembly + "," + ScriptType + ")&gt;");
-                            }
-                            break;
-                    }
-
-                    //add to cache if render is successful
-                    if (renderFailed == false)
-                    {
-                        macroControl = AddMacroResultToCache(macroControl);
-                    }
-
-                }
-                else if (macroControl == null)
-                {
-                    macroControl = new LiteralControl(macroHtml);
-                }
-
-                return macroControl;
-            }
-        }
-
-        /// <summary>
-        /// Adds the macro result to cache and returns the control since it might be updated
-        /// </summary>
-        /// <param name="macroControl"></param>
-        /// <returns></returns>
-        private Control AddMacroResultToCache(Control macroControl)
-        {
-            // Add result to cache if successful (and cache is enabled)
-            if (UmbracoContext.Current.InPreviewMode == false && Model.CacheDuration > 0)
-            {
-                // do not add to cache if there's no member and it should cache by personalization
-                if (!Model.CacheByMember || (Model.CacheByMember && Member.IsLoggedOn()))
-                {
-                    if (macroControl != null)
-                    {
-                        string dateAddedCacheKey;
-
-                        using (DisposableTimer.DebugDuration<macro>("Saving MacroContent To Cache: " + Model.CacheIdentifier))
-                        {
-
-                            // NH: Scripts and XSLT can be generated as strings, but not controls as page events wouldn't be hit (such as Page_Load, etc)
-                            if (CacheMacroAsString(Model))
-                            {
-                                var outputCacheString = "";
-
-                                using (var sw = new StringWriter())
-                                {
-                                    var hw = new HtmlTextWriter(sw);
-                                    macroControl.RenderControl(hw);
-
-                                    outputCacheString = sw.ToString();
-                                }
-
-                                //insert the cache string result
-                                ApplicationContext.Current.ApplicationCache.RuntimeCache.InsertCacheItem(
-                                    CacheKeys.MacroHtmlCacheKey + Model.CacheIdentifier,
-                                    priority:       CacheItemPriority.NotRemovable,
-                                    timeout:        new TimeSpan(0, 0, Model.CacheDuration),
-                                    getCacheItem:   () => outputCacheString);
-
-                                dateAddedCacheKey = CacheKeys.MacroHtmlDateAddedCacheKey + Model.CacheIdentifier;
-
-                                // zb-00003 #29470 : replace by text if not already text
-                                // otherwise it is rendered twice
-                                if (!(macroControl is LiteralControl))
-                                    macroControl = new LiteralControl(outputCacheString);
-
-                                TraceInfo("renderMacro",
-                                          string.Format("Macro Content saved to cache '{0}'.", Model.CacheIdentifier));
-                            }
-                            else
-                            {
-                                //insert the cache control result
-                                ApplicationContext.Current.ApplicationCache.RuntimeCache.InsertCacheItem(
-                                    CacheKeys.MacroControlCacheKey + Model.CacheIdentifier,
-                                    priority:       CacheItemPriority.NotRemovable,
-                                    timeout:        new TimeSpan(0, 0, Model.CacheDuration),
-                                    getCacheItem:   () => new MacroCacheContent(macroControl, macroControl.ID));
-
-                                dateAddedCacheKey = CacheKeys.MacroControlDateAddedCacheKey + Model.CacheIdentifier;
-
-                                TraceInfo("renderMacro",
-                                          string.Format("Macro Control saved to cache '{0}'.", Model.CacheIdentifier));
-                            }
-
-                            //insert the date inserted (so we can check file modification date)
-                            ApplicationContext.Current.ApplicationCache.RuntimeCache.InsertCacheItem(
-                                dateAddedCacheKey,
-                                priority:       CacheItemPriority.NotRemovable,
-                                timeout:        new TimeSpan(0, 0, Model.CacheDuration),
-                                getCacheItem:   () => DateTime.Now);
-
-                        }
-
-                    }
-                }
-            }
-
-            return macroControl;
-        }
-
-        /// <summary>
-        /// Returns the cached version of this macro either as a string or as a Control
-        /// </summary>
-        /// <param name="macroHtml"></param>
-        /// <param name="macroControl"></param>
-        /// <returns></returns>
-        /// <remarks>
-        /// Depending on the type of macro, this will return the result as a string or as a control. This also 
-        /// checks to see if preview mode is activated, if it is then we don't return anything from cache.
-        /// </remarks>
-        private void GetMacroFromCache(out string macroHtml, out Control macroControl)
-        {
-            macroHtml = null;
-            macroControl = null;
-
-            if (UmbracoContext.Current.InPreviewMode == false && Model.CacheDuration > 0)
-            {
-                var macroFile = GetMacroFile(Model);
-                var fileInfo = new FileInfo(HttpContext.Current.Server.MapPath(macroFile));
-
-                if (CacheMacroAsString(Model))
-                {
-                    macroHtml = ApplicationContext.Current.ApplicationCache.RuntimeCache.GetCacheItem<string>(
-                        CacheKeys.MacroHtmlCacheKey + Model.CacheIdentifier);
-
-                    // FlorisRobbemont: 
-                    // An empty string means: macroHtml has been cached before, but didn't had any output (Macro doesn't need to be rendered again)
-                    // An empty reference (null) means: macroHtml has NOT been cached before
-                    if (macroHtml != null)
-                    {
-                        if (MacroNeedsToBeClearedFromCache(Model, CacheKeys.MacroHtmlDateAddedCacheKey + Model.CacheIdentifier, fileInfo))
-                        {
-                            macroHtml = null;
-                            TraceInfo("renderMacro",
-                                      string.Format("Macro removed from cache due to file change '{0}'.",
-                                                    Model.CacheIdentifier));
-                        }
-                        else
-                        {
-                            TraceInfo("renderMacro",
-                                      string.Format("Macro Content loaded from cache '{0}'.",
-                                                    Model.CacheIdentifier));
-                        }
-
-                    }
-                }
-                else
-                {
-                    var cacheContent = ApplicationContext.Current.ApplicationCache.RuntimeCache.GetCacheItem<MacroCacheContent>(
-                        CacheKeys.MacroControlCacheKey + Model.CacheIdentifier);
-
-                    if (cacheContent != null)
-                    {
-                        macroControl = cacheContent.Content;
-                        macroControl.ID = cacheContent.ID;
-
-                        if (MacroNeedsToBeClearedFromCache(Model, CacheKeys.MacroControlDateAddedCacheKey + Model.CacheIdentifier, fileInfo))
-                        {
-                            TraceInfo("renderMacro",
-                                      string.Format("Macro removed from cache due to file change '{0}'.",
-                                                    Model.CacheIdentifier));
-                            macroControl = null;
-                        }
-                        else
-                        {
-                            TraceInfo("renderMacro",
-                                      string.Format("Macro Control loaded from cache '{0}'.",
-                                                    Model.CacheIdentifier));
-                        }
-
-                    }
-                }
-            }
-        }
-
-        /// <summary>
-        /// Raises the error event and based on the error behavior either return a control to display or throw the exception
-        /// </summary>
-        /// <param name="msg"></param>
-        /// <param name="args"></param>
-        /// <returns></returns>
-        private Control GetControlForErrorBehavior(string msg, MacroErrorEventArgs args)
-        {
-            OnError(args);
-
-            switch (args.Behaviour)
-            {
-                case MacroErrorBehaviour.Inline:
-                    return new LiteralControl(msg);
-                case MacroErrorBehaviour.Silent:
-                    return new LiteralControl("");
-                case MacroErrorBehaviour.Throw:
-                default:
-                    return null;
-            }
-        }
-
-        /// <summary>
-        /// check that the file has not recently changed
-        /// </summary>
-        /// <param name="model"></param>
-        /// <param name="dateAddedKey"></param>
-        /// <param name="macroFile"></param>
-        /// <returns></returns>
-        /// <remarks>
-        /// The only reason this is necessary is because a developer might update a file associated with the 
-        /// macro, we need to ensure if that is the case that the cache not be used and it is refreshed.
-        /// </remarks>
-        internal static bool MacroNeedsToBeClearedFromCache(MacroModel model, string dateAddedKey, FileInfo macroFile)
-        {
-            if (MacroIsFileBased(model))
-            {
-                var cacheResult = ApplicationContext.Current.ApplicationCache.RuntimeCache.GetCacheItem<DateTime?>(dateAddedKey);
-
-                if (cacheResult != null)
-                {
-                    var dateMacroAdded = cacheResult;
-
-                    if (macroFile.LastWriteTime.CompareTo(dateMacroAdded) == 1)
-                    {
-                        TraceInfo("renderMacro", string.Format("Macro needs to be removed from cache due to file change '{0}'.", model.CacheIdentifier));
-                        return true;
-                    }
-                }
-            }
-
-            return false;
-        }
-
-        internal static string GetMacroFile(MacroModel model)
-        {
-            switch (model.MacroType)
-            {
-                case MacroTypes.Xslt:
-                    return string.Concat("~/xslt/", model.Xslt);
-                case MacroTypes.Script:
-                    return string.Concat("~/macroScripts/", model.ScriptName);
-                case MacroTypes.PartialView:
-                    return model.ScriptName; //partial views are saved with the full virtual path
-                case MacroTypes.UserControl:
-                    return model.TypeName; //user controls saved with the full virtual path
-                case MacroTypes.Unknown:
-                default:
-                    return "/" + model.TypeName;
-            }
-        }
-
-        internal static bool MacroIsFileBased(MacroModel model)
-        {
-            return model.MacroType != MacroTypes.Unknown;
-        }
-
-        /// <summary>
-        /// Determine if macro can be cached as string
-        /// </summary>
-        /// <param name="model"></param>
-        /// <returns></returns>
-        /// <remarks>
-        /// Scripts and XSLT can be generated as strings, but not controls as page events wouldn't be hit (such as Page_Load, etc)
-        /// </remarks>
-        internal static bool CacheMacroAsString(MacroModel model)
-        {
-            switch (model.MacroType)
-            {
-                case MacroTypes.Xslt:
-                case MacroTypes.PartialView:
-                    return true;
-                case MacroTypes.UserControl:
-                case MacroTypes.Unknown:
-                default:
-                    return false;
-            }
-        }
-
-        public static XslCompiledTransform GetXslt(string XsltFile)
-        {
-            //TODO: SD: Do we really need to cache this??
-            return ApplicationContext.Current.ApplicationCache.GetCacheItem(
-                CacheKeys.MacroXsltCacheKey + XsltFile,
-                CacheItemPriority.Default,
-                new CacheDependency(IOHelper.MapPath(SystemDirectories.Xslt + "/" + XsltFile)),
-                () =>
-                {
-                    using (var xslReader = new XmlTextReader(IOHelper.MapPath(SystemDirectories.Xslt.EnsureEndsWith('/') + XsltFile)))
-                    {
-                        return CreateXsltTransform(xslReader, GlobalSettings.DebugMode);
-                    }
-                });
-        }
-
-        public void UpdateMacroModel(Hashtable attributes)
-        {
-            foreach (MacroPropertyModel mp in Model.Properties)
-            {
-                if (attributes.ContainsKey(mp.Key.ToLowerInvariant()))
-                {
-                    var item = attributes[mp.Key.ToLowerInvariant()];
-
-                    mp.Value = item == null ? string.Empty : item.ToString();
-                }
-                else
-                {
-                    mp.Value = string.Empty;
-                }
-            }
-        }
-
-        public void GenerateMacroModelPropertiesFromAttributes(Hashtable attributes)
-        {
-            foreach (string key in attributes.Keys)
-            {
-                Model.Properties.Add(new MacroPropertyModel(key, attributes[key].ToString()));
-            }
-        }
-
-
-        public static XslCompiledTransform CreateXsltTransform(XmlTextReader xslReader, bool debugMode)
-        {
-            var macroXslt = new XslCompiledTransform(debugMode);
-            var xslResolver = new XmlUrlResolver
-                {
-                    Credentials = CredentialCache.DefaultCredentials
-                };
-
-            xslReader.EntityHandling = EntityHandling.ExpandEntities;
-
-            try
-            {
-                macroXslt.Load(xslReader, _xsltSettings, xslResolver);
-            }
-            finally
-            {
-                xslReader.Close();
-            }
-
-            return macroXslt;
-        }
-
-<<<<<<< HEAD
-=======
-        [Obsolete("This is no longer used in the codebase and will be removed in future versions")]
-        public static void unloadXslt(string XsltFile)
-        {
-            ApplicationContext.Current.ApplicationCache.RuntimeCache.ClearCacheByKeySearch(CacheKeys.MacroXsltCacheKey + XsltFile);
-        }
-
->>>>>>> d9f38a20
-        #region LoadMacroXslt
-
-        // gets the control for the macro, using GetXsltTransform methods for execution
-        // will pick XmlDocument or Navigator mode depending on the capabilities of the published caches
-        internal Control LoadMacroXslt(macro macro, MacroModel model, Hashtable pageElements, bool throwError)
-        {
-            if (XsltFile.Trim() == string.Empty)
-            {
-                TraceWarn("macro", "Xslt is empty");
-                return new LiteralControl(string.Empty);
-            }
-
-            using (DisposableTimer.DebugDuration<macro>("Executing XSLT: " + XsltFile))
-            {
-                XmlDocument macroXml = null;
-                MacroNavigator macroNavigator = null;
-                NavigableNavigator contentNavigator = null;
-
-                var canNavigate =
-                    UmbracoContext.Current.ContentCache.XPathNavigatorIsNavigable &&
-                    UmbracoContext.Current.MediaCache.XPathNavigatorIsNavigable;
-
-                if (!canNavigate)
-                {
-                    // get master xml document
-                    var cache = UmbracoContext.Current.ContentCache.InnerCache as Umbraco.Web.PublishedCache.XmlPublishedCache.PublishedContentCache;
-                    if (cache == null) throw new Exception("Unsupported IPublishedContentCache, only the Xml one is supported.");
-                    XmlDocument umbracoXml = cache.GetXml(UmbracoContext.Current, UmbracoContext.Current.InPreviewMode);
-                    macroXml = new XmlDocument();
-                    macroXml.LoadXml("<macro/>");
-                    foreach (var prop in macro.Model.Properties)
-                    {
-                        AddMacroXmlNode(umbracoXml, macroXml, prop.Key, prop.Type, prop.Value);
-                    }
-                }
-                else
-                {
-                    var parameters = new List<MacroNavigator.MacroParameter>();
-                    contentNavigator = UmbracoContext.Current.ContentCache.GetXPathNavigator() as NavigableNavigator;
-                    var mediaNavigator = UmbracoContext.Current.MediaCache.GetXPathNavigator() as NavigableNavigator;
-                    foreach (var prop in macro.Model.Properties)
-                    {
-                        AddMacroParameter(parameters, contentNavigator, mediaNavigator, prop.Key, prop.Type, prop.Value);
-                    }
-                    macroNavigator = new MacroNavigator(parameters);
-                }
-
-                if (HttpContext.Current.Request.QueryString["umbDebug"] != null && GlobalSettings.DebugMode)
-                {
-                    var outerXml = macroXml == null ? macroNavigator.OuterXml : macroXml.OuterXml;
-                    return
-                        new LiteralControl("<div style=\"border: 2px solid green; padding: 5px;\"><b>Debug from " +
-                                           macro.Name +
-                                           "</b><br/><p>" + HttpContext.Current.Server.HtmlEncode(outerXml) +
-                                           "</p></div>");
-                }
-                
-                var textService = ApplicationContext.Current.Services.TextService;
-                try
-                {
-                    var xsltFile = GetXslt(XsltFile);
-
-                    using (DisposableTimer.DebugDuration<macro>("Performing transformation"))
-                    {
-                        try
-                        {
-                            var transformed = canNavigate
-                                ? GetXsltTransformResult(macroNavigator, contentNavigator, xsltFile) // better?
-                                : GetXsltTransformResult(macroXml, xsltFile); // document
-                            var result = CreateControlsFromText(transformed);
-
-                            return result;
-                        }
-                        catch (Exception e)
-                        {
-                            Exceptions.Add(e);
-                            LogHelper.WarnWithException<macro>("Error parsing XSLT file", e);
-
-                            var macroErrorEventArgs = new MacroErrorEventArgs { Name = Model.Name, Alias = Model.Alias, ItemKey = Model.Xslt, Exception = e, Behaviour = UmbracoConfig.For.UmbracoSettings().Content.MacroErrorBehaviour };
-
-                            var errorMessage = textService.Localize("errors/macroErrorParsingXSLTFile", new[] { XsltFile });
-                            var macroControl = GetControlForErrorBehavior(errorMessage, macroErrorEventArgs);
-                            //if it is null, then we are supposed to throw the (original) exception
-                            // see: http://issues.umbraco.org/issue/U4-497 at the end
-                            if (macroControl == null && throwError)
-                            {
-                                throw;
-                            }
-                            return macroControl;
-                        }
-                    }
-                }
-                catch (Exception e)
-                {
-                    Exceptions.Add(e);
-                    LogHelper.WarnWithException<macro>("Error loading XSLT " + Model.Xslt, true, e);
-
-                    // Invoke any error handlers for this macro
-                    var macroErrorEventArgs = new MacroErrorEventArgs { Name = Model.Name, Alias = Model.Alias, ItemKey = Model.Xslt, Exception = e, Behaviour = UmbracoConfig.For.UmbracoSettings().Content.MacroErrorBehaviour };
-                    var errorMessage = textService.Localize("errors/macroErrorReadingXSLTFile", new[] { XsltFile });
-                    var macroControl = GetControlForErrorBehavior(errorMessage + XsltFile, macroErrorEventArgs);
-                    //if it is null, then we are supposed to throw the (original) exception
-                    // see: http://issues.umbraco.org/issue/U4-497 at the end
-                    if (macroControl == null && throwError)
-                    {
-                        throw;
-                    }
-                    return macroControl;
-                }
-            }
-        }
-
-        // gets the control for the macro, using GetXsltTransform methods for execution
-        public Control loadMacroXSLT(macro macro, MacroModel model, Hashtable pageElements)
-        {
-            return LoadMacroXslt(macro, model, pageElements, false);
-        }
-
-        #endregion
-
-        /// <summary>
-        /// Parses the text for umbraco Item controls that need to be rendered.
-        /// </summary>
-        /// <param name="text">The text to parse.</param>
-        /// <returns>A control containing the parsed text.</returns>
-        protected Control CreateControlsFromText(string text)
-        {
-            // the beginning and end tags
-            const string tagStart = "[[[[umbraco:Item";
-            const string tagEnd = "]]]]";
-
-            // container that will hold parsed controls
-            var container = new PlaceHolder();
-
-            // loop through all text
-            int textPos = 0;
-            while (textPos < text.Length)
-            {
-                // try to find an item tag, carefully staying inside the string bounds (- 1)
-                int tagStartPos = text.IndexOf(tagStart, textPos);
-                int tagEndPos = tagStartPos < 0 ? -1 : text.IndexOf(tagEnd, tagStartPos + tagStart.Length - 1);
-
-                // item tag found?
-                if (tagStartPos >= 0 && tagEndPos >= 0)
-                {
-                    // add the preceding text as a literal control
-                    if (tagStartPos > textPos)
-                        container.Controls.Add(new LiteralControl(text.Substring(textPos, tagStartPos - textPos)));
-
-                    // extract the tag and parse it
-                    string tag = text.Substring(tagStartPos, (tagEndPos + tagEnd.Length) - tagStartPos);
-                    Hashtable attributes = new Hashtable(XmlHelper.GetAttributesFromElement(tag));
-
-                    // create item with the parameters specified in the tag
-                    var item = new Item();
-                    item.NodeId = helper.FindAttribute(attributes, "nodeid");
-                    item.Field = helper.FindAttribute(attributes, "field");
-                    item.Xslt = helper.FindAttribute(attributes, "xslt");
-                    item.XsltDisableEscaping = helper.FindAttribute(attributes, "xsltdisableescaping") == "true";
-                    container.Controls.Add(item);
-
-                    // advance past the end of the tag
-                    textPos = tagEndPos + tagEnd.Length;
-                }
-                else
-                {
-                    // no more tags found, just add the remaning text
-                    container.Controls.Add(new LiteralControl(text.Substring(textPos)));
-                    textPos = text.Length;
-                }
-            }
-            return container;
-        }
-
-        #region GetXsltTransform
-
-        // gets the result of the xslt transform with no parameters - XmlDocument mode
-        public static string GetXsltTransformResult(XmlDocument macroXml, XslCompiledTransform xslt)
-        {
-            return GetXsltTransformResult(macroXml, xslt, null);
-        }
-
-        // gets the result of the xslt transform - XmlDocument mode
-        public static string GetXsltTransformResult(XmlDocument macroXml, XslCompiledTransform xslt, Dictionary<string, object> parameters)
-        {
-            TextWriter tw = new StringWriter();
-
-            XsltArgumentList xslArgs;
-
-            using (DisposableTimer.DebugDuration<macro>("Adding XSLT Extensions"))
-            {
-                xslArgs = AddXsltExtensions();
-                var lib = new library();
-                xslArgs.AddExtensionObject("urn:umbraco.library", lib);
-            }
-
-            // Add parameters
-            if (parameters == null || !parameters.ContainsKey("currentPage"))
-            {
-                xslArgs.AddParam("currentPage", string.Empty, library.GetXmlNodeCurrent());
-            }
-            if (parameters != null)
-            {
-                foreach (var parameter in parameters)
-                    xslArgs.AddParam(parameter.Key, string.Empty, parameter.Value);
-            }
-
-            // Do transformation
-            using (DisposableTimer.DebugDuration<macro>("Executing XSLT transform"))
-            {
-                xslt.Transform(macroXml.CreateNavigator(), xslArgs, tw);
-            }
-            return TemplateUtilities.ResolveUrlsFromTextString(tw.ToString());
-        }
-
-        // gets the result of the xslt transform with no parameters - Navigator mode
-        public static string GetXsltTransformResult(XPathNavigator macroNavigator, XPathNavigator contentNavigator,
-            XslCompiledTransform xslt)
-        {
-            return GetXsltTransformResult(macroNavigator, contentNavigator, xslt, null);
-        }
-
-        // gets the result of the xslt transform - Navigator mode
-        public static string GetXsltTransformResult(XPathNavigator macroNavigator, XPathNavigator contentNavigator,
-            XslCompiledTransform xslt, Dictionary<string, object> parameters)
-        {
-            TextWriter tw = new StringWriter();
-
-            XsltArgumentList xslArgs;
-            using (DisposableTimer.DebugDuration<macro>("Adding XSLT Extensions"))
-            {
-                xslArgs = AddXsltExtensions();
-                var lib = new library();
-                xslArgs.AddExtensionObject("urn:umbraco.library", lib);
-            }
-
-            // Add parameters
-            if (parameters == null || !parameters.ContainsKey("currentPage"))
-            {
-                var current = contentNavigator.Clone().Select("//* [@id=" + HttpContext.Current.Items["pageID"] + "]");
-                xslArgs.AddParam("currentPage", string.Empty, current);
-            }
-            if (parameters != null)
-            {
-                foreach (var parameter in parameters)
-                    xslArgs.AddParam(parameter.Key, string.Empty, parameter.Value);
-            }
-
-            // Do transformation
-            using (DisposableTimer.DebugDuration<macro>("Executing XSLT transform"))
-            {
-                xslt.Transform(macroNavigator, xslArgs, tw);
-            }
-            return TemplateUtilities.ResolveUrlsFromTextString(tw.ToString());
-        }
-
-        #endregion
-
-        public static XsltArgumentList AddXsltExtensions()
-        {
-            return AddMacroXsltExtensions();
-        }
-
-        /// <summary>
-        /// Gets a collection of all XSLT extensions for macros, including predefined extensions.
-        /// </summary>
-        /// <returns>A dictionary of name/extension instance pairs.</returns>
-        public static Dictionary<string, object> GetXsltExtensions()
-        {
-            return XsltExtensionsResolver.Current.XsltExtensions
-                                         .ToDictionary(x => x.Namespace, x => x.ExtensionObject);
-        }
-
-        /// <summary>
-        /// Returns an XSLT argument list with all XSLT extensions added,
-        /// both predefined and configured ones.
-        /// </summary>
-        /// <returns>A new XSLT argument list.</returns>
-        public static XsltArgumentList AddMacroXsltExtensions()
-        {
-            var xslArgs = new XsltArgumentList();
-
-            foreach (var extension in GetXsltExtensions())
-            {
-                string extensionNamespace = "urn:" + extension.Key;
-                xslArgs.AddExtensionObject(extensionNamespace, extension.Value);
-                TraceInfo("umbracoXsltExtension",
-                          String.Format("Extension added: {0}, {1}",
-                                        extensionNamespace, extension.Value.GetType().Name));
-            }
-
-            return xslArgs;
-        }
-
-        #region LoadMacroXslt (2)
-
-        // add elements to the <macro> root node, corresponding to parameters
-        private void AddMacroXmlNode(XmlDocument umbracoXml, XmlDocument macroXml,
-            string macroPropertyAlias, string macroPropertyType, string macroPropertyValue)
-        {
-            XmlNode macroXmlNode = macroXml.CreateNode(XmlNodeType.Element, macroPropertyAlias, string.Empty);
-            var x = new XmlDocument();
-
-            // if no value is passed, then use the current "pageID" as value
-            var contentId = macroPropertyValue == string.Empty ? UmbracoContext.Current.PageId.ToString() : macroPropertyValue;
-
-            TraceInfo("umbracoMacro",
-                      "Xslt node adding search start (" + macroPropertyAlias + ",'" +
-                      macroPropertyValue + "')");
-
-            //TODO: WE need to fix this so that we give control of this stuff over to the actual parameter editors!
-
-            switch (macroPropertyType)
-            {
-                case "contentTree":
-                    var nodeId = macroXml.CreateAttribute("nodeID");
-                    nodeId.Value = contentId;
-                    macroXmlNode.Attributes.SetNamedItem(nodeId);
-
-                    // Get subs
-                    try
-                    {
-                        macroXmlNode.AppendChild(macroXml.ImportNode(umbracoXml.GetElementById(contentId), true));
-                    }
-                    catch
-                    { }
-                    break;
-
-                case "contentCurrent":
-                    var importNode = macroPropertyValue == string.Empty
-                        ? umbracoXml.GetElementById(contentId)
-                        : umbracoXml.GetElementById(macroPropertyValue);
-
-                    var currentNode = macroXml.ImportNode(importNode, true);
-
-                    // remove all sub content nodes
-                    foreach (XmlNode n in currentNode.SelectNodes("node|*[@isDoc]"))
-                        currentNode.RemoveChild(n);
-
-                    macroXmlNode.AppendChild(currentNode);
-
-                    break;
-
-                case "contentAll":
-                    macroXmlNode.AppendChild(macroXml.ImportNode(umbracoXml.DocumentElement, true));
-                    break;
-
-                case "contentRandom":
-                    XmlNode source = umbracoXml.GetElementById(contentId);
-                    if (source != null)
-                    {
-                        var sourceList = source.SelectNodes("node|*[@isDoc]");
-                        if (sourceList.Count > 0)
-                        {
-                            int rndNumber;
-                            var r = library.GetRandom();
-                            lock (r)
-                            {
-                                rndNumber = r.Next(sourceList.Count);
-                            }
-                            var node = macroXml.ImportNode(sourceList[rndNumber], true);
-                            // remove all sub content nodes
-                            foreach (XmlNode n in node.SelectNodes("node|*[@isDoc]"))
-                                node.RemoveChild(n);
-
-                            macroXmlNode.AppendChild(node);
-                        }
-                        else
-                            TraceWarn("umbracoMacro",
-                                      "Error adding random node - parent (" + macroPropertyValue +
-                                      ") doesn't have children!");
-                    }
-                    else
-                        TraceWarn("umbracoMacro",
-                                  "Error adding random node - parent (" + macroPropertyValue +
-                                  ") doesn't exists!");
-                    break;
-
-                case "mediaCurrent":
-                    if (string.IsNullOrEmpty(macroPropertyValue) == false)
-                    {
-                        var c = new Content(int.Parse(macroPropertyValue));
-                        macroXmlNode.AppendChild(macroXml.ImportNode(c.ToXml(umbraco.content.Instance.XmlContent, false), true));
-                    }
-                    break;
-
-                default:
-                    macroXmlNode.InnerText = HttpContext.Current.Server.HtmlDecode(macroPropertyValue);
-                    break;
-            }
-            macroXml.FirstChild.AppendChild(macroXmlNode);
-        }
-
-        // add parameters to the macro parameters collection
-        private void AddMacroParameter(ICollection<MacroNavigator.MacroParameter> parameters,
-            NavigableNavigator contentNavigator, NavigableNavigator mediaNavigator,
-            string macroPropertyAlias, string macroPropertyType, string macroPropertyValue)
-        {
-            // if no value is passed, then use the current "pageID" as value
-            var contentId = macroPropertyValue == string.Empty ? UmbracoContext.Current.PageId.ToString() : macroPropertyValue;
-
-            TraceInfo("umbracoMacro",
-                      "Xslt node adding search start (" + macroPropertyAlias + ",'" +
-                      macroPropertyValue + "')");
-
-            // beware! do not use the raw content- or media- navigators, but clones !!
-
-            switch (macroPropertyType)
-            {
-                case "contentTree":
-                    parameters.Add(new MacroNavigator.MacroParameter(
-                        macroPropertyAlias,
-                        contentNavigator.CloneWithNewRoot(contentId), // null if not found - will be reported as empty
-                        attributes: new Dictionary<string, string> { { "nodeID", contentId } }));
-
-                    break;
-
-                case "contentPicker":
-                    parameters.Add(new MacroNavigator.MacroParameter(
-                        macroPropertyAlias,
-                        contentNavigator.CloneWithNewRoot(contentId), // null if not found - will be reported as empty
-                        0));
-                    break;
-
-                case "contentSubs":
-                    parameters.Add(new MacroNavigator.MacroParameter(
-                        macroPropertyAlias,
-                        contentNavigator.CloneWithNewRoot(contentId), // null if not found - will be reported as empty
-                        1));
-                    break;
-
-                case "contentAll":
-                    parameters.Add(new MacroNavigator.MacroParameter(macroPropertyAlias, contentNavigator.Clone()));
-                    break;
-
-                case "contentRandom":
-                    var nav = contentNavigator.Clone();
-                    if (nav.MoveToId(contentId))
-                    {
-                        var descendantIterator = nav.Select("./* [@isDoc]");
-                        if (descendantIterator.MoveNext())
-                        {
-                            // not empty - and won't change
-                            var descendantCount = descendantIterator.Count;
-
-                            int index;
-                            var r = library.GetRandom();
-                            lock (r)
-                            {
-                                index = r.Next(descendantCount);
-                            }
-
-                            while (index > 0 && descendantIterator.MoveNext())
-                                index--;
-
-                            var node = descendantIterator.Current.UnderlyingObject as INavigableContent;
-                            if (node != null)
-                            {
-                                nav = contentNavigator.CloneWithNewRoot(node.Id.ToString(CultureInfo.InvariantCulture));
-                                parameters.Add(new MacroNavigator.MacroParameter(macroPropertyAlias, nav, 0));
-                            }
-                            else
-                                throw new InvalidOperationException("Iterator contains non-INavigableContent elements.");
-                        }
-                        else
-                            TraceWarn("umbracoMacro",
-                                      "Error adding random node - parent (" + macroPropertyValue +
-                                      ") doesn't have children!");
-                    }
-                    else
-                        TraceWarn("umbracoMacro",
-                                  "Error adding random node - parent (" + macroPropertyValue +
-                                  ") doesn't exists!");
-                    break;
-
-                case "mediaCurrent":
-                    parameters.Add(new MacroNavigator.MacroParameter(
-                        macroPropertyAlias,
-                        mediaNavigator.CloneWithNewRoot(contentId), // null if not found - will be reported as empty
-                        0));
-                    break;
-
-                default:
-                    parameters.Add(new MacroNavigator.MacroParameter(macroPropertyAlias, HttpContext.Current.Server.HtmlDecode(macroPropertyValue)));
-                    break;
-            }
-        }
-
-        #endregion
-
-        /// <summary>
-        /// Renders a Partial View Macro
-        /// </summary>
-        /// <param name="macro"></param>
-        /// <returns></returns>
-		internal PartialViewMacroResult LoadPartialViewMacro(MacroModel macro)
-        {
-			var retVal = new PartialViewMacroResult();
-			IMacroEngine engine = null;
-			
-			engine = MacroEngineFactory.GetEngine(PartialViewMacroEngine.EngineName);
-            var ret = engine.Execute(macro, LegacyNodeHelper.ConvertToNode(UmbracoContext.Current.PublishedContentRequest.PublishedContent));
-            
-			retVal.Result = ret;
-			return retVal;
-		}
-
-        /// <summary>
-        /// Loads a custom or webcontrol using reflection into the macro object
-        /// </summary>
-        /// <param name="fileName">The assembly to load from</param>
-        /// <param name="controlName">Name of the control</param>
-        /// <returns></returns>
-        public Control LoadControl(string fileName, string controlName, MacroModel model)
-        {
-            return LoadControl(fileName, controlName, model, null);
-        }
-
-        /// <summary>
-        /// Loads a custom or webcontrol using reflection into the macro object
-        /// </summary>
-        /// <param name="fileName">The assembly to load from</param>
-        /// <param name="controlName">Name of the control</param>
-        /// <returns></returns>
-        public Control LoadControl(string fileName, string controlName, MacroModel model, Hashtable pageElements)
-        {
-            Type type;
-            Assembly asm;
-            try
-            {
-                string currentAss = IOHelper.MapPath(string.Format("{0}/{1}.dll", SystemDirectories.Bin, fileName));
-
-                if (!File.Exists(currentAss))
-                    return new LiteralControl("Unable to load user control because is does not exist: " + fileName);
-                asm = Assembly.LoadFrom(currentAss);
-
-                TraceInfo("umbracoMacro", "Assembly file " + currentAss + " LOADED!!");
-            }
-            catch
-            {
-                throw new ArgumentException(string.Format("ASSEMBLY NOT LOADED PATH: {0} NOT FOUND!!",
-                                                          IOHelper.MapPath(SystemDirectories.Bin + "/" + fileName +
-                                                                           ".dll")));
-            }
-
-            TraceInfo("umbracoMacro", string.Format("Assembly Loaded from ({0}.dll)", fileName));
-            type = asm.GetType(controlName);
-            if (type == null)
-                return new LiteralControl(string.Format("Unable to get type {0} from assembly {1}",
-                                                        controlName, asm.FullName));
-
-            var control = Activator.CreateInstance(type) as Control;
-            if (control == null)
-                return new LiteralControl(string.Format("Unable to create control {0} from assembly {1}",
-                                                        controlName, asm.FullName));
-
-
-            // Properties
-            UpdateControlProperties(control, model);
-            return control;
-        }
-
-        //TODO: SD : We *really* need to get macro's rendering properly with a real macro engine
-        // and move logic like this (after it is completely overhauled) to a UserControlMacroEngine.
-        internal static void UpdateControlProperties(Control control, MacroModel model)
-        {
-            var type = control.GetType();
-
-            foreach (var mp in model.Properties)
-            {
-                var prop = type.GetProperty(mp.Key);
-                if (prop == null)
-                {
-                    TraceWarn("macro", string.Format("control property '{0}' doesn't exist or aren't accessible (public)", mp.Key));
-                    continue;
-                }
-
-                var tryConvert = mp.Value.TryConvertTo(prop.PropertyType);
-                if (tryConvert.Success)
-                {
-                    try
-                    {
-                        prop.SetValue(control, tryConvert.Result, null);
-                    }
-                    catch (Exception ex)
-                    {
-                        LogHelper.WarnWithException<macro>(string.Format("Error adding property '{0}' with value '{1}'", mp.Key, mp.Value), ex);
-                        if (GlobalSettings.DebugMode)
-                        {
-                            TraceWarn("macro.loadControlProperties", string.Format("Error adding property '{0}' with value '{1}'", mp.Key, mp.Value), ex);
-                        }
-                    }
-
-                    if (GlobalSettings.DebugMode)
-                    {
-                        TraceInfo("macro.UpdateControlProperties", string.Format("Property added '{0}' with value '{1}'", mp.Key, mp.Value));
-                    }
-                }
-                else
-                {
-                    LogHelper.Warn<macro>(string.Format("Error adding property '{0}' with value '{1}'", mp.Key, mp.Value));
-                    if (GlobalSettings.DebugMode)
-                    {
-                        TraceWarn("macro.loadControlProperties", string.Format("Error adding property '{0}' with value '{1}'", mp.Key, mp.Value));
-                    }
-                }
-            }
-        }
-
-        /// <summary>
-        /// Loads an usercontrol using reflection into the macro object
-        /// </summary>
-        /// <param name="fileName">Filename of the usercontrol - ie. ~wulff.ascx</param>
-        /// <param name="model"> </param>
-        /// <param name="pageElements">The page elements.</param>
-        /// <returns></returns>
-	    public Control LoadUserControl(string fileName, MacroModel model, Hashtable pageElements)
-        {
-            Mandate.ParameterNotNullOrEmpty(fileName, "fileName");
-            Mandate.ParameterNotNull(model, "model");
-
-            try
-            {
-                string userControlPath = IOHelper.FindFile(fileName);
-
-                if (!File.Exists(IOHelper.MapPath(userControlPath)))
-                    throw new UmbracoException(string.Format("UserControl {0} does not exist.", fileName));
-
-                var oControl = (UserControl)new UserControl().LoadControl(userControlPath);
-
-                int slashIndex = fileName.LastIndexOf("/") + 1;
-                if (slashIndex < 0)
-                    slashIndex = 0;
-
-                if (!String.IsNullOrEmpty(model.MacroControlIdentifier))
-                    oControl.ID = model.MacroControlIdentifier;
-                else
-                    oControl.ID =
-                        string.Format("{0}_{1}", fileName.Substring(slashIndex, fileName.IndexOf(".ascx") - slashIndex),
-                                      StateHelper.GetContextValue<int>(MacrosAddedKey));
-
-                TraceInfo(LoadUserControlKey, string.Format("Usercontrol added with id '{0}'", oControl.ID));
-
-                UpdateControlProperties(oControl, model);
-                return oControl;
-            }
-            catch (Exception e)
-            {
-                LogHelper.WarnWithException<macro>(string.Format("Error creating usercontrol ({0})", fileName), true, e);
-                throw;
-            }
-        }
-
-
-        private static void TraceInfo(string category, string message, bool excludeProfiling = false)
-        {
-            if (HttpContext.Current != null)
-                HttpContext.Current.Trace.Write(category, message);
-
-            //Trace out to profiling... doesn't actually profile, just for informational output.
-            if (excludeProfiling == false)
-            {
-                using (ApplicationContext.Current.ProfilingLogger.TraceDuration<macro>(string.Format("{0}", message)))
-                {
-                }
-            }
-        }
-
-        private static void TraceWarn(string category, string message, bool excludeProfiling = false)
-        {
-            if (HttpContext.Current != null)
-                HttpContext.Current.Trace.Warn(category, message);
-
-            //Trace out to profiling... doesn't actually profile, just for informational output.
-            if (excludeProfiling == false)
-            {
-                using (ApplicationContext.Current.ProfilingLogger.TraceDuration<macro>(string.Format("Warning: {0}", message)))
-                {
-                }
-            }
-        }
-
-        private static void TraceWarn(string category, string message, Exception ex, bool excludeProfiling = false)
-        {
-            if (HttpContext.Current != null)
-                HttpContext.Current.Trace.Warn(category, message, ex);
-
-            //Trace out to profiling... doesn't actually profile, just for informational output.
-            if (excludeProfiling == false)
-            {
-                using (ApplicationContext.Current.ProfilingLogger.TraceDuration<macro>(string.Format("{0}, Error: {1}", message, ex)))
-                {
-                }
-            }
-        }
-
-        public static string RenderMacroStartTag(Hashtable attributes, int pageId, Guid versionId)
-        {
-            string div = "<div ";
-
-            IDictionaryEnumerator ide = attributes.GetEnumerator();
-            while (ide.MoveNext())
-            {
-                div += string.Format("umb_{0}=\"{1}\" ", ide.Key, EncodeMacroAttribute((ide.Value ?? string.Empty).ToString()));
-            }
-
-            div += "ismacro=\"true\" onresizestart=\"return false;\" umbVersionId=\"" + versionId +
-                   "\" umbPageid=\"" +
-                   pageId +
-                   "\" title=\"This is rendered content from macro\" class=\"umbMacroHolder\"><!-- startUmbMacro -->";
-
-            return div;
-        }
-
-        private static string EncodeMacroAttribute(string attributeContents)
-        {
-            // Replace linebreaks
-            attributeContents = attributeContents.Replace("\n", "\\n").Replace("\r", "\\r");
-
-            // Replace quotes
-            attributeContents =
-                attributeContents.Replace("\"", "&quot;");
-
-            // Replace tag start/ends
-            attributeContents =
-                attributeContents.Replace("<", "&lt;").Replace(">", "&gt;");
-
-
-            return attributeContents;
-        }
-
-        public static string RenderMacroEndTag()
-        {
-            return "<!-- endUmbMacro --></div>";
-        }
-
-        public static string GetRenderedMacro(int macroId, page umbPage, Hashtable attributes, int pageId)
-        {
-            macro m = GetMacro(macroId);
-            Control c = m.RenderMacro(attributes, umbPage.Elements, pageId);
-            TextWriter writer = new StringWriter();
-            var ht = new HtmlTextWriter(writer);
-            c.RenderControl(ht);
-            string result = writer.ToString();
-
-            // remove hrefs
-            string pattern = "href=\"([^\"]*)\"";
-            MatchCollection hrefs =
-                Regex.Matches(result, pattern, RegexOptions.IgnoreCase | RegexOptions.IgnorePatternWhitespace);
-            foreach (Match href in hrefs)
-                result = result.Replace(href.Value, "href=\"javascript:void(0)\"");
-
-            return result;
-        }
-
-        public static string MacroContentByHttp(int pageId, Guid pageVersion, Hashtable attributes)
-        {
-
-            if (SystemUtilities.GetCurrentTrustLevel() != AspNetHostingPermissionLevel.Unrestricted)
-            {
-                return "<span style='color: red'>Cannot render macro content in the rich text editor when the application is running in a Partial Trust environment</span>";
-            }
-
-            string tempAlias = (attributes["macroalias"] != null)
-                                   ? attributes["macroalias"].ToString()
-                                   : attributes["macroAlias"].ToString();
-            macro currentMacro = GetMacro(tempAlias);
-            if (!currentMacro.DontRenderInEditor)
-            {
-                string querystring = "umbPageId=" + pageId + "&umbVersionId=" + pageVersion;
-                IDictionaryEnumerator ide = attributes.GetEnumerator();
-                while (ide.MoveNext())
-                    querystring += "&umb_" + ide.Key + "=" + HttpContext.Current.Server.UrlEncode((ide.Value ?? string.Empty).ToString());
-
-                // Create a new 'HttpWebRequest' Object to the mentioned URL.
-                string retVal = string.Empty;
-                string protocol = GlobalSettings.UseSSL ? "https" : "http";
-                string url = string.Format("{0}://{1}:{2}{3}/macroResultWrapper.aspx?{4}", protocol,
-                                           HttpContext.Current.Request.ServerVariables["SERVER_NAME"],
-                                           HttpContext.Current.Request.ServerVariables["SERVER_PORT"],
-                                           IOHelper.ResolveUrl(SystemDirectories.Umbraco), querystring);
-
-                var myHttpWebRequest = (HttpWebRequest)WebRequest.Create(url);
-
-                // allows for validation of SSL conversations (to bypass SSL errors in debug mode!)
-                ServicePointManager.ServerCertificateValidationCallback += ValidateRemoteCertificate;
-
-                // propagate the user's context
-                // zb-00004 #29956 : refactor cookies names & handling
-
-                //TODO: This is the worst thing ever. This will also not work if people decide to put their own
-                // custom auth system in place.
-
-                HttpCookie inCookie = StateHelper.Cookies.UserContext.RequestCookie;
-                var cookie = new Cookie(inCookie.Name, inCookie.Value, inCookie.Path,
-                                        HttpContext.Current.Request.ServerVariables["SERVER_NAME"]);
-                myHttpWebRequest.CookieContainer = new CookieContainer();
-                myHttpWebRequest.CookieContainer.Add(cookie);
-
-                // Assign the response object of 'HttpWebRequest' to a 'HttpWebResponse' variable.
-                HttpWebResponse myHttpWebResponse = null;
-                try
-                {
-                    myHttpWebResponse = (HttpWebResponse)myHttpWebRequest.GetResponse();
-                    if (myHttpWebResponse.StatusCode == HttpStatusCode.OK)
-                    {
-                        Stream streamResponse = myHttpWebResponse.GetResponseStream();
-                        var streamRead = new StreamReader(streamResponse);
-                        var readBuff = new Char[256];
-                        int count = streamRead.Read(readBuff, 0, 256);
-                        while (count > 0)
-                        {
-                            var outputData = new String(readBuff, 0, count);
-                            retVal += outputData;
-                            count = streamRead.Read(readBuff, 0, 256);
-                        }
-                        // Close the Stream object.
-                        streamResponse.Close();
-                        streamRead.Close();
-
-                        // Find the content of a form
-                        string grabStart = "<!-- grab start -->";
-                        string grabEnd = "<!-- grab end -->";
-                        int grabStartPos = retVal.IndexOf(grabStart) + grabStart.Length;
-                        int grabEndPos = retVal.IndexOf(grabEnd) - grabStartPos;
-                        retVal = retVal.Substring(grabStartPos, grabEndPos);
-                    }
-                    else
-                        retVal = ShowNoMacroContent(currentMacro);
-
-                    // Release the HttpWebResponse Resource.
-                    myHttpWebResponse.Close();
-                }
-                catch (Exception)
-                {
-                    retVal = ShowNoMacroContent(currentMacro);
-                }
-                finally
-                {
-                    // Release the HttpWebResponse Resource.
-                    if (myHttpWebResponse != null)
-                        myHttpWebResponse.Close();
-                }
-
-                return retVal.Replace("\n", string.Empty).Replace("\r", string.Empty);
-            }
-
-            return ShowNoMacroContent(currentMacro);
-        }
-
-        private static string ShowNoMacroContent(macro currentMacro)
-        {
-            return "<span style=\"color: green\"><strong>" + currentMacro.Name +
-                   "</strong><br />No macro content available for WYSIWYG editing</span>";
-        }
-
-        private static bool ValidateRemoteCertificate(
-            object sender,
-            X509Certificate certificate,
-            X509Chain chain,
-            SslPolicyErrors policyErrors
-            )
-        {
-            if (GlobalSettings.DebugMode)
-            {
-                // allow any old dodgy certificate...
-                return true;
-            }
-            else
-            {
-                return policyErrors == SslPolicyErrors.None;
-            }
-        }
-
-        /// <summary>
-        /// Adds the XSLT extension namespaces to the XSLT header using 
-        /// {0} as the container for the namespace references and
-        /// {1} as the container for the exclude-result-prefixes
-        /// </summary>
-        /// <param name="xslt">The XSLT</param>
-        /// <returns></returns>
-        public static string AddXsltExtensionsToHeader(string xslt)
-        {
-            var namespaceList = new StringBuilder();
-            var namespaceDeclaractions = new StringBuilder();
-            foreach (var extension in GetXsltExtensions())
-            {
-                namespaceList.Append(extension.Key).Append(' ');
-                namespaceDeclaractions.AppendFormat("xmlns:{0}=\"urn:{0}\" ", extension.Key);
-            }
-
-            // parse xslt
-            xslt = xslt.Replace("{0}", namespaceDeclaractions.ToString());
-            xslt = xslt.Replace("{1}", namespaceList.ToString());
-            return xslt;
-        }
-
-        #region Events
-
-        /// <summary>
-        /// Occurs when a macro error is raised.
-        /// </summary>
-        public static event EventHandler<MacroErrorEventArgs> Error;
-
-        /// <summary>
-        /// Raises the <see cref="MacroErrorEventArgs"/> event.
-        /// </summary>
-        /// <param name="e">The <see cref="MacroErrorEventArgs"/> instance containing the event data.</param>
-        protected void OnError(MacroErrorEventArgs e)
-        {
-            if (Error != null)
-            {
-                Error(this, e);
-            }
-        }
-
-        #endregion
-    }
-
-    /// <summary>
-    /// Event arguments used for the MacroRendering event
-    /// </summary>
-    public class MacroRenderingEventArgs : EventArgs
-    {
-        public Hashtable PageElements { get; private set; }
-        public int PageId { get; private set; }
-
-        public MacroRenderingEventArgs(Hashtable pageElements, int pageId)
-        {
-            PageElements = pageElements;
-            PageId = pageId;
-        }
-    }
-
+using System;
+using System.Collections;
+using System.Collections.Generic;
+using System.Globalization;
+using System.IO;
+using System.Net;
+using System.Net.Security;
+using System.Reflection;
+using System.Security.Cryptography.X509Certificates;
+using System.Text;
+using System.Text.RegularExpressions;
+using System.Web;
+using System.Web.Caching;
+using System.Web.UI;
+using System.Web.UI.WebControls;
+using System.Xml;
+using System.Xml.XPath;
+using System.Xml.Xsl;
+using Umbraco.Core;
+using Umbraco.Core.Cache;
+using Umbraco.Core.Configuration;
+using Umbraco.Core.Events;
+using Umbraco.Core.IO;
+using Umbraco.Core.Logging;
+using Umbraco.Core.Macros;
+using Umbraco.Core.Models;
+using Umbraco.Core.Services;
+using Umbraco.Core.Xml.XPath;
+using Umbraco.Core.Profiling;
+using Umbraco.Web;
+using Umbraco.Web.Cache;
+using Umbraco.Web.Macros;
+using Umbraco.Web.Models;
+using Umbraco.Web.Templates;
+using umbraco.BusinessLogic;
+using umbraco.cms.businesslogic.macro;
+using umbraco.DataLayer;
+using umbraco.presentation.templateControls;
+using Umbraco.Web.umbraco.presentation;
+using Content = umbraco.cms.businesslogic.Content;
+using Macro = umbraco.cms.businesslogic.macro.Macro;
+using MacroErrorEventArgs = Umbraco.Core.Events.MacroErrorEventArgs;
+using System.Linq;
+using File = System.IO.File;
+using Member = umbraco.cms.businesslogic.member.Member;
+
+namespace umbraco
+{
+    /// <summary>
+    /// Summary description for macro.
+    /// </summary>
+    public class macro
+    {
+        #region private properties
+
+        /// <summary>Cache for <see cref="GetPredefinedXsltExtensions"/>.</summary>
+        private static Dictionary<string, object> _predefinedExtensions;
+        private static XsltSettings _xsltSettings;
+        private const string LoadUserControlKey = "loadUserControl";
+        private readonly StringBuilder _content = new StringBuilder();
+        private const string MacrosAddedKey = "macrosAdded";
+        public IList<Exception> Exceptions = new List<Exception>();
+
+        protected static ISqlHelper SqlHelper
+        {
+            get { return Application.SqlHelper; }
+        }
+
+        static macro()
+        {
+            _xsltSettings = SystemUtilities.GetCurrentTrustLevel() > AspNetHostingPermissionLevel.Medium
+                ? XsltSettings.TrustedXslt
+                : XsltSettings.Default;
+        }
+
+        #endregion
+
+        #region public properties
+
+        public bool CacheByPersonalization
+        {
+            get { return Model.CacheByMember; }
+        }
+
+        public bool CacheByPage
+        {
+            get { return Model.CacheByPage; }
+        }
+
+        public bool DontRenderInEditor
+        {
+            get { return !Model.RenderInEditor; }
+        }
+
+        public int RefreshRate
+        {
+            get { return Model.CacheDuration; }
+        }
+
+        public String Alias
+        {
+            get { return Model.Alias; }
+        }
+
+        public String Name
+        {
+            get { return Model.Name; }
+        }
+
+        public String XsltFile
+        {
+            get { return Model.Xslt; }
+        }
+
+        public String ScriptFile
+        {
+            get { return Model.ScriptName; }
+        }
+
+        public String ScriptType
+        {
+            get { return Model.TypeName; }
+        }
+
+        public String ScriptAssembly
+        {
+            get { return Model.TypeName; }
+        }
+
+        public int MacroType
+        {
+            get { return (int)Model.MacroType; }
+        }
+
+        public String MacroContent
+        {
+            set { _content.Append(value); }
+            get { return _content.ToString(); }
+        }
+
+        #endregion
+
+        #region REFACTOR
+
+        /// <summary>
+        /// Creates a macro object
+        /// </summary>
+        /// <param name="id">Specify the macro-id which should be loaded (from table macro)</param>
+        public macro(int id)
+        {
+            Macro m = Macro.GetById(id);
+            Model = new MacroModel(m);
+        }
+
+        public macro(string alias)
+        {
+            Macro m = Macro.GetByAlias(alias);
+            Model = new MacroModel(m);
+        }
+
+        public MacroModel Model { get; set; }
+
+        public static macro GetMacro(string alias)
+        {
+            return new macro(alias);
+        }
+
+        public static macro GetMacro(int id)
+        {
+            return new macro(id);
+        }
+
+        #endregion
+
+
+        /// <summary>
+        /// Creates an empty macro object.
+        /// </summary>
+        public macro()
+        {
+            Model = new MacroModel();
+        }
+
+
+        public override string ToString()
+        {
+            return Model.Name;
+        }
+
+
+        string GetCacheIdentifier(MacroModel model, Hashtable pageElements, int pageId)
+        {
+            var id = new StringBuilder();
+
+            var alias = string.IsNullOrEmpty(model.ScriptCode) ? model.Alias : Macro.GenerateCacheKeyFromCode(model.ScriptCode);
+            id.AppendFormat("{0}-", alias);
+
+            if (CacheByPage)
+            {
+                id.AppendFormat("{0}-", pageId);
+            }
+
+            if (CacheByPersonalization)
+            {
+                object memberId = 0;
+                if (HttpContext.Current.User.Identity.IsAuthenticated)
+                {
+                    var provider = Umbraco.Core.Security.MembershipProviderExtensions.GetMembersMembershipProvider();
+                    var member = Umbraco.Core.Security.MembershipProviderExtensions.GetCurrentUser(provider);
+                    if (member != null)
+                    {
+                        memberId = member.ProviderUserKey ?? 0;
+                    }
+                }
+                id.AppendFormat("m{0}-", memberId);
+            }
+
+            foreach (var prop in model.Properties)
+            {
+                var propValue = prop.Value;
+                id.AppendFormat("{0}-", propValue.Length <= 255 ? propValue : propValue.Substring(0, 255));
+            }
+
+            return id.ToString();
+        }
+
+        public Control RenderMacro(Hashtable attributes, Hashtable pageElements, int pageId)
+        {
+            // TODO: Parse attributes
+            UpdateMacroModel(attributes);
+            return RenderMacro(pageElements, pageId);
+        }
+
+        /// <summary>
+        /// An event that is raised just before the macro is rendered allowing developers to modify the macro before it executes.
+        /// </summary>
+        public static event TypedEventHandler<macro, MacroRenderingEventArgs> MacroRendering;
+
+        /// <summary>
+        /// Raises the MacroRendering event
+        /// </summary>
+        /// <param name="e"></param>
+        protected void OnMacroRendering(MacroRenderingEventArgs e)
+        {
+            if (MacroRendering != null)
+                MacroRendering(this, e);
+        }
+
+        /// <summary>
+        /// Renders the macro
+        /// </summary>
+        /// <param name="pageElements"></param>
+        /// <param name="pageId"></param>
+        /// <returns></returns>
+        public Control RenderMacro(Hashtable pageElements, int pageId)
+        {
+            // Event to allow manipulation of Macro Model
+            OnMacroRendering(new MacroRenderingEventArgs(pageElements, pageId));
+
+            var macroInfo = (Model.MacroType == MacroTypes.PartialView && Model.Name.IsNullOrWhiteSpace())
+                                ? string.Format("Render Inline Macro, Cache: {0})", Model.CacheDuration)
+                                : string.Format("Render Macro: {0}, type: {1}, cache: {2})", Name, Model.MacroType, Model.CacheDuration);
+
+            using (DisposableTimer.DebugDuration<macro>(macroInfo))
+            {
+                TraceInfo("renderMacro", macroInfo, excludeProfiling: true);
+
+                StateHelper.SetContextValue(MacrosAddedKey, StateHelper.GetContextValue<int>(MacrosAddedKey) + 1);
+
+                // zb-00037 #29875 : parse attributes here (and before anything else)
+                foreach (MacroPropertyModel prop in Model.Properties)
+                    prop.Value = helper.parseAttribute(pageElements, prop.Value);
+
+                Model.CacheIdentifier = GetCacheIdentifier(Model, pageElements, pageId);
+
+                string macroHtml;
+                Control macroControl;
+                //get the macro from cache if it is there
+                GetMacroFromCache(out macroHtml, out macroControl);
+
+                // FlorisRobbemont: Empty macroHtml (not null, but "") doesn't mean a re-render is necessary
+                if (macroHtml == null && macroControl == null)
+                {
+                    var renderFailed = false;
+                    var macroType = Model.MacroType != MacroTypes.Unknown
+                                        ? (int)Model.MacroType
+                                        : MacroType;
+                    var textService = ApplicationContext.Current.Services.TextService;
+
+                    switch (macroType)
+                    {
+                        case (int)MacroTypes.PartialView:
+
+                            //error handler for partial views, is an action because we need to re-use it twice below
+                            Func<Exception, Control> handleError = e =>
+                                {
+                                    LogHelper.WarnWithException<macro>("Error loading Partial View (file: " + ScriptFile + ")", true, e);
+                                    // Invoke any error handlers for this macro
+                                    var macroErrorEventArgs =
+                                        new MacroErrorEventArgs
+                                            {
+                                                Name = Model.Name,
+                                                Alias = Model.Alias,
+                                                ItemKey = Model.ScriptName,
+                                                Exception = e,
+                                                Behaviour = UmbracoConfig.For.UmbracoSettings().Content.MacroErrorBehaviour
+                                            };
+
+                                    var errorMessage = textService.Localize("errors/macroErrorLoadingPartialView", new[] { ScriptFile });
+                                    return GetControlForErrorBehavior(errorMessage, macroErrorEventArgs);
+                                };
+
+                            using (DisposableTimer.DebugDuration<macro>("Executing Partial View: " + Model.TypeName))
+                            {
+                                TraceInfo("umbracoMacro", "Partial View added (" + Model.TypeName + ")", excludeProfiling: true);
+                                try
+                                {
+                                    var result = LoadPartialViewMacro(Model);
+                                    macroControl = new LiteralControl(result.Result);
+                                    if (result.ResultException != null)
+                                    {
+                                        renderFailed = true;
+                                        Exceptions.Add(result.ResultException);
+                                        macroControl = handleError(result.ResultException);
+                                        //if it is null, then we are supposed to throw the exception
+                                        if (macroControl == null)
+                                        {
+                                            throw result.ResultException;
+                                        }
+                                    }
+                                }
+                                catch (Exception e)
+                                {
+                                    LogHelper.WarnWithException<macro>(
+                                        "Error loading partial view macro (View: " + Model.ScriptName + ")", true, e);
+
+                                    renderFailed = true;
+                                    Exceptions.Add(e);
+                                    macroControl = handleError(e);
+                                    //if it is null, then we are supposed to throw the (original) exception
+                                    // see: http://issues.umbraco.org/issue/U4-497 at the end
+                                    if (macroControl == null)
+                                    {
+                                        throw;
+                                    }
+                                }
+
+                                break;
+                            }
+                        case (int)MacroTypes.UserControl:
+
+                            using (DisposableTimer.DebugDuration<macro>("Executing UserControl: " + Model.TypeName))
+                            {
+                                try
+                                {
+                                    TraceInfo("umbracoMacro", "Usercontrol added (" + Model.TypeName + ")", excludeProfiling: true);
+
+                                    // Add tilde for v4 defined macros
+                                    if (string.IsNullOrEmpty(Model.TypeName) == false &&
+                                        Model.TypeName.StartsWith("~") == false)
+                                        Model.TypeName = "~/" + Model.TypeName;
+
+                                    macroControl = LoadUserControl(ScriptType, Model, pageElements);
+                                    break;
+                                }
+                                catch (Exception e)
+                                {
+                                    renderFailed = true;
+                                    Exceptions.Add(e);
+                                    LogHelper.WarnWithException<macro>("Error loading userControl (" + Model.TypeName + ")", true, e);
+
+                                    // Invoke any error handlers for this macro
+                                    var macroErrorEventArgs = new MacroErrorEventArgs
+                                    {
+                                        Name = Model.Name,
+                                        Alias = Model.Alias,
+                                        ItemKey = Model.TypeName,
+                                        Exception = e,
+                                        Behaviour = UmbracoConfig.For.UmbracoSettings().Content.MacroErrorBehaviour
+                                    };
+
+                                    var errorMessage = textService.Localize("errors/macroErrorLoadingUsercontrol", new[] { Model.TypeName });
+                                    macroControl = GetControlForErrorBehavior(errorMessage, macroErrorEventArgs);
+                                    //if it is null, then we are supposed to throw the (original) exception
+                                    // see: http://issues.umbraco.org/issue/U4-497 at the end
+                                    if (macroControl == null)
+                                    {
+                                        throw;
+                                    }
+
+                                    break;
+                                }
+                            }
+                       
+                        case (int) MacroTypes.Xslt:                            
+                            macroControl = LoadMacroXslt(this, Model, pageElements, true);
+                            break;
+                        
+                        case (int)MacroTypes.Unknown:
+                        default:
+                            if (GlobalSettings.DebugMode)
+                            {
+                                macroControl = new LiteralControl("&lt;Macro: " + Name + " (" + ScriptAssembly + "," + ScriptType + ")&gt;");
+                            }
+                            break;
+                    }
+
+                    //add to cache if render is successful
+                    if (renderFailed == false)
+                    {
+                        macroControl = AddMacroResultToCache(macroControl);
+                    }
+
+                }
+                else if (macroControl == null)
+                {
+                    macroControl = new LiteralControl(macroHtml);
+                }
+
+                return macroControl;
+            }
+        }
+
+        /// <summary>
+        /// Adds the macro result to cache and returns the control since it might be updated
+        /// </summary>
+        /// <param name="macroControl"></param>
+        /// <returns></returns>
+        private Control AddMacroResultToCache(Control macroControl)
+        {
+            // Add result to cache if successful (and cache is enabled)
+            if (UmbracoContext.Current.InPreviewMode == false && Model.CacheDuration > 0)
+            {
+                // do not add to cache if there's no member and it should cache by personalization
+                if (!Model.CacheByMember || (Model.CacheByMember && Member.IsLoggedOn()))
+                {
+                    if (macroControl != null)
+                    {
+                        string dateAddedCacheKey;
+
+                        using (DisposableTimer.DebugDuration<macro>("Saving MacroContent To Cache: " + Model.CacheIdentifier))
+                        {
+
+                            // NH: Scripts and XSLT can be generated as strings, but not controls as page events wouldn't be hit (such as Page_Load, etc)
+                            if (CacheMacroAsString(Model))
+                            {
+                                var outputCacheString = "";
+
+                                using (var sw = new StringWriter())
+                                {
+                                    var hw = new HtmlTextWriter(sw);
+                                    macroControl.RenderControl(hw);
+
+                                    outputCacheString = sw.ToString();
+                                }
+
+                                //insert the cache string result
+                                ApplicationContext.Current.ApplicationCache.RuntimeCache.InsertCacheItem(
+                                    CacheKeys.MacroHtmlCacheKey + Model.CacheIdentifier,
+                                    priority:       CacheItemPriority.NotRemovable,
+                                    timeout:        new TimeSpan(0, 0, Model.CacheDuration),
+                                    getCacheItem:   () => outputCacheString);
+
+                                dateAddedCacheKey = CacheKeys.MacroHtmlDateAddedCacheKey + Model.CacheIdentifier;
+
+                                // zb-00003 #29470 : replace by text if not already text
+                                // otherwise it is rendered twice
+                                if (!(macroControl is LiteralControl))
+                                    macroControl = new LiteralControl(outputCacheString);
+
+                                TraceInfo("renderMacro",
+                                          string.Format("Macro Content saved to cache '{0}'.", Model.CacheIdentifier));
+                            }
+                            else
+                            {
+                                //insert the cache control result
+                                ApplicationContext.Current.ApplicationCache.RuntimeCache.InsertCacheItem(
+                                    CacheKeys.MacroControlCacheKey + Model.CacheIdentifier,
+                                    priority:       CacheItemPriority.NotRemovable,
+                                    timeout:        new TimeSpan(0, 0, Model.CacheDuration),
+                                    getCacheItem:   () => new MacroCacheContent(macroControl, macroControl.ID));
+
+                                dateAddedCacheKey = CacheKeys.MacroControlDateAddedCacheKey + Model.CacheIdentifier;
+
+                                TraceInfo("renderMacro",
+                                          string.Format("Macro Control saved to cache '{0}'.", Model.CacheIdentifier));
+                            }
+
+                            //insert the date inserted (so we can check file modification date)
+                            ApplicationContext.Current.ApplicationCache.RuntimeCache.InsertCacheItem(
+                                dateAddedCacheKey,
+                                priority:       CacheItemPriority.NotRemovable,
+                                timeout:        new TimeSpan(0, 0, Model.CacheDuration),
+                                getCacheItem:   () => DateTime.Now);
+
+                        }
+
+                    }
+                }
+            }
+
+            return macroControl;
+        }
+
+        /// <summary>
+        /// Returns the cached version of this macro either as a string or as a Control
+        /// </summary>
+        /// <param name="macroHtml"></param>
+        /// <param name="macroControl"></param>
+        /// <returns></returns>
+        /// <remarks>
+        /// Depending on the type of macro, this will return the result as a string or as a control. This also 
+        /// checks to see if preview mode is activated, if it is then we don't return anything from cache.
+        /// </remarks>
+        private void GetMacroFromCache(out string macroHtml, out Control macroControl)
+        {
+            macroHtml = null;
+            macroControl = null;
+
+            if (UmbracoContext.Current.InPreviewMode == false && Model.CacheDuration > 0)
+            {
+                var macroFile = GetMacroFile(Model);
+                var fileInfo = new FileInfo(HttpContext.Current.Server.MapPath(macroFile));
+
+                if (CacheMacroAsString(Model))
+                {
+                    macroHtml = ApplicationContext.Current.ApplicationCache.RuntimeCache.GetCacheItem<string>(
+                        CacheKeys.MacroHtmlCacheKey + Model.CacheIdentifier);
+
+                    // FlorisRobbemont: 
+                    // An empty string means: macroHtml has been cached before, but didn't had any output (Macro doesn't need to be rendered again)
+                    // An empty reference (null) means: macroHtml has NOT been cached before
+                    if (macroHtml != null)
+                    {
+                        if (MacroNeedsToBeClearedFromCache(Model, CacheKeys.MacroHtmlDateAddedCacheKey + Model.CacheIdentifier, fileInfo))
+                        {
+                            macroHtml = null;
+                            TraceInfo("renderMacro",
+                                      string.Format("Macro removed from cache due to file change '{0}'.",
+                                                    Model.CacheIdentifier));
+                        }
+                        else
+                        {
+                            TraceInfo("renderMacro",
+                                      string.Format("Macro Content loaded from cache '{0}'.",
+                                                    Model.CacheIdentifier));
+                        }
+
+                    }
+                }
+                else
+                {
+                    var cacheContent = ApplicationContext.Current.ApplicationCache.RuntimeCache.GetCacheItem<MacroCacheContent>(
+                        CacheKeys.MacroControlCacheKey + Model.CacheIdentifier);
+
+                    if (cacheContent != null)
+                    {
+                        macroControl = cacheContent.Content;
+                        macroControl.ID = cacheContent.ID;
+
+                        if (MacroNeedsToBeClearedFromCache(Model, CacheKeys.MacroControlDateAddedCacheKey + Model.CacheIdentifier, fileInfo))
+                        {
+                            TraceInfo("renderMacro",
+                                      string.Format("Macro removed from cache due to file change '{0}'.",
+                                                    Model.CacheIdentifier));
+                            macroControl = null;
+                        }
+                        else
+                        {
+                            TraceInfo("renderMacro",
+                                      string.Format("Macro Control loaded from cache '{0}'.",
+                                                    Model.CacheIdentifier));
+                        }
+
+                    }
+                }
+            }
+        }
+
+        /// <summary>
+        /// Raises the error event and based on the error behavior either return a control to display or throw the exception
+        /// </summary>
+        /// <param name="msg"></param>
+        /// <param name="args"></param>
+        /// <returns></returns>
+        private Control GetControlForErrorBehavior(string msg, MacroErrorEventArgs args)
+        {
+            OnError(args);
+
+            switch (args.Behaviour)
+            {
+                case MacroErrorBehaviour.Inline:
+                    return new LiteralControl(msg);
+                case MacroErrorBehaviour.Silent:
+                    return new LiteralControl("");
+                case MacroErrorBehaviour.Throw:
+                default:
+                    return null;
+            }
+        }
+
+        /// <summary>
+        /// check that the file has not recently changed
+        /// </summary>
+        /// <param name="model"></param>
+        /// <param name="dateAddedKey"></param>
+        /// <param name="macroFile"></param>
+        /// <returns></returns>
+        /// <remarks>
+        /// The only reason this is necessary is because a developer might update a file associated with the 
+        /// macro, we need to ensure if that is the case that the cache not be used and it is refreshed.
+        /// </remarks>
+        internal static bool MacroNeedsToBeClearedFromCache(MacroModel model, string dateAddedKey, FileInfo macroFile)
+        {
+            if (MacroIsFileBased(model))
+            {
+                var cacheResult = ApplicationContext.Current.ApplicationCache.RuntimeCache.GetCacheItem<DateTime?>(dateAddedKey);
+
+                if (cacheResult != null)
+                {
+                    var dateMacroAdded = cacheResult;
+
+                    if (macroFile.LastWriteTime.CompareTo(dateMacroAdded) == 1)
+                    {
+                        TraceInfo("renderMacro", string.Format("Macro needs to be removed from cache due to file change '{0}'.", model.CacheIdentifier));
+                        return true;
+                    }
+                }
+            }
+
+            return false;
+        }
+
+        internal static string GetMacroFile(MacroModel model)
+        {
+            switch (model.MacroType)
+            {
+                case MacroTypes.Xslt:
+                    return string.Concat("~/xslt/", model.Xslt);
+                case MacroTypes.Script:
+                    return string.Concat("~/macroScripts/", model.ScriptName);
+                case MacroTypes.PartialView:
+                    return model.ScriptName; //partial views are saved with the full virtual path
+                case MacroTypes.UserControl:
+                    return model.TypeName; //user controls saved with the full virtual path
+                case MacroTypes.Unknown:
+                default:
+                    return "/" + model.TypeName;
+            }
+        }
+
+        internal static bool MacroIsFileBased(MacroModel model)
+        {
+            return model.MacroType != MacroTypes.Unknown;
+        }
+
+        /// <summary>
+        /// Determine if macro can be cached as string
+        /// </summary>
+        /// <param name="model"></param>
+        /// <returns></returns>
+        /// <remarks>
+        /// Scripts and XSLT can be generated as strings, but not controls as page events wouldn't be hit (such as Page_Load, etc)
+        /// </remarks>
+        internal static bool CacheMacroAsString(MacroModel model)
+        {
+            switch (model.MacroType)
+            {
+                case MacroTypes.Xslt:
+                case MacroTypes.PartialView:
+                    return true;
+                case MacroTypes.UserControl:
+                case MacroTypes.Unknown:
+                default:
+                    return false;
+            }
+        }
+
+        public static XslCompiledTransform GetXslt(string XsltFile)
+        {
+            //TODO: SD: Do we really need to cache this??
+            return ApplicationContext.Current.ApplicationCache.GetCacheItem(
+                CacheKeys.MacroXsltCacheKey + XsltFile,
+                CacheItemPriority.Default,
+                new CacheDependency(IOHelper.MapPath(SystemDirectories.Xslt + "/" + XsltFile)),
+                () =>
+                {
+                    using (var xslReader = new XmlTextReader(IOHelper.MapPath(SystemDirectories.Xslt.EnsureEndsWith('/') + XsltFile)))
+                    {
+                        return CreateXsltTransform(xslReader, GlobalSettings.DebugMode);
+                    }
+                });
+        }
+
+        public void UpdateMacroModel(Hashtable attributes)
+        {
+            foreach (MacroPropertyModel mp in Model.Properties)
+            {
+                if (attributes.ContainsKey(mp.Key.ToLowerInvariant()))
+                {
+                    var item = attributes[mp.Key.ToLowerInvariant()];
+
+                    mp.Value = item == null ? string.Empty : item.ToString();
+                }
+                else
+                {
+                    mp.Value = string.Empty;
+                }
+            }
+        }
+
+        public void GenerateMacroModelPropertiesFromAttributes(Hashtable attributes)
+        {
+            foreach (string key in attributes.Keys)
+            {
+                Model.Properties.Add(new MacroPropertyModel(key, attributes[key].ToString()));
+            }
+        }
+
+
+        public static XslCompiledTransform CreateXsltTransform(XmlTextReader xslReader, bool debugMode)
+        {
+            var macroXslt = new XslCompiledTransform(debugMode);
+            var xslResolver = new XmlUrlResolver
+                {
+                    Credentials = CredentialCache.DefaultCredentials
+                };
+
+            xslReader.EntityHandling = EntityHandling.ExpandEntities;
+
+            try
+            {
+                macroXslt.Load(xslReader, _xsltSettings, xslResolver);
+            }
+            finally
+            {
+                xslReader.Close();
+            }
+
+            return macroXslt;
+        }
+
+        #region LoadMacroXslt
+
+        // gets the control for the macro, using GetXsltTransform methods for execution
+        // will pick XmlDocument or Navigator mode depending on the capabilities of the published caches
+        internal Control LoadMacroXslt(macro macro, MacroModel model, Hashtable pageElements, bool throwError)
+        {
+            if (XsltFile.Trim() == string.Empty)
+            {
+                TraceWarn("macro", "Xslt is empty");
+                return new LiteralControl(string.Empty);
+            }
+
+            using (DisposableTimer.DebugDuration<macro>("Executing XSLT: " + XsltFile))
+            {
+                XmlDocument macroXml = null;
+                MacroNavigator macroNavigator = null;
+                NavigableNavigator contentNavigator = null;
+
+                var canNavigate =
+                    UmbracoContext.Current.ContentCache.XPathNavigatorIsNavigable &&
+                    UmbracoContext.Current.MediaCache.XPathNavigatorIsNavigable;
+
+                if (!canNavigate)
+                {
+                    // get master xml document
+                    var cache = UmbracoContext.Current.ContentCache.InnerCache as Umbraco.Web.PublishedCache.XmlPublishedCache.PublishedContentCache;
+                    if (cache == null) throw new Exception("Unsupported IPublishedContentCache, only the Xml one is supported.");
+                    XmlDocument umbracoXml = cache.GetXml(UmbracoContext.Current, UmbracoContext.Current.InPreviewMode);
+                    macroXml = new XmlDocument();
+                    macroXml.LoadXml("<macro/>");
+                    foreach (var prop in macro.Model.Properties)
+                    {
+                        AddMacroXmlNode(umbracoXml, macroXml, prop.Key, prop.Type, prop.Value);
+                    }
+                }
+                else
+                {
+                    var parameters = new List<MacroNavigator.MacroParameter>();
+                    contentNavigator = UmbracoContext.Current.ContentCache.GetXPathNavigator() as NavigableNavigator;
+                    var mediaNavigator = UmbracoContext.Current.MediaCache.GetXPathNavigator() as NavigableNavigator;
+                    foreach (var prop in macro.Model.Properties)
+                    {
+                        AddMacroParameter(parameters, contentNavigator, mediaNavigator, prop.Key, prop.Type, prop.Value);
+                    }
+                    macroNavigator = new MacroNavigator(parameters);
+                }
+
+                if (HttpContext.Current.Request.QueryString["umbDebug"] != null && GlobalSettings.DebugMode)
+                {
+                    var outerXml = macroXml == null ? macroNavigator.OuterXml : macroXml.OuterXml;
+                    return
+                        new LiteralControl("<div style=\"border: 2px solid green; padding: 5px;\"><b>Debug from " +
+                                           macro.Name +
+                                           "</b><br/><p>" + HttpContext.Current.Server.HtmlEncode(outerXml) +
+                                           "</p></div>");
+                }
+                
+                var textService = ApplicationContext.Current.Services.TextService;
+                try
+                {
+                    var xsltFile = GetXslt(XsltFile);
+
+                    using (DisposableTimer.DebugDuration<macro>("Performing transformation"))
+                    {
+                        try
+                        {
+                            var transformed = canNavigate
+                                ? GetXsltTransformResult(macroNavigator, contentNavigator, xsltFile) // better?
+                                : GetXsltTransformResult(macroXml, xsltFile); // document
+                            var result = CreateControlsFromText(transformed);
+
+                            return result;
+                        }
+                        catch (Exception e)
+                        {
+                            Exceptions.Add(e);
+                            LogHelper.WarnWithException<macro>("Error parsing XSLT file", e);
+
+                            var macroErrorEventArgs = new MacroErrorEventArgs { Name = Model.Name, Alias = Model.Alias, ItemKey = Model.Xslt, Exception = e, Behaviour = UmbracoConfig.For.UmbracoSettings().Content.MacroErrorBehaviour };
+
+                            var errorMessage = textService.Localize("errors/macroErrorParsingXSLTFile", new[] { XsltFile });
+                            var macroControl = GetControlForErrorBehavior(errorMessage, macroErrorEventArgs);
+                            //if it is null, then we are supposed to throw the (original) exception
+                            // see: http://issues.umbraco.org/issue/U4-497 at the end
+                            if (macroControl == null && throwError)
+                            {
+                                throw;
+                            }
+                            return macroControl;
+                        }
+                    }
+                }
+                catch (Exception e)
+                {
+                    Exceptions.Add(e);
+                    LogHelper.WarnWithException<macro>("Error loading XSLT " + Model.Xslt, true, e);
+
+                    // Invoke any error handlers for this macro
+                    var macroErrorEventArgs = new MacroErrorEventArgs { Name = Model.Name, Alias = Model.Alias, ItemKey = Model.Xslt, Exception = e, Behaviour = UmbracoConfig.For.UmbracoSettings().Content.MacroErrorBehaviour };
+                    var errorMessage = textService.Localize("errors/macroErrorReadingXSLTFile", new[] { XsltFile });
+                    var macroControl = GetControlForErrorBehavior(errorMessage + XsltFile, macroErrorEventArgs);
+                    //if it is null, then we are supposed to throw the (original) exception
+                    // see: http://issues.umbraco.org/issue/U4-497 at the end
+                    if (macroControl == null && throwError)
+                    {
+                        throw;
+                    }
+                    return macroControl;
+                }
+            }
+        }
+
+        // gets the control for the macro, using GetXsltTransform methods for execution
+        public Control loadMacroXSLT(macro macro, MacroModel model, Hashtable pageElements)
+        {
+            return LoadMacroXslt(macro, model, pageElements, false);
+        }
+
+        #endregion
+
+        /// <summary>
+        /// Parses the text for umbraco Item controls that need to be rendered.
+        /// </summary>
+        /// <param name="text">The text to parse.</param>
+        /// <returns>A control containing the parsed text.</returns>
+        protected Control CreateControlsFromText(string text)
+        {
+            // the beginning and end tags
+            const string tagStart = "[[[[umbraco:Item";
+            const string tagEnd = "]]]]";
+
+            // container that will hold parsed controls
+            var container = new PlaceHolder();
+
+            // loop through all text
+            int textPos = 0;
+            while (textPos < text.Length)
+            {
+                // try to find an item tag, carefully staying inside the string bounds (- 1)
+                int tagStartPos = text.IndexOf(tagStart, textPos);
+                int tagEndPos = tagStartPos < 0 ? -1 : text.IndexOf(tagEnd, tagStartPos + tagStart.Length - 1);
+
+                // item tag found?
+                if (tagStartPos >= 0 && tagEndPos >= 0)
+                {
+                    // add the preceding text as a literal control
+                    if (tagStartPos > textPos)
+                        container.Controls.Add(new LiteralControl(text.Substring(textPos, tagStartPos - textPos)));
+
+                    // extract the tag and parse it
+                    string tag = text.Substring(tagStartPos, (tagEndPos + tagEnd.Length) - tagStartPos);
+                    Hashtable attributes = new Hashtable(XmlHelper.GetAttributesFromElement(tag));
+
+                    // create item with the parameters specified in the tag
+                    var item = new Item();
+                    item.NodeId = helper.FindAttribute(attributes, "nodeid");
+                    item.Field = helper.FindAttribute(attributes, "field");
+                    item.Xslt = helper.FindAttribute(attributes, "xslt");
+                    item.XsltDisableEscaping = helper.FindAttribute(attributes, "xsltdisableescaping") == "true";
+                    container.Controls.Add(item);
+
+                    // advance past the end of the tag
+                    textPos = tagEndPos + tagEnd.Length;
+                }
+                else
+                {
+                    // no more tags found, just add the remaning text
+                    container.Controls.Add(new LiteralControl(text.Substring(textPos)));
+                    textPos = text.Length;
+                }
+            }
+            return container;
+        }
+
+        #region GetXsltTransform
+
+        // gets the result of the xslt transform with no parameters - XmlDocument mode
+        public static string GetXsltTransformResult(XmlDocument macroXml, XslCompiledTransform xslt)
+        {
+            return GetXsltTransformResult(macroXml, xslt, null);
+        }
+
+        // gets the result of the xslt transform - XmlDocument mode
+        public static string GetXsltTransformResult(XmlDocument macroXml, XslCompiledTransform xslt, Dictionary<string, object> parameters)
+        {
+            TextWriter tw = new StringWriter();
+
+            XsltArgumentList xslArgs;
+
+            using (DisposableTimer.DebugDuration<macro>("Adding XSLT Extensions"))
+            {
+                xslArgs = AddXsltExtensions();
+                var lib = new library();
+                xslArgs.AddExtensionObject("urn:umbraco.library", lib);
+            }
+
+            // Add parameters
+            if (parameters == null || !parameters.ContainsKey("currentPage"))
+            {
+                xslArgs.AddParam("currentPage", string.Empty, library.GetXmlNodeCurrent());
+            }
+            if (parameters != null)
+            {
+                foreach (var parameter in parameters)
+                    xslArgs.AddParam(parameter.Key, string.Empty, parameter.Value);
+            }
+
+            // Do transformation
+            using (DisposableTimer.DebugDuration<macro>("Executing XSLT transform"))
+            {
+                xslt.Transform(macroXml.CreateNavigator(), xslArgs, tw);
+            }
+            return TemplateUtilities.ResolveUrlsFromTextString(tw.ToString());
+        }
+
+        // gets the result of the xslt transform with no parameters - Navigator mode
+        public static string GetXsltTransformResult(XPathNavigator macroNavigator, XPathNavigator contentNavigator,
+            XslCompiledTransform xslt)
+        {
+            return GetXsltTransformResult(macroNavigator, contentNavigator, xslt, null);
+        }
+
+        // gets the result of the xslt transform - Navigator mode
+        public static string GetXsltTransformResult(XPathNavigator macroNavigator, XPathNavigator contentNavigator,
+            XslCompiledTransform xslt, Dictionary<string, object> parameters)
+        {
+            TextWriter tw = new StringWriter();
+
+            XsltArgumentList xslArgs;
+            using (DisposableTimer.DebugDuration<macro>("Adding XSLT Extensions"))
+            {
+                xslArgs = AddXsltExtensions();
+                var lib = new library();
+                xslArgs.AddExtensionObject("urn:umbraco.library", lib);
+            }
+
+            // Add parameters
+            if (parameters == null || !parameters.ContainsKey("currentPage"))
+            {
+                var current = contentNavigator.Clone().Select("//* [@id=" + HttpContext.Current.Items["pageID"] + "]");
+                xslArgs.AddParam("currentPage", string.Empty, current);
+            }
+            if (parameters != null)
+            {
+                foreach (var parameter in parameters)
+                    xslArgs.AddParam(parameter.Key, string.Empty, parameter.Value);
+            }
+
+            // Do transformation
+            using (DisposableTimer.DebugDuration<macro>("Executing XSLT transform"))
+            {
+                xslt.Transform(macroNavigator, xslArgs, tw);
+            }
+            return TemplateUtilities.ResolveUrlsFromTextString(tw.ToString());
+        }
+
+        #endregion
+
+        public static XsltArgumentList AddXsltExtensions()
+        {
+            return AddMacroXsltExtensions();
+        }
+
+        /// <summary>
+        /// Gets a collection of all XSLT extensions for macros, including predefined extensions.
+        /// </summary>
+        /// <returns>A dictionary of name/extension instance pairs.</returns>
+        public static Dictionary<string, object> GetXsltExtensions()
+        {
+            return XsltExtensionsResolver.Current.XsltExtensions
+                                         .ToDictionary(x => x.Namespace, x => x.ExtensionObject);
+        }
+
+        /// <summary>
+        /// Returns an XSLT argument list with all XSLT extensions added,
+        /// both predefined and configured ones.
+        /// </summary>
+        /// <returns>A new XSLT argument list.</returns>
+        public static XsltArgumentList AddMacroXsltExtensions()
+        {
+            var xslArgs = new XsltArgumentList();
+
+            foreach (var extension in GetXsltExtensions())
+            {
+                string extensionNamespace = "urn:" + extension.Key;
+                xslArgs.AddExtensionObject(extensionNamespace, extension.Value);
+                TraceInfo("umbracoXsltExtension",
+                          String.Format("Extension added: {0}, {1}",
+                                        extensionNamespace, extension.Value.GetType().Name));
+            }
+
+            return xslArgs;
+        }
+
+        #region LoadMacroXslt (2)
+
+        // add elements to the <macro> root node, corresponding to parameters
+        private void AddMacroXmlNode(XmlDocument umbracoXml, XmlDocument macroXml,
+            string macroPropertyAlias, string macroPropertyType, string macroPropertyValue)
+        {
+            XmlNode macroXmlNode = macroXml.CreateNode(XmlNodeType.Element, macroPropertyAlias, string.Empty);
+            var x = new XmlDocument();
+
+            // if no value is passed, then use the current "pageID" as value
+            var contentId = macroPropertyValue == string.Empty ? UmbracoContext.Current.PageId.ToString() : macroPropertyValue;
+
+            TraceInfo("umbracoMacro",
+                      "Xslt node adding search start (" + macroPropertyAlias + ",'" +
+                      macroPropertyValue + "')");
+
+            //TODO: WE need to fix this so that we give control of this stuff over to the actual parameter editors!
+
+            switch (macroPropertyType)
+            {
+                case "contentTree":
+                    var nodeId = macroXml.CreateAttribute("nodeID");
+                    nodeId.Value = contentId;
+                    macroXmlNode.Attributes.SetNamedItem(nodeId);
+
+                    // Get subs
+                    try
+                    {
+                        macroXmlNode.AppendChild(macroXml.ImportNode(umbracoXml.GetElementById(contentId), true));
+                    }
+                    catch
+                    { }
+                    break;
+
+                case "contentCurrent":
+                    var importNode = macroPropertyValue == string.Empty
+                        ? umbracoXml.GetElementById(contentId)
+                        : umbracoXml.GetElementById(macroPropertyValue);
+
+                    var currentNode = macroXml.ImportNode(importNode, true);
+
+                    // remove all sub content nodes
+                    foreach (XmlNode n in currentNode.SelectNodes("node|*[@isDoc]"))
+                        currentNode.RemoveChild(n);
+
+                    macroXmlNode.AppendChild(currentNode);
+
+                    break;
+
+                case "contentAll":
+                    macroXmlNode.AppendChild(macroXml.ImportNode(umbracoXml.DocumentElement, true));
+                    break;
+
+                case "contentRandom":
+                    XmlNode source = umbracoXml.GetElementById(contentId);
+                    if (source != null)
+                    {
+                        var sourceList = source.SelectNodes("node|*[@isDoc]");
+                        if (sourceList.Count > 0)
+                        {
+                            int rndNumber;
+                            var r = library.GetRandom();
+                            lock (r)
+                            {
+                                rndNumber = r.Next(sourceList.Count);
+                            }
+                            var node = macroXml.ImportNode(sourceList[rndNumber], true);
+                            // remove all sub content nodes
+                            foreach (XmlNode n in node.SelectNodes("node|*[@isDoc]"))
+                                node.RemoveChild(n);
+
+                            macroXmlNode.AppendChild(node);
+                        }
+                        else
+                            TraceWarn("umbracoMacro",
+                                      "Error adding random node - parent (" + macroPropertyValue +
+                                      ") doesn't have children!");
+                    }
+                    else
+                        TraceWarn("umbracoMacro",
+                                  "Error adding random node - parent (" + macroPropertyValue +
+                                  ") doesn't exists!");
+                    break;
+
+                case "mediaCurrent":
+                    if (string.IsNullOrEmpty(macroPropertyValue) == false)
+                    {
+                        var c = new Content(int.Parse(macroPropertyValue));
+                        macroXmlNode.AppendChild(macroXml.ImportNode(c.ToXml(umbraco.content.Instance.XmlContent, false), true));
+                    }
+                    break;
+
+                default:
+                    macroXmlNode.InnerText = HttpContext.Current.Server.HtmlDecode(macroPropertyValue);
+                    break;
+            }
+            macroXml.FirstChild.AppendChild(macroXmlNode);
+        }
+
+        // add parameters to the macro parameters collection
+        private void AddMacroParameter(ICollection<MacroNavigator.MacroParameter> parameters,
+            NavigableNavigator contentNavigator, NavigableNavigator mediaNavigator,
+            string macroPropertyAlias, string macroPropertyType, string macroPropertyValue)
+        {
+            // if no value is passed, then use the current "pageID" as value
+            var contentId = macroPropertyValue == string.Empty ? UmbracoContext.Current.PageId.ToString() : macroPropertyValue;
+
+            TraceInfo("umbracoMacro",
+                      "Xslt node adding search start (" + macroPropertyAlias + ",'" +
+                      macroPropertyValue + "')");
+
+            // beware! do not use the raw content- or media- navigators, but clones !!
+
+            switch (macroPropertyType)
+            {
+                case "contentTree":
+                    parameters.Add(new MacroNavigator.MacroParameter(
+                        macroPropertyAlias,
+                        contentNavigator.CloneWithNewRoot(contentId), // null if not found - will be reported as empty
+                        attributes: new Dictionary<string, string> { { "nodeID", contentId } }));
+
+                    break;
+
+                case "contentPicker":
+                    parameters.Add(new MacroNavigator.MacroParameter(
+                        macroPropertyAlias,
+                        contentNavigator.CloneWithNewRoot(contentId), // null if not found - will be reported as empty
+                        0));
+                    break;
+
+                case "contentSubs":
+                    parameters.Add(new MacroNavigator.MacroParameter(
+                        macroPropertyAlias,
+                        contentNavigator.CloneWithNewRoot(contentId), // null if not found - will be reported as empty
+                        1));
+                    break;
+
+                case "contentAll":
+                    parameters.Add(new MacroNavigator.MacroParameter(macroPropertyAlias, contentNavigator.Clone()));
+                    break;
+
+                case "contentRandom":
+                    var nav = contentNavigator.Clone();
+                    if (nav.MoveToId(contentId))
+                    {
+                        var descendantIterator = nav.Select("./* [@isDoc]");
+                        if (descendantIterator.MoveNext())
+                        {
+                            // not empty - and won't change
+                            var descendantCount = descendantIterator.Count;
+
+                            int index;
+                            var r = library.GetRandom();
+                            lock (r)
+                            {
+                                index = r.Next(descendantCount);
+                            }
+
+                            while (index > 0 && descendantIterator.MoveNext())
+                                index--;
+
+                            var node = descendantIterator.Current.UnderlyingObject as INavigableContent;
+                            if (node != null)
+                            {
+                                nav = contentNavigator.CloneWithNewRoot(node.Id.ToString(CultureInfo.InvariantCulture));
+                                parameters.Add(new MacroNavigator.MacroParameter(macroPropertyAlias, nav, 0));
+                            }
+                            else
+                                throw new InvalidOperationException("Iterator contains non-INavigableContent elements.");
+                        }
+                        else
+                            TraceWarn("umbracoMacro",
+                                      "Error adding random node - parent (" + macroPropertyValue +
+                                      ") doesn't have children!");
+                    }
+                    else
+                        TraceWarn("umbracoMacro",
+                                  "Error adding random node - parent (" + macroPropertyValue +
+                                  ") doesn't exists!");
+                    break;
+
+                case "mediaCurrent":
+                    parameters.Add(new MacroNavigator.MacroParameter(
+                        macroPropertyAlias,
+                        mediaNavigator.CloneWithNewRoot(contentId), // null if not found - will be reported as empty
+                        0));
+                    break;
+
+                default:
+                    parameters.Add(new MacroNavigator.MacroParameter(macroPropertyAlias, HttpContext.Current.Server.HtmlDecode(macroPropertyValue)));
+                    break;
+            }
+        }
+
+        #endregion
+
+        /// <summary>
+        /// Renders a Partial View Macro
+        /// </summary>
+        /// <param name="macro"></param>
+        /// <returns></returns>
+		internal PartialViewMacroResult LoadPartialViewMacro(MacroModel macro)
+        {
+			var retVal = new PartialViewMacroResult();
+			IMacroEngine engine = null;
+			
+			engine = MacroEngineFactory.GetEngine(PartialViewMacroEngine.EngineName);
+            var ret = engine.Execute(macro, LegacyNodeHelper.ConvertToNode(UmbracoContext.Current.PublishedContentRequest.PublishedContent));
+            
+			retVal.Result = ret;
+			return retVal;
+		}
+
+        /// <summary>
+        /// Loads a custom or webcontrol using reflection into the macro object
+        /// </summary>
+        /// <param name="fileName">The assembly to load from</param>
+        /// <param name="controlName">Name of the control</param>
+        /// <returns></returns>
+        public Control LoadControl(string fileName, string controlName, MacroModel model)
+        {
+            return LoadControl(fileName, controlName, model, null);
+        }
+
+        /// <summary>
+        /// Loads a custom or webcontrol using reflection into the macro object
+        /// </summary>
+        /// <param name="fileName">The assembly to load from</param>
+        /// <param name="controlName">Name of the control</param>
+        /// <returns></returns>
+        public Control LoadControl(string fileName, string controlName, MacroModel model, Hashtable pageElements)
+        {
+            Type type;
+            Assembly asm;
+            try
+            {
+                string currentAss = IOHelper.MapPath(string.Format("{0}/{1}.dll", SystemDirectories.Bin, fileName));
+
+                if (!File.Exists(currentAss))
+                    return new LiteralControl("Unable to load user control because is does not exist: " + fileName);
+                asm = Assembly.LoadFrom(currentAss);
+
+                TraceInfo("umbracoMacro", "Assembly file " + currentAss + " LOADED!!");
+            }
+            catch
+            {
+                throw new ArgumentException(string.Format("ASSEMBLY NOT LOADED PATH: {0} NOT FOUND!!",
+                                                          IOHelper.MapPath(SystemDirectories.Bin + "/" + fileName +
+                                                                           ".dll")));
+            }
+
+            TraceInfo("umbracoMacro", string.Format("Assembly Loaded from ({0}.dll)", fileName));
+            type = asm.GetType(controlName);
+            if (type == null)
+                return new LiteralControl(string.Format("Unable to get type {0} from assembly {1}",
+                                                        controlName, asm.FullName));
+
+            var control = Activator.CreateInstance(type) as Control;
+            if (control == null)
+                return new LiteralControl(string.Format("Unable to create control {0} from assembly {1}",
+                                                        controlName, asm.FullName));
+
+
+            // Properties
+            UpdateControlProperties(control, model);
+            return control;
+        }
+
+        //TODO: SD : We *really* need to get macro's rendering properly with a real macro engine
+        // and move logic like this (after it is completely overhauled) to a UserControlMacroEngine.
+        internal static void UpdateControlProperties(Control control, MacroModel model)
+        {
+            var type = control.GetType();
+
+            foreach (var mp in model.Properties)
+            {
+                var prop = type.GetProperty(mp.Key);
+                if (prop == null)
+                {
+                    TraceWarn("macro", string.Format("control property '{0}' doesn't exist or aren't accessible (public)", mp.Key));
+                    continue;
+                }
+
+                var tryConvert = mp.Value.TryConvertTo(prop.PropertyType);
+                if (tryConvert.Success)
+                {
+                    try
+                    {
+                        prop.SetValue(control, tryConvert.Result, null);
+                    }
+                    catch (Exception ex)
+                    {
+                        LogHelper.WarnWithException<macro>(string.Format("Error adding property '{0}' with value '{1}'", mp.Key, mp.Value), ex);
+                        if (GlobalSettings.DebugMode)
+                        {
+                            TraceWarn("macro.loadControlProperties", string.Format("Error adding property '{0}' with value '{1}'", mp.Key, mp.Value), ex);
+                        }
+                    }
+
+                    if (GlobalSettings.DebugMode)
+                    {
+                        TraceInfo("macro.UpdateControlProperties", string.Format("Property added '{0}' with value '{1}'", mp.Key, mp.Value));
+                    }
+                }
+                else
+                {
+                    LogHelper.Warn<macro>(string.Format("Error adding property '{0}' with value '{1}'", mp.Key, mp.Value));
+                    if (GlobalSettings.DebugMode)
+                    {
+                        TraceWarn("macro.loadControlProperties", string.Format("Error adding property '{0}' with value '{1}'", mp.Key, mp.Value));
+                    }
+                }
+            }
+        }
+
+        /// <summary>
+        /// Loads an usercontrol using reflection into the macro object
+        /// </summary>
+        /// <param name="fileName">Filename of the usercontrol - ie. ~wulff.ascx</param>
+        /// <param name="model"> </param>
+        /// <param name="pageElements">The page elements.</param>
+        /// <returns></returns>
+	    public Control LoadUserControl(string fileName, MacroModel model, Hashtable pageElements)
+        {
+            Mandate.ParameterNotNullOrEmpty(fileName, "fileName");
+            Mandate.ParameterNotNull(model, "model");
+
+            try
+            {
+                string userControlPath = IOHelper.FindFile(fileName);
+
+                if (!File.Exists(IOHelper.MapPath(userControlPath)))
+                    throw new UmbracoException(string.Format("UserControl {0} does not exist.", fileName));
+
+                var oControl = (UserControl)new UserControl().LoadControl(userControlPath);
+
+                int slashIndex = fileName.LastIndexOf("/") + 1;
+                if (slashIndex < 0)
+                    slashIndex = 0;
+
+                if (!String.IsNullOrEmpty(model.MacroControlIdentifier))
+                    oControl.ID = model.MacroControlIdentifier;
+                else
+                    oControl.ID =
+                        string.Format("{0}_{1}", fileName.Substring(slashIndex, fileName.IndexOf(".ascx") - slashIndex),
+                                      StateHelper.GetContextValue<int>(MacrosAddedKey));
+
+                TraceInfo(LoadUserControlKey, string.Format("Usercontrol added with id '{0}'", oControl.ID));
+
+                UpdateControlProperties(oControl, model);
+                return oControl;
+            }
+            catch (Exception e)
+            {
+                LogHelper.WarnWithException<macro>(string.Format("Error creating usercontrol ({0})", fileName), true, e);
+                throw;
+            }
+        }
+
+
+        private static void TraceInfo(string category, string message, bool excludeProfiling = false)
+        {
+            if (HttpContext.Current != null)
+                HttpContext.Current.Trace.Write(category, message);
+
+            //Trace out to profiling... doesn't actually profile, just for informational output.
+            if (excludeProfiling == false)
+            {
+                using (ApplicationContext.Current.ProfilingLogger.TraceDuration<macro>(string.Format("{0}", message)))
+                {
+                }
+            }
+        }
+
+        private static void TraceWarn(string category, string message, bool excludeProfiling = false)
+        {
+            if (HttpContext.Current != null)
+                HttpContext.Current.Trace.Warn(category, message);
+
+            //Trace out to profiling... doesn't actually profile, just for informational output.
+            if (excludeProfiling == false)
+            {
+                using (ApplicationContext.Current.ProfilingLogger.TraceDuration<macro>(string.Format("Warning: {0}", message)))
+                {
+                }
+            }
+        }
+
+        private static void TraceWarn(string category, string message, Exception ex, bool excludeProfiling = false)
+        {
+            if (HttpContext.Current != null)
+                HttpContext.Current.Trace.Warn(category, message, ex);
+
+            //Trace out to profiling... doesn't actually profile, just for informational output.
+            if (excludeProfiling == false)
+            {
+                using (ApplicationContext.Current.ProfilingLogger.TraceDuration<macro>(string.Format("{0}, Error: {1}", message, ex)))
+                {
+                }
+            }
+        }
+
+        public static string RenderMacroStartTag(Hashtable attributes, int pageId, Guid versionId)
+        {
+            string div = "<div ";
+
+            IDictionaryEnumerator ide = attributes.GetEnumerator();
+            while (ide.MoveNext())
+            {
+                div += string.Format("umb_{0}=\"{1}\" ", ide.Key, EncodeMacroAttribute((ide.Value ?? string.Empty).ToString()));
+            }
+
+            div += "ismacro=\"true\" onresizestart=\"return false;\" umbVersionId=\"" + versionId +
+                   "\" umbPageid=\"" +
+                   pageId +
+                   "\" title=\"This is rendered content from macro\" class=\"umbMacroHolder\"><!-- startUmbMacro -->";
+
+            return div;
+        }
+
+        private static string EncodeMacroAttribute(string attributeContents)
+        {
+            // Replace linebreaks
+            attributeContents = attributeContents.Replace("\n", "\\n").Replace("\r", "\\r");
+
+            // Replace quotes
+            attributeContents =
+                attributeContents.Replace("\"", "&quot;");
+
+            // Replace tag start/ends
+            attributeContents =
+                attributeContents.Replace("<", "&lt;").Replace(">", "&gt;");
+
+
+            return attributeContents;
+        }
+
+        public static string RenderMacroEndTag()
+        {
+            return "<!-- endUmbMacro --></div>";
+        }
+
+        public static string GetRenderedMacro(int macroId, page umbPage, Hashtable attributes, int pageId)
+        {
+            macro m = GetMacro(macroId);
+            Control c = m.RenderMacro(attributes, umbPage.Elements, pageId);
+            TextWriter writer = new StringWriter();
+            var ht = new HtmlTextWriter(writer);
+            c.RenderControl(ht);
+            string result = writer.ToString();
+
+            // remove hrefs
+            string pattern = "href=\"([^\"]*)\"";
+            MatchCollection hrefs =
+                Regex.Matches(result, pattern, RegexOptions.IgnoreCase | RegexOptions.IgnorePatternWhitespace);
+            foreach (Match href in hrefs)
+                result = result.Replace(href.Value, "href=\"javascript:void(0)\"");
+
+            return result;
+        }
+
+        public static string MacroContentByHttp(int pageId, Guid pageVersion, Hashtable attributes)
+        {
+
+            if (SystemUtilities.GetCurrentTrustLevel() != AspNetHostingPermissionLevel.Unrestricted)
+            {
+                return "<span style='color: red'>Cannot render macro content in the rich text editor when the application is running in a Partial Trust environment</span>";
+            }
+
+            string tempAlias = (attributes["macroalias"] != null)
+                                   ? attributes["macroalias"].ToString()
+                                   : attributes["macroAlias"].ToString();
+            macro currentMacro = GetMacro(tempAlias);
+            if (!currentMacro.DontRenderInEditor)
+            {
+                string querystring = "umbPageId=" + pageId + "&umbVersionId=" + pageVersion;
+                IDictionaryEnumerator ide = attributes.GetEnumerator();
+                while (ide.MoveNext())
+                    querystring += "&umb_" + ide.Key + "=" + HttpContext.Current.Server.UrlEncode((ide.Value ?? string.Empty).ToString());
+
+                // Create a new 'HttpWebRequest' Object to the mentioned URL.
+                string retVal = string.Empty;
+                string protocol = GlobalSettings.UseSSL ? "https" : "http";
+                string url = string.Format("{0}://{1}:{2}{3}/macroResultWrapper.aspx?{4}", protocol,
+                                           HttpContext.Current.Request.ServerVariables["SERVER_NAME"],
+                                           HttpContext.Current.Request.ServerVariables["SERVER_PORT"],
+                                           IOHelper.ResolveUrl(SystemDirectories.Umbraco), querystring);
+
+                var myHttpWebRequest = (HttpWebRequest)WebRequest.Create(url);
+
+                // allows for validation of SSL conversations (to bypass SSL errors in debug mode!)
+                ServicePointManager.ServerCertificateValidationCallback += ValidateRemoteCertificate;
+
+                // propagate the user's context
+                // zb-00004 #29956 : refactor cookies names & handling
+
+                //TODO: This is the worst thing ever. This will also not work if people decide to put their own
+                // custom auth system in place.
+
+                HttpCookie inCookie = StateHelper.Cookies.UserContext.RequestCookie;
+                var cookie = new Cookie(inCookie.Name, inCookie.Value, inCookie.Path,
+                                        HttpContext.Current.Request.ServerVariables["SERVER_NAME"]);
+                myHttpWebRequest.CookieContainer = new CookieContainer();
+                myHttpWebRequest.CookieContainer.Add(cookie);
+
+                // Assign the response object of 'HttpWebRequest' to a 'HttpWebResponse' variable.
+                HttpWebResponse myHttpWebResponse = null;
+                try
+                {
+                    myHttpWebResponse = (HttpWebResponse)myHttpWebRequest.GetResponse();
+                    if (myHttpWebResponse.StatusCode == HttpStatusCode.OK)
+                    {
+                        Stream streamResponse = myHttpWebResponse.GetResponseStream();
+                        var streamRead = new StreamReader(streamResponse);
+                        var readBuff = new Char[256];
+                        int count = streamRead.Read(readBuff, 0, 256);
+                        while (count > 0)
+                        {
+                            var outputData = new String(readBuff, 0, count);
+                            retVal += outputData;
+                            count = streamRead.Read(readBuff, 0, 256);
+                        }
+                        // Close the Stream object.
+                        streamResponse.Close();
+                        streamRead.Close();
+
+                        // Find the content of a form
+                        string grabStart = "<!-- grab start -->";
+                        string grabEnd = "<!-- grab end -->";
+                        int grabStartPos = retVal.IndexOf(grabStart) + grabStart.Length;
+                        int grabEndPos = retVal.IndexOf(grabEnd) - grabStartPos;
+                        retVal = retVal.Substring(grabStartPos, grabEndPos);
+                    }
+                    else
+                        retVal = ShowNoMacroContent(currentMacro);
+
+                    // Release the HttpWebResponse Resource.
+                    myHttpWebResponse.Close();
+                }
+                catch (Exception)
+                {
+                    retVal = ShowNoMacroContent(currentMacro);
+                }
+                finally
+                {
+                    // Release the HttpWebResponse Resource.
+                    if (myHttpWebResponse != null)
+                        myHttpWebResponse.Close();
+                }
+
+                return retVal.Replace("\n", string.Empty).Replace("\r", string.Empty);
+            }
+
+            return ShowNoMacroContent(currentMacro);
+        }
+
+        private static string ShowNoMacroContent(macro currentMacro)
+        {
+            return "<span style=\"color: green\"><strong>" + currentMacro.Name +
+                   "</strong><br />No macro content available for WYSIWYG editing</span>";
+        }
+
+        private static bool ValidateRemoteCertificate(
+            object sender,
+            X509Certificate certificate,
+            X509Chain chain,
+            SslPolicyErrors policyErrors
+            )
+        {
+            if (GlobalSettings.DebugMode)
+            {
+                // allow any old dodgy certificate...
+                return true;
+            }
+            else
+            {
+                return policyErrors == SslPolicyErrors.None;
+            }
+        }
+
+        /// <summary>
+        /// Adds the XSLT extension namespaces to the XSLT header using 
+        /// {0} as the container for the namespace references and
+        /// {1} as the container for the exclude-result-prefixes
+        /// </summary>
+        /// <param name="xslt">The XSLT</param>
+        /// <returns></returns>
+        public static string AddXsltExtensionsToHeader(string xslt)
+        {
+            var namespaceList = new StringBuilder();
+            var namespaceDeclaractions = new StringBuilder();
+            foreach (var extension in GetXsltExtensions())
+            {
+                namespaceList.Append(extension.Key).Append(' ');
+                namespaceDeclaractions.AppendFormat("xmlns:{0}=\"urn:{0}\" ", extension.Key);
+            }
+
+            // parse xslt
+            xslt = xslt.Replace("{0}", namespaceDeclaractions.ToString());
+            xslt = xslt.Replace("{1}", namespaceList.ToString());
+            return xslt;
+        }
+
+        #region Events
+
+        /// <summary>
+        /// Occurs when a macro error is raised.
+        /// </summary>
+        public static event EventHandler<MacroErrorEventArgs> Error;
+
+        /// <summary>
+        /// Raises the <see cref="MacroErrorEventArgs"/> event.
+        /// </summary>
+        /// <param name="e">The <see cref="MacroErrorEventArgs"/> instance containing the event data.</param>
+        protected void OnError(MacroErrorEventArgs e)
+        {
+            if (Error != null)
+            {
+                Error(this, e);
+            }
+        }
+
+        #endregion
+    }
+
+    /// <summary>
+    /// Event arguments used for the MacroRendering event
+    /// </summary>
+    public class MacroRenderingEventArgs : EventArgs
+    {
+        public Hashtable PageElements { get; private set; }
+        public int PageId { get; private set; }
+
+        public MacroRenderingEventArgs(Hashtable pageElements, int pageId)
+        {
+            PageElements = pageElements;
+            PageId = pageId;
+        }
+    }
+
 }
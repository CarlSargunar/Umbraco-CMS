--- conflicted
+++ resolved
@@ -1,467 +1,464 @@
-using System;
-using System.Collections.Generic;
-using System.ComponentModel;
-using System.IO;
-using System.Linq;
-using System.Text;
-using System.Text.RegularExpressions;
-using System.Web;
-using System.Web.Script.Services;
-using System.Web.Services;
-using System.Web.UI;
-using System.Xml;
-using System.Xml.Xsl;
-using Umbraco.Core;
-using Umbraco.Core.IO;
-<<<<<<< HEAD
-using Umbraco.Web;
-using Umbraco.Web.Cache;
-=======
-using Umbraco.Web.WebServices;
->>>>>>> eadb1bb1
-using umbraco.BasePages;
-using umbraco.BusinessLogic;
-using umbraco.cms.businesslogic.macro;
-using umbraco.cms.businesslogic.template;
-using umbraco.cms.businesslogic.web;
-using umbraco.presentation.cache;
-using System.Net;
-using System.Collections;
-using umbraco.NodeFactory;
-
-namespace umbraco.presentation.webservices
-{
-    /// <summary>
-    /// Summary description for codeEditorSave
-    /// </summary>
-    [WebService(Namespace = "http://tempuri.org/")]
-    [WebServiceBinding(ConformsTo = WsiProfiles.BasicProfile1_1)]
-    [ToolboxItem(false)]
-    [ScriptService]
-    public class codeEditorSave : UmbracoAuthorizedWebService
-    {
-
-        [WebMethod]
-        public string SaveCss(string fileName, string oldName, string fileContents, int fileID)
-        {
-            if (AuthorizeRequest(DefaultApps.settings.ToString()))
-            {
-                string returnValue;
-                var stylesheet = new StyleSheet(fileID)
-                    {
-                        Content = fileContents, Text = fileName
-                    };
-
-                try
-                {
-                    stylesheet.saveCssToFile();
-                    stylesheet.Save();
-                    returnValue = "true";
-
-
-                    //deletes the old css file if the name was changed... 
-                    if (fileName.ToLowerInvariant() != oldName.ToLowerInvariant())
-                    {
-                        var p = IOHelper.MapPath(SystemDirectories.Css + "/" + oldName + ".css");
-                        if (File.Exists(p))
-                            File.Delete(p);
-                    }
-
-                }
-                catch (Exception ex)
-                {
-                    return ex.ToString();
-                }
-
-                return returnValue;
-            }
-            return "false";
-        }
-
-        [WebMethod]
-        public string SaveXslt(string fileName, string oldName, string fileContents, bool ignoreDebugging)
-        {
-            if (AuthorizeRequest(DefaultApps.developer.ToString()))
-            {
-
-                // validate file
-                IOHelper.ValidateEditPath(IOHelper.MapPath(SystemDirectories.Xslt + "/" + fileName),
-                                          SystemDirectories.Xslt);
-                // validate extension
-                IOHelper.ValidateFileExtension(IOHelper.MapPath(SystemDirectories.Xslt + "/" + fileName),
-                                               new List<string>() { "xsl", "xslt" });
-
-
-                StreamWriter SW;
-                string tempFileName = IOHelper.MapPath(SystemDirectories.Xslt + "/" + DateTime.Now.Ticks + "_temp.xslt");
-                SW = File.CreateText(tempFileName);
-                SW.Write(fileContents);
-                SW.Close();
-
-                // Test the xslt
-                string errorMessage = "";
-
-                if (!ignoreDebugging)
-                {
-                    try
-                    {
-                        // Check if there's any documents yet
-                        string xpath = UmbracoSettings.UseLegacyXmlSchema ? "/root/node" : "/root/*";
-                        if (content.Instance.XmlContent.SelectNodes(xpath).Count > 0)
-                        {
-                            var macroXML = new XmlDocument();
-                            macroXML.LoadXml("<macro/>");
-
-                            var macroXSLT = new XslCompiledTransform();
-                            var umbPage = new page(content.Instance.XmlContent.SelectSingleNode("//* [@parentID = -1]"));
-
-                            var xslArgs = macro.AddMacroXsltExtensions();
-                            var lib = new library(umbPage);
-                            xslArgs.AddExtensionObject("urn:umbraco.library", lib);
-                            HttpContext.Current.Trace.Write("umbracoMacro", "After adding extensions");
-
-                            // Add the current node
-                            xslArgs.AddParam("currentPage", "", library.GetXmlNodeById(umbPage.PageID.ToString()));
-
-                            HttpContext.Current.Trace.Write("umbracoMacro", "Before performing transformation");
-
-                            // Create reader and load XSL file
-                            // We need to allow custom DTD's, useful for defining an ENTITY
-                            var readerSettings = new XmlReaderSettings();
-                            readerSettings.ProhibitDtd = false;
-                            using (var xmlReader = XmlReader.Create(tempFileName, readerSettings))
-                            {
-                                var xslResolver = new XmlUrlResolver();
-                                xslResolver.Credentials = CredentialCache.DefaultCredentials;
-                                macroXSLT.Load(xmlReader, XsltSettings.TrustedXslt, xslResolver);
-                                xmlReader.Close();
-                                // Try to execute the transformation
-                                var macroResult = new HtmlTextWriter(new StringWriter());
-                                macroXSLT.Transform(macroXML, xslArgs, macroResult);
-                                macroResult.Close();
-
-                                File.Delete(tempFileName);
-                            }
-                        }
-                        else
-                        {
-                            //errorMessage = ui.Text("developer", "xsltErrorNoNodesPublished");
-                            File.Delete(tempFileName);
-                            //base.speechBubble(speechBubbleIcon.info, ui.Text("errors", "xsltErrorHeader", base.getUser()), "Unable to validate xslt as no published content nodes exist.");
-                        }
-                    }
-                    catch (Exception errorXslt)
-                    {
-                        File.Delete(tempFileName);
-
-                        errorMessage = (errorXslt.InnerException ?? errorXslt).ToString();
-
-                        // Full error message
-                        errorMessage = errorMessage.Replace("\n", "<br/>\n");
-                        //closeErrorMessage.Visible = true;
-
-                        // Find error
-                        var m = Regex.Matches(errorMessage, @"\d*[^,],\d[^\)]", RegexOptions.IgnoreCase | RegexOptions.IgnorePatternWhitespace);
-                        foreach (Match mm in m)
-                        {
-                            string[] errorLine = mm.Value.Split(',');
-
-                            if (errorLine.Length > 0)
-                            {
-                                var theErrorLine = int.Parse(errorLine[0]);
-                                var theErrorChar = int.Parse(errorLine[1]);
-
-                                errorMessage = "Error in XSLT at line " + errorLine[0] + ", char " + errorLine[1] +
-                                               "<br/>";
-                                errorMessage += "<span style=\"font-family: courier; font-size: 11px;\">";
-
-                                var xsltText = fileContents.Split("\n".ToCharArray());
-                                for (var i = 0; i < xsltText.Length; i++)
-                                {
-                                    if (i >= theErrorLine - 3 && i <= theErrorLine + 1)
-                                        if (i + 1 == theErrorLine)
-                                        {
-                                            errorMessage += "<b>" + (i + 1) + ": &gt;&gt;&gt;&nbsp;&nbsp;" +
-                                                            Server.HtmlEncode(xsltText[i].Substring(0, theErrorChar));
-                                            errorMessage +=
-                                                "<span style=\"text-decoration: underline; border-bottom: 1px solid red\">" +
-                                                Server.HtmlEncode(
-                                                    xsltText[i].Substring(theErrorChar,
-                                                                          xsltText[i].Length - theErrorChar)).
-                                                    Trim() + "</span>";
-                                            errorMessage += " &lt;&lt;&lt;</b><br/>";
-                                        }
-                                        else
-                                            errorMessage += (i + 1) + ": &nbsp;&nbsp;&nbsp;&nbsp;&nbsp;" +
-                                                            Server.HtmlEncode(xsltText[i]) + "<br/>";
-                                }
-                                errorMessage += "</span>";
-                            }
-                        }
-                    }
-                }
-
-                if (errorMessage == "" && fileName.ToLower().EndsWith(".xslt"))
-                {
-                    //Hardcoded security-check... only allow saving files in xslt directory... 
-                    var savePath = IOHelper.MapPath(SystemDirectories.Xslt + "/" + fileName);
-
-                    if (savePath.StartsWith(IOHelper.MapPath(SystemDirectories.Xslt + "/")))
-                    {
-                        //deletes the old xslt file
-                        if (fileName != oldName)
-                        {
-
-                            var p = IOHelper.MapPath(SystemDirectories.Xslt + "/" + oldName);
-                            if (File.Exists(p))
-                                File.Delete(p);
-                        }
-
-                        SW = File.CreateText(savePath);
-                        SW.Write(fileContents);
-                        SW.Close();
-                        errorMessage = "true";
-
-                       
-                    }
-                    else
-                    {
-                        errorMessage = "Illegal path";
-                    }
-                }
-
-                File.Delete(tempFileName);
-
-                return errorMessage;
-            }
-            return "false";
-        }
-
-        [WebMethod]
-        public string SaveDLRScript(string fileName, string oldName, string fileContents, bool ignoreDebugging)
-        {
-            if (AuthorizeRequest(DefaultApps.developer.ToString()))
-            {
-                if (string.IsNullOrEmpty(fileName))
-                    throw new ArgumentNullException("fileName");
-
-                var allowedExtensions = new List<string>();
-                foreach (var lang in MacroEngineFactory.GetSupportedUILanguages())
-                {
-                    if (!allowedExtensions.Contains(lang.Extension))
-                        allowedExtensions.Add(lang.Extension);
-                }
-
-
-                // validate file
-                IOHelper.ValidateEditPath(IOHelper.MapPath(SystemDirectories.MacroScripts + "/" + fileName),
-                                          SystemDirectories.MacroScripts);
-                // validate extension
-                IOHelper.ValidateFileExtension(IOHelper.MapPath(SystemDirectories.MacroScripts + "/" + fileName),
-                                               allowedExtensions);
-
-
-                //As Files Can Be Stored In Sub Directories, So We Need To Get The Exeuction Directory Correct
-                var lastOccurance = fileName.LastIndexOf('/') + 1;
-                var directory = fileName.Substring(0, lastOccurance);
-                var fileNameWithExt = fileName.Substring(lastOccurance);
-                var tempFileName =
-                    IOHelper.MapPath(SystemDirectories.MacroScripts + "/" + directory + DateTime.Now.Ticks + "_" +
-                                     fileNameWithExt);
-
-                using (var sw = new StreamWriter(tempFileName, false, Encoding.UTF8))
-                {
-                    sw.Write(fileContents);
-                    sw.Close();    
-                }
-
-                var errorMessage = "";
-                if (!ignoreDebugging)
-                {
-                    var root = Document.GetRootDocuments().FirstOrDefault();
-                    if (root != null)
-                    {
-                        var args = new Hashtable();
-                        var n = new Node(root.Id);
-                        args.Add("currentPage", n);
-
-                        try
-                        {
-                            var engine = MacroEngineFactory.GetByFilename(tempFileName);
-                            var tempErrorMessage = "";
-                            var xpath = UmbracoSettings.UseLegacyXmlSchema ? "/root/node" : "/root/*";
-                            if (
-                                !engine.Validate(fileContents, tempFileName, Node.GetNodeByXpath(xpath),
-                                                 out tempErrorMessage))
-                                errorMessage = tempErrorMessage;
-                        }
-                        catch (Exception err)
-                        {
-                            errorMessage = err.ToString();
-                        }
-                    }
-                }
-
-                if (errorMessage == "")
-                {
-                    var savePath = IOHelper.MapPath(SystemDirectories.MacroScripts + "/" + fileName);
-
-                    //deletes the file
-                    if (fileName != oldName)
-                    {
-                        var p = IOHelper.MapPath(SystemDirectories.MacroScripts + "/" + oldName);
-                        if (File.Exists(p))
-                            File.Delete(p);
-                    }
-
-                    using (var sw = new StreamWriter(savePath, false, Encoding.UTF8))
-                    {
-                        sw.Write(fileContents);
-                        sw.Close();
-                    }
-                    errorMessage = "true";
-
-                    
-                }
-
-                File.Delete(tempFileName);
-
-
-                return errorMessage.Replace("\n", "<br/>\n");
-            }
-
-            return "false";
-        }
-
-		//[WebMethod]
-		//public string SavePartialView(string filename, string oldName, string contents)
-		//{
-		//	if (BasePage.ValidateUserContextID(BasePage.umbracoUserContextID))
-		//	{
-		//		var folderPath = SystemDirectories.MvcViews + "/Partials/";
-
-		//		// validate file
-		//		IOHelper.ValidateEditPath(IOHelper.MapPath(folderPath + filename), folderPath);
-		//		// validate extension
-		//		IOHelper.ValidateFileExtension(IOHelper.MapPath(folderPath + filename), new[] {"cshtml"}.ToList());
-
-
-		//		var val = contents;
-		//		string returnValue;
-		//		var saveOldPath = oldName.StartsWith("~/") ? IOHelper.MapPath(oldName) : IOHelper.MapPath(folderPath + oldName);
-		//		var savePath = filename.StartsWith("~/") ? IOHelper.MapPath(filename) : IOHelper.MapPath(folderPath + filename);
-
-		//		//Directory check.. only allow files in script dir and below to be edited
-		//		if (savePath.StartsWith(IOHelper.MapPath(folderPath)))
-		//		{
-		//			//deletes the old file
-		//			if (savePath != saveOldPath)
-		//			{
-		//				if (File.Exists(saveOldPath))
-		//					File.Delete(saveOldPath);
-		//			}
-		//			using (var sw = File.CreateText(savePath))
-		//			{
-		//				sw.Write(val);
-		//			}
-		//			returnValue = "true";
-		//		}
-		//		else
-		//		{
-		//			returnValue = "illegalPath";
-		//		}
-
-		//		return returnValue;
-		//	}
-		//	return "false";
-		//}
-
-        [WebMethod]
-        public string SaveScript(string filename, string oldName, string contents)
-        {
-            if (AuthorizeRequest(DefaultApps.settings.ToString()))
-            {
-
-                // validate file
-                IOHelper.ValidateEditPath(IOHelper.MapPath(SystemDirectories.Scripts + "/" + filename),
-                                          SystemDirectories.Scripts);
-                // validate extension
-                IOHelper.ValidateFileExtension(IOHelper.MapPath(SystemDirectories.Scripts + "/" + filename),
-                                               UmbracoSettings.ScriptFileTypes.Split(',').ToList());
-
-
-                var val = contents;
-                string returnValue;
-                try
-                {
-                    var saveOldPath = "";
-                    saveOldPath = oldName.StartsWith("~/") 
-                        ? IOHelper.MapPath(oldName) 
-                        : IOHelper.MapPath(SystemDirectories.Scripts + "/" + oldName);
-
-                    var savePath = "";
-                    savePath = filename.StartsWith("~/") 
-                        ? IOHelper.MapPath(filename) 
-                        : IOHelper.MapPath(SystemDirectories.Scripts + "/" + filename);
-                    
-                    //Directory check.. only allow files in script dir and below to be edited
-                    if (savePath.StartsWith(IOHelper.MapPath(SystemDirectories.Scripts + "/")) || savePath.StartsWith(IOHelper.MapPath(SystemDirectories.Masterpages + "/")))
-                    {
-                        //deletes the old file
-                        if (savePath != saveOldPath)
-                        {
-                            if (File.Exists(saveOldPath))
-                                File.Delete(saveOldPath);
-                        }
-                        
-                        using (var sw = File.CreateText(savePath))
-                        {
-                            sw.Write(val);
-                            sw.Close();
-                        }
-                       
-                        returnValue = "true";
-                    }
-                    else
-                    {
-                        returnValue = "illegalPath";
-                    }
-                }
-                catch
-                {
-                    returnValue = "false";
-                }
-
-
-                return returnValue;
-            }
-            return "false";
-        }
-        
-		[Obsolete("This method has been superceded by the REST service /Umbraco/RestServices/SaveFile/SaveTemplate which is powered by the SaveFileController.")]
-        [WebMethod]
-        public string SaveTemplate(string templateName, string templateAlias, string templateContents, int templateID, int masterTemplateID)
-        {
-            if (AuthorizeRequest(DefaultApps.settings.ToString()))
-            {
-                var _template = new Template(templateID);
-                string retVal = "false";
-
-                if (_template != null)
-                {
-                    _template.Text = templateName;
-                    _template.Alias = templateAlias;
-                    _template.MasterTemplate = masterTemplateID;
-                    _template.Design = templateContents;
-
-                    _template.Save();
-
-                    retVal = "true";                    
-                }
-                return retVal;
-            }
-            return "false";
-        }
-
-    }
+using System;
+using System.Collections.Generic;
+using System.ComponentModel;
+using System.IO;
+using System.Linq;
+using System.Text;
+using System.Text.RegularExpressions;
+using System.Web;
+using System.Web.Script.Services;
+using System.Web.Services;
+using System.Web.UI;
+using System.Xml;
+using System.Xml.Xsl;
+using Umbraco.Core;
+using Umbraco.Core.IO;
+using Umbraco.Web.WebServices;
+using Umbraco.Web;
+using Umbraco.Web.Cache;
+using umbraco.BasePages;
+using umbraco.BusinessLogic;
+using umbraco.cms.businesslogic.macro;
+using umbraco.cms.businesslogic.template;
+using umbraco.cms.businesslogic.web;
+using umbraco.presentation.cache;
+using System.Net;
+using System.Collections;
+using umbraco.NodeFactory;
+
+namespace umbraco.presentation.webservices
+{
+    /// <summary>
+    /// Summary description for codeEditorSave
+    /// </summary>
+    [WebService(Namespace = "http://tempuri.org/")]
+    [WebServiceBinding(ConformsTo = WsiProfiles.BasicProfile1_1)]
+    [ToolboxItem(false)]
+    [ScriptService]
+    public class codeEditorSave : UmbracoAuthorizedWebService
+    {
+
+        [WebMethod]
+        public string SaveCss(string fileName, string oldName, string fileContents, int fileID)
+        {
+            if (AuthorizeRequest(DefaultApps.settings.ToString()))
+            {
+                string returnValue;
+                var stylesheet = new StyleSheet(fileID)
+                    {
+                        Content = fileContents, Text = fileName
+                    };
+
+                try
+                {
+                    stylesheet.saveCssToFile();
+                    stylesheet.Save();
+                    returnValue = "true";
+
+
+                    //deletes the old css file if the name was changed... 
+                    if (fileName.ToLowerInvariant() != oldName.ToLowerInvariant())
+                    {
+                        var p = IOHelper.MapPath(SystemDirectories.Css + "/" + oldName + ".css");
+                        if (File.Exists(p))
+                            File.Delete(p);
+                    }
+
+                }
+                catch (Exception ex)
+                {
+                    return ex.ToString();
+                }
+
+                return returnValue;
+            }
+            return "false";
+        }
+
+        [WebMethod]
+        public string SaveXslt(string fileName, string oldName, string fileContents, bool ignoreDebugging)
+        {
+            if (AuthorizeRequest(DefaultApps.developer.ToString()))
+            {
+
+                // validate file
+                IOHelper.ValidateEditPath(IOHelper.MapPath(SystemDirectories.Xslt + "/" + fileName),
+                                          SystemDirectories.Xslt);
+                // validate extension
+                IOHelper.ValidateFileExtension(IOHelper.MapPath(SystemDirectories.Xslt + "/" + fileName),
+                                               new List<string>() { "xsl", "xslt" });
+
+
+                StreamWriter SW;
+                string tempFileName = IOHelper.MapPath(SystemDirectories.Xslt + "/" + DateTime.Now.Ticks + "_temp.xslt");
+                SW = File.CreateText(tempFileName);
+                SW.Write(fileContents);
+                SW.Close();
+
+                // Test the xslt
+                string errorMessage = "";
+
+                if (!ignoreDebugging)
+                {
+                    try
+                    {
+                        // Check if there's any documents yet
+                        string xpath = UmbracoSettings.UseLegacyXmlSchema ? "/root/node" : "/root/*";
+                        if (content.Instance.XmlContent.SelectNodes(xpath).Count > 0)
+                        {
+                            var macroXML = new XmlDocument();
+                            macroXML.LoadXml("<macro/>");
+
+                            var macroXSLT = new XslCompiledTransform();
+                            var umbPage = new page(content.Instance.XmlContent.SelectSingleNode("//* [@parentID = -1]"));
+
+                            var xslArgs = macro.AddMacroXsltExtensions();
+                            var lib = new library(umbPage);
+                            xslArgs.AddExtensionObject("urn:umbraco.library", lib);
+                            HttpContext.Current.Trace.Write("umbracoMacro", "After adding extensions");
+
+                            // Add the current node
+                            xslArgs.AddParam("currentPage", "", library.GetXmlNodeById(umbPage.PageID.ToString()));
+
+                            HttpContext.Current.Trace.Write("umbracoMacro", "Before performing transformation");
+
+                            // Create reader and load XSL file
+                            // We need to allow custom DTD's, useful for defining an ENTITY
+                            var readerSettings = new XmlReaderSettings();
+                            readerSettings.ProhibitDtd = false;
+                            using (var xmlReader = XmlReader.Create(tempFileName, readerSettings))
+                            {
+                                var xslResolver = new XmlUrlResolver();
+                                xslResolver.Credentials = CredentialCache.DefaultCredentials;
+                                macroXSLT.Load(xmlReader, XsltSettings.TrustedXslt, xslResolver);
+                                xmlReader.Close();
+                                // Try to execute the transformation
+                                var macroResult = new HtmlTextWriter(new StringWriter());
+                                macroXSLT.Transform(macroXML, xslArgs, macroResult);
+                                macroResult.Close();
+
+                                File.Delete(tempFileName);
+                            }
+                        }
+                        else
+                        {
+                            //errorMessage = ui.Text("developer", "xsltErrorNoNodesPublished");
+                            File.Delete(tempFileName);
+                            //base.speechBubble(speechBubbleIcon.info, ui.Text("errors", "xsltErrorHeader", base.getUser()), "Unable to validate xslt as no published content nodes exist.");
+                        }
+                    }
+                    catch (Exception errorXslt)
+                    {
+                        File.Delete(tempFileName);
+
+                        errorMessage = (errorXslt.InnerException ?? errorXslt).ToString();
+
+                        // Full error message
+                        errorMessage = errorMessage.Replace("\n", "<br/>\n");
+                        //closeErrorMessage.Visible = true;
+
+                        // Find error
+                        var m = Regex.Matches(errorMessage, @"\d*[^,],\d[^\)]", RegexOptions.IgnoreCase | RegexOptions.IgnorePatternWhitespace);
+                        foreach (Match mm in m)
+                        {
+                            string[] errorLine = mm.Value.Split(',');
+
+                            if (errorLine.Length > 0)
+                            {
+                                var theErrorLine = int.Parse(errorLine[0]);
+                                var theErrorChar = int.Parse(errorLine[1]);
+
+                                errorMessage = "Error in XSLT at line " + errorLine[0] + ", char " + errorLine[1] +
+                                               "<br/>";
+                                errorMessage += "<span style=\"font-family: courier; font-size: 11px;\">";
+
+                                var xsltText = fileContents.Split("\n".ToCharArray());
+                                for (var i = 0; i < xsltText.Length; i++)
+                                {
+                                    if (i >= theErrorLine - 3 && i <= theErrorLine + 1)
+                                        if (i + 1 == theErrorLine)
+                                        {
+                                            errorMessage += "<b>" + (i + 1) + ": &gt;&gt;&gt;&nbsp;&nbsp;" +
+                                                            Server.HtmlEncode(xsltText[i].Substring(0, theErrorChar));
+                                            errorMessage +=
+                                                "<span style=\"text-decoration: underline; border-bottom: 1px solid red\">" +
+                                                Server.HtmlEncode(
+                                                    xsltText[i].Substring(theErrorChar,
+                                                                          xsltText[i].Length - theErrorChar)).
+                                                    Trim() + "</span>";
+                                            errorMessage += " &lt;&lt;&lt;</b><br/>";
+                                        }
+                                        else
+                                            errorMessage += (i + 1) + ": &nbsp;&nbsp;&nbsp;&nbsp;&nbsp;" +
+                                                            Server.HtmlEncode(xsltText[i]) + "<br/>";
+                                }
+                                errorMessage += "</span>";
+                            }
+                        }
+                    }
+                }
+
+                if (errorMessage == "" && fileName.ToLower().EndsWith(".xslt"))
+                {
+                    //Hardcoded security-check... only allow saving files in xslt directory... 
+                    var savePath = IOHelper.MapPath(SystemDirectories.Xslt + "/" + fileName);
+
+                    if (savePath.StartsWith(IOHelper.MapPath(SystemDirectories.Xslt + "/")))
+                    {
+                        //deletes the old xslt file
+                        if (fileName != oldName)
+                        {
+
+                            var p = IOHelper.MapPath(SystemDirectories.Xslt + "/" + oldName);
+                            if (File.Exists(p))
+                                File.Delete(p);
+                        }
+
+                        SW = File.CreateText(savePath);
+                        SW.Write(fileContents);
+                        SW.Close();
+                        errorMessage = "true";
+
+                       
+                    }
+                    else
+                    {
+                        errorMessage = "Illegal path";
+                    }
+                }
+
+                File.Delete(tempFileName);
+
+                return errorMessage;
+            }
+            return "false";
+        }
+
+        [WebMethod]
+        public string SaveDLRScript(string fileName, string oldName, string fileContents, bool ignoreDebugging)
+        {
+            if (AuthorizeRequest(DefaultApps.developer.ToString()))
+            {
+                if (string.IsNullOrEmpty(fileName))
+                    throw new ArgumentNullException("fileName");
+
+                var allowedExtensions = new List<string>();
+                foreach (var lang in MacroEngineFactory.GetSupportedUILanguages())
+                {
+                    if (!allowedExtensions.Contains(lang.Extension))
+                        allowedExtensions.Add(lang.Extension);
+                }
+
+
+                // validate file
+                IOHelper.ValidateEditPath(IOHelper.MapPath(SystemDirectories.MacroScripts + "/" + fileName),
+                                          SystemDirectories.MacroScripts);
+                // validate extension
+                IOHelper.ValidateFileExtension(IOHelper.MapPath(SystemDirectories.MacroScripts + "/" + fileName),
+                                               allowedExtensions);
+
+
+                //As Files Can Be Stored In Sub Directories, So We Need To Get The Exeuction Directory Correct
+                var lastOccurance = fileName.LastIndexOf('/') + 1;
+                var directory = fileName.Substring(0, lastOccurance);
+                var fileNameWithExt = fileName.Substring(lastOccurance);
+                var tempFileName =
+                    IOHelper.MapPath(SystemDirectories.MacroScripts + "/" + directory + DateTime.Now.Ticks + "_" +
+                                     fileNameWithExt);
+
+                using (var sw = new StreamWriter(tempFileName, false, Encoding.UTF8))
+                {
+                    sw.Write(fileContents);
+                    sw.Close();    
+                }
+
+                var errorMessage = "";
+                if (!ignoreDebugging)
+                {
+                    var root = Document.GetRootDocuments().FirstOrDefault();
+                    if (root != null)
+                    {
+                        var args = new Hashtable();
+                        var n = new Node(root.Id);
+                        args.Add("currentPage", n);
+
+                        try
+                        {
+                            var engine = MacroEngineFactory.GetByFilename(tempFileName);
+                            var tempErrorMessage = "";
+                            var xpath = UmbracoSettings.UseLegacyXmlSchema ? "/root/node" : "/root/*";
+                            if (
+                                !engine.Validate(fileContents, tempFileName, Node.GetNodeByXpath(xpath),
+                                                 out tempErrorMessage))
+                                errorMessage = tempErrorMessage;
+                        }
+                        catch (Exception err)
+                        {
+                            errorMessage = err.ToString();
+                        }
+                    }
+                }
+
+                if (errorMessage == "")
+                {
+                    var savePath = IOHelper.MapPath(SystemDirectories.MacroScripts + "/" + fileName);
+
+                    //deletes the file
+                    if (fileName != oldName)
+                    {
+                        var p = IOHelper.MapPath(SystemDirectories.MacroScripts + "/" + oldName);
+                        if (File.Exists(p))
+                            File.Delete(p);
+                    }
+
+                    using (var sw = new StreamWriter(savePath, false, Encoding.UTF8))
+                    {
+                        sw.Write(fileContents);
+                        sw.Close();
+                    }
+                    errorMessage = "true";
+
+                    
+                }
+
+                File.Delete(tempFileName);
+
+
+                return errorMessage.Replace("\n", "<br/>\n");
+            }
+
+            return "false";
+        }
+
+		//[WebMethod]
+		//public string SavePartialView(string filename, string oldName, string contents)
+		//{
+		//	if (BasePage.ValidateUserContextID(BasePage.umbracoUserContextID))
+		//	{
+		//		var folderPath = SystemDirectories.MvcViews + "/Partials/";
+
+		//		// validate file
+		//		IOHelper.ValidateEditPath(IOHelper.MapPath(folderPath + filename), folderPath);
+		//		// validate extension
+		//		IOHelper.ValidateFileExtension(IOHelper.MapPath(folderPath + filename), new[] {"cshtml"}.ToList());
+
+
+		//		var val = contents;
+		//		string returnValue;
+		//		var saveOldPath = oldName.StartsWith("~/") ? IOHelper.MapPath(oldName) : IOHelper.MapPath(folderPath + oldName);
+		//		var savePath = filename.StartsWith("~/") ? IOHelper.MapPath(filename) : IOHelper.MapPath(folderPath + filename);
+
+		//		//Directory check.. only allow files in script dir and below to be edited
+		//		if (savePath.StartsWith(IOHelper.MapPath(folderPath)))
+		//		{
+		//			//deletes the old file
+		//			if (savePath != saveOldPath)
+		//			{
+		//				if (File.Exists(saveOldPath))
+		//					File.Delete(saveOldPath);
+		//			}
+		//			using (var sw = File.CreateText(savePath))
+		//			{
+		//				sw.Write(val);
+		//			}
+		//			returnValue = "true";
+		//		}
+		//		else
+		//		{
+		//			returnValue = "illegalPath";
+		//		}
+
+		//		return returnValue;
+		//	}
+		//	return "false";
+		//}
+
+        [WebMethod]
+        public string SaveScript(string filename, string oldName, string contents)
+        {
+            if (AuthorizeRequest(DefaultApps.settings.ToString()))
+            {
+
+                // validate file
+                IOHelper.ValidateEditPath(IOHelper.MapPath(SystemDirectories.Scripts + "/" + filename),
+                                          SystemDirectories.Scripts);
+                // validate extension
+                IOHelper.ValidateFileExtension(IOHelper.MapPath(SystemDirectories.Scripts + "/" + filename),
+                                               UmbracoSettings.ScriptFileTypes.Split(',').ToList());
+
+
+                var val = contents;
+                string returnValue;
+                try
+                {
+                    var saveOldPath = "";
+                    saveOldPath = oldName.StartsWith("~/") 
+                        ? IOHelper.MapPath(oldName) 
+                        : IOHelper.MapPath(SystemDirectories.Scripts + "/" + oldName);
+
+                    var savePath = "";
+                    savePath = filename.StartsWith("~/") 
+                        ? IOHelper.MapPath(filename) 
+                        : IOHelper.MapPath(SystemDirectories.Scripts + "/" + filename);
+                    
+                    //Directory check.. only allow files in script dir and below to be edited
+                    if (savePath.StartsWith(IOHelper.MapPath(SystemDirectories.Scripts + "/")) || savePath.StartsWith(IOHelper.MapPath(SystemDirectories.Masterpages + "/")))
+                    {
+                        //deletes the old file
+                        if (savePath != saveOldPath)
+                        {
+                            if (File.Exists(saveOldPath))
+                                File.Delete(saveOldPath);
+                        }
+                        
+                        using (var sw = File.CreateText(savePath))
+                        {
+                            sw.Write(val);
+                            sw.Close();
+                        }
+                       
+                        returnValue = "true";
+                    }
+                    else
+                    {
+                        returnValue = "illegalPath";
+                    }
+                }
+                catch
+                {
+                    returnValue = "false";
+                }
+
+
+                return returnValue;
+            }
+            return "false";
+        }
+        
+		[Obsolete("This method has been superceded by the REST service /Umbraco/RestServices/SaveFile/SaveTemplate which is powered by the SaveFileController.")]
+        [WebMethod]
+        public string SaveTemplate(string templateName, string templateAlias, string templateContents, int templateID, int masterTemplateID)
+        {
+            if (AuthorizeRequest(DefaultApps.settings.ToString()))
+            {
+                var _template = new Template(templateID);
+                string retVal = "false";
+
+                if (_template != null)
+                {
+                    _template.Text = templateName;
+                    _template.Alias = templateAlias;
+                    _template.MasterTemplate = masterTemplateID;
+                    _template.Design = templateContents;
+
+                    _template.Save();
+
+                    retVal = "true";                    
+                }
+                return retVal;
+            }
+            return "false";
+        }
+
+    }
 }
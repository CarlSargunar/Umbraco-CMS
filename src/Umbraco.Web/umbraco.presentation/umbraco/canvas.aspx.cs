﻿using System;
using umbraco.BasePages;
using umbraco.BusinessLogic;
using umbraco.businesslogic.Exceptions;

namespace umbraco.presentation
{
    public partial class LiveEditingEnabler : UmbracoEnsuredPage
    {
        public LiveEditingEnabler()
        {
            CurrentApp = DefaultApps.content.ToString();
        }

        protected void Page_Load(object sender, EventArgs e)
        {
<<<<<<< HEAD
            if ((UmbracoSettings.EnableCanvasEditing || !String.IsNullOrEmpty(UmbracoContext.Current.Request["umbSkinning"])) && base.getUser() != null)
=======
            if ((UmbracoSettings.EnableCanvasEditing || !String.IsNullOrEmpty(Request["umbSkinning"]) ) && getUser() != null)
>>>>>>> 1b086e22
            {
                UmbracoContext.Current.LiveEditingContext.Enabled = true;

                var redirUrl = "/";
                if (!string.IsNullOrEmpty(helper.Request("redir")))
                    redirUrl = helper.Request("redir");
                else if (Request.UrlReferrer != null && !Request.UrlReferrer.AbsolutePath.Contains("login.aspx"))
                    redirUrl = Request.UrlReferrer.AbsolutePath;

                Response.Redirect(redirUrl +
                    (string.IsNullOrEmpty(Request["umbSkinning"]) ? "" : "?umbSkinning=true") + (string.IsNullOrEmpty(Request["umbSkinningConfigurator"]) ? "" : "&umbSkinningConfigurator=true"), true);
            }
            else if (!UmbracoSettings.EnableCanvasEditing)
            {
                throw new UserAuthorizationException(
                    "Canvas editing isn't enabled. It can be enabled via the UmbracoSettings.config");
            }
            else
            {
                throw new Exception("User not logged in");
            }
        }

        /// <summary>
        /// form1 control.
        /// </summary>
        /// <remarks>
        /// Auto-generated field.
        /// To modify move field declaration from designer file to code-behind file.
        /// </remarks>
        protected global::System.Web.UI.HtmlControls.HtmlForm form1;
    }
}
<|MERGE_RESOLUTION|>--- conflicted
+++ resolved
@@ -1,54 +1,50 @@
-﻿using System;
-using umbraco.BasePages;
-using umbraco.BusinessLogic;
-using umbraco.businesslogic.Exceptions;
-
-namespace umbraco.presentation
-{
-    public partial class LiveEditingEnabler : UmbracoEnsuredPage
-    {
-        public LiveEditingEnabler()
-        {
-            CurrentApp = DefaultApps.content.ToString();
-        }
-
-        protected void Page_Load(object sender, EventArgs e)
-        {
-<<<<<<< HEAD
-            if ((UmbracoSettings.EnableCanvasEditing || !String.IsNullOrEmpty(UmbracoContext.Current.Request["umbSkinning"])) && base.getUser() != null)
-=======
-            if ((UmbracoSettings.EnableCanvasEditing || !String.IsNullOrEmpty(Request["umbSkinning"]) ) && getUser() != null)
->>>>>>> 1b086e22
-            {
-                UmbracoContext.Current.LiveEditingContext.Enabled = true;
-
-                var redirUrl = "/";
-                if (!string.IsNullOrEmpty(helper.Request("redir")))
-                    redirUrl = helper.Request("redir");
-                else if (Request.UrlReferrer != null && !Request.UrlReferrer.AbsolutePath.Contains("login.aspx"))
-                    redirUrl = Request.UrlReferrer.AbsolutePath;
-
-                Response.Redirect(redirUrl +
-                    (string.IsNullOrEmpty(Request["umbSkinning"]) ? "" : "?umbSkinning=true") + (string.IsNullOrEmpty(Request["umbSkinningConfigurator"]) ? "" : "&umbSkinningConfigurator=true"), true);
-            }
-            else if (!UmbracoSettings.EnableCanvasEditing)
-            {
-                throw new UserAuthorizationException(
-                    "Canvas editing isn't enabled. It can be enabled via the UmbracoSettings.config");
-            }
-            else
-            {
-                throw new Exception("User not logged in");
-            }
-        }
-
-        /// <summary>
-        /// form1 control.
-        /// </summary>
-        /// <remarks>
-        /// Auto-generated field.
-        /// To modify move field declaration from designer file to code-behind file.
-        /// </remarks>
-        protected global::System.Web.UI.HtmlControls.HtmlForm form1;
-    }
-}
+﻿using System;
+using umbraco.BasePages;
+using umbraco.BusinessLogic;
+using umbraco.businesslogic.Exceptions;
+
+namespace umbraco.presentation
+{
+    public partial class LiveEditingEnabler : UmbracoEnsuredPage
+    {
+        public LiveEditingEnabler()
+        {
+            CurrentApp = DefaultApps.content.ToString();
+        }
+
+        protected void Page_Load(object sender, EventArgs e)
+        {
+            if ((UmbracoSettings.EnableCanvasEditing || !String.IsNullOrEmpty(Request["umbSkinning"]) ) && getUser() != null)
+            {
+                UmbracoContext.Current.LiveEditingContext.Enabled = true;
+
+                var redirUrl = "/";
+                if (!string.IsNullOrEmpty(helper.Request("redir")))
+                    redirUrl = helper.Request("redir");
+                else if (Request.UrlReferrer != null && !Request.UrlReferrer.AbsolutePath.Contains("login.aspx"))
+                    redirUrl = Request.UrlReferrer.AbsolutePath;
+
+                Response.Redirect(redirUrl +
+                    (string.IsNullOrEmpty(Request["umbSkinning"]) ? "" : "?umbSkinning=true") + (string.IsNullOrEmpty(Request["umbSkinningConfigurator"]) ? "" : "&umbSkinningConfigurator=true"), true);
+            }
+            else if (!UmbracoSettings.EnableCanvasEditing)
+            {
+                throw new UserAuthorizationException(
+                    "Canvas editing isn't enabled. It can be enabled via the UmbracoSettings.config");
+            }
+            else
+            {
+                throw new Exception("User not logged in");
+            }
+        }
+
+        /// <summary>
+        /// form1 control.
+        /// </summary>
+        /// <remarks>
+        /// Auto-generated field.
+        /// To modify move field declaration from designer file to code-behind file.
+        /// </remarks>
+        protected global::System.Web.UI.HtmlControls.HtmlForm form1;
+    }
+}
﻿using System;
using System.Collections.Generic;
using System.Linq;
<<<<<<< HEAD
=======
using LightInject;
>>>>>>> ec3fd890
using Umbraco.Core.Composing;

namespace Umbraco.Web.Actions
{
    internal class ActionCollectionBuilder : LazyCollectionBuilderBase<ActionCollectionBuilder, ActionCollection, IAction>
    {
        protected override ActionCollectionBuilder This => this;

        protected override IEnumerable<IAction> CreateItems(IFactory factory)
        {
<<<<<<< HEAD
            var items = base.CreateItems(factory).ToList();
=======
            var items = base.CreateItems(args).ToList();
>>>>>>> ec3fd890

            //validate the items, no actions should exist that do not either expose notifications or permissions
            var invalidItems = items.Where(x => !x.CanBePermissionAssigned && !x.ShowInNotifier).ToList();
            if (invalidItems.Count == 0) return items;

            var invalidActions = string.Join(", ", invalidItems.Select(x => "'" + x.Alias + "'"));
            throw new InvalidOperationException($"Invalid actions {invalidActions}'. All {typeof(IAction)} implementations must be true for either {nameof(IAction.CanBePermissionAssigned)} or {nameof(IAction.ShowInNotifier)}.");
        }
    }
}<|MERGE_RESOLUTION|>--- conflicted
+++ resolved
@@ -1,12 +1,7 @@
 ﻿using System;
 using System.Collections.Generic;
 using System.Linq;
-<<<<<<< HEAD
-=======
-using LightInject;
->>>>>>> ec3fd890
 using Umbraco.Core.Composing;
-
 namespace Umbraco.Web.Actions
 {
     internal class ActionCollectionBuilder : LazyCollectionBuilderBase<ActionCollectionBuilder, ActionCollection, IAction>
@@ -15,11 +10,7 @@
 
         protected override IEnumerable<IAction> CreateItems(IFactory factory)
         {
-<<<<<<< HEAD
             var items = base.CreateItems(factory).ToList();
-=======
-            var items = base.CreateItems(args).ToList();
->>>>>>> ec3fd890
 
             //validate the items, no actions should exist that do not either expose notifications or permissions
             var invalidItems = items.Where(x => !x.CanBePermissionAssigned && !x.ShowInNotifier).ToList();

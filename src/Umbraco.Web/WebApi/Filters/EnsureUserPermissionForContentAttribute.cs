<<<<<<< HEAD
﻿using System;
using System.Web.Http;
using System.Web.Http.Controllers;
using System.Web.Http.Filters;
using Umbraco.Core.Exceptions;
using Umbraco.Web.Composing;
using Umbraco.Web.Editors;

using Umbraco.Core;
using Umbraco.Core.Models;
using Umbraco.Web.Actions;
using Umbraco.Core.Security;
using System.Net;
using System.Web;

namespace Umbraco.Web.WebApi.Filters
{
    /// <summary>
    /// Auth filter to check if the current user has access to the content item (by id).
    /// </summary>
    /// <remarks>
    ///
    /// This first checks if the user can access this based on their start node, and then checks node permissions
    ///
    /// By default the permission that is checked is browse but this can be specified in the ctor.
    /// NOTE: This cannot be an auth filter because that happens too soon and we don't have access to the action params.
    /// </remarks>
    public sealed class EnsureUserPermissionForContentAttribute : ActionFilterAttribute
    {
        private readonly int? _nodeId;
        private readonly string _paramName;
        private readonly char? _permissionToCheck;

        /// <summary>
        /// This constructor will only be able to test the start node access
        /// </summary>
        public EnsureUserPermissionForContentAttribute(int nodeId)
        {
            _nodeId = nodeId;
        }

        public EnsureUserPermissionForContentAttribute(int nodeId, char permissionToCheck)
            : this(nodeId)
        {
            _permissionToCheck = permissionToCheck;
        }

        public EnsureUserPermissionForContentAttribute(string paramName)
        {
            if (string.IsNullOrEmpty(paramName)) throw new ArgumentNullOrEmptyException(nameof(paramName));
            _paramName = paramName;
            _permissionToCheck = ActionBrowse.ActionLetter;
        }

        public EnsureUserPermissionForContentAttribute(string paramName, char permissionToCheck)
            : this(paramName)
        {
            _permissionToCheck = permissionToCheck;
        }

        public override bool AllowMultiple => true;

        public override void OnActionExecuting(HttpActionContext actionContext)
        {
            if (Current.UmbracoContext.Security.CurrentUser == null)
            {
                //not logged in
                throw new HttpResponseException(System.Net.HttpStatusCode.Unauthorized);
            }
            
            int nodeId;
            if (_nodeId.HasValue == false)
            {
                var parts = _paramName.Split(new[] {'.'}, StringSplitOptions.RemoveEmptyEntries);

                if (actionContext.ActionArguments[parts[0]] == null)
                {
                    throw new InvalidOperationException("No argument found for the current action with the name: " + _paramName);
                }

                if (parts.Length == 1)
                {
                    var argument = actionContext.ActionArguments[parts[0]].ToString();
                    // if the argument is an int, it will parse and can be assigned to nodeId
                    // if might be a udi, so check that next
                    // otherwise treat it as a guid - unlikely we ever get here
                    if (int.TryParse(argument, out int parsedId))
                    {
                        nodeId = parsedId;
                    }
                    else if (Udi.TryParse(argument, true, out Udi udi))
                    {
                        // TODO: inject? we can't because this is an attribute but we could provide ctors and empty ctors that pass in the required services
                        nodeId = Current.Services.EntityService.GetId(udi).Result;
                    }
                    else
                    {
                        Guid.TryParse(argument, out Guid key);
                        // TODO: inject? we can't because this is an attribute but we could provide ctors and empty ctors that pass in the required services
                        nodeId = Current.Services.EntityService.GetId(key, UmbracoObjectTypes.Document).Result;
                    }
                }
                else
                {
                    //now we need to see if we can get the property of whatever object it is
                    var pType = actionContext.ActionArguments[parts[0]].GetType();
                    var prop = pType.GetProperty(parts[1]);
                    if (prop == null)
                    {
                        throw new InvalidOperationException("No argument found for the current action with the name: " + _paramName);
                    }
                    nodeId = (int)prop.GetValue(actionContext.ActionArguments[parts[0]]);
                }
            }
            else
            {
                nodeId = _nodeId.Value;
            }

            var queryStringCollection = HttpUtility.ParseQueryString(actionContext.Request.RequestUri.Query);
            bool.TryParse(queryStringCollection["ignoreUserStartNodes"], out var ignoreUserStartNodes);
            if (ignoreUserStartNodes == false)
            {
                var permissionResult = ContentPermissionsHelper.CheckPermissions(nodeId,
                    Current.UmbracoContext.Security.CurrentUser,
                    Current.Services.UserService,
                    Current.Services.ContentService,
                    Current.Services.EntityService,
                    out var contentItem,
                    _permissionToCheck.HasValue ? new[] {_permissionToCheck.Value} : null);

                if (permissionResult == ContentPermissionsHelper.ContentAccess.NotFound)
                    throw new HttpResponseException(HttpStatusCode.NotFound);

                if (permissionResult == ContentPermissionsHelper.ContentAccess.Denied)
                    throw new HttpResponseException(actionContext.Request.CreateUserNoAccessResponse());

                if (contentItem != null)
                {
                    //store the content item in request cache so it can be resolved in the controller without re-looking it up
                    actionContext.Request.Properties[typeof(IContent).ToString()] = contentItem;
                }
            }

            base.OnActionExecuting(actionContext);
        }
    }
}
=======
﻿using System;
using System.Collections;
using System.Collections.Generic;
using System.Globalization;
using System.Linq;
using System.Web.Http;
using System.Web.Http.Controllers;
using System.Web.Http.Filters;
using Umbraco.Core;
using Umbraco.Core.Models;
using Umbraco.Core.Models.Membership;
using Umbraco.Core.Services;
using Umbraco.Web.Editors;
using Umbraco.Web.Models.ContentEditing;
using umbraco.BusinessLogic.Actions;

namespace Umbraco.Web.WebApi.Filters
{
    /// <summary>
    /// Auth filter to check if the current user has access to the content item (by id). 
    /// </summary>
    /// <remarks>
    /// 
    /// This first checks if the user can access this based on their start node, and then checks node permissions
    /// 
    /// By default the permission that is checked is browse but this can be specified in the ctor.
    /// NOTE: This cannot be an auth filter because that happens too soon and we don't have access to the action params.
    /// </remarks>
    public sealed class EnsureUserPermissionForContentAttribute : ActionFilterAttribute
    {
        private readonly int? _nodeId;
        private readonly string _paramName;
        private readonly char? _permissionToCheck;

        /// <summary>
        /// This constructor will only be able to test the start node access
        /// </summary>
        public EnsureUserPermissionForContentAttribute(int nodeId)
        {
            _nodeId = nodeId;
        }

        public EnsureUserPermissionForContentAttribute(int nodeId, char permissionToCheck)
            : this(nodeId)
        {
            _permissionToCheck = permissionToCheck;
        }

        public EnsureUserPermissionForContentAttribute(string paramName)
        {
            if (string.IsNullOrWhiteSpace(paramName)) throw new ArgumentException("Value cannot be null or whitespace.", "paramName");

            _paramName = paramName;
            _permissionToCheck = ActionBrowse.Instance.Letter;
        }

        public EnsureUserPermissionForContentAttribute(string paramName, char permissionToCheck)
            : this(paramName)
        {
            _permissionToCheck = permissionToCheck;
        }
        
        public override bool AllowMultiple
        {
            get { return true; }
        }

        public override void OnActionExecuting(HttpActionContext actionContext)
        {
            if (UmbracoContext.Current.Security.CurrentUser == null)
            {
                //not logged in
                throw new HttpResponseException(System.Net.HttpStatusCode.Unauthorized);
            }

            int nodeId;
            if (_nodeId.HasValue == false)
            {
                var parts = _paramName.Split(new char[] {'.'}, StringSplitOptions.RemoveEmptyEntries);

                if (actionContext.ActionArguments[parts[0]] == null)
                {
                    throw new InvalidOperationException("No argument found for the current action with the name: " + _paramName);
                }

                if (parts.Length == 1)
                {
                    var argument = actionContext.ActionArguments[parts[0]].ToString();
                    // if the argument is an int, it will parse and can be assigned to nodeId
                    // if might be a udi, so check that next
                    // otherwise treat it as a guid - unlikely we ever get here
                    if (int.TryParse(argument, out int parsedId))
                    {
                        nodeId = parsedId;
                    }
                    else if (Udi.TryParse(argument, true, out Udi udi))
                    { 
                        nodeId = ApplicationContext.Current.Services.EntityService.GetIdForUdi(udi).Result;
                    }
                    else
                    {
                        Guid.TryParse(argument, out Guid key);
                        nodeId = ApplicationContext.Current.Services.EntityService.GetIdForKey(key, UmbracoObjectTypes.Document).Result;
                    }
                }
                else
                {
                    //now we need to see if we can get the property of whatever object it is
                    var pType = actionContext.ActionArguments[parts[0]].GetType();
                    var prop = pType.GetProperty(parts[1]);
                    if (prop == null)
                    {
                        throw new InvalidOperationException("No argument found for the current action with the name: " + _paramName);
                    }
                    nodeId = (int)prop.GetValue(actionContext.ActionArguments[parts[0]]);                    
                }
            }
            else
            {
                nodeId = _nodeId.Value;
            }

            if (ContentController.CheckPermissions(
                actionContext.Request.Properties,
                UmbracoContext.Current.Security.CurrentUser,
                ApplicationContext.Current.Services.UserService,
                ApplicationContext.Current.Services.ContentService, 
                ApplicationContext.Current.Services.EntityService, 
                nodeId, _permissionToCheck.HasValue ? new[]{_permissionToCheck.Value}: null))
            {
                base.OnActionExecuting(actionContext);
            }
            else
            {
                throw new HttpResponseException(actionContext.Request.CreateUserNoAccessResponse());
            }
            
        }

        

    }
}
>>>>>>> 994c6eed
<|MERGE_RESOLUTION|>--- conflicted
+++ resolved
@@ -1,4 +1,3 @@
-<<<<<<< HEAD
 ﻿using System;
 using System.Web.Http;
 using System.Web.Http.Controllers;
@@ -12,7 +11,6 @@
 using Umbraco.Web.Actions;
 using Umbraco.Core.Security;
 using System.Net;
-using System.Web;
 
 namespace Umbraco.Web.WebApi.Filters
 {
@@ -68,7 +66,7 @@
                 //not logged in
                 throw new HttpResponseException(System.Net.HttpStatusCode.Unauthorized);
             }
-            
+
             int nodeId;
             if (_nodeId.HasValue == false)
             {
@@ -118,177 +116,27 @@
                 nodeId = _nodeId.Value;
             }
 
-            var queryStringCollection = HttpUtility.ParseQueryString(actionContext.Request.RequestUri.Query);
-            bool.TryParse(queryStringCollection["ignoreUserStartNodes"], out var ignoreUserStartNodes);
-            if (ignoreUserStartNodes == false)
+            var permissionResult = ContentPermissionsHelper.CheckPermissions(nodeId,
+                Current.UmbracoContext.Security.CurrentUser,
+                Current.Services.UserService,
+                Current.Services.ContentService,
+                Current.Services.EntityService,
+                out var contentItem,
+                _permissionToCheck.HasValue ? new[] { _permissionToCheck.Value } : null);
+
+            if (permissionResult == ContentPermissionsHelper.ContentAccess.NotFound)
+                throw new HttpResponseException(HttpStatusCode.NotFound);
+
+            if (permissionResult == ContentPermissionsHelper.ContentAccess.Denied)
+                throw new HttpResponseException(actionContext.Request.CreateUserNoAccessResponse());
+
+            if (contentItem != null)
             {
-                var permissionResult = ContentPermissionsHelper.CheckPermissions(nodeId,
-                    Current.UmbracoContext.Security.CurrentUser,
-                    Current.Services.UserService,
-                    Current.Services.ContentService,
-                    Current.Services.EntityService,
-                    out var contentItem,
-                    _permissionToCheck.HasValue ? new[] {_permissionToCheck.Value} : null);
-
-                if (permissionResult == ContentPermissionsHelper.ContentAccess.NotFound)
-                    throw new HttpResponseException(HttpStatusCode.NotFound);
-
-                if (permissionResult == ContentPermissionsHelper.ContentAccess.Denied)
-                    throw new HttpResponseException(actionContext.Request.CreateUserNoAccessResponse());
-
-                if (contentItem != null)
-                {
-                    //store the content item in request cache so it can be resolved in the controller without re-looking it up
-                    actionContext.Request.Properties[typeof(IContent).ToString()] = contentItem;
-                }
+                //store the content item in request cache so it can be resolved in the controller without re-looking it up
+                actionContext.Request.Properties[typeof(IContent).ToString()] = contentItem;
             }
 
             base.OnActionExecuting(actionContext);
         }
     }
-}
-=======
-﻿using System;
-using System.Collections;
-using System.Collections.Generic;
-using System.Globalization;
-using System.Linq;
-using System.Web.Http;
-using System.Web.Http.Controllers;
-using System.Web.Http.Filters;
-using Umbraco.Core;
-using Umbraco.Core.Models;
-using Umbraco.Core.Models.Membership;
-using Umbraco.Core.Services;
-using Umbraco.Web.Editors;
-using Umbraco.Web.Models.ContentEditing;
-using umbraco.BusinessLogic.Actions;
-
-namespace Umbraco.Web.WebApi.Filters
-{
-    /// <summary>
-    /// Auth filter to check if the current user has access to the content item (by id). 
-    /// </summary>
-    /// <remarks>
-    /// 
-    /// This first checks if the user can access this based on their start node, and then checks node permissions
-    /// 
-    /// By default the permission that is checked is browse but this can be specified in the ctor.
-    /// NOTE: This cannot be an auth filter because that happens too soon and we don't have access to the action params.
-    /// </remarks>
-    public sealed class EnsureUserPermissionForContentAttribute : ActionFilterAttribute
-    {
-        private readonly int? _nodeId;
-        private readonly string _paramName;
-        private readonly char? _permissionToCheck;
-
-        /// <summary>
-        /// This constructor will only be able to test the start node access
-        /// </summary>
-        public EnsureUserPermissionForContentAttribute(int nodeId)
-        {
-            _nodeId = nodeId;
-        }
-
-        public EnsureUserPermissionForContentAttribute(int nodeId, char permissionToCheck)
-            : this(nodeId)
-        {
-            _permissionToCheck = permissionToCheck;
-        }
-
-        public EnsureUserPermissionForContentAttribute(string paramName)
-        {
-            if (string.IsNullOrWhiteSpace(paramName)) throw new ArgumentException("Value cannot be null or whitespace.", "paramName");
-
-            _paramName = paramName;
-            _permissionToCheck = ActionBrowse.Instance.Letter;
-        }
-
-        public EnsureUserPermissionForContentAttribute(string paramName, char permissionToCheck)
-            : this(paramName)
-        {
-            _permissionToCheck = permissionToCheck;
-        }
-        
-        public override bool AllowMultiple
-        {
-            get { return true; }
-        }
-
-        public override void OnActionExecuting(HttpActionContext actionContext)
-        {
-            if (UmbracoContext.Current.Security.CurrentUser == null)
-            {
-                //not logged in
-                throw new HttpResponseException(System.Net.HttpStatusCode.Unauthorized);
-            }
-
-            int nodeId;
-            if (_nodeId.HasValue == false)
-            {
-                var parts = _paramName.Split(new char[] {'.'}, StringSplitOptions.RemoveEmptyEntries);
-
-                if (actionContext.ActionArguments[parts[0]] == null)
-                {
-                    throw new InvalidOperationException("No argument found for the current action with the name: " + _paramName);
-                }
-
-                if (parts.Length == 1)
-                {
-                    var argument = actionContext.ActionArguments[parts[0]].ToString();
-                    // if the argument is an int, it will parse and can be assigned to nodeId
-                    // if might be a udi, so check that next
-                    // otherwise treat it as a guid - unlikely we ever get here
-                    if (int.TryParse(argument, out int parsedId))
-                    {
-                        nodeId = parsedId;
-                    }
-                    else if (Udi.TryParse(argument, true, out Udi udi))
-                    { 
-                        nodeId = ApplicationContext.Current.Services.EntityService.GetIdForUdi(udi).Result;
-                    }
-                    else
-                    {
-                        Guid.TryParse(argument, out Guid key);
-                        nodeId = ApplicationContext.Current.Services.EntityService.GetIdForKey(key, UmbracoObjectTypes.Document).Result;
-                    }
-                }
-                else
-                {
-                    //now we need to see if we can get the property of whatever object it is
-                    var pType = actionContext.ActionArguments[parts[0]].GetType();
-                    var prop = pType.GetProperty(parts[1]);
-                    if (prop == null)
-                    {
-                        throw new InvalidOperationException("No argument found for the current action with the name: " + _paramName);
-                    }
-                    nodeId = (int)prop.GetValue(actionContext.ActionArguments[parts[0]]);                    
-                }
-            }
-            else
-            {
-                nodeId = _nodeId.Value;
-            }
-
-            if (ContentController.CheckPermissions(
-                actionContext.Request.Properties,
-                UmbracoContext.Current.Security.CurrentUser,
-                ApplicationContext.Current.Services.UserService,
-                ApplicationContext.Current.Services.ContentService, 
-                ApplicationContext.Current.Services.EntityService, 
-                nodeId, _permissionToCheck.HasValue ? new[]{_permissionToCheck.Value}: null))
-            {
-                base.OnActionExecuting(actionContext);
-            }
-            else
-            {
-                throw new HttpResponseException(actionContext.Request.CreateUserNoAccessResponse());
-            }
-            
-        }
-
-        
-
-    }
-}
->>>>>>> 994c6eed
+}
--- conflicted
+++ resolved
@@ -32,7 +32,6 @@
         {
             _nodeId = nodeId;
         }
-<<<<<<< HEAD
 
         public EnsureUserPermissionForContentAttribute(string paramName)
         {
@@ -69,7 +68,23 @@
 
                 if (parts.Length == 1)
                 {
-                    nodeId = (int)actionContext.ActionArguments[parts[0]];
+                    var argument = actionContext.ActionArguments[parts[0]].ToString();
+                    // if the argument is an int, it will parse and can be assigned to nodeId
+                    // if might be a udi, so check that next
+                    // otherwise treat it as a guid - unlikely we ever get here
+                    if (int.TryParse(argument, out int parsedId))
+                    {
+                        nodeId = parsedId;
+                    }
+                    else if (Udi.TryParse(argument, true, out Udi udi))
+                    { 
+                        nodeId = ApplicationContext.Current.Services.EntityService.GetIdForUdi(udi).Result;
+                    }
+                    else
+                    {
+                        Guid.TryParse(argument, out Guid key);
+                        nodeId = ApplicationContext.Current.Services.EntityService.GetIdForKey(key, UmbracoObjectTypes.Document).Result;
+                    }
                 }
                 else
                 {
@@ -108,94 +123,4 @@
 
 
     }
-}
-=======
-
-        public EnsureUserPermissionForContentAttribute(string paramName, char permissionToCheck)
-            : this(paramName)
-        {
-            _permissionToCheck = permissionToCheck;
-        }
-        
-        public override bool AllowMultiple
-        {
-            get { return true; }
-        }
-
-        public override void OnActionExecuting(HttpActionContext actionContext)
-        {
-            if (UmbracoContext.Current.Security.CurrentUser == null)
-            {
-                //not logged in
-                throw new HttpResponseException(System.Net.HttpStatusCode.Unauthorized);
-            }
-
-            int nodeId;
-            if (_nodeId.HasValue == false)
-            {
-                var parts = _paramName.Split(new char[] {'.'}, StringSplitOptions.RemoveEmptyEntries);
-
-                if (actionContext.ActionArguments[parts[0]] == null)
-                {
-                    throw new InvalidOperationException("No argument found for the current action with the name: " + _paramName);
-                }
-
-                if (parts.Length == 1)
-                {
-                    var argument = actionContext.ActionArguments[parts[0]].ToString();
-                    // if the argument is an int, it will parse and can be assigned to nodeId
-                    // if might be a udi, so check that next
-                    // otherwise treat it as a guid - unlikely we ever get here
-                    if (int.TryParse(argument, out int parsedId))
-                    {
-                        nodeId = parsedId;
-                    }
-                    else if (Udi.TryParse(argument, true, out Udi udi))
-                    { 
-                        nodeId = ApplicationContext.Current.Services.EntityService.GetIdForUdi(udi).Result;
-                    }
-                    else
-                    {
-                        Guid.TryParse(argument, out Guid key);
-                        nodeId = ApplicationContext.Current.Services.EntityService.GetIdForKey(key, UmbracoObjectTypes.Document).Result;
-                    }
-                }
-                else
-                {
-                    //now we need to see if we can get the property of whatever object it is
-                    var pType = actionContext.ActionArguments[parts[0]].GetType();
-                    var prop = pType.GetProperty(parts[1]);
-                    if (prop == null)
-                    {
-                        throw new InvalidOperationException("No argument found for the current action with the name: " + _paramName);
-                    }
-                    nodeId = (int)prop.GetValue(actionContext.ActionArguments[parts[0]]);                    
-                }
-            }
-            else
-            {
-                nodeId = _nodeId.Value;
-            }
-
-            if (ContentController.CheckPermissions(
-                actionContext.Request.Properties,
-                UmbracoContext.Current.Security.CurrentUser,
-                ApplicationContext.Current.Services.UserService,
-                ApplicationContext.Current.Services.ContentService, 
-                ApplicationContext.Current.Services.EntityService, 
-                nodeId, _permissionToCheck.HasValue ? new[]{_permissionToCheck.Value}: null))
-            {
-                base.OnActionExecuting(actionContext);
-            }
-            else
-            {
-                throw new HttpResponseException(actionContext.Request.CreateUserNoAccessResponse());
-            }
-            
-        }
-
-        
-
-    }
-}
->>>>>>> 596157f9
+}
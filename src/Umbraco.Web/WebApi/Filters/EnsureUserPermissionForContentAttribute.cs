--- conflicted
+++ resolved
@@ -1,4 +1,3 @@
-<<<<<<< HEAD
 ﻿using System;
 using System.Web.Http;
 using System.Web.Http.Controllers;
@@ -37,62 +36,12 @@
         public EnsureUserPermissionForContentAttribute(int nodeId)
         {
             _nodeId = nodeId;
-=======
-﻿using System;
-using System.Collections;
-using System.Collections.Generic;
-using System.Globalization;
-using System.Linq;
-using System.Web.Http;
-using System.Web.Http.Controllers;
-using System.Web.Http.Filters;
-using Umbraco.Core;
-using Umbraco.Core.Models;
-using Umbraco.Core.Models.Membership;
-using Umbraco.Core.Services;
-using Umbraco.Web.Editors;
-using Umbraco.Web.Models.ContentEditing;
-using umbraco.BusinessLogic.Actions;
-
-namespace Umbraco.Web.WebApi.Filters
-{
-    /// <summary>
-    /// Auth filter to check if the current user has access to the content item (by id). 
-    /// </summary>
-    /// <remarks>
-    /// 
-    /// This first checks if the user can access this based on their start node, and then checks node permissions
-    /// 
-    /// By default the permission that is checked is browse but this can be specified in the ctor.
-    /// NOTE: This cannot be an auth filter because that happens too soon and we don't have access to the action params.
-    /// </remarks>
-    public sealed class EnsureUserPermissionForContentAttribute : ActionFilterAttribute
-    {
-        private readonly int? _nodeId;
-        private readonly string _paramName;
-        private readonly char? _permissionToCheck;
-
-        /// <summary>
-        /// This constructor will only be able to test the start node access
-        /// </summary>
-        public EnsureUserPermissionForContentAttribute(int nodeId)
-        {
-            _nodeId = nodeId;
         }
 
         public EnsureUserPermissionForContentAttribute(int nodeId, char permissionToCheck)
             : this(nodeId)
         {
             _permissionToCheck = permissionToCheck;
-        }
-
-        public EnsureUserPermissionForContentAttribute(string paramName)
-        {
-            if (string.IsNullOrWhiteSpace(paramName)) throw new ArgumentException("Value cannot be null or whitespace.", "paramName");
-
-            _paramName = paramName;
-            _permissionToCheck = ActionBrowse.Instance.Letter;
->>>>>>> a8d5bd6d
         }
 
         public EnsureUserPermissionForContentAttribute(string paramName)

--- conflicted
+++ resolved
@@ -31,15 +31,9 @@
             // not on slaves nor unknown role servers
             switch (_runtime.ServerRole)
             {
-<<<<<<< HEAD
                 case ServerRole.Replica:
-                    _logger.Debug<KeepAlive>("Does not run on slave servers.");
+                    _logger.Debug<KeepAlive>("Does not run on replica servers.");
                     return true; // role may change!
-=======
-                case ServerRole.Slave:
-                    Logger.Debug<ScheduledPublishing>("Does not run on replica servers.");
-                    return true; // DO repeat, server role can change
->>>>>>> 328b4b15
                 case ServerRole.Unknown:
                     _logger.Debug<KeepAlive>("Does not run on servers with unknown role.");
                     return true; // role may change!

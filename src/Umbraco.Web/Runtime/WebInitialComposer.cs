--- conflicted
+++ resolved
@@ -1,5 +1,4 @@
-﻿using System.Linq;
-using System.Web.Security;
+﻿using System.Web.Security;
 using Microsoft.AspNet.SignalR;
 using Umbraco.Core;
 using Umbraco.Core.Composing;
@@ -15,18 +14,7 @@
 using Umbraco.Web.Security;
 using Umbraco.Web.Security.Providers;
 using Umbraco.Web.SignalR;
-using Umbraco.Web.Templates;
-using Umbraco.Web.Trees;
-<<<<<<< HEAD
-=======
-using Umbraco.Web.WebApi;
-using Umbraco.Net;
-using Umbraco.Web.AspNet;
-using Umbraco.Core.Diagnostics;
-using Umbraco.Core.Logging;
-using Umbraco.Web.Logging;
 using Umbraco.Web.Services;
->>>>>>> 8e9889d2
 
 namespace Umbraco.Web.Runtime
 {
@@ -88,32 +76,6 @@
 
             // register preview SignalR hub
             composition.RegisterUnique(_ => GlobalHost.ConnectionManager.GetHubContext<PreviewHub>());
-<<<<<<< HEAD
-=======
-
-
-            // register back office trees
-            // the collection builder only accepts types inheriting from TreeControllerBase
-            // and will filter out those that are not attributed with TreeAttribute
-            composition.Trees()
-                .AddTreeControllers(umbracoApiControllerTypes.Where(x => typeof(TreeControllerBase).IsAssignableFrom(x)));
-
-
-
-            // STUFF that do not have to be moved to .NET CORE
-            //----------------------------------------
-            composition.RegisterUnique<ICookieManager, AspNetCookieManager>();
-            composition.RegisterUnique<IApplicationShutdownRegistry, AspNetApplicationShutdownRegistry>();
-            composition.RegisterUnique<IConfigManipulator, XmlConfigManipulator>();
-            composition.RegisterUnique<IHttpContextAccessor, AspNetHttpContextAccessor>(); // required for hybrid accessors
-
-            composition.Register<AspNetSessionManager>(Lifetime.Singleton);
-            composition.Register<ISessionIdResolver>(factory => factory.GetInstance<AspNetSessionManager>(), Lifetime.Singleton);
-            composition.Register<ISessionManager>(factory => factory.GetInstance<AspNetSessionManager>(), Lifetime.Singleton);
-
-
-            composition.RegisterUnique<IIconService, IconService>();
->>>>>>> 8e9889d2
         }
     }
 }

﻿using System;
using System.Collections.Generic;
using System.Collections.Specialized;
using System.Configuration;
using System.IO;
using System.Linq;
using System.Web;
using System.Web.Configuration;
using System.Web.Http;
using System.Web.Http.Dispatcher;
using System.Web.Mvc;
using System.Web.Routing;
using System.Web.Security;
using ClientDependency.Core.CompositeFiles.Providers;
using ClientDependency.Core.Config;
using Examine;
using Microsoft.AspNet.SignalR;
using Umbraco.Core;
using Umbraco.Core.Components;
using Umbraco.Core.Composing;
using Umbraco.Core.Configuration;
using Umbraco.Core.Configuration.UmbracoSettings;
using Umbraco.Core.Dictionary;
using Umbraco.Core.Events;
using Umbraco.Core.Logging;
using Umbraco.Core.Models.PublishedContent;
using Umbraco.Core.Profiling;
using Umbraco.Core.PropertyEditors;
using Umbraco.Core.PropertyEditors.ValueConverters;
using Umbraco.Core.Runtime;
using Umbraco.Core.Services;
using Umbraco.Web.Actions;
using Umbraco.Web.Cache;
using Umbraco.Web.Composing.Composers;
using Umbraco.Web.ContentApps;
using Umbraco.Web.Dictionary;
using Umbraco.Web.Editors;
using Umbraco.Web.Features;
using Umbraco.Web.HealthCheck;
using Umbraco.Web.Install;
using Umbraco.Web.Models.ContentEditing;
using Umbraco.Web.Models.PublishedContent;
using Umbraco.Web.Mvc;
using Umbraco.Web.PublishedCache;
using Umbraco.Web.Routing;
using Umbraco.Web.Search;
using Umbraco.Web.Security;
using Umbraco.Web.Security.Providers;
using Umbraco.Web.Services;
using Umbraco.Web.SignalR;
using Umbraco.Web.Tour;
using Umbraco.Web.Trees;
using Umbraco.Web.UI.JavaScript;
using Umbraco.Web.WebApi;

using Current = Umbraco.Web.Composing.Current;

namespace Umbraco.Web.Runtime
{
    [RequireComponent(typeof(CoreRuntimeComponent))]
    public class WebRuntimeComponent : UmbracoComponentBase, IRuntimeComponent
    {
        public override void Compose(Composition composition)
        {
            base.Compose(composition);

            composition.Register<UmbracoInjectedModule>();

            composition.RegisterUnique<IHttpContextAccessor, AspNetHttpContextAccessor>(); // required for hybrid accessors

            composition.ComposeWebMappingProfiles();

            //register the install components
            //NOTE: i tried to not have these registered if we weren't installing or upgrading but post install when the site restarts
            //it still needs to use the install controller so we can't do that
            composition.ComposeInstaller();

            // register membership stuff
            composition.Register(factory => Core.Security.MembershipProviderExtensions.GetMembersMembershipProvider());
            composition.Register(factory => Roles.Enabled ? Roles.Provider : new MembersRoleProvider(factory.GetInstance<IMemberService>()));
            composition.Register<MembershipHelper>();

            // register accessors for cultures
            composition.RegisterUnique<IDefaultCultureAccessor, DefaultCultureAccessor>();
            composition.RegisterUnique<IVariationContextAccessor, HttpContextVariationContextAccessor>();

            // register the http context and umbraco context accessors
            // we *should* use the HttpContextUmbracoContextAccessor, however there are cases when
            // we have no http context, eg when booting Umbraco or in background threads, so instead
            // let's use an hybrid accessor that can fall back to a ThreadStatic context.
            composition.RegisterUnique<IUmbracoContextAccessor, HybridUmbracoContextAccessor>();

            // register a per-request HttpContextBase object
            // is per-request so only one wrapper is created per request
            composition.Register<HttpContextBase>(factory => new HttpContextWrapper(factory.GetInstance<IHttpContextAccessor>().HttpContext), Lifetime.Request);

            // register the published snapshot accessor - the "current" published snapshot is in the umbraco context
            composition.RegisterUnique<IPublishedSnapshotAccessor, UmbracoContextPublishedSnapshotAccessor>();

            // we should stop injecting UmbracoContext and always inject IUmbracoContextAccessor, however at the moment
            // there are tons of places (controllers...) which require UmbracoContext in their ctor - so let's register
            // a way to inject the UmbracoContext - and register it per-request to be more efficient
            //TODO: stop doing this
            composition.Register(factory => factory.GetInstance<IUmbracoContextAccessor>().UmbracoContext, Lifetime.Request);

            // register the umbraco helper
            composition.RegisterUnique<UmbracoHelper>();

            // register distributed cache
            composition.RegisterUnique(f => new DistributedCache());

            // replace some services
            composition.RegisterUnique<IEventMessagesFactory, DefaultEventMessagesFactory>();
            composition.RegisterUnique<IEventMessagesAccessor, HybridEventMessagesAccessor>();
            composition.RegisterUnique<IApplicationTreeService, ApplicationTreeService>();
            composition.RegisterUnique<ISectionService, SectionService>();

            composition.RegisterUnique<IExamineManager>(factory => ExamineManager.Instance);

            // configure the container for web
            composition.ConfigureForWeb();


            composition.RegisterUnique<Dashboards>();

            composition
                .ComposeUmbracoControllers(GetType().Assembly)
                .SetDefaultRenderMvcController<RenderMvcController>(); // default controller for template views

            composition.WithCollectionBuilder<SearchableTreeCollectionBuilder>()
                .Add(() => composition.TypeLoader.GetTypes<ISearchableTree>()); // fixme which searchable trees?!

            composition.Register<UmbracoTreeSearcher>(Lifetime.Request);

            composition.WithCollectionBuilder<EditorValidatorCollectionBuilder>()
                .Add(() => composition.TypeLoader.GetTypes<IEditorValidator>());

            composition.WithCollectionBuilder<TourFilterCollectionBuilder>();

            composition.RegisterUnique<UmbracoFeatures>();

            composition.WithCollectionBuilder<ActionCollectionBuilder>()
                .Add(() => composition.TypeLoader.GetTypes<IAction>());

            var surfaceControllerTypes = new SurfaceControllerTypeCollection(composition.TypeLoader.GetSurfaceControllers());
            composition.RegisterUnique(surfaceControllerTypes);

            var umbracoApiControllerTypes = new UmbracoApiControllerTypeCollection(composition.TypeLoader.GetUmbracoApiControllers());
            composition.RegisterUnique(umbracoApiControllerTypes);

            // both TinyMceValueConverter (in Core) and RteMacroRenderingValueConverter (in Web) will be
            // discovered when CoreBootManager configures the converters. We HAVE to remove one of them
            // here because there cannot be two converters for one property editor - and we want the full
            // RteMacroRenderingValueConverter that converts macros, etc. So remove TinyMceValueConverter.
            // (the limited one, defined in Core, is there for tests) - same for others
            composition.WithCollectionBuilder<PropertyValueConverterCollectionBuilder>()
                .Remove<TinyMceValueConverter>()
                .Remove<TextStringValueConverter>()
                .Remove<MarkdownEditorValueConverter>();

            // add all known factories, devs can then modify this list on application
            // startup either by binding to events or in their own global.asax
            composition.WithCollectionBuilder<FilteredControllerFactoryCollectionBuilder>()
                .Append<RenderControllerFactory>();

            composition.WithCollectionBuilder<UrlProviderCollectionBuilder>()
                .Append<AliasUrlProvider>()
                .Append<DefaultUrlProvider>()
                .Append<CustomRouteUrlProvider>();

            composition.RegisterUnique<IContentLastChanceFinder, ContentFinderByLegacy404>();

            composition.WithCollectionBuilder<ContentFinderCollectionBuilder>()
                // all built-in finders in the correct order,
                // devs can then modify this list on application startup
                .Append<ContentFinderByPageIdQuery>()
                .Append<ContentFinderByUrl>()
                .Append<ContentFinderByIdPath>()
                //.Append<ContentFinderByUrlAndTemplate>() // disabled, this is an odd finder
                .Append<ContentFinderByUrlAlias>()
                .Append<ContentFinderByRedirectUrl>();

            composition.RegisterUnique<ISiteDomainHelper, SiteDomainHelper>();

            composition.RegisterUnique<ICultureDictionaryFactory, DefaultCultureDictionaryFactory>();

            // register *all* checks, except those marked [HideFromTypeFinder] of course
            composition.WithCollectionBuilder<HealthCheckCollectionBuilder>()
                .Add(() => composition.TypeLoader.GetTypes<HealthCheck.HealthCheck>());

            composition.WithCollectionBuilder<HealthCheckNotificationMethodCollectionBuilder>()
                .Add(() => composition.TypeLoader.GetTypes<HealthCheck.NotificationMethods.IHealthCheckNotificationMethod>());

            // auto-register views
            composition.RegisterAuto(typeof(UmbracoViewPage<>));

            // register published router
            composition.RegisterUnique<PublishedRouter>();
            composition.Register(_ => UmbracoConfig.For.UmbracoSettings().WebRouting);

            // register preview SignalR hub
            composition.RegisterUnique(_ => GlobalHost.ConnectionManager.GetHubContext<PreviewHub>());

            // register properties fallback
            composition.RegisterUnique<IPublishedValueFallback, PublishedValueFallback>();

            // register known content apps
<<<<<<< HEAD
            composition.WithCollectionBuilder<ContentAppDefinitionCollectionBuilder>()
                .Append<ListViewContentAppDefinition>()
                .Append<ContentEditorContentAppDefinition>()
                .Append<ContentInfoContentAppDefinition>();
=======
            composition.Container.RegisterCollectionBuilder<ContentAppFactoryCollectionBuilder>()
                .Append<ListViewContentAppFactory>()
                .Append<ContentEditorContentAppFactory>()
                .Append<ContentInfoContentAppFactory>();
>>>>>>> bd91706f
        }

        internal void Initialize(
            IRuntimeState runtime,
            IUmbracoContextAccessor umbracoContextAccessor,
            SurfaceControllerTypeCollection surfaceControllerTypes,
            UmbracoApiControllerTypeCollection apiControllerTypes,
            IPublishedSnapshotService publishedSnapshotService,
            IUserService userService,
            IUmbracoSettingsSection umbracoSettings,
            IGlobalSettings globalSettings,
            IEntityService entityService,
            IVariationContextAccessor variationContextAccessor,
            UrlProviderCollection urlProviders)
        {
            // setup mvc and webapi services
            SetupMvcAndWebApi();

            // client dependency
            ConfigureClientDependency(globalSettings);

            // Disable the X-AspNetMvc-Version HTTP Header
            MvcHandler.DisableMvcResponseHeader = true;

            InstallHelper.DeleteLegacyInstaller();

            // wrap view engines in the profiling engine
            WrapViewEngines(ViewEngines.Engines);

            // add global filters
            ConfigureGlobalFilters();

            // set routes
            CreateRoutes(umbracoContextAccessor, globalSettings, surfaceControllerTypes, apiControllerTypes);

            // get an http context
            // at that moment, HttpContext.Current != null but its .Request property is null
            var httpContext = new HttpContextWrapper(HttpContext.Current);

            // ensure there is an UmbracoContext
            // (also sets the accessor)
            // this is a *temp* UmbracoContext
            UmbracoContext.EnsureContext(
                umbracoContextAccessor,
                new HttpContextWrapper(HttpContext.Current),
                publishedSnapshotService,
                new WebSecurity(httpContext, userService, globalSettings),
                umbracoSettings,
                urlProviders,
                globalSettings,
                variationContextAccessor);

            // ensure WebAPI is initialized, after everything
            GlobalConfiguration.Configuration.EnsureInitialized();
        }

        private static void ConfigureGlobalFilters()
        {
            GlobalFilters.Filters.Add(new EnsurePartialViewMacroViewContextFilterAttribute());
        }

        // internal for tests
        internal static void WrapViewEngines(IList<IViewEngine> viewEngines)
        {
            if (viewEngines == null || viewEngines.Count == 0) return;

            var originalEngines = viewEngines.Select(e => e).ToArray();
            viewEngines.Clear();
            foreach (var engine in originalEngines)
            {
                var wrappedEngine = engine is ProfilingViewEngine ? engine : new ProfilingViewEngine(engine);
                viewEngines.Add(wrappedEngine);
            }
        }

        // internal for tests
        internal static void CreateRoutes(
            IUmbracoContextAccessor umbracoContextAccessor,
            IGlobalSettings globalSettings,
            SurfaceControllerTypeCollection surfaceControllerTypes,
            UmbracoApiControllerTypeCollection apiControllerTypes)
        {
            var umbracoPath = globalSettings.GetUmbracoMvcArea();

            // create the front-end route
            var defaultRoute = RouteTable.Routes.MapRoute(
                "Umbraco_default",
                umbracoPath + "/RenderMvc/{action}/{id}",
                new { controller = "RenderMvc", action = "Index", id = UrlParameter.Optional }
                );
            defaultRoute.RouteHandler = new RenderRouteHandler(umbracoContextAccessor, ControllerBuilder.Current.GetControllerFactory());

            // register install routes
            RouteTable.Routes.RegisterArea<UmbracoInstallArea>();

            // register all back office routes
            RouteTable.Routes.RegisterArea(new BackOfficeArea(globalSettings));

            // plugin controllers must come first because the next route will catch many things
            RoutePluginControllers(globalSettings, surfaceControllerTypes, apiControllerTypes);
        }

        private static void RoutePluginControllers(
            IGlobalSettings globalSettings,
            SurfaceControllerTypeCollection surfaceControllerTypes,
            UmbracoApiControllerTypeCollection apiControllerTypes)
        {
            var umbracoPath = globalSettings.GetUmbracoMvcArea();

            // need to find the plugin controllers and route them
            var pluginControllers = surfaceControllerTypes.Concat(apiControllerTypes).ToArray();

            // local controllers do not contain the attribute
            var localControllers = pluginControllers.Where(x => PluginController.GetMetadata(x).AreaName.IsNullOrWhiteSpace());
            foreach (var s in localControllers)
            {
                if (TypeHelper.IsTypeAssignableFrom<SurfaceController>(s))
                    RouteLocalSurfaceController(s, umbracoPath);
                else if (TypeHelper.IsTypeAssignableFrom<UmbracoApiController>(s))
                    RouteLocalApiController(s, umbracoPath);
            }

            // get the plugin controllers that are unique to each area (group by)
            var pluginSurfaceControlleres = pluginControllers.Where(x => PluginController.GetMetadata(x).AreaName.IsNullOrWhiteSpace() == false);
            var groupedAreas = pluginSurfaceControlleres.GroupBy(controller => PluginController.GetMetadata(controller).AreaName);
            // loop through each area defined amongst the controllers
            foreach (var g in groupedAreas)
            {
                // create & register an area for the controllers (this will throw an exception if all controllers are not in the same area)
                var pluginControllerArea = new PluginControllerArea(globalSettings, g.Select(PluginController.GetMetadata));
                RouteTable.Routes.RegisterArea(pluginControllerArea);
            }
        }

        private static void RouteLocalApiController(Type controller, string umbracoPath)
        {
            var meta = PluginController.GetMetadata(controller);
            var url = umbracoPath + (meta.IsBackOffice ? "/BackOffice" : "") + "/Api/" + meta.ControllerName + "/{action}/{id}";
            var route = RouteTable.Routes.MapHttpRoute(
                $"umbraco-api-{meta.ControllerName}",
                url, // url to match
                new { controller = meta.ControllerName, id = UrlParameter.Optional },
                new[] { meta.ControllerNamespace });
            if (route.DataTokens == null) // web api routes don't set the data tokens object
                route.DataTokens = new RouteValueDictionary();
            route.DataTokens.Add(Core.Constants.Web.UmbracoDataToken, "api"); //ensure the umbraco token is set
        }

        private static void RouteLocalSurfaceController(Type controller, string umbracoPath)
        {
            var meta = PluginController.GetMetadata(controller);
            var url = umbracoPath + "/Surface/" + meta.ControllerName + "/{action}/{id}";
            var route = RouteTable.Routes.MapRoute(
                $"umbraco-surface-{meta.ControllerName}",
                url, // url to match
                new { controller = meta.ControllerName, action = "Index", id = UrlParameter.Optional },
                new[] { meta.ControllerNamespace }); // look in this namespace to create the controller
            route.DataTokens.Add(Core.Constants.Web.UmbracoDataToken, "surface"); // ensure the umbraco token is set
            route.DataTokens.Add("UseNamespaceFallback", false); // don't look anywhere else except this namespace!
            // make it use our custom/special SurfaceMvcHandler
            route.RouteHandler = new SurfaceRouteHandler();
        }

        private static void SetupMvcAndWebApi()
        {
            //don't output the MVC version header (security)
            MvcHandler.DisableMvcResponseHeader = true;

            // set master controller factory
            var controllerFactory = new MasterControllerFactory(() => Current.FilteredControllerFactories);
            ControllerBuilder.Current.SetControllerFactory(controllerFactory);

            // set the render & plugin view engines
            ViewEngines.Engines.Add(new RenderViewEngine());
            ViewEngines.Engines.Add(new PluginViewEngine());

            //set model binder
            ModelBinderProviders.BinderProviders.Add(ContentModelBinder.Instance); // is a provider

            ////add the profiling action filter
            //GlobalFilters.Filters.Add(new ProfilingActionFilter());

            GlobalConfiguration.Configuration.Services.Replace(typeof(IHttpControllerSelector),
                new NamespaceHttpControllerSelector(GlobalConfiguration.Configuration));
        }

        private static void ConfigureClientDependency(IGlobalSettings globalSettings)
        {
            // Backwards compatibility - set the path and URL type for ClientDependency 1.5.1 [LK]
            XmlFileMapper.FileMapDefaultFolder = "~/App_Data/TEMP/ClientDependency";
            BaseCompositeFileProcessingProvider.UrlTypeDefault = CompositeUrlType.Base64QueryStrings;

            // Now we need to detect if we are running umbracoLocalTempStorage as EnvironmentTemp and in that case we want to change the CDF file
            // location to be there
            if (globalSettings.LocalTempStorageLocation == LocalTempStorage.EnvironmentTemp)
            {
                var appDomainHash = HttpRuntime.AppDomainAppId.ToSHA1();
                var cachePath = Path.Combine(Environment.ExpandEnvironmentVariables("%temp%"), "UmbracoData",
                    //include the appdomain hash is just a safety check, for example if a website is moved from worker A to worker B and then back
                    // to worker A again, in theory the %temp%  folder should already be empty but we really want to make sure that its not
                    // utilizing an old path
                    appDomainHash);

                //set the file map and composite file default location to the %temp% location
                BaseCompositeFileProcessingProvider.CompositeFilePathDefaultFolder
                    = XmlFileMapper.FileMapDefaultFolder
                    = Path.Combine(cachePath, "ClientDependency");
            }

            if (ConfigurationManager.GetSection("system.web/httpRuntime") is HttpRuntimeSection section)
            {
                //set the max url length for CDF to be the smallest of the max query length, max request length
                ClientDependency.Core.CompositeFiles.CompositeDependencyHandler.MaxHandlerUrlLength = Math.Min(section.MaxQueryStringLength, section.MaxRequestLength);
            }

            //Register a custom renderer - used to process property editor dependencies
            var renderer = new DependencyPathRenderer();
            renderer.Initialize("Umbraco.DependencyPathRenderer", new NameValueCollection
            {
                { "compositeFileHandlerPath", ClientDependencySettings.Instance.CompositeFileHandlerPath }
            });

            ClientDependencySettings.Instance.MvcRendererCollection.Add(renderer);
        }
    }
}<|MERGE_RESOLUTION|>--- conflicted
+++ resolved
@@ -205,17 +205,10 @@
             composition.RegisterUnique<IPublishedValueFallback, PublishedValueFallback>();
 
             // register known content apps
-<<<<<<< HEAD
-            composition.WithCollectionBuilder<ContentAppDefinitionCollectionBuilder>()
-                .Append<ListViewContentAppDefinition>()
-                .Append<ContentEditorContentAppDefinition>()
-                .Append<ContentInfoContentAppDefinition>();
-=======
-            composition.Container.RegisterCollectionBuilder<ContentAppFactoryCollectionBuilder>()
+            composition.WithCollectionBuilder<ContentAppFactoryCollectionBuilder>()
                 .Append<ListViewContentAppFactory>()
                 .Append<ContentEditorContentAppFactory>()
                 .Append<ContentInfoContentAppFactory>();
->>>>>>> bd91706f
         }
 
         internal void Initialize(

﻿using System;
using Examine;
using Examine.Providers;
using Umbraco.Core.Logging;
using Umbraco.Core.Composing;
using Umbraco.Examine;
using Umbraco.Web.Cache;
using Umbraco.Web.Search;

namespace Umbraco.Web
{
    internal static class Suspendable
    {
        public static class PageCacheRefresher
        {
            private static bool _tried, _suspended;

            public static bool CanRefreshDocumentCacheFromDatabase
            {
                get
                {
                    // trying a full refresh
                    if (_suspended == false) return true;
                    _tried = true; // remember we tried
                    return false;
                }
            }

            // trying a partial update
            // ok if not suspended, or if we haven't done a full already
            public static bool CanUpdateDocumentCache => _suspended == false || _tried == false;

            public static void SuspendDocumentCache()
            {
                Current.Logger.Info(typeof (PageCacheRefresher), "Suspend document cache.");
                _suspended = true;
            }

            public static void ResumeDocumentCache()
            {
                _suspended = false;

                Current.Logger.Info(typeof (PageCacheRefresher), "Resume document cache (reload:{Tried}).", _tried);

                if (_tried == false) return;
                _tried = false;

                var pageRefresher = Current.CacheRefreshers[ContentCacheRefresher.UniqueId];
                pageRefresher.RefreshAll();
            }
        }

        public static class ExamineEvents
        {
            private static bool _tried, _suspended;

            public static bool CanIndex
            {
                get
                {
                    if (_suspended == false) return true;
                    _tried = true; // remember we tried
                    return false;
                }
            }

            public static void SuspendIndexers(ILogger logger)
            {
<<<<<<< HEAD
                Current.Logger.Info(typeof (ExamineEvents), "Suspend indexers.");
=======
                logger.Info(typeof (ExamineEvents), "Suspend indexers.");
>>>>>>> fb4717d3
                _suspended = true;
            }

            public static void ResumeIndexers(IndexRebuilder indexRebuilder, ILogger logger)
            {
                _suspended = false;

<<<<<<< HEAD
                Current.Logger.Info(typeof (ExamineEvents), "Resume indexers (rebuild:{Tried}).", _tried);
=======
                logger.Info(typeof (ExamineEvents), "Resume indexers (rebuild:{Tried}).", _tried);
>>>>>>> fb4717d3

                if (_tried == false) return;
                _tried = false;

                //TODO: when resuming do we always want a full rebuild of all indexes?
                ExamineComponent.RebuildIndexes(indexRebuilder, logger, false);
            }
        }

        public static class ScheduledPublishing
        {
            private static bool _suspended;

            public static bool CanRun => _suspended == false;

            public static void Suspend()
            {
                Current.Logger.Info(typeof (ScheduledPublishing), "Suspend scheduled publishing.");
                _suspended = true;
            }

            public static void Resume()
            {
                Current.Logger.Info(typeof (ScheduledPublishing), "Resume scheduled publishing.");
                _suspended = false;
            }
        }
    }
}<|MERGE_RESOLUTION|>--- conflicted
+++ resolved
@@ -66,11 +66,7 @@
 
             public static void SuspendIndexers(ILogger logger)
             {
-<<<<<<< HEAD
-                Current.Logger.Info(typeof (ExamineEvents), "Suspend indexers.");
-=======
                 logger.Info(typeof (ExamineEvents), "Suspend indexers.");
->>>>>>> fb4717d3
                 _suspended = true;
             }
 
@@ -78,11 +74,7 @@
             {
                 _suspended = false;
 
-<<<<<<< HEAD
-                Current.Logger.Info(typeof (ExamineEvents), "Resume indexers (rebuild:{Tried}).", _tried);
-=======
                 logger.Info(typeof (ExamineEvents), "Resume indexers (rebuild:{Tried}).", _tried);
->>>>>>> fb4717d3
 
                 if (_tried == false) return;
                 _tried = false;

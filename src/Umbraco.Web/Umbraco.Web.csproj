﻿<?xml version="1.0" encoding="utf-8"?>
<Project ToolsVersion="15.0">
  <Import Project="$(MSBuildExtensionsPath)\$(MSBuildToolsVersion)\Microsoft.Common.props" Condition="Exists('$(MSBuildExtensionsPath)\$(MSBuildToolsVersion)\Microsoft.Common.props')" />
  <PropertyGroup>
    <TargetFrameworkVersion>v4.7.2</TargetFrameworkVersion>
    <EnableDefaultCompileItems>false</EnableDefaultCompileItems>
    <EnableDefaultEmbeddedResourceItems>false</EnableDefaultEmbeddedResourceItems>
    <ProjectGuid>{651E1350-91B6-44B7-BD60-7207006D7003}</ProjectGuid>
    <OutputType>Library</OutputType>
    <AssemblyName>Umbraco.Web</AssemblyName>
    <RootNamespace>Umbraco.Web</RootNamespace>
    <SolutionDir Condition="$(SolutionDir) == '' Or $(SolutionDir) == '*Undefined*'">..\</SolutionDir>
    <RestorePackages>true</RestorePackages>
    <GenerateSerializationAssemblies>Off</GenerateSerializationAssemblies>
    <TargetFrameworkProfile />
    <AdditionalFileItemNames>$(AdditionalFileItemNames);Content</AdditionalFileItemNames>
  </PropertyGroup>
  <PropertyGroup Condition=" '$(Configuration)|$(Platform)' == 'Debug|AnyCPU' ">
    <DebugSymbols>true</DebugSymbols>
    <DebugType>portable</DebugType>
    <Optimize>false</Optimize>
    <OutputPath>bin\Debug\</OutputPath>
    <DefineConstants>DEBUG;TRACE</DefineConstants>
    <ErrorReport>prompt</ErrorReport>
    <WarningLevel>4</WarningLevel>
    <Prefer32Bit>false</Prefer32Bit>
    <LangVersion>latest</LangVersion>
    <CodeAnalysisRuleSet>..\UnusedCode.ruleset</CodeAnalysisRuleSet>
  </PropertyGroup>
  <PropertyGroup Condition=" '$(Configuration)|$(Platform)' == 'Release|AnyCPU' ">
    <DebugType>portable</DebugType>
    <Optimize>true</Optimize>
    <OutputPath>bin\Release\</OutputPath>
    <DefineConstants>TRACE</DefineConstants>
    <ErrorReport>prompt</ErrorReport>
    <WarningLevel>4</WarningLevel>
    <DocumentationFile>bin\Release\Umbraco.Web.xml</DocumentationFile>
    <Prefer32Bit>false</Prefer32Bit>
    <LangVersion>latest</LangVersion>
  </PropertyGroup>
  <PropertyGroup />
  <ItemGroup>
    <Reference Include="Microsoft.CSharp" />
    <Reference Include="System" />
    <Reference Include="System.Data" />
    <Reference Include="System.Data.DataSetExtensions" />
    <Reference Include="System.Design" />
    <Reference Include="System.DirectoryServices.AccountManagement" />
    <Reference Include="System.Drawing" />
    <Reference Include="System.EnterpriseServices" />
    <Reference Include="System.Runtime.Caching" />
    <Reference Include="System.Runtime.Serialization" />
    <Reference Include="System.ServiceModel" />
    <Reference Include="System.Web" />
    <Reference Include="System.Web.Abstractions" />
    <Reference Include="System.Web.ApplicationServices" />
    <Reference Include="System.Web.Entity" />
    <Reference Include="System.Web.Extensions" />
    <Reference Include="System.Web.Services" />
    <Reference Include="System.Xml" />
    <Reference Include="System.Xml.Linq" />
  </ItemGroup>
  <ItemGroup>
    <PackageReference Include="ClientDependency" Version="1.9.9" />
    <PackageReference Include="ClientDependency-Mvc5" Version="1.9.3" />
    <PackageReference Include="Examine.Core">
      <Version>2.0.0-alpha.20200128.15</Version>
    </PackageReference>
    <PackageReference Include="HtmlAgilityPack" Version="1.8.14" />
    <PackageReference Include="HtmlSanitizer">
      <Version>4.0.217</Version>
    </PackageReference>
    <PackageReference Include="ImageProcessor">
      <Version>2.7.0.100</Version>
    </PackageReference>
    <PackageReference Include="LightInject" Version="6.3.2" />
    <PackageReference Include="LightInject.Annotation" Version="1.1.0" />
    <PackageReference Include="LightInject.Mvc" Version="2.0.0" />
    <PackageReference Include="LightInject.Web">
      <Version>2.0.0</Version>
    </PackageReference>
    <PackageReference Include="LightInject.WebApi" Version="2.0.0" />
    <PackageReference Include="Markdown" Version="2.2.1" />
    <PackageReference Include="Microsoft.AspNet.Identity.Core" Version="2.2.3" />
    <PackageReference Include="Microsoft.AspNet.Mvc" Version="5.2.7" />
    <PackageReference Include="Microsoft.AspNet.SignalR.Core" Version="2.4.0" />
    <PackageReference Include="Microsoft.AspNet.WebApi" Version="5.2.7" />
    <PackageReference Include="Microsoft.AspNet.WebApi.Client" Version="5.2.7" />
    <PackageReference Include="Microsoft.Extensions.Identity.Core" Version="3.1.8" />
    <PackageReference Include="Microsoft.Extensions.Identity.Stores" Version="3.1.8" />
    <PackageReference Include="Microsoft.Owin.Host.SystemWeb" Version="4.0.1" />
    <PackageReference Include="Microsoft.Owin.Security.Cookies" Version="4.0.1" />
    <PackageReference Include="Microsoft.Owin.Security.OAuth" Version="4.0.1" />
    <PackageReference Include="Microsoft.SourceLink.GitHub">
      <Version>1.0.0</Version>
      <IncludeAssets>runtime; build; native; contentfiles; analyzers; buildtransitive</IncludeAssets>
      <PrivateAssets>all</PrivateAssets>
    </PackageReference>
    <PackageReference Include="MiniProfiler" Version="4.1.0" />
    <PackageReference Include="Newtonsoft.Json" Version="12.0.3" />
    <PackageReference Include="NPoco" Version="4.0.2" />
    <PackageReference Include="SecurityCodeScan">
      <Version>3.4.0</Version>
      <IncludeAssets>runtime; build; native; contentfiles; analyzers</IncludeAssets>
      <PrivateAssets>all</PrivateAssets>
    </PackageReference>
    <PackageReference Include="System.Threading.Tasks.Dataflow" Version="4.9.0" />
    <PackageReference Include="Umbraco.Code">
      <Version>1.0.5</Version>
    </PackageReference>
  </ItemGroup>
  <ItemGroup>
    <ProjectReference Include="..\Umbraco.Core\Umbraco.Core.csproj">
      <Project>{29aa69d9-b597-4395-8d42-43b1263c240a}</Project>
      <Name>Umbraco.Core</Name>
    </ProjectReference>
    <ProjectReference Include="..\Umbraco.Infrastructure\Umbraco.Infrastructure.csproj">
      <Project>{3ae7bf57-966b-45a5-910a-954d7c554441}</Project>
      <Name>Umbraco.Infrastructure</Name>
    </ProjectReference>
    <ProjectReference Include="..\Umbraco.Persistance.SqlCe\Umbraco.Persistance.SqlCe.csproj">
      <Project>{33085570-9bf2-4065-a9b0-a29d920d13ba}</Project>
      <Name>Umbraco.Persistance.SqlCe</Name>
    </ProjectReference>
  </ItemGroup>
  <ItemGroup>
    <!-- no globbing for now, painful -->
    <!--
    <Compile Include="**\*.cs" Exclude="obj\**\*.cs;**\*.aspx.cs;**\*.ascx.cs;**\*.designer.cs" />
    -->
    <Compile Include="..\SolutionInfo.cs">
      <Link>Properties\SolutionInfo.cs</Link>
    </Compile>
    <Compile Include="AppBuilderExtensions.cs" />
    <Compile Include="AreaRegistrationContextExtensions.cs" />
    <Compile Include="AspNet\AspNetHostingEnvironment.cs" />
    <Compile Include="AspNet\AspNetApplicationShutdownRegistry.cs" />
    <Compile Include="AspNet\AspNetRequestAccessor.cs" />
    <Compile Include="AspNet\AspNetSessionManager.cs" />
    <Compile Include="AspNet\AspNetUserAgentProvider.cs" />
    <Compile Include="AspNet\FrameworkMarchal.cs" />
    <Compile Include="AspNet\AspNetUmbracoApplicationLifetime.cs" />
    <Compile Include="BlockListTemplateExtensions.cs" />
    <Compile Include="Compose\AuditEventsComponent.cs" />
    <Compile Include="Compose\AuditEventsComposer.cs" />
    <Compile Include="Compose\BackOfficeUserAuditEventsComponent.cs" />
    <Compile Include="Compose\BackOfficeUserAuditEventsComposer.cs" />
    <Compile Include="Compose\BlockEditorComponent.cs" />
    <Compile Include="Compose\BlockEditorComposer.cs" />
    <Compile Include="Compose\NestedContentPropertyComponent.cs" />
    <Compile Include="Composing\LightInject\LightInjectContainer.cs" />
    <Compile Include="Editors\PasswordChanger.cs" />
    <Compile Include="HttpContextExtensions.cs" />
    <Compile Include="Macros\MacroRenderer.cs" />
    <Compile Include="Macros\MemberUserKeyProvider.cs" />
    <Compile Include="Macros\PartialViewMacroController.cs" />
    <Compile Include="Macros\PartialViewMacroEngine.cs" />
    <Compile Include="Mvc\UmbracoViewPageOfTModel.cs" />
    <Compile Include="Security\IdentityFactoryMiddleware.cs" />
<<<<<<< HEAD
    <Compile Include="Security\BackofficeSecurity.cs" />
    <Compile Include="WebApi\Filters\EnableOverrideAuthorizationAttribute.cs" />
    <Compile Include="WebApi\Filters\OverridableAuthorizationAttribute.cs" />
    <Compile Include="WebApi\Filters\UmbracoTreeAuthorizeAttribute.cs" />
=======
    <Compile Include="Services\IconService.cs" />
    <Compile Include="WebApi\Filters\OnlyLocalRequestsAttribute.cs" />
>>>>>>> 8e9889d2
    <Compile Include="WebAssets\CDF\ClientDependencyRuntimeMinifier.cs" />
    <Compile Include="Models\NoNodesViewModel.cs" />
    <Compile Include="Mvc\RenderNoContentController.cs" />
    <Compile Include="HttpContextAccessorExtensions.cs" />
    <Compile Include="Logging\OwinLogger.cs" />
    <Compile Include="Logging\OwinLoggerFactory.cs" />
    <Compile Include="Logging\WebProfiler.cs" />
    <Compile Include="Logging\WebProfilerComponent.cs" />
    <Compile Include="Logging\WebProfilerComposer.cs" />
    <Compile Include="Logging\WebProfilerProvider.cs" />
    <Compile Include="Models\Membership\UmbracoMembershipMember.cs" />
    <Compile Include="Mvc\HttpUmbracoFormRouteStringException.cs" />
    <Compile Include="Mvc\ModelBindingExceptionFilter.cs" />
    <Compile Include="Mvc\SurfaceControllerTypeCollectionBuilder.cs" />
    <Compile Include="Mvc\ValidateUmbracoFormRouteStringAttribute.cs" />
    <Compile Include="AspNet\AspNetBackOfficeInfo.cs" />
    <Compile Include="AspNet\AspNetCookieManager.cs" />
    <Compile Include="AspNet\AspNetHttpContextAccessor.cs" />
    <Compile Include="AspNet\AspNetIpResolver.cs" />
    <Compile Include="AspNet\AspNetPasswordHasher.cs" />
    <Compile Include="Compose\NestedContentPropertyComposer.cs" />
    <Compile Include="RoutableDocumentFilter.cs" />
    <Compile Include="Runtime\AspNetUmbracoBootPermissionChecker.cs" />
    <Compile Include="Security\BackOfficeSignInManager.cs" />
    <Compile Include="Security\BackOfficeOwinUserManager.cs" />
    <Compile Include="Security\BackOfficeUserManagerMarker.cs" />
    <Compile Include="WebAssets\CDF\ClientDependencyComponent.cs" />
    <Compile Include="WebAssets\CDF\ClientDependencyComposer.cs" />
    <Compile Include="Security\ConfiguredPasswordValidator.cs" />
    <Compile Include="Security\MembershipProviderBase.cs" />
    <Compile Include="Security\MembershipProviderExtensions.cs" />
    <Compile Include="Security\OwinDataProtectorTokenProvider.cs" />
    <Compile Include="Security\PublicAccessChecker.cs" />
    <Compile Include="Security\UmbracoMembershipProviderBase.cs" />
    <Compile Include="Security\UserAwarePasswordHasher.cs" />
    <Compile Include="StringExtensions.cs" />
    <Compile Include="UmbracoContext.cs" />
    <Compile Include="UmbracoContextFactory.cs" />
    <Compile Include="Mvc\UmbracoVirtualNodeByUdiRouteHandler.cs" />
    <Compile Include="UmbracoDbProviderFactoryCreator.cs" />
    <Compile Include="ViewDataExtensions.cs" />
    <Compile Include="Runtime\WebInitialComposer.cs" />
    <Compile Include="Security\ActiveDirectoryBackOfficeUserPasswordChecker.cs" />
    <Compile Include="Security\BackOfficeUserPasswordCheckerResult.cs" />
    <Compile Include="Security\IBackOfficeUserManagerMarker.cs" />
    <Compile Include="Security\IBackOfficeUserPasswordChecker.cs" />
    <Compile Include="Security\IdentityAuditEventArgs.cs" />
    <Compile Include="CompositionExtensions.cs" />
    <Compile Include="Composing\Current.cs" />
    <Compile Include="Editors\BackOfficeServerVariables.cs" />
    <Compile Include="ImageProcessorLogger.cs" />
    <Compile Include="Mvc\ContainerControllerFactory.cs" />
    <Compile Include="OwinExtensions.cs" />
    <Compile Include="Security\BackOfficeCookieAuthenticationProvider.cs" />
    <Compile Include="SignalR\PreviewHubComposer.cs" />
    <Compile Include="WebAssets\CDF\ClientDependencyConfiguration.cs" />
    <Compile Include="UmbracoApplicationBase.cs" />
    <Compile Include="WebApi\Filters\HttpQueryStringModelBinder.cs" />
    <Compile Include="WebApi\HttpActionContextExtensions.cs" />
    <Compile Include="WebApi\SerializeVersionAttribute.cs" />
    <Compile Include="WebApi\TrimModelBinder.cs" />
    <Compile Include="WebApi\ParameterSwapControllerActionSelector.cs" />
    <Compile Include="HttpContextUmbracoContextAccessor.cs" />
    <Compile Include="IHttpContextAccessor.cs" />
    <Compile Include="Composing\CompositionExtensions\Controllers.cs" />
    <Compile Include="Composing\ModuleInjector.cs" />
    <Compile Include="Mvc\FilteredControllerFactoryCollection.cs" />
    <Compile Include="Mvc\FilteredControllerFactoryCollectionBuilder.cs" />
    <Compile Include="Mvc\SurfaceControllerTypeCollection.cs" />
    <Compile Include="PublishedElementExtensions.cs" />
    <Compile Include="PublishedModels\DummyClassSoThatPublishedModelsNamespaceExists.cs" />
    <Compile Include="Security\AuthenticationExtensions.cs" />
    <Compile Include="Security\UmbracoSecureDataFormat.cs" />
    <Compile Include="Security\UmbracoAuthTicketDataProtector.cs" />
    <Compile Include="SignalR\IPreviewHub.cs" />
    <Compile Include="SignalR\PreviewHub.cs" />
    <Compile Include="SignalR\PreviewHubComponent.cs" />
    <Compile Include="UmbracoModule.cs" />
    <Compile Include="WebApi\EnableDetailedErrorsAttribute.cs" />
    <Compile Include="WebApi\Filters\AppendUserModifiedHeaderAttribute.cs" />
    <Compile Include="WebApi\Filters\FeatureAuthorizeAttribute.cs" />
    <Compile Include="WebApi\SessionHttpControllerRouteHandler.cs" />
    <Compile Include="WebApi\UmbracoApiControllerTypeCollectionBuilder.cs" />
    <Compile Include="WebApi\UnhandedExceptionLoggerConfigurationAttribute.cs" />
    <Compile Include="WebApi\UnhandledExceptionLogger.cs" />
    <Compile Include="Runtime\WebInitialComponent.cs" />
    <Compile Include="Mvc\ControllerContextExtensions.cs" />
    <Compile Include="Mvc\DisableBrowserCacheAttribute.cs" />
    <Compile Include="Mvc\EnsurePartialViewMacroViewContextFilterAttribute.cs" />
    <Compile Include="Mvc\IRenderController.cs" />
    <Compile Include="Mvc\ModelBindingException.cs" />
    <Compile Include="Mvc\RenderIndexActionSelectorAttribute.cs" />
    <Compile Include="Mvc\UmbracoRequireHttpsAttribute.cs" />
    <Compile Include="Mvc\ValidateMvcAngularAntiForgeryTokenAttribute.cs" />
    <Compile Include="OwinMiddlewareConfiguredEventArgs.cs" />
    <Compile Include="Security\ExternalSignInAutoLinkOptions.cs" />
    <Compile Include="Security\FixWindowsAuthMiddlware.cs" />
    <Compile Include="Security\ForceRenewalCookieAuthenticationHandler.cs" />
    <Compile Include="Security\ForceRenewalCookieAuthenticationMiddleware.cs" />
    <Compile Include="Security\GetUserSecondsMiddleWare.cs" />
    <Compile Include="Security\IUmbracoBackOfficeTwoFactorOptions.cs" />
    <Compile Include="Security\WebAuthExtensions.cs" />
    <Compile Include="WebAssets\CDF\UmbracoClientDependencyLoader.cs" />
    <Compile Include="UmbracoDefaultOwinStartup.cs" />
    <Compile Include="HtmlStringUtilities.cs" />
    <Compile Include="Mvc\ProfilingView.cs" />
    <Compile Include="Mvc\ProfilingViewEngine.cs" />
    <Compile Include="CacheHelperExtensions.cs" />
    <Compile Include="Editors\AuthenticationController.cs" />
    <Compile Include="Controllers\UmbProfileController.cs" />
    <Compile Include="Controllers\UmbLoginStatusController.cs" />
    <Compile Include="GridTemplateExtensions.cs" />
    <Compile Include="Mvc\ActionExecutedEventArgs.cs" />
    <Compile Include="Mvc\AdminTokenAuthorizeAttribute.cs" />
    <Compile Include="Mvc\NotFoundHandler.cs" />
    <Compile Include="Mvc\PreRenderViewActionFilterAttribute.cs" />
    <Compile Include="Mvc\RedirectToUmbracoUrlResult.cs" />
    <Compile Include="Mvc\UmbracoVirtualNodeByIdRouteHandler.cs" />
    <Compile Include="Mvc\JsonNetResult.cs" />
    <Compile Include="Mvc\MinifyJavaScriptResultAttribute.cs" />
    <Compile Include="Mvc\EnsurePublishedContentRequestAttribute.cs" />
    <Compile Include="Mvc\UmbracoViewPage.cs" />
    <Compile Include="Mvc\UmbracoVirtualNodeRouteHandler.cs" />
    <Compile Include="Security\AppBuilderExtensions.cs" />
    <Compile Include="Security\AuthenticationOptionsExtensions.cs" />
    <Compile Include="Security\AuthenticationManagerExtensions.cs" />
    <Compile Include="Security\UmbracoBackOfficeCookieAuthOptions.cs" />
    <Compile Include="WebAssets\CDF\DependencyPathRenderer.cs" />
    <Compile Include="WebApi\AngularJsonMediaTypeFormatter.cs" />
    <Compile Include="WebApi\AngularJsonOnlyConfigurationAttribute.cs" />
    <Compile Include="WebApi\Filters\AngularAntiForgeryHelper.cs" />
    <Compile Include="WebApi\Filters\DisableBrowserCacheAttribute.cs" />
    <Compile Include="WebApi\Filters\FilterGrouping.cs" />
    <Compile Include="WebApi\Filters\ValidateAngularAntiForgeryTokenAttribute.cs" />
    <Compile Include="WebApi\HttpControllerContextExtensions.cs" />
    <Compile Include="Controllers\UmbRegisterController.cs" />
    <Compile Include="Models\ProfileModel.cs" />
    <Compile Include="Models\LoginStatusModel.cs" />
    <Compile Include="PublishedPropertyExtension.cs" />
    <Compile Include="Mvc\MergeParentContextViewDataAttribute.cs" />
    <Compile Include="Mvc\ViewDataDictionaryExtensions.cs" />
    <Compile Include="Models\RegisterModel.cs" />
    <Compile Include="Security\MembershipHelper.cs" />
    <Compile Include="Editors\UmbracoAuthorizedJsonController.cs" />
    <Compile Include="HttpCookieExtensions.cs" />
    <Compile Include="FormDataCollectionExtensions.cs" />
    <Compile Include="Editors\BackOfficeController.cs" />
    <Compile Include="Security\Providers\MembersMembershipProvider.cs" />
    <Compile Include="Security\Providers\MembersRoleProvider.cs" />
    <Compile Include="Security\Providers\UmbracoMembershipProvider.cs" />
    <Compile Include="HttpRequestExtensions.cs" />
    <Compile Include="HttpUrlHelperExtensions.cs" />
    <Compile Include="Macros\PartialViewMacroPage.cs" />
    <Compile Include="Mvc\AreaRegistrationExtensions.cs" />
    <Compile Include="Mvc\QueryStringFilterAttribute.cs" />
    <Compile Include="Mvc\MemberAuthorizeAttribute.cs" />
    <Compile Include="Mvc\BackOfficeArea.cs" />
    <Compile Include="Mvc\ControllerFactoryExtensions.cs" />
    <Compile Include="Mvc\IRenderMvcController.cs" />
    <Compile Include="Mvc\SurfaceRouteHandler.cs" />
    <Compile Include="CdfLogger.cs" />
    <Compile Include="Controllers\UmbLoginController.cs" />
    <Compile Include="UrlHelperExtensions.cs" />
    <Compile Include="UrlHelperRenderExtensions.cs" />
    <Compile Include="WebApi\IsBackOfficeAttribute.cs" />
    <Compile Include="WebApi\Filters\FileUploadCleanupFilterAttribute.cs" />
    <Compile Include="WebApi\Filters\UmbracoApplicationAuthorizeAttribute.cs" />
    <Compile Include="WebApi\HttpRequestMessageExtensions.cs" />
    <Compile Include="WebApi\JsonCamelCaseFormatter.cs" />
    <Compile Include="WebApi\MemberAuthorizeAttribute.cs" />
    <Compile Include="WebApi\NamespaceHttpControllerSelector.cs" />
    <Compile Include="WebApi\PrefixlessBodyModelValidator.cs" />
    <Compile Include="WebApi\PrefixlessBodyModelValidatorAttribute.cs" />
    <Compile Include="WebApi\UmbracoApiController.cs" />
    <Compile Include="WebApi\UmbracoApiControllerBase.cs" />
    <Compile Include="Mvc\UmbracoAuthorizeAttribute.cs" />
    <Compile Include="Mvc\NotChildAction.cs" />
    <Compile Include="Mvc\UmbracoAuthorizedController.cs" />
    <Compile Include="Mvc\UmbracoController.cs" />
    <Compile Include="Mvc\UmbracoControllerFactory.cs" />
    <Compile Include="Mvc\UmbracoMvcHandler.cs" />
    <Compile Include="PublishedContentExtensions.cs" />
    <Compile Include="HtmlHelperRenderExtensions.cs" />
    <Compile Include="ModelStateExtensions.cs" />
    <Compile Include="Mvc\HtmlTagWrapper.cs" />
    <Compile Include="Mvc\HtmlTagWrapperTextNode.cs" />
    <Compile Include="Mvc\IHtmlTagWrapper.cs" />
    <Compile Include="Mvc\MergeModelStateToChildActionAttribute.cs" />
    <Compile Include="Mvc\PluginController.cs" />
    <Compile Include="Mvc\PluginViewEngine.cs" />
    <Compile Include="Mvc\PostedDataProxyInfo.cs" />
    <Compile Include="Mvc\RedirectToUmbracoPageResult.cs" />
    <Compile Include="Mvc\Strings.Designer.cs">
      <AutoGen>True</AutoGen>
      <DesignTime>True</DesignTime>
      <DependentUpon>Strings.resx</DependentUpon>
    </Compile>
    <Compile Include="Mvc\SurfaceController.cs" />
    <Compile Include="Mvc\PluginControllerArea.cs" />
    <Compile Include="Mvc\PluginControllerAttribute.cs" />
    <Compile Include="Mvc\UmbracoPageResult.cs" />
    <Compile Include="RouteCollectionExtensions.cs" />
    <Compile Include="UmbracoHelper.cs" />
    <Compile Include="Mvc\ViewContextExtensions.cs" />
    <Compile Include="Mvc\ViewDataContainerExtensions.cs" />
    <Compile Include="Routing\PublishedContentNotFoundHandler.cs" />
    <Compile Include="Mvc\Constants.cs" />
    <Compile Include="Mvc\IFilteredControllerFactory.cs" />
    <Compile Include="Mvc\MasterControllerFactory.cs" />
    <Compile Include="Mvc\RenderActionInvoker.cs" />
    <Compile Include="Mvc\RenderControllerFactory.cs" />
    <Compile Include="Mvc\ContentModelBinder.cs" />
    <Compile Include="Mvc\RenderMvcController.cs" />
    <Compile Include="Mvc\RenderRouteHandler.cs" />
    <Compile Include="Mvc\RenderViewEngine.cs" />
    <Compile Include="Mvc\RouteDefinition.cs" />
    <Compile Include="Mvc\RouteValueDictionaryExtensions.cs" />
    <Compile Include="WebApi\UmbracoAuthorizeAttribute.cs" />
    <Compile Include="WebApi\UmbracoAuthorizedApiController.cs" />
    <Compile Include="WebApi\Filters\ValidationFilterAttribute.cs" />
    <Compile Include="WebApi\Filters\UmbracoUserTimeoutFilterAttribute.cs" />
    <Compile Include="Mvc\ControllerExtensions.cs" />
    <Compile Include="TypeLoaderExtensions.cs" />
    <Compile Include="Properties\AssemblyInfo.cs">
      <SubType>Code</SubType>
    </Compile>
    <Compile Include="UmbracoApplication.cs" />
    <Compile Include="UmbracoInjectedModule.cs" />
    <Compile Include="UmbracoHttpHandler.cs" />
    <Compile Include="UmbracoWebService.cs">
      <SubType>Component</SubType>
    </Compile>
    <Compile Include="WebViewPageExtensions.cs" />
    <Compile Include="Runtime\WebFinalComponent.cs" />
    <Compile Include="Runtime\WebFinalComposer.cs" />
  </ItemGroup>
  <ItemGroup>
    <EmbeddedResource Include="Mvc\Strings.resx">
      <Generator>ResXFileCodeGenerator</Generator>
      <LastGenOutput>Strings.Designer.cs</LastGenOutput>
    </EmbeddedResource>
  </ItemGroup>
  <ItemGroup>
    <None Include="..\Umbraco.Web.UI\Views\web.config">
      <Link>Mvc\web.config</Link>
    </None>
  </ItemGroup>
  <ItemGroup />
  <Import Project="$(MSBuildBinPath)\Microsoft.CSharp.targets" />
</Project><|MERGE_RESOLUTION|>--- conflicted
+++ resolved
@@ -157,15 +157,10 @@
     <Compile Include="Macros\PartialViewMacroEngine.cs" />
     <Compile Include="Mvc\UmbracoViewPageOfTModel.cs" />
     <Compile Include="Security\IdentityFactoryMiddleware.cs" />
-<<<<<<< HEAD
     <Compile Include="Security\BackofficeSecurity.cs" />
     <Compile Include="WebApi\Filters\EnableOverrideAuthorizationAttribute.cs" />
     <Compile Include="WebApi\Filters\OverridableAuthorizationAttribute.cs" />
     <Compile Include="WebApi\Filters\UmbracoTreeAuthorizeAttribute.cs" />
-=======
-    <Compile Include="Services\IconService.cs" />
-    <Compile Include="WebApi\Filters\OnlyLocalRequestsAttribute.cs" />
->>>>>>> 8e9889d2
     <Compile Include="WebAssets\CDF\ClientDependencyRuntimeMinifier.cs" />
     <Compile Include="Models\NoNodesViewModel.cs" />
     <Compile Include="Mvc\RenderNoContentController.cs" />
@@ -413,6 +408,8 @@
       <Link>Mvc\web.config</Link>
     </None>
   </ItemGroup>
-  <ItemGroup />
+  <ItemGroup>
+    <Folder Include="Services" />
+  </ItemGroup>
   <Import Project="$(MSBuildBinPath)\Microsoft.CSharp.targets" />
 </Project>
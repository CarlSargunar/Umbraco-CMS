﻿<?xml version="1.0" encoding="utf-8"?>
<Project ToolsVersion="15.0">
  <Import Project="$(MSBuildExtensionsPath)\$(MSBuildToolsVersion)\Microsoft.Common.props" Condition="Exists('$(MSBuildExtensionsPath)\$(MSBuildToolsVersion)\Microsoft.Common.props')" />
  <PropertyGroup>
    <TargetFrameworkVersion>v4.7.2</TargetFrameworkVersion>
    <EnableDefaultCompileItems>false</EnableDefaultCompileItems>
    <EnableDefaultEmbeddedResourceItems>false</EnableDefaultEmbeddedResourceItems>
    <ProjectGuid>{651E1350-91B6-44B7-BD60-7207006D7003}</ProjectGuid>
    <OutputType>Library</OutputType>
    <AssemblyName>Umbraco.Web</AssemblyName>
    <RootNamespace>Umbraco.Web</RootNamespace>
    <SolutionDir Condition="$(SolutionDir) == '' Or $(SolutionDir) == '*Undefined*'">..\</SolutionDir>
    <RestorePackages>true</RestorePackages>
    <GenerateSerializationAssemblies>Off</GenerateSerializationAssemblies>
    <TargetFrameworkProfile />
    <AdditionalFileItemNames>$(AdditionalFileItemNames);Content</AdditionalFileItemNames>
  </PropertyGroup>
  <PropertyGroup Condition=" '$(Configuration)|$(Platform)' == 'Debug|AnyCPU' ">
    <DebugSymbols>true</DebugSymbols>
    <DebugType>portable</DebugType>
    <Optimize>false</Optimize>
    <OutputPath>bin\Debug\</OutputPath>
    <DefineConstants>DEBUG;TRACE</DefineConstants>
    <ErrorReport>prompt</ErrorReport>
    <WarningLevel>4</WarningLevel>
    <Prefer32Bit>false</Prefer32Bit>
    <LangVersion>latest</LangVersion>
  </PropertyGroup>
  <PropertyGroup Condition=" '$(Configuration)|$(Platform)' == 'Release|AnyCPU' ">
    <DebugType>portable</DebugType>
    <Optimize>true</Optimize>
    <OutputPath>bin\Release\</OutputPath>
    <DefineConstants>TRACE</DefineConstants>
    <ErrorReport>prompt</ErrorReport>
    <WarningLevel>4</WarningLevel>
    <DocumentationFile>bin\Release\Umbraco.Web.xml</DocumentationFile>
    <Prefer32Bit>false</Prefer32Bit>
    <LangVersion>latest</LangVersion>
  </PropertyGroup>
  <PropertyGroup />
  <ItemGroup>
    <Reference Include="Microsoft.CSharp" />
    <Reference Include="System" />
    <Reference Include="System.Data" />
    <Reference Include="System.Data.DataSetExtensions" />
    <Reference Include="System.Design" />
    <Reference Include="System.DirectoryServices.AccountManagement" />
    <Reference Include="System.Drawing" />
    <Reference Include="System.EnterpriseServices" />
    <Reference Include="System.Runtime.Caching" />
    <Reference Include="System.Runtime.Serialization" />
    <Reference Include="System.ServiceModel" />
    <Reference Include="System.Web" />
    <Reference Include="System.Web.Abstractions" />
    <Reference Include="System.Web.ApplicationServices" />
    <Reference Include="System.Web.Entity" />
    <Reference Include="System.Web.Extensions" />
    <Reference Include="System.Web.Services" />
    <Reference Include="System.Xml" />
    <Reference Include="System.Xml.Linq" />
  </ItemGroup>
  <ItemGroup>
    <PackageReference Include="ClientDependency" Version="1.9.9" />
    <PackageReference Include="ClientDependency-Mvc5" Version="1.9.3" />
    <PackageReference Include="Examine.Core">
      <Version>2.0.0-alpha.20200128.15</Version>
    </PackageReference>
    <PackageReference Include="HtmlAgilityPack" Version="1.11.24" />
    <PackageReference Include="HtmlSanitizer">
      <Version>5.0.353</Version>
    </PackageReference>
    <PackageReference Include="ImageProcessor">
      <Version>2.7.0.100</Version>
    </PackageReference>
    <PackageReference Include="Markdown" Version="2.2.1" />
    <PackageReference Include="Microsoft.AspNet.Identity.Core" Version="2.2.3" />
    <PackageReference Include="Microsoft.AspNet.Mvc" Version="5.2.7" />
    <PackageReference Include="Microsoft.AspNet.SignalR.Core" Version="2.4.1" />
    <PackageReference Include="Microsoft.AspNet.WebApi" Version="5.2.7" />
    <PackageReference Include="Microsoft.AspNet.WebApi.Client" Version="5.2.7" />
    <PackageReference Include="Microsoft.Extensions.Identity.Core" Version="3.1.8" />
    <PackageReference Include="Microsoft.Extensions.Identity.Stores" Version="3.1.8" />
    <PackageReference Include="Microsoft.Owin.Host.SystemWeb" Version="4.1.1" />
    <PackageReference Include="Microsoft.Owin.Security.Cookies" Version="4.1.1" />
    <PackageReference Include="Microsoft.Owin.Security.OAuth" Version="4.1.1" />
    <PackageReference Include="Microsoft.Owin.Host.SystemWeb" Version="4.0.1" />
    <PackageReference Include="Microsoft.Owin.Security.Cookies" Version="4.0.1" />
    <PackageReference Include="Microsoft.Owin.Security.OAuth" Version="4.0.1" />
    <PackageReference Include="Microsoft.SourceLink.GitHub">
      <Version>1.0.0</Version>
      <IncludeAssets>runtime; build; native; contentfiles; analyzers; buildtransitive</IncludeAssets>
      <PrivateAssets>all</PrivateAssets>
    </PackageReference>
<<<<<<< HEAD
    <PackageReference Include="MiniProfiler" Version="4.2.1" />
    <PackageReference Include="Newtonsoft.Json" Version="12.0.3" />
    <PackageReference Include="NPoco" Version="4.0.2" />
=======
    <PackageReference Include="MiniProfiler" Version="4.0.138" />
    <PackageReference Include="Newtonsoft.Json" Version="12.0.1" />
    <PackageReference Include="NPoco" Version="4.0.3" />
>>>>>>> 72c6ffea
    <PackageReference Include="SecurityCodeScan">
      <Version>3.5.3</Version>
      <IncludeAssets>runtime; build; native; contentfiles; analyzers</IncludeAssets>
      <PrivateAssets>all</PrivateAssets>
    </PackageReference>
    <PackageReference Include="System.Threading.Tasks.Dataflow" Version="4.11.1" />
    <PackageReference Include="Umbraco.Code">
      <Version>1.0.5</Version>
    </PackageReference>
  </ItemGroup>
  <ItemGroup>
    <ProjectReference Include="..\Umbraco.Core\Umbraco.Core.csproj">
      <Project>{29aa69d9-b597-4395-8d42-43b1263c240a}</Project>
      <Name>Umbraco.Core</Name>
    </ProjectReference>
    <ProjectReference Include="..\Umbraco.Infrastructure\Umbraco.Infrastructure.csproj">
      <Project>{3ae7bf57-966b-45a5-910a-954d7c554441}</Project>
      <Name>Umbraco.Infrastructure</Name>
    </ProjectReference>
    <ProjectReference Include="..\Umbraco.Persistance.SqlCe\Umbraco.Persistance.SqlCe.csproj">
      <Project>{33085570-9bf2-4065-a9b0-a29d920d13ba}</Project>
      <Name>Umbraco.Persistance.SqlCe</Name>
    </ProjectReference>
  </ItemGroup>
  <ItemGroup>
    <!-- no globbing for now, painful -->
    <!--
    <Compile Include="**\*.cs" Exclude="obj\**\*.cs;**\*.aspx.cs;**\*.ascx.cs;**\*.designer.cs" />
    -->
    <Compile Include="..\SolutionInfo.cs">
      <Link>Properties\SolutionInfo.cs</Link>
    </Compile>
<<<<<<< HEAD
    <Compile Include="AspNet\AspNetHostingEnvironment.cs" />
    <Compile Include="AspNet\AspNetApplicationShutdownRegistry.cs" />
    <Compile Include="AspNet\AspNetRequestAccessor.cs" />
    <Compile Include="AspNet\AspNetSessionManager.cs" />
    <Compile Include="AspNet\AspNetUserAgentProvider.cs" />
    <Compile Include="AspNet\FrameworkMarchal.cs" />
    <Compile Include="AspNet\AspNetUmbracoApplicationLifetime.cs" />
    <Compile Include="HttpContextExtensions.cs" />
    <Compile Include="Macros\MemberUserKeyProvider.cs" />
    <Compile Include="Mvc\IRenderController.cs" />
    <Compile Include="Mvc\IRenderMvcController.cs" />
    <Compile Include="Mvc\MemberAuthorizeAttribute.cs" />
    <Compile Include="Mvc\RenderMvcController.cs" />
    <Compile Include="Mvc\UmbracoViewPageOfTModel.cs" />
    <Compile Include="Security\BackOfficeSecurity.cs" />
    <Compile Include="HttpContextAccessorExtensions.cs" />
    <Compile Include="Models\Membership\UmbracoMembershipMember.cs" />
=======
    <Compile Include="AppBuilderExtensions.cs" />
    <Compile Include="AreaRegistrationContextExtensions.cs" />
    <Compile Include="AspNetHttpContextAccessor.cs" />
    <Compile Include="BlockListTemplateExtensions.cs" />
    <Compile Include="Cache\DistributedCacheBinder.cs" />
    <Compile Include="Cache\DistributedCacheBinderComposer.cs" />
    <Compile Include="Cache\DistributedCacheBinder_Handlers.cs" />
    <Compile Include="Cache\ContentCacheRefresher.cs" />
    <Compile Include="Cache\IDistributedCacheBinder.cs" />
    <Compile Include="Cache\UserGroupCacheRefresher.cs" />
    <Compile Include="Cache\UserGroupPermissionsCacheRefresher.cs" />
    <Compile Include="Compose\BackOfficeUserAuditEventsComposer.cs" />
    <Compile Include="Compose\BlockEditorComponent.cs" />
    <Compile Include="Compose\BlockEditorComposer.cs" />
    <Compile Include="Compose\NestedContentPropertyComponent.cs" />
    <Compile Include="Compose\NotificationsComposer.cs" />
    <Compile Include="Compose\PublicAccessComposer.cs" />
    <Compile Include="Composing\CompositionExtensions\Installer.cs" />
    <Compile Include="Composing\LightInject\LightInjectContainer.cs" />
    <Compile Include="Compose\BackOfficeUserAuditEventsComponent.cs" />
    <Compile Include="ContentApps\ContentTypeTemplatesContentAppFactory.cs" />
    <Compile Include="ContentApps\ContentTypePermissionsContentAppFactory.cs" />
    <Compile Include="ContentApps\ContentTypeListViewContentAppFactory.cs" />
    <Compile Include="ContentApps\ContentTypeDesignContentAppFactory.cs" />
    <Compile Include="ContentApps\ListViewContentAppFactory.cs" />
    <Compile Include="Dashboards\ContentDashboard.cs" />
    <Compile Include="Dashboards\DashboardCollection.cs" />
    <Compile Include="Dashboards\DashboardCollectionBuilder.cs" />
    <Compile Include="Dashboards\ExamineDashboard.cs" />
    <Compile Include="Dashboards\FormsDashboard.cs" />
    <Compile Include="Dashboards\HealthCheckDashboard.cs" />
    <Compile Include="Dashboards\MediaDashboard.cs" />
    <Compile Include="Dashboards\MembersDashboard.cs" />
    <Compile Include="Dashboards\ProfilerDashboard.cs" />
    <Compile Include="Dashboards\PublishedStatusDashboard.cs" />
    <Compile Include="Dashboards\RedirectUrlDashboard.cs" />
    <Compile Include="Dashboards\SettingsDashboards.cs" />
    <Compile Include="Editors\BackOfficePreviewModel.cs" />
    <Compile Include="Editors\ChallengeResult.cs" />
    <Compile Include="Editors\ElementTypeController.cs" />
    <Compile Include="Editors\Filters\ContentSaveModelValidator.cs" />
    <Compile Include="Editors\Filters\DenyLocalLoginAuthorizationAttribute.cs" />
    <Compile Include="Editors\Filters\MediaSaveModelValidator.cs" />
    <Compile Include="Editors\IconController.cs" />
    <Compile Include="Editors\ImageUrlGeneratorController.cs" />
    <Compile Include="Editors\PackageController.cs" />
    <Compile Include="Editors\KeepAliveController.cs" />
    <Compile Include="Editors\MacrosController.cs" />
    <Compile Include="Editors\RelationTypeController.cs" />
    <Compile Include="Editors\TinyMceController.cs" />
    <Compile Include="HealthCheck\Checks\Data\DatabaseIntegrityCheck.cs" />
    <Compile Include="ImageCropperTemplateCoreExtensions.cs" />
    <Compile Include="Install\InstallSteps\TelemetryIdentifierStep.cs" />
    <Compile Include="IUmbracoContextFactory.cs" />
    <Compile Include="Install\ChangesMonitor.cs" />
    <Compile Include="Logging\WebProfiler.cs" />
    <Compile Include="Logging\WebProfilerComponent.cs" />
    <Compile Include="Logging\WebProfilerComposer.cs" />
    <Compile Include="Logging\WebProfilerProvider.cs" />
    <Compile Include="Macros\IMacroRenderer.cs" />
    <Compile Include="Media\EmbedProviders\Giphy.cs" />
    <Compile Include="Media\EmbedProviders\YouTube.cs" />
    <Compile Include="Media\EmbedProviders\EmbedProviderBase.cs" />
    <Compile Include="Media\EmbedProviders\EmbedProvidersCollection.cs" />
    <Compile Include="Media\EmbedProviders\EmbedProvidersCollectionBuilder.cs" />
    <Compile Include="Media\EmbedProviders\Flickr.cs" />
    <Compile Include="Media\EmbedProviders\GettyImages.cs" />
    <Compile Include="Media\EmbedProviders\DailyMotion.cs" />
    <Compile Include="Media\EmbedProviders\SoundCloud.cs" />
    <Compile Include="Media\EmbedProviders\Hulu.cs" />
    <Compile Include="Media\EmbedProviders\Ted.cs" />
    <Compile Include="Media\EmbedProviders\Issuu.cs" />
    <Compile Include="Media\EmbedProviders\Vimeo.cs" />
    <Compile Include="Media\EmbedProviders\Twitter.cs" />
    <Compile Include="Media\EmbedProviders\Kickstarter.cs" />
    <Compile Include="Media\EmbedProviders\OEmbedResponse.cs" />
    <Compile Include="Media\EmbedProviders\Slideshare.cs" />
    <Compile Include="Media\Exif\BitConverterEx.cs" />
    <Compile Include="Media\Exif\ExifBitConverter.cs" />
    <Compile Include="Media\Exif\ExifEnums.cs" />
    <Compile Include="Media\Exif\ExifExceptions.cs" />
    <Compile Include="Media\Exif\ExifExtendedProperty.cs" />
    <Compile Include="Media\Exif\ExifFileTypeDescriptor.cs" />
    <Compile Include="Media\Exif\ExifInterOperability.cs" />
    <Compile Include="Media\Exif\ExifProperty.cs" />
    <Compile Include="Media\Exif\ExifPropertyCollection.cs" />
    <Compile Include="Media\Exif\ExifPropertyFactory.cs" />
    <Compile Include="Media\Exif\ExifTag.cs" />
    <Compile Include="Media\Exif\ExifTagFactory.cs" />
    <Compile Include="Media\Exif\IFD.cs" />
    <Compile Include="Media\Exif\ImageFile.cs" />
    <Compile Include="Media\Exif\ImageFileDirectory.cs" />
    <Compile Include="Media\Exif\ImageFileDirectoryEntry.cs" />
    <Compile Include="Media\Exif\ImageFileFormat.cs" />
    <Compile Include="Media\Exif\JFIFEnums.cs" />
    <Compile Include="Media\Exif\JFIFExtendedProperty.cs" />
    <Compile Include="Media\Exif\JFIFThumbnail.cs" />
    <Compile Include="Media\Exif\JPEGExceptions.cs" />
    <Compile Include="Media\Exif\JPEGFile.cs" />
    <Compile Include="Media\Exif\JPEGMarker.cs" />
    <Compile Include="Media\Exif\JPEGSection.cs" />
    <Compile Include="Media\Exif\MathEx.cs" />
    <Compile Include="Media\Exif\SvgFile.cs" />
    <Compile Include="Media\Exif\TIFFFile.cs" />
    <Compile Include="Media\Exif\TIFFHeader.cs" />
    <Compile Include="Media\Exif\TIFFStrip.cs" />
    <Compile Include="Media\Exif\Utility.cs" />
    <Compile Include="Media\ImageHelper.cs" />
    <Compile Include="Media\TypeDetector\JpegDetector.cs" />
    <Compile Include="Media\TypeDetector\RasterizedTypeDetector.cs" />
    <Compile Include="Media\TypeDetector\SvgDetector.cs" />
    <Compile Include="Media\TypeDetector\TIFFDetector.cs" />
    <Compile Include="Media\UploadAutoFillProperties.cs" />
    <Compile Include="Migrations\PostMigrations\PublishedSnapshotRebuilder.cs" />
    <Compile Include="Models\AnchorsModel.cs" />
    <Compile Include="Models\ContentEditing\DataTypeReferences.cs" />
    <Compile Include="Models\ContentEditing\LinkDisplay.cs" />
    <Compile Include="Models\ContentEditing\MacroDisplay.cs" />
    <Compile Include="Models\ContentEditing\MacroParameterDisplay.cs" />
    <Compile Include="Models\ContentEditing\UrlAndAnchors.cs" />
    <Compile Include="Models\ImageProcessorImageUrlGenerator.cs" />
    <Compile Include="Models\Mapping\CommonMapper.cs" />
    <Compile Include="Models\Mapping\MapperContextExtensions.cs" />
    <Compile Include="Models\PublishedContent\HybridVariationContextAccessor.cs" />
    <Compile Include="Models\TemplateQuery\QueryConditionExtensions.cs" />
>>>>>>> 72c6ffea
    <Compile Include="Mvc\HttpUmbracoFormRouteStringException.cs" />
    <Compile Include="Mvc\ValidateUmbracoFormRouteStringAttribute.cs" />
<<<<<<< HEAD
    <Compile Include="AspNet\AspNetBackOfficeInfo.cs" />
    <Compile Include="AspNet\AspNetCookieManager.cs" />
    <Compile Include="AspNet\AspNetHttpContextAccessor.cs" />
    <Compile Include="AspNet\AspNetIpResolver.cs" />
    <Compile Include="AspNet\AspNetPasswordHasher.cs" />
    <Compile Include="Runtime\AspNetUmbracoBootPermissionChecker.cs" />
    <Compile Include="Security\MembershipProviderBase.cs" />
    <Compile Include="Security\MembershipProviderExtensions.cs" />
    <Compile Include="Security\PublicAccessChecker.cs" />
    <Compile Include="Security\UmbracoMembershipProviderBase.cs" />
    <Compile Include="StringExtensions.cs" />
    <Compile Include="UmbracoContext.cs" />
=======
    <Compile Include="Profiling\WebProfilingController.cs" />
    <Compile Include="PropertyEditors\BlockEditorPropertyEditor.cs" />
    <Compile Include="PropertyEditors\BlockListConfiguration.cs" />
    <Compile Include="PropertyEditors\BlockListConfigurationEditor.cs" />
    <Compile Include="PropertyEditors\BlockListPropertyEditor.cs" />
    <Compile Include="Compose\NestedContentPropertyComposer.cs" />
    <Compile Include="PropertyEditors\ComplexEditorValidator.cs" />
    <Compile Include="PropertyEditors\ParameterEditors\MultipleMediaPickerParameterEditor.cs" />
    <Compile Include="PropertyEditors\RichTextEditorPastedImages.cs" />
    <Compile Include="PropertyEditors\Validation\ComplexEditorElementTypeValidationResult.cs" />
    <Compile Include="PropertyEditors\Validation\ComplexEditorPropertyTypeValidationResult.cs" />
    <Compile Include="PropertyEditors\Validation\ComplexEditorValidationResult.cs" />
    <Compile Include="PropertyEditors\Validation\ContentPropertyValidationResult.cs" />
    <Compile Include="PropertyEditors\Validation\ValidationResultConverter.cs" />
    <Compile Include="PropertyEditors\ValueConverters\BlockEditorConverter.cs" />
    <Compile Include="PropertyEditors\ValueConverters\BlockListPropertyValueConverter.cs" />
    <Compile Include="PublishedCache\NuCache\PublishedSnapshotServiceOptions.cs" />
    <Compile Include="PublishedCache\NuCache\Snap\GenObj.cs" />
    <Compile Include="PublishedCache\NuCache\Snap\GenRef.cs" />
    <Compile Include="PublishedCache\NuCache\Snap\LinkedNode.cs" />
    <Compile Include="RoutableDocumentFilter.cs" />
    <Compile Include="Routing\DefaultMediaUrlProvider.cs" />
    <Compile Include="Routing\IMediaUrlProvider.cs" />
    <Compile Include="Routing\IPublishedRouter.cs" />
    <Compile Include="Routing\MediaUrlProviderCollection.cs" />
    <Compile Include="Routing\MediaUrlProviderCollectionBuilder.cs" />
    <Compile Include="Scheduling\SimpleTask.cs" />
    <Compile Include="Scheduling\TempFileCleanup.cs" />
    <Compile Include="Search\BackgroundIndexRebuilder.cs" />
    <Compile Include="Search\ExamineFinalComponent.cs" />
    <Compile Include="Search\ExamineFinalComposer.cs" />
    <Compile Include="Search\ExamineUserComponent.cs" />
    <Compile Include="Search\IUmbracoTreeSearcherFields.cs" />
    <Compile Include="Search\UmbracoTreeSearcherFields.cs" />
    <Compile Include="Security\BackOfficeExternalLoginProviderErrorMiddlware.cs" />
    <Compile Include="Security\BackOfficeExternalLoginProviderErrors.cs" />
    <Compile Include="Security\BackOfficeExternalLoginProviderOptions.cs" />
    <Compile Include="Security\SignOutAuditEventArgs.cs" />
    <Compile Include="Security\UserInviteEventArgs.cs" />
    <Compile Include="Services\DashboardService.cs" />
    <Compile Include="Services\IconService.cs" />
    <Compile Include="Services\IDashboardService.cs" />
    <Compile Include="Models\Link.cs" />
    <Compile Include="Models\LinkType.cs" />
    <Compile Include="Models\TemplateQuery\OperatorFactory.cs" />
    <Compile Include="Telemetry\ReportSiteTask.cs" />
    <Compile Include="Telemetry\TelemetryComponent.cs" />
    <Compile Include="Telemetry\TelemetryComposer.cs" />
    <Compile Include="Templates\HtmlLocalLinkParser.cs" />
    <Compile Include="Templates\HtmlImageSourceParser.cs" />
    <Compile Include="Templates\HtmlUrlParser.cs" />
>>>>>>> 72c6ffea
    <Compile Include="UmbracoContextFactory.cs" />
    <Compile Include="Mvc\UmbracoVirtualNodeByUdiRouteHandler.cs" />
    <Compile Include="UmbracoDbProviderFactoryCreator.cs" />
    <Compile Include="Runtime\WebInitialComposer.cs" />
    <Compile Include="Security\ActiveDirectoryBackOfficeUserPasswordChecker.cs" />
    <Compile Include="Security\BackOfficeUserPasswordCheckerResult.cs" />
    <Compile Include="Security\IBackOfficeUserPasswordChecker.cs" />
    <Compile Include="UmbracoBuilderExtensions.cs" />
    <Compile Include="Composing\Current.cs" />
    <Compile Include="UmbracoApplicationBase.cs" />
    <Compile Include="WebApi\HttpActionContextExtensions.cs" />
    <Compile Include="WebApi\SerializeVersionAttribute.cs" />
    <Compile Include="WebApi\TrimModelBinder.cs" />
    <Compile Include="WebApi\ParameterSwapControllerActionSelector.cs" />
    <Compile Include="HttpContextUmbracoContextAccessor.cs" />
    <Compile Include="IHttpContextAccessor.cs" />
    <Compile Include="Composing\ModuleInjector.cs" />
    <Compile Include="PublishedElementExtensions.cs" />
    <Compile Include="UmbracoModule.cs" />
    <Compile Include="WebApi\EnableDetailedErrorsAttribute.cs" />
    <Compile Include="WebApi\Filters\FeatureAuthorizeAttribute.cs" />
    <Compile Include="WebApi\SessionHttpControllerRouteHandler.cs" />
    <Compile Include="WebApi\UmbracoApiControllerTypeCollectionBuilder.cs" />
    <Compile Include="Runtime\WebInitialComponent.cs" />
    <Compile Include="Mvc\UmbracoRequireHttpsAttribute.cs" />
    <Compile Include="Mvc\ProfilingView.cs" />
    <Compile Include="Mvc\NotFoundHandler.cs" />
    <Compile Include="Mvc\RedirectToUmbracoUrlResult.cs" />
    <Compile Include="Mvc\UmbracoVirtualNodeByIdRouteHandler.cs" />
    <Compile Include="Mvc\EnsurePublishedContentRequestAttribute.cs" />
    <Compile Include="Mvc\UmbracoVirtualNodeRouteHandler.cs" />
    <Compile Include="Security\AuthenticationOptionsExtensions.cs" />
    <Compile Include="PublishedPropertyExtension.cs" />
    <Compile Include="Mvc\MergeParentContextViewDataAttribute.cs" />
    <Compile Include="Mvc\ViewDataDictionaryExtensions.cs" />
    <Compile Include="Security\MembershipHelper.cs" />
    <Compile Include="HttpCookieExtensions.cs" />
    <Compile Include="Security\Providers\MembersMembershipProvider.cs" />
    <Compile Include="Security\Providers\MembersRoleProvider.cs" />
    <Compile Include="Security\Providers\UmbracoMembershipProvider.cs" />
    <Compile Include="HttpRequestExtensions.cs" />
    <Compile Include="Mvc\AreaRegistrationExtensions.cs" />
    <Compile Include="Mvc\QueryStringFilterAttribute.cs" />
    <Compile Include="Mvc\ControllerFactoryExtensions.cs" />
    <Compile Include="Mvc\SurfaceRouteHandler.cs" />
    <Compile Include="UrlHelperExtensions.cs" />
    <Compile Include="UrlHelperRenderExtensions.cs" />
    <Compile Include="WebApi\IsBackOfficeAttribute.cs" />
    <Compile Include="WebApi\HttpRequestMessageExtensions.cs" />
    <Compile Include="WebApi\MemberAuthorizeAttribute.cs" />
    <Compile Include="WebApi\NamespaceHttpControllerSelector.cs" />
    <Compile Include="WebApi\UmbracoApiController.cs" />
    <Compile Include="WebApi\UmbracoApiControllerBase.cs" />
    <Compile Include="Mvc\UmbracoAuthorizeAttribute.cs" />
    <Compile Include="Mvc\NotChildAction.cs" />
    <Compile Include="Mvc\UmbracoControllerFactory.cs" />
    <Compile Include="Mvc\UmbracoMvcHandler.cs" />
    <Compile Include="PublishedContentExtensions.cs" />
    <Compile Include="ModelStateExtensions.cs" />
    <Compile Include="Mvc\MergeModelStateToChildActionAttribute.cs" />
    <Compile Include="Mvc\PluginController.cs" />
    <Compile Include="Mvc\PostedDataProxyInfo.cs" />
    <Compile Include="Mvc\RedirectToUmbracoPageResult.cs" />
    <Compile Include="Mvc\Strings.Designer.cs">
      <AutoGen>True</AutoGen>
      <DesignTime>True</DesignTime>
      <DependentUpon>Strings.resx</DependentUpon>
    </Compile>
    <Compile Include="Mvc\SurfaceController.cs" />
    <Compile Include="Mvc\PluginControllerArea.cs" />
    <Compile Include="Mvc\PluginControllerAttribute.cs" />
    <Compile Include="Mvc\UmbracoPageResult.cs" />
    <Compile Include="RouteCollectionExtensions.cs" />
    <Compile Include="UmbracoHelper.cs" />
    <Compile Include="Mvc\ViewDataContainerExtensions.cs" />
    <Compile Include="Mvc\RenderActionInvoker.cs" />
    <Compile Include="Mvc\RenderRouteHandler.cs" />
    <Compile Include="Mvc\RouteDefinition.cs" />
    <Compile Include="Mvc\RouteValueDictionaryExtensions.cs" />
    <Compile Include="WebApi\UmbracoAuthorizeAttribute.cs" />
    <Compile Include="WebApi\UmbracoAuthorizedApiController.cs" />
    <Compile Include="WebApi\Filters\ValidationFilterAttribute.cs" />
    <Compile Include="Mvc\ControllerExtensions.cs" />
    <Compile Include="TypeLoaderExtensions.cs" />
    <Compile Include="Properties\AssemblyInfo.cs">
      <SubType>Code</SubType>
    </Compile>
    <Compile Include="UmbracoApplication.cs" />
    <Compile Include="UmbracoInjectedModule.cs" />
    <Compile Include="UmbracoHttpHandler.cs" />
    <Compile Include="UmbracoWebService.cs">
      <SubType>Component</SubType>
    </Compile>
    <Compile Include="Runtime\WebFinalComponent.cs" />
    <Compile Include="Runtime\WebFinalComposer.cs" />
  </ItemGroup>
  <ItemGroup>
    <EmbeddedResource Include="Mvc\Strings.resx">
      <Generator>ResXFileCodeGenerator</Generator>
      <LastGenOutput>Strings.Designer.cs</LastGenOutput>
    </EmbeddedResource>
  </ItemGroup>
  <ItemGroup>
    <None Include="..\Umbraco.Web.UI\Views\web.config">
      <Link>Mvc\web.config</Link>
    </None>
  </ItemGroup>
  <Import Project="$(MSBuildBinPath)\Microsoft.CSharp.targets" />
</Project><|MERGE_RESOLUTION|>--- conflicted
+++ resolved
@@ -91,15 +91,12 @@
       <IncludeAssets>runtime; build; native; contentfiles; analyzers; buildtransitive</IncludeAssets>
       <PrivateAssets>all</PrivateAssets>
     </PackageReference>
-<<<<<<< HEAD
     <PackageReference Include="MiniProfiler" Version="4.2.1" />
     <PackageReference Include="Newtonsoft.Json" Version="12.0.3" />
     <PackageReference Include="NPoco" Version="4.0.2" />
-=======
     <PackageReference Include="MiniProfiler" Version="4.0.138" />
     <PackageReference Include="Newtonsoft.Json" Version="12.0.1" />
     <PackageReference Include="NPoco" Version="4.0.3" />
->>>>>>> 72c6ffea
     <PackageReference Include="SecurityCodeScan">
       <Version>3.5.3</Version>
       <IncludeAssets>runtime; build; native; contentfiles; analyzers</IncludeAssets>
@@ -132,7 +129,6 @@
     <Compile Include="..\SolutionInfo.cs">
       <Link>Properties\SolutionInfo.cs</Link>
     </Compile>
-<<<<<<< HEAD
     <Compile Include="AspNet\AspNetHostingEnvironment.cs" />
     <Compile Include="AspNet\AspNetApplicationShutdownRegistry.cs" />
     <Compile Include="AspNet\AspNetRequestAccessor.cs" />
@@ -150,136 +146,8 @@
     <Compile Include="Security\BackOfficeSecurity.cs" />
     <Compile Include="HttpContextAccessorExtensions.cs" />
     <Compile Include="Models\Membership\UmbracoMembershipMember.cs" />
-=======
-    <Compile Include="AppBuilderExtensions.cs" />
-    <Compile Include="AreaRegistrationContextExtensions.cs" />
-    <Compile Include="AspNetHttpContextAccessor.cs" />
-    <Compile Include="BlockListTemplateExtensions.cs" />
-    <Compile Include="Cache\DistributedCacheBinder.cs" />
-    <Compile Include="Cache\DistributedCacheBinderComposer.cs" />
-    <Compile Include="Cache\DistributedCacheBinder_Handlers.cs" />
-    <Compile Include="Cache\ContentCacheRefresher.cs" />
-    <Compile Include="Cache\IDistributedCacheBinder.cs" />
-    <Compile Include="Cache\UserGroupCacheRefresher.cs" />
-    <Compile Include="Cache\UserGroupPermissionsCacheRefresher.cs" />
-    <Compile Include="Compose\BackOfficeUserAuditEventsComposer.cs" />
-    <Compile Include="Compose\BlockEditorComponent.cs" />
-    <Compile Include="Compose\BlockEditorComposer.cs" />
-    <Compile Include="Compose\NestedContentPropertyComponent.cs" />
-    <Compile Include="Compose\NotificationsComposer.cs" />
-    <Compile Include="Compose\PublicAccessComposer.cs" />
-    <Compile Include="Composing\CompositionExtensions\Installer.cs" />
-    <Compile Include="Composing\LightInject\LightInjectContainer.cs" />
-    <Compile Include="Compose\BackOfficeUserAuditEventsComponent.cs" />
-    <Compile Include="ContentApps\ContentTypeTemplatesContentAppFactory.cs" />
-    <Compile Include="ContentApps\ContentTypePermissionsContentAppFactory.cs" />
-    <Compile Include="ContentApps\ContentTypeListViewContentAppFactory.cs" />
-    <Compile Include="ContentApps\ContentTypeDesignContentAppFactory.cs" />
-    <Compile Include="ContentApps\ListViewContentAppFactory.cs" />
-    <Compile Include="Dashboards\ContentDashboard.cs" />
-    <Compile Include="Dashboards\DashboardCollection.cs" />
-    <Compile Include="Dashboards\DashboardCollectionBuilder.cs" />
-    <Compile Include="Dashboards\ExamineDashboard.cs" />
-    <Compile Include="Dashboards\FormsDashboard.cs" />
-    <Compile Include="Dashboards\HealthCheckDashboard.cs" />
-    <Compile Include="Dashboards\MediaDashboard.cs" />
-    <Compile Include="Dashboards\MembersDashboard.cs" />
-    <Compile Include="Dashboards\ProfilerDashboard.cs" />
-    <Compile Include="Dashboards\PublishedStatusDashboard.cs" />
-    <Compile Include="Dashboards\RedirectUrlDashboard.cs" />
-    <Compile Include="Dashboards\SettingsDashboards.cs" />
-    <Compile Include="Editors\BackOfficePreviewModel.cs" />
-    <Compile Include="Editors\ChallengeResult.cs" />
-    <Compile Include="Editors\ElementTypeController.cs" />
-    <Compile Include="Editors\Filters\ContentSaveModelValidator.cs" />
-    <Compile Include="Editors\Filters\DenyLocalLoginAuthorizationAttribute.cs" />
-    <Compile Include="Editors\Filters\MediaSaveModelValidator.cs" />
-    <Compile Include="Editors\IconController.cs" />
-    <Compile Include="Editors\ImageUrlGeneratorController.cs" />
-    <Compile Include="Editors\PackageController.cs" />
-    <Compile Include="Editors\KeepAliveController.cs" />
-    <Compile Include="Editors\MacrosController.cs" />
-    <Compile Include="Editors\RelationTypeController.cs" />
-    <Compile Include="Editors\TinyMceController.cs" />
-    <Compile Include="HealthCheck\Checks\Data\DatabaseIntegrityCheck.cs" />
-    <Compile Include="ImageCropperTemplateCoreExtensions.cs" />
-    <Compile Include="Install\InstallSteps\TelemetryIdentifierStep.cs" />
-    <Compile Include="IUmbracoContextFactory.cs" />
-    <Compile Include="Install\ChangesMonitor.cs" />
-    <Compile Include="Logging\WebProfiler.cs" />
-    <Compile Include="Logging\WebProfilerComponent.cs" />
-    <Compile Include="Logging\WebProfilerComposer.cs" />
-    <Compile Include="Logging\WebProfilerProvider.cs" />
-    <Compile Include="Macros\IMacroRenderer.cs" />
-    <Compile Include="Media\EmbedProviders\Giphy.cs" />
-    <Compile Include="Media\EmbedProviders\YouTube.cs" />
-    <Compile Include="Media\EmbedProviders\EmbedProviderBase.cs" />
-    <Compile Include="Media\EmbedProviders\EmbedProvidersCollection.cs" />
-    <Compile Include="Media\EmbedProviders\EmbedProvidersCollectionBuilder.cs" />
-    <Compile Include="Media\EmbedProviders\Flickr.cs" />
-    <Compile Include="Media\EmbedProviders\GettyImages.cs" />
-    <Compile Include="Media\EmbedProviders\DailyMotion.cs" />
-    <Compile Include="Media\EmbedProviders\SoundCloud.cs" />
-    <Compile Include="Media\EmbedProviders\Hulu.cs" />
-    <Compile Include="Media\EmbedProviders\Ted.cs" />
-    <Compile Include="Media\EmbedProviders\Issuu.cs" />
-    <Compile Include="Media\EmbedProviders\Vimeo.cs" />
-    <Compile Include="Media\EmbedProviders\Twitter.cs" />
-    <Compile Include="Media\EmbedProviders\Kickstarter.cs" />
-    <Compile Include="Media\EmbedProviders\OEmbedResponse.cs" />
-    <Compile Include="Media\EmbedProviders\Slideshare.cs" />
-    <Compile Include="Media\Exif\BitConverterEx.cs" />
-    <Compile Include="Media\Exif\ExifBitConverter.cs" />
-    <Compile Include="Media\Exif\ExifEnums.cs" />
-    <Compile Include="Media\Exif\ExifExceptions.cs" />
-    <Compile Include="Media\Exif\ExifExtendedProperty.cs" />
-    <Compile Include="Media\Exif\ExifFileTypeDescriptor.cs" />
-    <Compile Include="Media\Exif\ExifInterOperability.cs" />
-    <Compile Include="Media\Exif\ExifProperty.cs" />
-    <Compile Include="Media\Exif\ExifPropertyCollection.cs" />
-    <Compile Include="Media\Exif\ExifPropertyFactory.cs" />
-    <Compile Include="Media\Exif\ExifTag.cs" />
-    <Compile Include="Media\Exif\ExifTagFactory.cs" />
-    <Compile Include="Media\Exif\IFD.cs" />
-    <Compile Include="Media\Exif\ImageFile.cs" />
-    <Compile Include="Media\Exif\ImageFileDirectory.cs" />
-    <Compile Include="Media\Exif\ImageFileDirectoryEntry.cs" />
-    <Compile Include="Media\Exif\ImageFileFormat.cs" />
-    <Compile Include="Media\Exif\JFIFEnums.cs" />
-    <Compile Include="Media\Exif\JFIFExtendedProperty.cs" />
-    <Compile Include="Media\Exif\JFIFThumbnail.cs" />
-    <Compile Include="Media\Exif\JPEGExceptions.cs" />
-    <Compile Include="Media\Exif\JPEGFile.cs" />
-    <Compile Include="Media\Exif\JPEGMarker.cs" />
-    <Compile Include="Media\Exif\JPEGSection.cs" />
-    <Compile Include="Media\Exif\MathEx.cs" />
-    <Compile Include="Media\Exif\SvgFile.cs" />
-    <Compile Include="Media\Exif\TIFFFile.cs" />
-    <Compile Include="Media\Exif\TIFFHeader.cs" />
-    <Compile Include="Media\Exif\TIFFStrip.cs" />
-    <Compile Include="Media\Exif\Utility.cs" />
-    <Compile Include="Media\ImageHelper.cs" />
-    <Compile Include="Media\TypeDetector\JpegDetector.cs" />
-    <Compile Include="Media\TypeDetector\RasterizedTypeDetector.cs" />
-    <Compile Include="Media\TypeDetector\SvgDetector.cs" />
-    <Compile Include="Media\TypeDetector\TIFFDetector.cs" />
-    <Compile Include="Media\UploadAutoFillProperties.cs" />
-    <Compile Include="Migrations\PostMigrations\PublishedSnapshotRebuilder.cs" />
-    <Compile Include="Models\AnchorsModel.cs" />
-    <Compile Include="Models\ContentEditing\DataTypeReferences.cs" />
-    <Compile Include="Models\ContentEditing\LinkDisplay.cs" />
-    <Compile Include="Models\ContentEditing\MacroDisplay.cs" />
-    <Compile Include="Models\ContentEditing\MacroParameterDisplay.cs" />
-    <Compile Include="Models\ContentEditing\UrlAndAnchors.cs" />
-    <Compile Include="Models\ImageProcessorImageUrlGenerator.cs" />
-    <Compile Include="Models\Mapping\CommonMapper.cs" />
-    <Compile Include="Models\Mapping\MapperContextExtensions.cs" />
-    <Compile Include="Models\PublishedContent\HybridVariationContextAccessor.cs" />
-    <Compile Include="Models\TemplateQuery\QueryConditionExtensions.cs" />
->>>>>>> 72c6ffea
     <Compile Include="Mvc\HttpUmbracoFormRouteStringException.cs" />
     <Compile Include="Mvc\ValidateUmbracoFormRouteStringAttribute.cs" />
-<<<<<<< HEAD
     <Compile Include="AspNet\AspNetBackOfficeInfo.cs" />
     <Compile Include="AspNet\AspNetCookieManager.cs" />
     <Compile Include="AspNet\AspNetHttpContextAccessor.cs" />
@@ -292,59 +160,6 @@
     <Compile Include="Security\UmbracoMembershipProviderBase.cs" />
     <Compile Include="StringExtensions.cs" />
     <Compile Include="UmbracoContext.cs" />
-=======
-    <Compile Include="Profiling\WebProfilingController.cs" />
-    <Compile Include="PropertyEditors\BlockEditorPropertyEditor.cs" />
-    <Compile Include="PropertyEditors\BlockListConfiguration.cs" />
-    <Compile Include="PropertyEditors\BlockListConfigurationEditor.cs" />
-    <Compile Include="PropertyEditors\BlockListPropertyEditor.cs" />
-    <Compile Include="Compose\NestedContentPropertyComposer.cs" />
-    <Compile Include="PropertyEditors\ComplexEditorValidator.cs" />
-    <Compile Include="PropertyEditors\ParameterEditors\MultipleMediaPickerParameterEditor.cs" />
-    <Compile Include="PropertyEditors\RichTextEditorPastedImages.cs" />
-    <Compile Include="PropertyEditors\Validation\ComplexEditorElementTypeValidationResult.cs" />
-    <Compile Include="PropertyEditors\Validation\ComplexEditorPropertyTypeValidationResult.cs" />
-    <Compile Include="PropertyEditors\Validation\ComplexEditorValidationResult.cs" />
-    <Compile Include="PropertyEditors\Validation\ContentPropertyValidationResult.cs" />
-    <Compile Include="PropertyEditors\Validation\ValidationResultConverter.cs" />
-    <Compile Include="PropertyEditors\ValueConverters\BlockEditorConverter.cs" />
-    <Compile Include="PropertyEditors\ValueConverters\BlockListPropertyValueConverter.cs" />
-    <Compile Include="PublishedCache\NuCache\PublishedSnapshotServiceOptions.cs" />
-    <Compile Include="PublishedCache\NuCache\Snap\GenObj.cs" />
-    <Compile Include="PublishedCache\NuCache\Snap\GenRef.cs" />
-    <Compile Include="PublishedCache\NuCache\Snap\LinkedNode.cs" />
-    <Compile Include="RoutableDocumentFilter.cs" />
-    <Compile Include="Routing\DefaultMediaUrlProvider.cs" />
-    <Compile Include="Routing\IMediaUrlProvider.cs" />
-    <Compile Include="Routing\IPublishedRouter.cs" />
-    <Compile Include="Routing\MediaUrlProviderCollection.cs" />
-    <Compile Include="Routing\MediaUrlProviderCollectionBuilder.cs" />
-    <Compile Include="Scheduling\SimpleTask.cs" />
-    <Compile Include="Scheduling\TempFileCleanup.cs" />
-    <Compile Include="Search\BackgroundIndexRebuilder.cs" />
-    <Compile Include="Search\ExamineFinalComponent.cs" />
-    <Compile Include="Search\ExamineFinalComposer.cs" />
-    <Compile Include="Search\ExamineUserComponent.cs" />
-    <Compile Include="Search\IUmbracoTreeSearcherFields.cs" />
-    <Compile Include="Search\UmbracoTreeSearcherFields.cs" />
-    <Compile Include="Security\BackOfficeExternalLoginProviderErrorMiddlware.cs" />
-    <Compile Include="Security\BackOfficeExternalLoginProviderErrors.cs" />
-    <Compile Include="Security\BackOfficeExternalLoginProviderOptions.cs" />
-    <Compile Include="Security\SignOutAuditEventArgs.cs" />
-    <Compile Include="Security\UserInviteEventArgs.cs" />
-    <Compile Include="Services\DashboardService.cs" />
-    <Compile Include="Services\IconService.cs" />
-    <Compile Include="Services\IDashboardService.cs" />
-    <Compile Include="Models\Link.cs" />
-    <Compile Include="Models\LinkType.cs" />
-    <Compile Include="Models\TemplateQuery\OperatorFactory.cs" />
-    <Compile Include="Telemetry\ReportSiteTask.cs" />
-    <Compile Include="Telemetry\TelemetryComponent.cs" />
-    <Compile Include="Telemetry\TelemetryComposer.cs" />
-    <Compile Include="Templates\HtmlLocalLinkParser.cs" />
-    <Compile Include="Templates\HtmlImageSourceParser.cs" />
-    <Compile Include="Templates\HtmlUrlParser.cs" />
->>>>>>> 72c6ffea
     <Compile Include="UmbracoContextFactory.cs" />
     <Compile Include="Mvc\UmbracoVirtualNodeByUdiRouteHandler.cs" />
     <Compile Include="UmbracoDbProviderFactoryCreator.cs" />
@@ -452,5 +267,8 @@
       <Link>Mvc\web.config</Link>
     </None>
   </ItemGroup>
+  <ItemGroup>
+    <Folder Include="Install\InstallSteps" />
+  </ItemGroup>
   <Import Project="$(MSBuildBinPath)\Microsoft.CSharp.targets" />
 </Project>
--- conflicted
+++ resolved
@@ -133,7 +133,6 @@
     </Compile>
     <Compile Include="AppBuilderExtensions.cs" />
     <Compile Include="AreaRegistrationContextExtensions.cs" />
-<<<<<<< HEAD
     <Compile Include="AspNet\AspNetHostingEnvironment.cs" />
     <Compile Include="AspNet\AspNetApplicationShutdownRegistry.cs" />
     <Compile Include="AspNet\AspNetRequestAccessor.cs" />
@@ -144,32 +143,21 @@
     <Compile Include="Compose\AuditEventsComponent.cs" />
     <Compile Include="Compose\AuditEventsComposer.cs" />
     <Compile Include="Compose\BackOfficeUserAuditEventsComponent.cs" />
-=======
-    <Compile Include="AspNetHttpContextAccessor.cs" />
     <Compile Include="BlockListTemplateExtensions.cs" />
-    <Compile Include="Cache\DistributedCacheBinder.cs" />
-    <Compile Include="Cache\DistributedCacheBinderComposer.cs" />
-    <Compile Include="Cache\DistributedCacheBinder_Handlers.cs" />
-    <Compile Include="Cache\ContentCacheRefresher.cs" />
-    <Compile Include="Cache\IDistributedCacheBinder.cs" />
-    <Compile Include="Cache\UserGroupCacheRefresher.cs" />
-    <Compile Include="Cache\UserGroupPermissionsCacheRefresher.cs" />
->>>>>>> 9ac38854
     <Compile Include="Compose\BackOfficeUserAuditEventsComposer.cs" />
     <Compile Include="Compose\NestedContentPropertyComponent.cs" />
     <Compile Include="Composing\CompositionExtensions\Installer.cs" />
     <Compile Include="Composing\LightInject\LightInjectContainer.cs" />
+    <Compile Include="PropertyEditors\Validation\ContentPropertyValidationResult.cs" />
+    <Compile Include="PropertyEditors\Validation\ValidationResultConverter.cs" />
     <Compile Include="Security\IdentityFactoryMiddleware.cs" />
     <Compile Include="WebApi\Filters\OnlyLocalRequestsAttribute.cs" />
     <Compile Include="WebAssets\CDF\ClientDependencyRuntimeMinifier.cs" />
     <Compile Include="Models\NoNodesViewModel.cs" />
     <Compile Include="Mvc\RenderNoContentController.cs" />
     <Compile Include="Editors\BackOfficePreviewModel.cs" />
-<<<<<<< HEAD
     <Compile Include="Editors\EditorModelEventManager.cs" />
-=======
     <Compile Include="Editors\ElementTypeController.cs" />
->>>>>>> 9ac38854
     <Compile Include="Editors\Filters\ContentSaveModelValidator.cs" />
     <Compile Include="Editors\Filters\DataTypeValidateAttribute.cs" />
     <Compile Include="Editors\Filters\MediaSaveModelValidator.cs" />
@@ -212,28 +200,7 @@
     <Compile Include="AspNet\AspNetIpResolver.cs" />
     <Compile Include="AspNet\AspNetPasswordHasher.cs" />
     <Compile Include="Profiling\WebProfilingController.cs" />
-    <Compile Include="PropertyEditors\BlockEditorPropertyEditor.cs" />
-    <Compile Include="PropertyEditors\BlockListConfiguration.cs" />
-    <Compile Include="PropertyEditors\BlockListConfigurationEditor.cs" />
-    <Compile Include="PropertyEditors\BlockListPropertyEditor.cs" />
     <Compile Include="Compose\NestedContentPropertyComposer.cs" />
-<<<<<<< HEAD
-=======
-    <Compile Include="PropertyEditors\ComplexEditorValidator.cs" />
-    <Compile Include="PropertyEditors\ParameterEditors\MultipleMediaPickerParameterEditor.cs" />
-    <Compile Include="PropertyEditors\RichTextEditorPastedImages.cs" />
-    <Compile Include="PropertyEditors\Validation\ComplexEditorElementTypeValidationResult.cs" />
-    <Compile Include="PropertyEditors\Validation\ComplexEditorPropertyTypeValidationResult.cs" />
-    <Compile Include="PropertyEditors\Validation\ComplexEditorValidationResult.cs" />
-    <Compile Include="PropertyEditors\Validation\ContentPropertyValidationResult.cs" />
-    <Compile Include="PropertyEditors\Validation\ValidationResultConverter.cs" />
-    <Compile Include="PropertyEditors\ValueConverters\BlockEditorConverter.cs" />
-    <Compile Include="PropertyEditors\ValueConverters\BlockListPropertyValueConverter.cs" />
-    <Compile Include="PublishedCache\NuCache\PublishedSnapshotServiceOptions.cs" />
-    <Compile Include="PublishedCache\NuCache\Snap\GenObj.cs" />
-    <Compile Include="PublishedCache\NuCache\Snap\GenRef.cs" />
-    <Compile Include="PublishedCache\NuCache\Snap\LinkedNode.cs" />
->>>>>>> 9ac38854
     <Compile Include="RoutableDocumentFilter.cs" />
     <Compile Include="Runtime\AspNetUmbracoBootPermissionChecker.cs" />
     <Compile Include="Security\BackOfficeClaimsPrincipalFactory.cs" />
@@ -605,7 +572,7 @@
     </None>
   </ItemGroup>
   <ItemGroup>
-    <Folder Include="ContentApps" />
+    <Folder Include="PropertyEditors\ValueConverters" />
   </ItemGroup>
   <Import Project="$(MSBuildBinPath)\Microsoft.CSharp.targets" />
 </Project>
﻿<?xml version="1.0" encoding="utf-8"?>
<Project ToolsVersion="15.0">
  <Import Project="$(MSBuildExtensionsPath)\$(MSBuildToolsVersion)\Microsoft.Common.props" Condition="Exists('$(MSBuildExtensionsPath)\$(MSBuildToolsVersion)\Microsoft.Common.props')" />
  <PropertyGroup>
    <TargetFrameworkVersion>v4.7.2</TargetFrameworkVersion>
    <EnableDefaultCompileItems>false</EnableDefaultCompileItems>
    <EnableDefaultEmbeddedResourceItems>false</EnableDefaultEmbeddedResourceItems>
    <ProjectGuid>{651E1350-91B6-44B7-BD60-7207006D7003}</ProjectGuid>
    <OutputType>Library</OutputType>
    <AssemblyName>Umbraco.Web</AssemblyName>
    <RootNamespace>Umbraco.Web</RootNamespace>
    <SolutionDir Condition="$(SolutionDir) == '' Or $(SolutionDir) == '*Undefined*'">..\</SolutionDir>
    <RestorePackages>true</RestorePackages>
    <GenerateSerializationAssemblies>Off</GenerateSerializationAssemblies>
    <TargetFrameworkProfile />
    <AdditionalFileItemNames>$(AdditionalFileItemNames);Content</AdditionalFileItemNames>
  </PropertyGroup>
  <PropertyGroup Condition=" '$(Configuration)|$(Platform)' == 'Debug|AnyCPU' ">
    <DebugSymbols>true</DebugSymbols>
    <DebugType>portable</DebugType>
    <Optimize>false</Optimize>
    <OutputPath>bin\Debug\</OutputPath>
    <DefineConstants>DEBUG;TRACE</DefineConstants>
    <ErrorReport>prompt</ErrorReport>
    <WarningLevel>4</WarningLevel>
    <Prefer32Bit>false</Prefer32Bit>
    <LangVersion>latest</LangVersion>
  </PropertyGroup>
  <PropertyGroup Condition=" '$(Configuration)|$(Platform)' == 'Release|AnyCPU' ">
    <DebugType>portable</DebugType>
    <Optimize>true</Optimize>
    <OutputPath>bin\Release\</OutputPath>
    <DefineConstants>TRACE</DefineConstants>
    <ErrorReport>prompt</ErrorReport>
    <WarningLevel>4</WarningLevel>
    <DocumentationFile>bin\Release\Umbraco.Web.xml</DocumentationFile>
    <Prefer32Bit>false</Prefer32Bit>
    <LangVersion>latest</LangVersion>
  </PropertyGroup>
  <PropertyGroup />
  <ItemGroup>
    <Reference Include="Microsoft.CSharp" />
    <Reference Include="System" />
    <Reference Include="System.Data" />
    <Reference Include="System.Data.DataSetExtensions" />
    <Reference Include="System.Design" />
    <Reference Include="System.DirectoryServices.AccountManagement" />
    <Reference Include="System.Drawing" />
    <Reference Include="System.EnterpriseServices" />
    <Reference Include="System.Runtime.Caching" />
    <Reference Include="System.Runtime.Serialization" />
    <Reference Include="System.ServiceModel" />
    <Reference Include="System.Web" />
    <Reference Include="System.Web.Abstractions" />
    <Reference Include="System.Web.ApplicationServices" />
    <Reference Include="System.Web.Entity" />
    <Reference Include="System.Web.Extensions" />
    <Reference Include="System.Web.Services" />
    <Reference Include="System.Xml" />
    <Reference Include="System.Xml.Linq" />
  </ItemGroup>
  <ItemGroup>
    <PackageReference Include="ClientDependency" Version="1.9.9" />
    <PackageReference Include="ClientDependency-Mvc5" Version="1.9.3" />
    <PackageReference Include="Examine.Core">
      <Version>2.0.0-alpha.20200128.15</Version>
    </PackageReference>
    <PackageReference Include="HtmlAgilityPack" Version="1.8.14" />
    <PackageReference Include="ImageProcessor">
      <Version>2.7.0.100</Version>
    </PackageReference>
    <PackageReference Include="LightInject" Version="6.3.2" />
    <PackageReference Include="LightInject.Annotation" Version="1.1.0" />
    <PackageReference Include="LightInject.Mvc" Version="2.0.0" />
    <PackageReference Include="LightInject.Web">
      <Version>2.0.0</Version>
    </PackageReference>
    <PackageReference Include="LightInject.WebApi" Version="2.0.0" />
    <PackageReference Include="Markdown" Version="2.2.1" />
    <PackageReference Include="Microsoft.AspNet.Identity.Core" Version="2.2.3" />
    <PackageReference Include="Microsoft.AspNet.Mvc" Version="5.2.7" />
    <PackageReference Include="Microsoft.AspNet.SignalR.Core" Version="2.4.0" />
    <PackageReference Include="Microsoft.AspNet.WebApi" Version="5.2.7" />
    <PackageReference Include="Microsoft.AspNet.WebApi.Client" Version="5.2.7" />
    <PackageReference Include="Microsoft.Extensions.Identity.Core" Version="3.1.2" />
    <PackageReference Include="Microsoft.Extensions.Identity.Stores" Version="3.1.2" />
    <PackageReference Include="Microsoft.Owin.Host.SystemWeb" Version="4.0.1" />
    <PackageReference Include="Microsoft.Owin.Security.Cookies" Version="4.0.1" />
    <PackageReference Include="Microsoft.Owin.Security.OAuth" Version="4.0.1" />
    <PackageReference Include="Microsoft.SourceLink.GitHub">
      <Version>1.0.0</Version>
      <IncludeAssets>runtime; build; native; contentfiles; analyzers; buildtransitive</IncludeAssets>
      <PrivateAssets>all</PrivateAssets>
    </PackageReference>
    <PackageReference Include="MiniProfiler" Version="4.1.0" />
    <PackageReference Include="Newtonsoft.Json" Version="12.0.3" />
    <PackageReference Include="NPoco" Version="4.0.2" />
    <PackageReference Include="SecurityCodeScan">
      <Version>3.4.0</Version>
      <IncludeAssets>runtime; build; native; contentfiles; analyzers</IncludeAssets>
      <PrivateAssets>all</PrivateAssets>
    </PackageReference>
    <PackageReference Include="System.Threading.Tasks.Dataflow" Version="4.9.0" />
    <PackageReference Include="Umbraco.Code">
      <Version>1.0.5</Version>
    </PackageReference>
  </ItemGroup>
  <ItemGroup>
    <ProjectReference Include="..\Umbraco.Configuration\Umbraco.Configuration.csproj">
      <Project>{fbe7c065-dac0-4025-a78b-63b24d3ab00b}</Project>
      <Name>Umbraco.Configuration</Name>
    </ProjectReference>
    <ProjectReference Include="..\Umbraco.Core\Umbraco.Core.csproj">
      <Project>{29aa69d9-b597-4395-8d42-43b1263c240a}</Project>
      <Name>Umbraco.Core</Name>
    </ProjectReference>
    <ProjectReference Include="..\Umbraco.Infrastructure\Umbraco.Infrastructure.csproj">
      <Project>{3ae7bf57-966b-45a5-910a-954d7c554441}</Project>
      <Name>Umbraco.Infrastructure</Name>
    </ProjectReference>
    <ProjectReference Include="..\Umbraco.Persistance.SqlCe\Umbraco.Persistance.SqlCe.csproj">
      <Project>{33085570-9bf2-4065-a9b0-a29d920d13ba}</Project>
      <Name>Umbraco.Persistance.SqlCe</Name>
    </ProjectReference>
  </ItemGroup>
  <ItemGroup>
    <!-- no globbing for now, painful -->
    <!--
    <Compile Include="**\*.cs" Exclude="obj\**\*.cs;**\*.aspx.cs;**\*.ascx.cs;**\*.designer.cs" />
    -->
    <Compile Include="..\SolutionInfo.cs">
      <Link>Properties\SolutionInfo.cs</Link>
    </Compile>
    <Compile Include="AppBuilderExtensions.cs" />
    <Compile Include="AreaRegistrationContextExtensions.cs" />
    <Compile Include="AspNet\AspNetHostingEnvironment.cs" />
    <Compile Include="AspNet\AspNetApplicationShutdownRegistry.cs" />
    <Compile Include="AspNet\AspNetRequestAccessor.cs" />
    <Compile Include="AspNet\AspNetSessionManager.cs" />
    <Compile Include="AspNet\AspNetUserAgentProvider.cs" />
    <Compile Include="AspNet\FrameworkMarchal.cs" />
    <Compile Include="AspNet\AspNetUmbracoApplicationLifetime.cs" />
    <Compile Include="Compose\AuditEventsComponent.cs" />
    <Compile Include="Compose\AuditEventsComposer.cs" />
    <Compile Include="Compose\BackOfficeUserAuditEventsComponent.cs" />
    <Compile Include="Compose\BackOfficeUserAuditEventsComposer.cs" />
    <Compile Include="Composing\LightInject\LightInjectContainer.cs" />
    <Compile Include="Macros\MacroRenderer.cs" />
    <Compile Include="Macros\MemberUserKeyProvider.cs" />
    <Compile Include="Macros\PartialViewMacroController.cs" />
    <Compile Include="Macros\PartialViewMacroEngine.cs" />
    <Compile Include="Mvc\UmbracoViewPageOfTModel.cs" />
    <Compile Include="Security\IdentityFactoryMiddleware.cs" />
    <Compile Include="WebApi\Filters\OnlyLocalRequestsAttribute.cs" />
    <Compile Include="WebAssets\CDF\ClientDependencyRuntimeMinifier.cs" />
    <Compile Include="Models\NoNodesViewModel.cs" />
    <Compile Include="Mvc\RenderNoContentController.cs" />
    <Compile Include="Editors\Filters\ContentSaveModelValidator.cs" />
    <Compile Include="Editors\Filters\DataTypeValidateAttribute.cs" />
    <Compile Include="Editors\Filters\MediaSaveModelValidator.cs" />
    <Compile Include="Editors\PackageController.cs" />
    <Compile Include="Editors\KeepAliveController.cs" />
    <Compile Include="Editors\MacrosController.cs" />
    <Compile Include="Editors\RelationTypeController.cs" />
    <Compile Include="Editors\TinyMceController.cs" />
    <Compile Include="HttpContextAccessorExtensions.cs" />
    <Compile Include="HttpContextExtensions.cs" />
    <Compile Include="ImageCropperTemplateCoreExtensions.cs" />
    <Compile Include="Install\ChangesMonitor.cs" />
    <Compile Include="Logging\OwinLogger.cs" />
    <Compile Include="Logging\OwinLoggerFactory.cs" />
    <Compile Include="Logging\WebProfiler.cs" />
    <Compile Include="Logging\WebProfilerComponent.cs" />
    <Compile Include="Logging\WebProfilerComposer.cs" />
    <Compile Include="Logging\WebProfilerProvider.cs" />
    <Compile Include="Models\Mapping\CommonTreeNodeMapper.cs" />
    <Compile Include="Models\Mapping\ContentMapDefinition.cs" />
    <Compile Include="Models\Mapping\MediaMapDefinition.cs" />
    <Compile Include="Models\Mapping\MemberMapDefinition.cs" />
    <Compile Include="Models\Membership\UmbracoMembershipMember.cs" />
    <Compile Include="Mvc\HttpUmbracoFormRouteStringException.cs" />
    <Compile Include="Mvc\ModelBindingExceptionFilter.cs" />
    <Compile Include="Mvc\StatusCodeFilterAttribute.cs" />
    <Compile Include="Mvc\SurfaceControllerTypeCollectionBuilder.cs" />
    <Compile Include="Mvc\ValidateUmbracoFormRouteStringAttribute.cs" />
    <Compile Include="AspNet\AspNetBackOfficeInfo.cs" />
    <Compile Include="AspNet\AspNetCookieManager.cs" />
    <Compile Include="AspNet\AspNetHttpContextAccessor.cs" />
    <Compile Include="AspNet\AspNetIpResolver.cs" />
    <Compile Include="AspNet\AspNetPasswordHasher.cs" />
    <Compile Include="RoutableDocumentFilter.cs" />
    <Compile Include="Runtime\AspNetUmbracoBootPermissionChecker.cs" />
    <Compile Include="Security\BackOfficeSignInManager.cs" />
    <Compile Include="Security\BackOfficeOwinUserManager.cs" />
    <Compile Include="Security\BackOfficeUserManagerMarker.cs" />
    <Compile Include="WebAssets\CDF\ClientDependencyComponent.cs" />
    <Compile Include="WebAssets\CDF\ClientDependencyComposer.cs" />
    <Compile Include="Security\ConfiguredPasswordValidator.cs" />
    <Compile Include="Security\MembershipProviderBase.cs" />
    <Compile Include="Security\MembershipProviderExtensions.cs" />
    <Compile Include="Security\OwinDataProtectorTokenProvider.cs" />
    <Compile Include="Security\PasswordSecurity.cs" />
    <Compile Include="Security\PublicAccessChecker.cs" />
    <Compile Include="Security\UmbracoMembershipProviderBase.cs" />
    <Compile Include="Security\UmbracoSecurityStampValidator.cs" />
    <Compile Include="Security\UserAwarePasswordHasher.cs" />
    <Compile Include="StringExtensions.cs" />
    <Compile Include="Trees\ITreeNodeController.cs" />
    <Compile Include="Trees\TreeCollectionBuilder.cs" />
    <Compile Include="UmbracoContext.cs" />
    <Compile Include="UmbracoContextFactory.cs" />
    <Compile Include="Mvc\UmbracoVirtualNodeByUdiRouteHandler.cs" />
    <Compile Include="UmbracoDbProviderFactoryCreator.cs" />
    <Compile Include="ViewDataExtensions.cs" />
    <Compile Include="WebApi\Filters\AdminUsersAuthorizeAttribute.cs" />
    <Compile Include="Runtime\WebInitialComposer.cs" />
    <Compile Include="Security\ActiveDirectoryBackOfficeUserPasswordChecker.cs" />
    <Compile Include="Security\BackOfficeUserPasswordCheckerResult.cs" />
    <Compile Include="Security\IBackOfficeUserManagerMarker.cs" />
    <Compile Include="Security\IBackOfficeUserPasswordChecker.cs" />
    <Compile Include="Security\IdentityAuditEventArgs.cs" />
    <Compile Include="CompositionExtensions.cs" />
    <Compile Include="Composing\Current.cs" />
    <Compile Include="Editors\BackOfficeServerVariables.cs" />
    <Compile Include="Editors\LogViewerController.cs" />
    <Compile Include="ImageProcessorLogger.cs" />
    <Compile Include="Trees\LogViewerTreeController.cs" />
    <Compile Include="Mvc\ContainerControllerFactory.cs" />
    <Compile Include="OwinExtensions.cs" />
    <Compile Include="Security\BackOfficeCookieAuthenticationProvider.cs" />
    <Compile Include="Security\SessionIdValidator.cs" />
    <Compile Include="SignalR\PreviewHubComposer.cs" />
    <Compile Include="Trees\FilesTreeController.cs" />
    <Compile Include="WebAssets\CDF\ClientDependencyConfiguration.cs" />
    <Compile Include="Editors\Binders\BlueprintItemBinder.cs" />
    <Compile Include="UmbracoApplicationBase.cs" />
    <Compile Include="WebApi\Filters\HttpQueryStringModelBinder.cs" />
    <Compile Include="WebApi\HttpActionContextExtensions.cs" />
    <Compile Include="WebApi\SerializeVersionAttribute.cs" />
    <Compile Include="WebApi\TrimModelBinder.cs" />
    <Compile Include="Editors\DictionaryController.cs" />
    <Compile Include="Editors\Filters\MemberSaveModelValidator.cs" />
    <Compile Include="Editors\FromJsonPathAttribute.cs" />
    <Compile Include="Editors\Filters\IsCurrentUserModelFilterAttribute.cs" />
    <Compile Include="Editors\LanguageController.cs" />
    <Compile Include="WebApi\ParameterSwapControllerActionSelector.cs" />
    <Compile Include="Editors\PasswordChanger.cs" />
    <Compile Include="Editors\TemplateController.cs" />
    <Compile Include="Editors\Filters\UserGroupAuthorizationAttribute.cs" />
    <Compile Include="Editors\Filters\UserGroupEditorAuthorizationHelper.cs" />
    <Compile Include="Editors\UserGroupsController.cs" />
    <Compile Include="Editors\Filters\UserGroupValidateAttribute.cs" />
    <Compile Include="Editors\UsersController.cs" />
    <Compile Include="HttpContextUmbracoContextAccessor.cs" />
    <Compile Include="IHttpContextAccessor.cs" />
    <Compile Include="Composing\CompositionExtensions\WebMappingProfiles.cs" />
    <Compile Include="Editors\BackOfficeNotificationsController.cs" />
    <Compile Include="Editors\MemberGroupController.cs" />
    <Compile Include="Composing\CompositionExtensions\Controllers.cs" />
<<<<<<< HEAD
    <Compile Include="HealthCheck\HealthCheckController.cs" />
=======
    <Compile Include="HtmlHelperBackOfficeExtensions.cs" />
>>>>>>> dc6113ff
    <Compile Include="Composing\ModuleInjector.cs" />
    <Compile Include="Mvc\FilteredControllerFactoryCollection.cs" />
    <Compile Include="Mvc\FilteredControllerFactoryCollectionBuilder.cs" />
    <Compile Include="Mvc\SurfaceControllerTypeCollection.cs" />
    <Compile Include="PublishedElementExtensions.cs" />
    <Compile Include="PublishedModels\DummyClassSoThatPublishedModelsNamespaceExists.cs" />
    <Compile Include="Security\AuthenticationExtensions.cs" />
    <Compile Include="Security\UmbracoSecureDataFormat.cs" />
    <Compile Include="Security\UmbracoAuthTicketDataProtector.cs" />
    <Compile Include="SignalR\IPreviewHub.cs" />
    <Compile Include="SignalR\PreviewHub.cs" />
    <Compile Include="SignalR\PreviewHubComponent.cs" />
    <Compile Include="Trees\ContentBlueprintTreeController.cs" />
    <Compile Include="Trees\RelationTypeTreeController.cs" />
    <Compile Include="Trees\MacrosTreeController.cs" />
    <Compile Include="Trees\MemberGroupTreeController.cs" />
    <Compile Include="Trees\MemberTypeAndGroupTreeControllerBase.cs" />
    <Compile Include="Trees\ScriptsTreeController.cs" />
    <Compile Include="Trees\DictionaryTreeController.cs" />
    <Compile Include="Trees\StylesheetsTreeController.cs" />
    <Compile Include="Trees\UserTreeController.cs" />
    <Compile Include="UmbracoModule.cs" />
    <Compile Include="WebApi\EnableDetailedErrorsAttribute.cs" />
    <Compile Include="WebApi\Filters\AppendUserModifiedHeaderAttribute.cs" />
    <Compile Include="WebApi\Filters\CheckIfUserTicketDataIsStaleAttribute.cs" />
    <Compile Include="WebApi\Filters\FeatureAuthorizeAttribute.cs" />
    <Compile Include="Editors\Filters\MediaItemSaveValidationAttribute.cs" />
    <Compile Include="Editors\Filters\MemberSaveValidationAttribute.cs" />
    <Compile Include="WebApi\SessionHttpControllerRouteHandler.cs" />
    <Compile Include="WebApi\UmbracoApiControllerTypeCollectionBuilder.cs" />
    <Compile Include="WebApi\UnhandedExceptionLoggerConfigurationAttribute.cs" />
    <Compile Include="WebApi\UnhandledExceptionLogger.cs" />
    <Compile Include="Runtime\WebInitialComponent.cs" />
    <Compile Include="Editors\PublishedStatusController.cs" />
    <Compile Include="Editors\PublishedSnapshotCacheStatusController.cs" />
    <Compile Include="Trees\TreeAttribute.cs" />
    <Compile Include="Mvc\ControllerContextExtensions.cs" />
    <Compile Include="Mvc\DisableBrowserCacheAttribute.cs" />
    <Compile Include="Mvc\EnsurePartialViewMacroViewContextFilterAttribute.cs" />
    <Compile Include="Mvc\IRenderController.cs" />
    <Compile Include="Mvc\ModelBindingException.cs" />
    <Compile Include="Mvc\RenderIndexActionSelectorAttribute.cs" />
    <Compile Include="Mvc\UmbracoRequireHttpsAttribute.cs" />
    <Compile Include="Mvc\ValidateMvcAngularAntiForgeryTokenAttribute.cs" />
    <Compile Include="OwinMiddlewareConfiguredEventArgs.cs" />
    <Compile Include="Editors\RedirectUrlManagementController.cs" />
    <Compile Include="Security\ExternalSignInAutoLinkOptions.cs" />
    <Compile Include="Security\FixWindowsAuthMiddlware.cs" />
    <Compile Include="Security\ForceRenewalCookieAuthenticationHandler.cs" />
    <Compile Include="Security\ForceRenewalCookieAuthenticationMiddleware.cs" />
    <Compile Include="Security\GetUserSecondsMiddleWare.cs" />
    <Compile Include="Security\IUmbracoBackOfficeTwoFactorOptions.cs" />
    <Compile Include="Security\PreviewAuthenticationMiddleware.cs" />
    <Compile Include="Trees\ContentTypeTreeController.cs" />
    <Compile Include="Trees\PackagesTreeController.cs" />
    <Compile Include="Trees\MediaTypeTreeController.cs" />
    <Compile Include="Trees\MemberTypeTreeController.cs" />
    <Compile Include="Security\WebAuthExtensions.cs" />
    <Compile Include="WebAssets\CDF\UmbracoClientDependencyLoader.cs" />
    <Compile Include="UmbracoDefaultOwinStartup.cs" />
    <Compile Include="HtmlStringUtilities.cs" />
    <Compile Include="IUmbracoComponentRenderer.cs" />
    <Compile Include="Mvc\ProfilingView.cs" />
    <Compile Include="Mvc\ProfilingViewEngine.cs" />
    <Compile Include="CacheHelperExtensions.cs" />
    <Compile Include="Editors\AuthenticationController.cs" />
    <Compile Include="Controllers\UmbProfileController.cs" />
    <Compile Include="Editors\ContentController.cs" />
    <Compile Include="Controllers\UmbLoginStatusController.cs" />
    <Compile Include="Editors\Filters\ContentSaveValidationAttribute.cs" />
    <Compile Include="Editors\ContentTypeControllerBase.cs" />
    <Compile Include="Editors\DataTypeController.cs" />
    <Compile Include="Editors\PackageInstallController.cs" />
    <Compile Include="Editors\RelationController.cs" />
    <Compile Include="GridTemplateExtensions.cs" />
    <Compile Include="Editors\TemplateQueryController.cs" />
    <Compile Include="Mvc\ActionExecutedEventArgs.cs" />
    <Compile Include="Mvc\AdminTokenAuthorizeAttribute.cs" />
    <Compile Include="Mvc\NotFoundHandler.cs" />
    <Compile Include="Mvc\PreRenderViewActionFilterAttribute.cs" />
    <Compile Include="Mvc\RedirectToUmbracoUrlResult.cs" />
    <Compile Include="Mvc\UmbracoVirtualNodeByIdRouteHandler.cs" />
    <Compile Include="Mvc\JsonNetResult.cs" />
    <Compile Include="Mvc\MinifyJavaScriptResultAttribute.cs" />
    <Compile Include="Mvc\EnsurePublishedContentRequestAttribute.cs" />
    <Compile Include="Mvc\UmbracoViewPage.cs" />
    <Compile Include="Editors\LogController.cs" />
    <Compile Include="Editors\MacroRenderingController.cs" />
    <Compile Include="Editors\MemberTypeController.cs" />
    <Compile Include="Editors\UpdateCheckController.cs" />
    <Compile Include="Editors\StylesheetController.cs" />
    <Compile Include="Editors\EntityController.cs" />
    <Compile Include="Editors\MemberController.cs" />
    <Compile Include="Editors\CurrentUserController.cs" />
    <Compile Include="ImageCropperTemplateExtensions.cs" />
    <Compile Include="Mvc\UmbracoVirtualNodeRouteHandler.cs" />
    <Compile Include="Security\AppBuilderExtensions.cs" />
    <Compile Include="Security\AuthenticationOptionsExtensions.cs" />
    <Compile Include="Security\AuthenticationManagerExtensions.cs" />
    <Compile Include="Security\BackOfficeCookieManager.cs" />
    <Compile Include="Security\UmbracoBackOfficeCookieAuthOptions.cs" />
    <Compile Include="Trees\DataTypeTreeController.cs" />
    <Compile Include="Trees\FileSystemTreeController.cs" />
    <Compile Include="Trees\LanguageTreeController.cs" />
    <Compile Include="Trees\MemberTreeController.cs" />
    <Compile Include="Trees\MenuRenderingEventArgs.cs" />
    <Compile Include="Trees\TemplatesTreeController.cs" />
    <Compile Include="Trees\TreeControllerBase.cs" />
    <Compile Include="WebAssets\CDF\DependencyPathRenderer.cs" />
    <Compile Include="UmbracoComponentRenderer.cs" />
    <Compile Include="WebApi\AngularJsonMediaTypeFormatter.cs" />
    <Compile Include="WebApi\AngularJsonOnlyConfigurationAttribute.cs" />
    <Compile Include="Editors\Binders\MemberBinder.cs" />
    <Compile Include="WebApi\Filters\AngularAntiForgeryHelper.cs" />
    <Compile Include="WebApi\Filters\ClearAngularAntiForgeryTokenAttribute.cs" />
    <Compile Include="WebApi\Filters\DisableBrowserCacheAttribute.cs" />
    <Compile Include="WebApi\Filters\EnableOverrideAuthorizationAttribute.cs" />
    <Compile Include="WebApi\Filters\FilterGrouping.cs" />
    <Compile Include="WebApi\Filters\OutgoingNoHyphenGuidFormatAttribute.cs" />
    <Compile Include="WebApi\Filters\OverridableAuthorizationAttribute.cs" />
    <Compile Include="WebApi\Filters\SetAngularAntiForgeryTokensAttribute.cs" />
    <Compile Include="WebApi\Filters\UmbracoTreeAuthorizeAttribute.cs" />
    <Compile Include="WebApi\Filters\ValidateAngularAntiForgeryTokenAttribute.cs" />
    <Compile Include="WebApi\HttpControllerContextExtensions.cs" />
    <Compile Include="Editors\ContentControllerBase.cs" />
    <Compile Include="Editors\ContentTypeController.cs" />
    <Compile Include="Controllers\UmbRegisterController.cs" />
    <Compile Include="Models\ProfileModel.cs" />
    <Compile Include="Models\LoginStatusModel.cs" />
    <Compile Include="PublishedPropertyExtension.cs" />
    <Compile Include="Mvc\MergeParentContextViewDataAttribute.cs" />
    <Compile Include="Mvc\ViewDataDictionaryExtensions.cs" />
    <Compile Include="Models\RegisterModel.cs" />
    <Compile Include="Editors\MediaTypeController.cs" />
    <Compile Include="Security\MembershipHelper.cs" />
    <Compile Include="Editors\SectionController.cs" />
    <Compile Include="Editors\UmbracoAuthorizedJsonController.cs" />
    <Compile Include="HttpCookieExtensions.cs" />
    <Compile Include="FormDataCollectionExtensions.cs" />
    <Compile Include="Trees\MediaTreeController.cs" />
    <Compile Include="Trees\ContentTreeControllerBase.cs" />
    <Compile Include="Trees\TreeController.cs" />
    <Compile Include="Trees\TreeNodeRenderingEventArgs.cs" />
    <Compile Include="Trees\TreeNodesRenderingEventArgs.cs" />
    <Compile Include="Trees\TreeQueryStringParameters.cs" />
    <Compile Include="Trees\ApplicationTreeController.cs" />
    <Compile Include="Editors\BackOfficeController.cs" />
    <Compile Include="Security\Providers\MembersMembershipProvider.cs" />
    <Compile Include="Security\Providers\MembersRoleProvider.cs" />
    <Compile Include="Security\Providers\UmbracoMembershipProvider.cs" />
    <Compile Include="Trees\ContentTreeController.cs" />
    <Compile Include="Trees\TreeRenderingEventArgs.cs" />
    <Compile Include="Trees\UrlHelperExtensions.cs" />
    <Compile Include="HttpRequestExtensions.cs" />
    <Compile Include="HttpUrlHelperExtensions.cs" />
    <Compile Include="Macros\PartialViewMacroPage.cs" />
    <Compile Include="Mvc\AreaRegistrationExtensions.cs" />
    <Compile Include="Mvc\QueryStringFilterAttribute.cs" />
    <Compile Include="Mvc\MemberAuthorizeAttribute.cs" />
    <Compile Include="Mvc\BackOfficeArea.cs" />
    <Compile Include="Mvc\ControllerFactoryExtensions.cs" />
    <Compile Include="Mvc\IRenderMvcController.cs" />
    <Compile Include="Mvc\SurfaceRouteHandler.cs" />
    <Compile Include="Security\WebSecurity.cs" />
    <Compile Include="CdfLogger.cs" />
    <Compile Include="Controllers\UmbLoginController.cs" />
    <Compile Include="UrlHelperExtensions.cs" />
    <Compile Include="Editors\MediaController.cs" />
    <Compile Include="UrlHelperRenderExtensions.cs" />
    <Compile Include="Editors\Binders\ContentModelBinderHelper.cs" />
    <Compile Include="WebApi\IsBackOfficeAttribute.cs" />
    <Compile Include="Editors\Binders\ContentItemBinder.cs" />
    <Compile Include="Editors\Binders\MediaItemBinder.cs" />
    <Compile Include="WebApi\Filters\EnsureUserPermissionForContentAttribute.cs" />
    <Compile Include="Editors\Filters\ContentModelValidator.cs" />
    <Compile Include="WebApi\Filters\EnsureUserPermissionForMediaAttribute.cs" />
    <Compile Include="WebApi\Filters\FileUploadCleanupFilterAttribute.cs" />
    <Compile Include="WebApi\Filters\FilterAllowedOutgoingContentAttribute.cs" />
    <Compile Include="WebApi\Filters\FilterAllowedOutgoingMediaAttribute.cs" />
    <Compile Include="WebApi\Filters\OutgoingDateTimeFormatAttribute.cs" />
    <Compile Include="WebApi\Filters\UmbracoApplicationAuthorizeAttribute.cs" />
    <Compile Include="WebApi\GuidNoHyphenConverter.cs" />
    <Compile Include="WebApi\HttpRequestMessageExtensions.cs" />
    <Compile Include="WebApi\JsonCamelCaseFormatter.cs" />
    <Compile Include="WebApi\MemberAuthorizeAttribute.cs" />
    <Compile Include="WebApi\NamespaceHttpControllerSelector.cs" />
    <Compile Include="WebApi\PrefixlessBodyModelValidator.cs" />
    <Compile Include="WebApi\PrefixlessBodyModelValidatorAttribute.cs" />
    <Compile Include="WebApi\UmbracoApiController.cs" />
    <Compile Include="WebApi\UmbracoApiControllerBase.cs" />
    <Compile Include="Mvc\UmbracoAuthorizeAttribute.cs" />
    <Compile Include="Mvc\NotChildAction.cs" />
    <Compile Include="Mvc\UmbracoAuthorizedController.cs" />
    <Compile Include="Mvc\UmbracoController.cs" />
    <Compile Include="Mvc\UmbracoControllerFactory.cs" />
    <Compile Include="Mvc\UmbracoMvcHandler.cs" />
    <Compile Include="PublishedContentExtensions.cs" />
    <Compile Include="HtmlHelperRenderExtensions.cs" />
    <Compile Include="ModelStateExtensions.cs" />
    <Compile Include="Mvc\HtmlTagWrapper.cs" />
    <Compile Include="Mvc\HtmlTagWrapperTextNode.cs" />
    <Compile Include="Mvc\IHtmlTagWrapper.cs" />
    <Compile Include="Mvc\MergeModelStateToChildActionAttribute.cs" />
    <Compile Include="Mvc\PluginController.cs" />
    <Compile Include="Mvc\PluginViewEngine.cs" />
    <Compile Include="Mvc\PostedDataProxyInfo.cs" />
    <Compile Include="Mvc\RedirectToUmbracoPageResult.cs" />
    <Compile Include="Mvc\Strings.Designer.cs">
      <AutoGen>True</AutoGen>
      <DesignTime>True</DesignTime>
      <DependentUpon>Strings.resx</DependentUpon>
    </Compile>
    <Compile Include="Mvc\SurfaceController.cs" />
    <Compile Include="Mvc\PluginControllerArea.cs" />
    <Compile Include="Mvc\PluginControllerAttribute.cs" />
    <Compile Include="Mvc\UmbracoPageResult.cs" />
    <Compile Include="RouteCollectionExtensions.cs" />
    <Compile Include="Templates\TemplateRenderer.cs" />
    <Compile Include="Trees\PartialViewMacrosTreeController.cs" />
    <Compile Include="Trees\PartialViewsTreeController.cs" />
    <Compile Include="UmbracoHelper.cs" />
    <Compile Include="Mvc\ViewContextExtensions.cs" />
    <Compile Include="Mvc\ViewDataContainerExtensions.cs" />
    <Compile Include="Routing\PublishedContentNotFoundHandler.cs" />
    <Compile Include="Mvc\Constants.cs" />
    <Compile Include="Mvc\IFilteredControllerFactory.cs" />
    <Compile Include="Mvc\MasterControllerFactory.cs" />
    <Compile Include="Mvc\RenderActionInvoker.cs" />
    <Compile Include="Mvc\RenderControllerFactory.cs" />
    <Compile Include="Mvc\ContentModelBinder.cs" />
    <Compile Include="Mvc\RenderMvcController.cs" />
    <Compile Include="Mvc\RenderRouteHandler.cs" />
    <Compile Include="Mvc\RenderViewEngine.cs" />
    <Compile Include="Mvc\RouteDefinition.cs" />
    <Compile Include="Mvc\RouteValueDictionaryExtensions.cs" />
    <Compile Include="WebApi\UmbracoAuthorizeAttribute.cs" />
    <Compile Include="WebApi\UmbracoAuthorizedApiController.cs" />
    <Compile Include="WebApi\Filters\ValidationFilterAttribute.cs" />
    <Compile Include="WebApi\Filters\UmbracoUserTimeoutFilterAttribute.cs" />
    <Compile Include="Mvc\ControllerExtensions.cs" />
    <Compile Include="TypeLoaderExtensions.cs" />
    <Compile Include="Properties\AssemblyInfo.cs">
      <SubType>Code</SubType>
    </Compile>
    <Compile Include="UmbracoApplication.cs" />
    <Compile Include="UmbracoInjectedModule.cs" />
    <Compile Include="UmbracoHttpHandler.cs" />
    <Compile Include="UmbracoWebService.cs">
      <SubType>Component</SubType>
    </Compile>
    <Compile Include="WebViewPageExtensions.cs" />
    <Compile Include="Runtime\WebFinalComponent.cs" />
    <Compile Include="Runtime\WebFinalComposer.cs" />
  </ItemGroup>
  <ItemGroup>
    <EmbeddedResource Include="Mvc\Strings.resx">
      <Generator>ResXFileCodeGenerator</Generator>
      <LastGenOutput>Strings.Designer.cs</LastGenOutput>
    </EmbeddedResource>
  </ItemGroup>
  <ItemGroup>
    <None Include="..\Umbraco.Web.UI\Views\web.config">
      <Link>Mvc\web.config</Link>
    </None>
  </ItemGroup>
  <Import Project="$(MSBuildBinPath)\Microsoft.CSharp.targets" />
</Project><|MERGE_RESOLUTION|>--- conflicted
+++ resolved
@@ -257,11 +257,8 @@
     <Compile Include="Editors\BackOfficeNotificationsController.cs" />
     <Compile Include="Editors\MemberGroupController.cs" />
     <Compile Include="Composing\CompositionExtensions\Controllers.cs" />
-<<<<<<< HEAD
     <Compile Include="HealthCheck\HealthCheckController.cs" />
-=======
     <Compile Include="HtmlHelperBackOfficeExtensions.cs" />
->>>>>>> dc6113ff
     <Compile Include="Composing\ModuleInjector.cs" />
     <Compile Include="Mvc\FilteredControllerFactoryCollection.cs" />
     <Compile Include="Mvc\FilteredControllerFactoryCollectionBuilder.cs" />

--- conflicted
+++ resolved
@@ -220,12 +220,6 @@
     <Compile Include="WebAssets\CDF\UmbracoClientDependencyLoader.cs" />
     <Compile Include="UmbracoDefaultOwinStartup.cs" />
     <Compile Include="Mvc\ProfilingView.cs" />
-<<<<<<< HEAD
-    <Compile Include="Mvc\ProfilingViewEngine.cs" />
-    <Compile Include="CacheHelperExtensions.cs" />
-=======
-    <Compile Include="Editors\AuthenticationController.cs" />
->>>>>>> bb1b04be
     <Compile Include="Controllers\UmbProfileController.cs" />
     <Compile Include="Controllers\UmbLoginStatusController.cs" />
     <Compile Include="GridTemplateExtensions.cs" />

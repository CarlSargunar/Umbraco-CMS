--- conflicted
+++ resolved
@@ -5,11 +5,9 @@
 using System.Threading;
 using System.Web;
 using System.Web.Hosting;
-<<<<<<< HEAD
 using Microsoft.Extensions.Logging;
-=======
 using Microsoft.Extensions.Configuration;
->>>>>>> f6f0687b
+using Microsoft.Extensions.Logging.Abstractions;
 using Microsoft.Extensions.Options;
 using Serilog;
 using Serilog.Context;
@@ -58,34 +56,16 @@
                 var loggingConfiguration = new LoggingConfiguration(
                     Path.Combine(hostingEnvironment.ApplicationPhysicalPath, "App_Data\\Logs"));
                 var ioHelper = new IOHelper(hostingEnvironment);
-<<<<<<< HEAD
-=======
                 var logger = SerilogLogger.CreateWithDefaultConfiguration(hostingEnvironment, loggingConfiguration, new ConfigurationRoot(new List<IConfigurationProvider>()));
->>>>>>> f6f0687b
-
-                // TODO: Configure Serilog somewhere else
-                var loggerConfig = new LoggerConfiguration();
-                loggerConfig
-                    .MinimalConfiguration(hostingEnvironment, loggingConfiguration)
-                    .ReadFromConfigFile(loggingConfiguration)
-                    .ReadFromUserConfigFile(loggingConfiguration);
-                Log.Logger = loggerConfig.CreateLogger();
-
-                _loggerFactory = LoggerFactory.Create(builder =>
-                {
-                    builder.AddSerilog();
-                });
-
-                var logger = _loggerFactory.CreateLogger<UmbracoApplicationBase>();
 
                 var backOfficeInfo = new AspNetBackOfficeInfo(globalSettings, ioHelper, _loggerFactory.CreateLogger<AspNetBackOfficeInfo>(), Options.Create(webRoutingSettings));
                 var profiler = GetWebProfiler(hostingEnvironment);
-                Umbraco.Composing.Current.Initialize(logger,
+                Umbraco.Composing.Current.Initialize(NullLogger<object>.Instance,
                     _loggerFactory,
                     securitySettings,
                     globalSettings,
                     ioHelper, hostingEnvironment, backOfficeInfo, profiler);
-                Logger = logger;
+                Logger = NullLogger<UmbracoApplicationBase>.Instance;
             }
         }
 

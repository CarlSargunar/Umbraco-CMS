--- conflicted
+++ resolved
@@ -1,131 +1,122 @@
-﻿using System;
-using System.Web.Script.Serialization;
-using Umbraco.Core;
-using Umbraco.Core.Cache;
-using System.Linq;
-using Umbraco.Core.Models;
-using Umbraco.Core.Models.PublishedContent;
-
-
-namespace Umbraco.Web.Cache
-{
-    /// <summary>
-    /// A cache refresher to ensure member cache is updated when members change
-    /// </summary>    
-    public sealed class DataTypeCacheRefresher : JsonCacheRefresherBase<DataTypeCacheRefresher>
-    {
-
-        #region Static helpers
-        
-        /// <summary>
-        /// Converts the json to a JsonPayload object
-        /// </summary>
-        /// <param name="json"></param>
-        /// <returns></returns>
-        private static JsonPayload[] DeserializeFromJsonPayload(string json)
-        {
-            var serializer = new JavaScriptSerializer();
-            var jsonObject = serializer.Deserialize<JsonPayload[]>(json);
-            return jsonObject;
-<<<<<<< HEAD
-        }
-=======
-        }   
->>>>>>> cdce2a11
-
-        /// <summary>
-        /// Creates the custom Json payload used to refresh cache amongst the servers
-        /// </summary>
-        /// <param name="dataTypes"></param>
-        /// <returns></returns>
-        internal static string SerializeToJsonPayload(params IDataTypeDefinition[] dataTypes)
-        {
-            var serializer = new JavaScriptSerializer();
-            var items = dataTypes.Select(FromDataTypeDefinition).ToArray();
-            var json = serializer.Serialize(items);
-            return json;
-        }
-<<<<<<< HEAD
-
-
-=======
-   
->>>>>>> cdce2a11
-        /// <summary>
-        /// Converts a macro to a jsonPayload object
-        /// </summary>
-        /// <param name="dataType"></param>
-        /// <returns></returns>
-        private static JsonPayload FromDataTypeDefinition(IDataTypeDefinition dataType)
-        {
-            var payload = new JsonPayload
-            {
-                UniqueId = dataType.Key,
-                Id = dataType.Id
-            };
-            return payload;
-        }
-        
-        #endregion
-
-        #region Sub classes
-
-        private class JsonPayload
-        {
-            public Guid UniqueId { get; set; }
-            public int Id { get; set; }
-        }
-
-        #endregion
-
-        protected override DataTypeCacheRefresher Instance
-        {
-            get { return this; }
-        }
-
-        public override Guid UniqueIdentifier
-        {
-            get { return new Guid(DistributedCache.DataTypeCacheRefresherId); }
-        }
-
-        public override string Name
-        {
-            get { return "Clears data type cache"; }
-        }
-
-        public override void Refresh(string jsonPayload)
-        {
-            var payloads = DeserializeFromJsonPayload(jsonPayload);
-
-            //we need to clear the ContentType runtime cache since that is what caches the
-            // db data type to store the value against and anytime a datatype changes, this also might change
-            // we basically need to clear all sorts of runtime caches here because so many things depend upon a data type
-            
-            ApplicationContext.Current.ApplicationCache.RuntimeCache.ClearCacheObjectTypes<IContent>();
-            ApplicationContext.Current.ApplicationCache.RuntimeCache.ClearCacheObjectTypes<IContentType>();
-            ApplicationContext.Current.ApplicationCache.RuntimeCache.ClearCacheObjectTypes<IMedia>();
-            ApplicationContext.Current.ApplicationCache.RuntimeCache.ClearCacheObjectTypes<IMediaType>();
-            ApplicationContext.Current.ApplicationCache.RuntimeCache.ClearCacheObjectTypes<IMember>();
-            ApplicationContext.Current.ApplicationCache.RuntimeCache.ClearCacheObjectTypes<IMemberType>();
-            ApplicationContext.Current.ApplicationCache.RuntimeCache.ClearCacheByKeySearch(CacheKeys.IdToKeyCacheKey);
-            ApplicationContext.Current.ApplicationCache.RuntimeCache.ClearCacheByKeySearch(CacheKeys.KeyToIdCacheKey);
-
-            payloads.ForEach(payload =>
-            {
-                //clear both the Id and Unique Id cache since we cache both in the legacy classes :(
-                ApplicationContext.Current.ApplicationCache.RuntimeCache.ClearCacheByKeySearch(
-                    string.Format("{0}{1}", CacheKeys.DataTypeCacheKey, payload.Id));                
-                ApplicationContext.Current.ApplicationCache.RuntimeCache.ClearCacheByKeySearch(
-                    string.Format("{0}{1}", CacheKeys.DataTypeCacheKey, payload.UniqueId));
-
-                //clears the prevalue cache
-                ApplicationContext.Current.ApplicationCache.RuntimeCache.ClearCacheByKeySearch(
-                    string.Format("{0}{1}", CacheKeys.DataTypePreValuesCacheKey, payload.Id));
-
-                PublishedContentType.ClearDataType(payload.Id);
-            });
-
-            base.Refresh(jsonPayload);
-        }
-    }
+﻿using System;
+using System.Web.Script.Serialization;
+using Umbraco.Core;
+using Umbraco.Core.Cache;
+using System.Linq;
+using Umbraco.Core.Models;
+using Umbraco.Core.Models.PublishedContent;
+
+
+namespace Umbraco.Web.Cache
+{
+    /// <summary>
+    /// A cache refresher to ensure member cache is updated when members change
+    /// </summary>    
+    public sealed class DataTypeCacheRefresher : JsonCacheRefresherBase<DataTypeCacheRefresher>
+    {
+
+        #region Static helpers
+        
+        /// <summary>
+        /// Converts the json to a JsonPayload object
+        /// </summary>
+        /// <param name="json"></param>
+        /// <returns></returns>
+        private static JsonPayload[] DeserializeFromJsonPayload(string json)
+        {
+            var serializer = new JavaScriptSerializer();
+            var jsonObject = serializer.Deserialize<JsonPayload[]>(json);
+            return jsonObject;
+        }   
+
+        /// <summary>
+        /// Creates the custom Json payload used to refresh cache amongst the servers
+        /// </summary>
+        /// <param name="dataTypes"></param>
+        /// <returns></returns>
+        internal static string SerializeToJsonPayload(params IDataTypeDefinition[] dataTypes)
+        {
+            var serializer = new JavaScriptSerializer();
+            var items = dataTypes.Select(FromDataTypeDefinition).ToArray();
+            var json = serializer.Serialize(items);
+            return json;
+        }
+   
+        /// <summary>
+        /// Converts a macro to a jsonPayload object
+        /// </summary>
+        /// <param name="dataType"></param>
+        /// <returns></returns>
+        private static JsonPayload FromDataTypeDefinition(IDataTypeDefinition dataType)
+        {
+            var payload = new JsonPayload
+            {
+                UniqueId = dataType.Key,
+                Id = dataType.Id
+            };
+            return payload;
+        }
+        
+        #endregion
+
+        #region Sub classes
+
+        private class JsonPayload
+        {
+            public Guid UniqueId { get; set; }
+            public int Id { get; set; }
+        }
+
+        #endregion
+
+        protected override DataTypeCacheRefresher Instance
+        {
+            get { return this; }
+        }
+
+        public override Guid UniqueIdentifier
+        {
+            get { return new Guid(DistributedCache.DataTypeCacheRefresherId); }
+        }
+
+        public override string Name
+        {
+            get { return "Clears data type cache"; }
+        }
+
+        public override void Refresh(string jsonPayload)
+        {
+            var payloads = DeserializeFromJsonPayload(jsonPayload);
+
+            //we need to clear the ContentType runtime cache since that is what caches the
+            // db data type to store the value against and anytime a datatype changes, this also might change
+            // we basically need to clear all sorts of runtime caches here because so many things depend upon a data type
+            
+            ApplicationContext.Current.ApplicationCache.RuntimeCache.ClearCacheObjectTypes<IContent>();
+            ApplicationContext.Current.ApplicationCache.RuntimeCache.ClearCacheObjectTypes<IContentType>();
+            ApplicationContext.Current.ApplicationCache.RuntimeCache.ClearCacheObjectTypes<IMedia>();
+            ApplicationContext.Current.ApplicationCache.RuntimeCache.ClearCacheObjectTypes<IMediaType>();
+            ApplicationContext.Current.ApplicationCache.RuntimeCache.ClearCacheObjectTypes<IMember>();
+            ApplicationContext.Current.ApplicationCache.RuntimeCache.ClearCacheObjectTypes<IMemberType>();
+            ApplicationContext.Current.ApplicationCache.RuntimeCache.ClearCacheByKeySearch(CacheKeys.IdToKeyCacheKey);
+            ApplicationContext.Current.ApplicationCache.RuntimeCache.ClearCacheByKeySearch(CacheKeys.KeyToIdCacheKey);
+
+            payloads.ForEach(payload =>
+            {
+                //clear both the Id and Unique Id cache since we cache both in the legacy classes :(
+                ApplicationContext.Current.ApplicationCache.RuntimeCache.ClearCacheByKeySearch(
+                    string.Format("{0}{1}", CacheKeys.DataTypeCacheKey, payload.Id));                
+                ApplicationContext.Current.ApplicationCache.RuntimeCache.ClearCacheByKeySearch(
+                    string.Format("{0}{1}", CacheKeys.DataTypeCacheKey, payload.UniqueId));
+
+                //clears the prevalue cache
+                ApplicationContext.Current.ApplicationCache.RuntimeCache.ClearCacheByKeySearch(
+                    string.Format("{0}{1}", CacheKeys.DataTypePreValuesCacheKey, payload.Id));
+
+                PublishedContentType.ClearDataType(payload.Id);
+            });
+
+            base.Refresh(jsonPayload);
+        }
+    }
 }
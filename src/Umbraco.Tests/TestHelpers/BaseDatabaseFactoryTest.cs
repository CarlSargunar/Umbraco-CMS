﻿using System;
using System.Configuration;
using System.Data.SqlServerCe;
using System.IO;
using System.Web.Routing;
using System.Xml;
using NUnit.Framework;
using SQLCE4Umbraco;
using Umbraco.Core;
using Umbraco.Core.Cache;
using Umbraco.Core.Configuration;
<<<<<<< HEAD
using Umbraco.Core.IO;
=======
>>>>>>> 5ebcdce5
using Umbraco.Core.Logging;
using Umbraco.Core.Manifest;
using Umbraco.Core.Models.PublishedContent;
using Umbraco.Core.Persistence;
using Umbraco.Core.Persistence.SqlSyntax;
using Umbraco.Core.Persistence.UnitOfWork;
using Umbraco.Core.PropertyEditors;
using Umbraco.Core.Services;
using Umbraco.Core.Strings;
using Umbraco.Web;
using Umbraco.Web.PublishedCache;
using Umbraco.Web.PublishedCache.XmlPublishedCache;
using Umbraco.Web.Security;
using Umbraco.Core.Events;
using Umbraco.Core.Plugins;
using File = System.IO.File;

namespace Umbraco.Tests.TestHelpers
{
    /// <summary>
<<<<<<< HEAD
    /// Use this abstract class for tests that requires a Sql Ce database populated with the umbraco db schema.
    /// The NPoco Database class should be used through the <see cref="DefaultDatabaseFactory"/>.
=======
    /// Provides a base class for Umbraco application tests that require a database.
>>>>>>> 5ebcdce5
    /// </summary>
    /// <remarks>Can provide a SqlCE database populated with the Umbraco schema. The database should be accessed
    /// through the <see cref="DefaultDatabaseFactory"/>.</remarks>
    [TestFixture, RequiresSTA]
    public abstract class BaseDatabaseFactoryTest : BaseUmbracoApplicationTest
    {
        //This is used to indicate that this is the first test to run in the test session, if so, we always
        //ensure a new database file is used.
        private static volatile bool _firstRunInTestSession = true;
        private static readonly object Locker = new object();
        private bool _firstTestInFixture = true;

        //Used to flag if its the first test in the current session
        private bool _isFirstRunInTestSession;
        //Used to flag if its the first test in the current fixture
        private bool _isFirstTestInFixture;

        private ApplicationContext _appContext;

        private string _dbPath;
        //used to store (globally) the pre-built db with schema and initial data
<<<<<<< HEAD
        private static Byte[] _dbBytes;
=======
        private static byte[] _dbBytes;
        private DefaultDatabaseFactory _dbFactory;
>>>>>>> 5ebcdce5

        [SetUp]
        public override void Initialize()
        {
            InitializeFirstRunFlags();

            var path = TestHelper.CurrentAssemblyDirectory;
            AppDomain.CurrentDomain.SetData("DataDirectory", path);

<<<<<<< HEAD
=======
            _dbFactory = new DefaultDatabaseFactory(
                GetDbConnectionString(),
                GetDbProviderName(),
                Logger);
            _dbFactory.ResetForTests();

>>>>>>> 5ebcdce5
            base.Initialize();
        }

        protected override void ConfigureContainer()
        {
            base.ConfigureContainer();

            Container.Register<ISqlSyntaxProvider, SqlCeSyntaxProvider>();
        }

        private CacheHelper _disabledCacheHelper;
        protected CacheHelper DisabledCache
        {
            get { return _disabledCacheHelper ?? (_disabledCacheHelper = CacheHelper.CreateDisabledCacheHelper()); }
        }

        protected override ApplicationContext CreateApplicationContext()
        {
<<<<<<< HEAD
            var sqlSyntaxProviders = new[] { new SqlCeSyntaxProvider() };

            // create the database if required
            // note: must do before instanciating the database factory else it will
            // not find the database and will remain un-configured.
            using (ProfilingLogger.TraceDuration<BaseDatabaseFactoryTest>("Create database."))
=======
            var repositoryFactory = new RepositoryFactory(CacheHelper, Logger, SqlSyntax, SettingsForTests.GenerateMockSettings());

            var evtMsgs = new TransientMessagesFactory();
            _appContext = new ApplicationContext(
                //assign the db context
                new DatabaseContext(_dbFactory, Logger, SqlSyntax, GetDbProviderName()),
                //assign the service context
                new ServiceContext(repositoryFactory, new PetaPocoUnitOfWorkProvider(_dbFactory), new FileUnitOfWorkProvider(), new PublishingStrategy(evtMsgs, Logger), CacheHelper, Logger, evtMsgs),
                CacheHelper,
                ProfilingLogger)
>>>>>>> 5ebcdce5
            {
                //TODO make it faster
                CreateSqlCeDatabase();
            }

<<<<<<< HEAD
            // ensure the configuration matches the current version for tests
            SettingsForTests.ConfigurationStatus = UmbracoVersion.Current.ToString(3);

            // create the database factory - if the test does not require an actual database,
            // use a mock factory; otherwise use a real factory.
            var databaseFactory = DatabaseTestBehavior == DatabaseBehavior.NoDatabasePerFixture
                ? TestObjects.GetIDatabaseFactoryMock()
                : new DefaultDatabaseFactory(GetDbConnectionString(), GetDbProviderName(), sqlSyntaxProviders, Logger, new TestScopeContextAdapter(), MappingResolver);

            // so, using the above code to create a mock IDatabaseFactory if we don't have a real database
            // but, that will NOT prevent _appContext from NOT being configured, because it cannot connect
            // to the database to check the migrations ;-(

            var evtMsgs = new TransientEventMessagesFactory();
            var databaseContext = new DatabaseContext(databaseFactory, Logger);
            var repositoryFactory = Container.GetInstance<RepositoryFactory>();
            var serviceContext = TestObjects.GetServiceContext(
                repositoryFactory,
                new NPocoUnitOfWorkProvider(databaseFactory, repositoryFactory),
                new FileUnitOfWorkProvider(),
                CacheHelper,
                Logger,
                evtMsgs,
                Enumerable.Empty<IUrlSegmentProvider>());

            // if the test does not require an actual database, or runs with an empty database, the application
            // context will not be able to check the migration status in the database, so we have to force it
            // to think it is configured.
            var appContextMock = new Mock<ApplicationContext>(databaseContext, serviceContext, CacheHelper, ProfilingLogger);
            if (DatabaseTestBehavior == DatabaseBehavior.NoDatabasePerFixture // no db at all
                || DatabaseTestBehavior == DatabaseBehavior.EmptyDbFilePerTest) // empty db
                appContextMock.Setup(x => x.IsConfigured).Returns(true);
            _appContext = appContextMock.Object;

            // initialize the database if required
            // note: must do after creating the application context as
            // it is using it
            using (ProfilingLogger.TraceDuration<BaseDatabaseFactoryTest>("Initialize database."))
            {
                // TODO make it faster
                InitializeDatabase(_appContext);
            }

            // application is ready
            _appContext.IsReady = true;

            return _appContext;
        }
=======
        protected virtual ISqlSyntaxProvider SqlSyntax => GetSyntaxProvider();
>>>>>>> 5ebcdce5

        /// <summary>
        /// The database behavior to use for the test/fixture
        /// </summary>
        protected DatabaseBehavior DatabaseTestBehavior
        {
            get
            {
                var att = GetType().GetCustomAttribute<DatabaseTestBehaviorAttribute>(false);
<<<<<<< HEAD
                return att?.Behavior ?? DatabaseBehavior.NoDatabasePerFixture;
=======
                return att != null ? att.Behavior : DatabaseBehavior.NoDatabasePerFixture;
>>>>>>> 5ebcdce5
            }
        }

        protected virtual ISqlSyntaxProvider GetSyntaxProvider()
        {
            return new SqlCeSyntaxProvider();
        }

        protected virtual string GetDbProviderName()
        {
            return Constants.DbProviderNames.SqlCe;
        }

        /// <summary>
        /// Get the db conn string
        /// </summary>
        protected virtual string GetDbConnectionString()
        {
            return @"Datasource=|DataDirectory|UmbracoNPocoTests.sdf;Flush Interval=1;";
        }

        /// <summary>
        /// Creates the SqlCe database if required
        /// </summary>
        protected virtual void CreateSqlCeDatabase()
        {
            if (DatabaseTestBehavior == DatabaseBehavior.NoDatabasePerFixture)
                return;

            var path = TestHelper.CurrentAssemblyDirectory;

            //Get the connectionstring settings from config
            var settings = ConfigurationManager.ConnectionStrings[Core.Configuration.GlobalSettings.UmbracoConnectionName];
            ConfigurationManager.AppSettings.Set(
                Core.Configuration.GlobalSettings.UmbracoConnectionName,
                GetDbConnectionString());

            _dbPath = string.Concat(path, "\\UmbracoNPocoTests.sdf");

            //create a new database file if
            // - is the first test in the session
            // - the database file doesn't exist
            // - NewDbFileAndSchemaPerTest
            // - _isFirstTestInFixture + DbInitBehavior.NewDbFileAndSchemaPerFixture

            //if this is the first test in the session, always ensure a new db file is created
            if (_isFirstRunInTestSession || File.Exists(_dbPath) == false
                || (DatabaseTestBehavior == DatabaseBehavior.NewDbFileAndSchemaPerTest || DatabaseTestBehavior == DatabaseBehavior.EmptyDbFilePerTest)
                || (_isFirstTestInFixture && DatabaseTestBehavior == DatabaseBehavior.NewDbFileAndSchemaPerFixture))
            {

                using (ProfilingLogger.TraceDuration<BaseDatabaseFactoryTest>("Remove database file"))
                {
                    RemoveDatabaseFile(null, ex =>
                    {
                        //if this doesn't work we have to make sure everything is reset! otherwise
                        // well run into issues because we've already set some things up
                        TearDown();
                        throw ex;
                    });
                }

                //Create the Sql CE database
                using (ProfilingLogger.TraceDuration<BaseDatabaseFactoryTest>("Create database file"))
                {
                    if (DatabaseTestBehavior != DatabaseBehavior.EmptyDbFilePerTest && _dbBytes != null)
                    {
                        File.WriteAllBytes(_dbPath, _dbBytes);
                    }
                    else
                    {
                        using (var engine = new SqlCeEngine(settings.ConnectionString))
                        {
                            engine.CreateDatabase();
                        }
                    }
                }

            }

        }


        /// <summary>
        /// sets up resolvers before resolution is frozen
        /// </summary>
        protected override void FreezeResolution()
        {
            PropertyEditorResolver.Current = new PropertyEditorResolver(
                 Container, Logger,
                 () => PluginManager.Current.ResolvePropertyEditors(),
                 new ManifestBuilder(
                     new NullCacheProvider(),
                     new ManifestParser(Logger, new DirectoryInfo(IOHelper.MapPath("~/App_Plugins")), new NullCacheProvider())));

            if (PropertyValueConvertersResolver.HasCurrent == false)
                PropertyValueConvertersResolver.Current = new PropertyValueConvertersResolver(Container, Logger);

            if (PublishedContentModelFactoryResolver.HasCurrent == false)
                PublishedContentModelFactoryResolver.Current = new PublishedContentModelFactoryResolver();

            base.FreezeResolution();
        }

        /// <summary>
        /// Creates the tables and data for the database
        /// </summary>
        protected virtual void InitializeDatabase(ApplicationContext appContext)
        {
            if (DatabaseTestBehavior == DatabaseBehavior.NoDatabasePerFixture || DatabaseTestBehavior == DatabaseBehavior.EmptyDbFilePerTest)
                return;

            //create the schema and load default data if:
            // - is the first test in the session
            // - NewDbFileAndSchemaPerTest
            // - _isFirstTestInFixture + DbInitBehavior.NewDbFileAndSchemaPerFixture

            if (_dbBytes == null &&
                (_isFirstRunInTestSession
                || DatabaseTestBehavior == DatabaseBehavior.NewDbFileAndSchemaPerTest
                || (_isFirstTestInFixture && DatabaseTestBehavior == DatabaseBehavior.NewDbFileAndSchemaPerFixture)))
            {
                var database = appContext.DatabaseContext.Database;
                var schemaHelper = new DatabaseSchemaHelper(database, Logger);
                //Create the umbraco database and its base data
                schemaHelper.CreateDatabaseSchema(appContext);

                //close the connections, we're gonna read this baby in as a byte array so we don't have to re-initialize the
                // damn db for each test
                CloseDbConnections(database);

                _dbBytes = File.ReadAllBytes(_dbPath);
            }
        }

        [TestFixtureTearDown]
        public void FixtureTearDown()
        {
            RemoveDatabaseFile(ApplicationContext.Current?.DatabaseContext.Database);
        }

        [TearDown]
        public override void TearDown()
        {
            using (ProfilingLogger.TraceDuration<BaseDatabaseFactoryTest>("teardown"))
            {
                _isFirstTestInFixture = false; //ensure this is false before anything!

                if (DatabaseTestBehavior == DatabaseBehavior.NewDbFileAndSchemaPerTest)
                {
                    RemoveDatabaseFile(ApplicationContext.Current?.DatabaseContext.Database);
                }

                AppDomain.CurrentDomain.SetData("DataDirectory", null);

            }

            base.TearDown();
        }

        private void CloseDbConnections(UmbracoDatabase database)
        {
            //Ensure that any database connections from a previous test is disposed.
            //This is really just double safety as its also done in the TearDown.
            database?.Dispose();
            SqlCeContextGuardian.CloseBackgroundConnection();
        }

        private void InitializeFirstRunFlags()
        {
            //this needs to be thread-safe
            _isFirstRunInTestSession = false;
            if (_firstRunInTestSession)
            {
                lock (Locker)
                {
                    if (_firstRunInTestSession)
                    {
                        _isFirstRunInTestSession = true; //set the flag
                        _firstRunInTestSession = false;
                    }
                }
            }
            if (_firstTestInFixture == false) return;

            lock (Locker)
            {
                if (_firstTestInFixture == false) return;

                _isFirstTestInFixture = true; //set the flag
                _firstTestInFixture = false;
            }
        }

        private void RemoveDatabaseFile(UmbracoDatabase database, Action<Exception> onFail = null)
        {
<<<<<<< HEAD
            CloseDbConnections(database);
            string path = TestHelper.CurrentAssemblyDirectory;
=======
            CloseDbConnections();
            var path = TestHelper.CurrentAssemblyDirectory;
>>>>>>> 5ebcdce5
            try
            {
                string filePath = string.Concat(path, "\\UmbracoNPocoTests.sdf");
                if (File.Exists(filePath))
                {
                    File.Delete(filePath);
                }
            }
            catch (Exception ex)
            {
                LogHelper.Error<BaseDatabaseFactoryTest>("Could not remove the old database file", ex);

                //We will swallow this exception! That's because a sub class might require further teardown logic.
                if (onFail != null)
                    onFail(ex);
            }
        }

        protected ServiceContext ServiceContext => ApplicationContext.Services;

        protected DatabaseContext DatabaseContext => ApplicationContext.DatabaseContext;

        protected UmbracoContext GetUmbracoContext(string url, int templateId, RouteData routeData = null, bool setSingleton = false)
        {
            var cache = new PublishedContentCache((context, preview) =>
            {
                var doc = new XmlDocument();
                doc.LoadXml(GetXmlContent(templateId));
                return doc;
            });

            PublishedContentCache.UnitTesting = true;

            var httpContext = GetHttpContextFactory(url, routeData).HttpContext;
            var ctx = new UmbracoContext(
                httpContext,
                ApplicationContext,
                new PublishedCaches(cache, new PublishedMediaCache(ApplicationContext)),
                new WebSecurity(httpContext, ApplicationContext));

            if (setSingleton)
            {
                UmbracoContext.Current = ctx;
            }

            return ctx;
        }

        protected FakeHttpContextFactory GetHttpContextFactory(string url, RouteData routeData = null)
        {
            var factory = routeData != null
                            ? new FakeHttpContextFactory(url, routeData)
                            : new FakeHttpContextFactory(url);

            return factory;
        }

        protected virtual string GetXmlContent(int templateId)
        {
            return @"<?xml version=""1.0"" encoding=""utf-8""?>
<!DOCTYPE root[
<!ELEMENT Home ANY>
<!ATTLIST Home id ID #REQUIRED>
<!ELEMENT CustomDocument ANY>
<!ATTLIST CustomDocument id ID #REQUIRED>
]>
<root id=""-1"">
	<Home id=""1046"" parentID=""-1"" level=""1"" writerID=""0"" creatorID=""0"" nodeType=""1044"" template=""" + templateId + @""" sortOrder=""1"" createDate=""2012-06-12T14:13:17"" updateDate=""2012-07-20T18:50:43"" nodeName=""Home"" urlName=""home"" writerName=""admin"" creatorName=""admin"" path=""-1,1046"" isDoc="""">
		<content><![CDATA[]]></content>
		<umbracoUrlAlias><![CDATA[this/is/my/alias, anotheralias]]></umbracoUrlAlias>
		<umbracoNaviHide>1</umbracoNaviHide>
		<Home id=""1173"" parentID=""1046"" level=""2"" writerID=""0"" creatorID=""0"" nodeType=""1044"" template=""" + templateId + @""" sortOrder=""2"" createDate=""2012-07-20T18:06:45"" updateDate=""2012-07-20T19:07:31"" nodeName=""Sub1"" urlName=""sub1"" writerName=""admin"" creatorName=""admin"" path=""-1,1046,1173"" isDoc="""">
			<content><![CDATA[<div>This is some content</div>]]></content>
			<umbracoUrlAlias><![CDATA[page2/alias, 2ndpagealias]]></umbracoUrlAlias>
			<Home id=""1174"" parentID=""1173"" level=""3"" writerID=""0"" creatorID=""0"" nodeType=""1044"" template=""" + templateId + @""" sortOrder=""2"" createDate=""2012-07-20T18:07:54"" updateDate=""2012-07-20T19:10:27"" nodeName=""Sub2"" urlName=""sub2"" writerName=""admin"" creatorName=""admin"" path=""-1,1046,1173,1174"" isDoc="""">
				<content><![CDATA[]]></content>
				<umbracoUrlAlias><![CDATA[only/one/alias]]></umbracoUrlAlias>
				<creatorName><![CDATA[Custom data with same property name as the member name]]></creatorName>
			</Home>
			<Home id=""1176"" parentID=""1173"" level=""3"" writerID=""0"" creatorID=""0"" nodeType=""1044"" template=""" + templateId + @""" sortOrder=""3"" createDate=""2012-07-20T18:08:08"" updateDate=""2012-07-20T19:10:52"" nodeName=""Sub 3"" urlName=""sub-3"" writerName=""admin"" creatorName=""admin"" path=""-1,1046,1173,1176"" isDoc="""">
				<content><![CDATA[]]></content>
			</Home>
			<CustomDocument id=""1177"" parentID=""1173"" level=""3"" writerID=""0"" creatorID=""0"" nodeType=""1234"" template=""" + templateId + @""" sortOrder=""4"" createDate=""2012-07-16T15:26:59"" updateDate=""2012-07-18T14:23:35"" nodeName=""custom sub 1"" urlName=""custom-sub-1"" writerName=""admin"" creatorName=""admin"" path=""-1,1046,1173,1177"" isDoc="""" />
			<CustomDocument id=""1178"" parentID=""1173"" level=""3"" writerID=""0"" creatorID=""0"" nodeType=""1234"" template=""" + templateId + @""" sortOrder=""4"" createDate=""2012-07-16T15:26:59"" updateDate=""2012-07-16T14:23:35"" nodeName=""custom sub 2"" urlName=""custom-sub-2"" writerName=""admin"" creatorName=""admin"" path=""-1,1046,1173,1178"" isDoc="""" />
		</Home>
		<Home id=""1175"" parentID=""1046"" level=""2"" writerID=""0"" creatorID=""0"" nodeType=""1044"" template=""" + templateId + @""" sortOrder=""3"" createDate=""2012-07-20T18:08:01"" updateDate=""2012-07-20T18:49:32"" nodeName=""Sub 2"" urlName=""sub-2"" writerName=""admin"" creatorName=""admin"" path=""-1,1046,1175"" isDoc=""""><content><![CDATA[]]></content>
		</Home>
	</Home>
	<CustomDocument id=""1172"" parentID=""-1"" level=""1"" writerID=""0"" creatorID=""0"" nodeType=""1234"" template=""" + templateId + @""" sortOrder=""2"" createDate=""2012-07-16T15:26:59"" updateDate=""2012-07-18T14:23:35"" nodeName=""Test"" urlName=""test-page"" writerName=""admin"" creatorName=""admin"" path=""-1,1172"" isDoc="""" />
</root>";
        }
    }
}<|MERGE_RESOLUTION|>--- conflicted
+++ resolved
@@ -1,490 +1,446 @@
-﻿using System;
-using System.Configuration;
-using System.Data.SqlServerCe;
-using System.IO;
-using System.Web.Routing;
-using System.Xml;
-using NUnit.Framework;
-using SQLCE4Umbraco;
-using Umbraco.Core;
-using Umbraco.Core.Cache;
-using Umbraco.Core.Configuration;
-<<<<<<< HEAD
-using Umbraco.Core.IO;
-=======
->>>>>>> 5ebcdce5
-using Umbraco.Core.Logging;
-using Umbraco.Core.Manifest;
-using Umbraco.Core.Models.PublishedContent;
-using Umbraco.Core.Persistence;
-using Umbraco.Core.Persistence.SqlSyntax;
-using Umbraco.Core.Persistence.UnitOfWork;
-using Umbraco.Core.PropertyEditors;
-using Umbraco.Core.Services;
-using Umbraco.Core.Strings;
-using Umbraco.Web;
-using Umbraco.Web.PublishedCache;
-using Umbraco.Web.PublishedCache.XmlPublishedCache;
-using Umbraco.Web.Security;
-using Umbraco.Core.Events;
-using Umbraco.Core.Plugins;
-using File = System.IO.File;
-
-namespace Umbraco.Tests.TestHelpers
-{
-    /// <summary>
-<<<<<<< HEAD
-    /// Use this abstract class for tests that requires a Sql Ce database populated with the umbraco db schema.
-    /// The NPoco Database class should be used through the <see cref="DefaultDatabaseFactory"/>.
-=======
-    /// Provides a base class for Umbraco application tests that require a database.
->>>>>>> 5ebcdce5
-    /// </summary>
-    /// <remarks>Can provide a SqlCE database populated with the Umbraco schema. The database should be accessed
-    /// through the <see cref="DefaultDatabaseFactory"/>.</remarks>
-    [TestFixture, RequiresSTA]
-    public abstract class BaseDatabaseFactoryTest : BaseUmbracoApplicationTest
-    {
-        //This is used to indicate that this is the first test to run in the test session, if so, we always
-        //ensure a new database file is used.
-        private static volatile bool _firstRunInTestSession = true;
-        private static readonly object Locker = new object();
-        private bool _firstTestInFixture = true;
-
-        //Used to flag if its the first test in the current session
-        private bool _isFirstRunInTestSession;
-        //Used to flag if its the first test in the current fixture
-        private bool _isFirstTestInFixture;
-
-        private ApplicationContext _appContext;
-
-        private string _dbPath;
-        //used to store (globally) the pre-built db with schema and initial data
-<<<<<<< HEAD
-        private static Byte[] _dbBytes;
-=======
-        private static byte[] _dbBytes;
-        private DefaultDatabaseFactory _dbFactory;
->>>>>>> 5ebcdce5
-
-        [SetUp]
-        public override void Initialize()
-        {
-            InitializeFirstRunFlags();
-
-            var path = TestHelper.CurrentAssemblyDirectory;
-            AppDomain.CurrentDomain.SetData("DataDirectory", path);
-
-<<<<<<< HEAD
-=======
-            _dbFactory = new DefaultDatabaseFactory(
-                GetDbConnectionString(),
-                GetDbProviderName(),
-                Logger);
-            _dbFactory.ResetForTests();
-
->>>>>>> 5ebcdce5
-            base.Initialize();
-        }
-
-        protected override void ConfigureContainer()
-        {
-            base.ConfigureContainer();
-
-            Container.Register<ISqlSyntaxProvider, SqlCeSyntaxProvider>();
-        }
-
-        private CacheHelper _disabledCacheHelper;
-        protected CacheHelper DisabledCache
-        {
-            get { return _disabledCacheHelper ?? (_disabledCacheHelper = CacheHelper.CreateDisabledCacheHelper()); }
-        }
-
-        protected override ApplicationContext CreateApplicationContext()
-        {
-<<<<<<< HEAD
-            var sqlSyntaxProviders = new[] { new SqlCeSyntaxProvider() };
-
-            // create the database if required
-            // note: must do before instanciating the database factory else it will
-            // not find the database and will remain un-configured.
-            using (ProfilingLogger.TraceDuration<BaseDatabaseFactoryTest>("Create database."))
-=======
-            var repositoryFactory = new RepositoryFactory(CacheHelper, Logger, SqlSyntax, SettingsForTests.GenerateMockSettings());
-
-            var evtMsgs = new TransientMessagesFactory();
-            _appContext = new ApplicationContext(
-                //assign the db context
-                new DatabaseContext(_dbFactory, Logger, SqlSyntax, GetDbProviderName()),
-                //assign the service context
-                new ServiceContext(repositoryFactory, new PetaPocoUnitOfWorkProvider(_dbFactory), new FileUnitOfWorkProvider(), new PublishingStrategy(evtMsgs, Logger), CacheHelper, Logger, evtMsgs),
-                CacheHelper,
-                ProfilingLogger)
->>>>>>> 5ebcdce5
-            {
-                //TODO make it faster
-                CreateSqlCeDatabase();
-            }
-
-<<<<<<< HEAD
-            // ensure the configuration matches the current version for tests
-            SettingsForTests.ConfigurationStatus = UmbracoVersion.Current.ToString(3);
-
-            // create the database factory - if the test does not require an actual database,
-            // use a mock factory; otherwise use a real factory.
-            var databaseFactory = DatabaseTestBehavior == DatabaseBehavior.NoDatabasePerFixture
-                ? TestObjects.GetIDatabaseFactoryMock()
-                : new DefaultDatabaseFactory(GetDbConnectionString(), GetDbProviderName(), sqlSyntaxProviders, Logger, new TestScopeContextAdapter(), MappingResolver);
-
-            // so, using the above code to create a mock IDatabaseFactory if we don't have a real database
-            // but, that will NOT prevent _appContext from NOT being configured, because it cannot connect
-            // to the database to check the migrations ;-(
-
-            var evtMsgs = new TransientEventMessagesFactory();
-            var databaseContext = new DatabaseContext(databaseFactory, Logger);
-            var repositoryFactory = Container.GetInstance<RepositoryFactory>();
-            var serviceContext = TestObjects.GetServiceContext(
-                repositoryFactory,
-                new NPocoUnitOfWorkProvider(databaseFactory, repositoryFactory),
-                new FileUnitOfWorkProvider(),
-                CacheHelper,
-                Logger,
-                evtMsgs,
-                Enumerable.Empty<IUrlSegmentProvider>());
-
-            // if the test does not require an actual database, or runs with an empty database, the application
-            // context will not be able to check the migration status in the database, so we have to force it
-            // to think it is configured.
-            var appContextMock = new Mock<ApplicationContext>(databaseContext, serviceContext, CacheHelper, ProfilingLogger);
-            if (DatabaseTestBehavior == DatabaseBehavior.NoDatabasePerFixture // no db at all
-                || DatabaseTestBehavior == DatabaseBehavior.EmptyDbFilePerTest) // empty db
-                appContextMock.Setup(x => x.IsConfigured).Returns(true);
-            _appContext = appContextMock.Object;
-
-            // initialize the database if required
-            // note: must do after creating the application context as
-            // it is using it
-            using (ProfilingLogger.TraceDuration<BaseDatabaseFactoryTest>("Initialize database."))
-            {
-                // TODO make it faster
-                InitializeDatabase(_appContext);
-            }
-
-            // application is ready
-            _appContext.IsReady = true;
-
-            return _appContext;
-        }
-=======
-        protected virtual ISqlSyntaxProvider SqlSyntax => GetSyntaxProvider();
->>>>>>> 5ebcdce5
-
-        /// <summary>
-        /// The database behavior to use for the test/fixture
-        /// </summary>
-        protected DatabaseBehavior DatabaseTestBehavior
-        {
-            get
-            {
-                var att = GetType().GetCustomAttribute<DatabaseTestBehaviorAttribute>(false);
-<<<<<<< HEAD
-                return att?.Behavior ?? DatabaseBehavior.NoDatabasePerFixture;
-=======
-                return att != null ? att.Behavior : DatabaseBehavior.NoDatabasePerFixture;
->>>>>>> 5ebcdce5
-            }
-        }
-
-        protected virtual ISqlSyntaxProvider GetSyntaxProvider()
-        {
-            return new SqlCeSyntaxProvider();
-        }
-
-        protected virtual string GetDbProviderName()
-        {
-            return Constants.DbProviderNames.SqlCe;
-        }
-
-        /// <summary>
-        /// Get the db conn string
-        /// </summary>
-        protected virtual string GetDbConnectionString()
-        {
-            return @"Datasource=|DataDirectory|UmbracoNPocoTests.sdf;Flush Interval=1;";
-        }
-
-        /// <summary>
-        /// Creates the SqlCe database if required
-        /// </summary>
-        protected virtual void CreateSqlCeDatabase()
-        {
-            if (DatabaseTestBehavior == DatabaseBehavior.NoDatabasePerFixture)
-                return;
-
-            var path = TestHelper.CurrentAssemblyDirectory;
-
-            //Get the connectionstring settings from config
-            var settings = ConfigurationManager.ConnectionStrings[Core.Configuration.GlobalSettings.UmbracoConnectionName];
-            ConfigurationManager.AppSettings.Set(
-                Core.Configuration.GlobalSettings.UmbracoConnectionName,
-                GetDbConnectionString());
-
-            _dbPath = string.Concat(path, "\\UmbracoNPocoTests.sdf");
-
-            //create a new database file if
-            // - is the first test in the session
-            // - the database file doesn't exist
-            // - NewDbFileAndSchemaPerTest
-            // - _isFirstTestInFixture + DbInitBehavior.NewDbFileAndSchemaPerFixture
-
-            //if this is the first test in the session, always ensure a new db file is created
-            if (_isFirstRunInTestSession || File.Exists(_dbPath) == false
-                || (DatabaseTestBehavior == DatabaseBehavior.NewDbFileAndSchemaPerTest || DatabaseTestBehavior == DatabaseBehavior.EmptyDbFilePerTest)
-                || (_isFirstTestInFixture && DatabaseTestBehavior == DatabaseBehavior.NewDbFileAndSchemaPerFixture))
-            {
-
-                using (ProfilingLogger.TraceDuration<BaseDatabaseFactoryTest>("Remove database file"))
-                {
-                    RemoveDatabaseFile(null, ex =>
-                    {
-                        //if this doesn't work we have to make sure everything is reset! otherwise
-                        // well run into issues because we've already set some things up
-                        TearDown();
-                        throw ex;
-                    });
-                }
-
-                //Create the Sql CE database
-                using (ProfilingLogger.TraceDuration<BaseDatabaseFactoryTest>("Create database file"))
-                {
-                    if (DatabaseTestBehavior != DatabaseBehavior.EmptyDbFilePerTest && _dbBytes != null)
-                    {
-                        File.WriteAllBytes(_dbPath, _dbBytes);
-                    }
-                    else
-                    {
-                        using (var engine = new SqlCeEngine(settings.ConnectionString))
-                        {
-                            engine.CreateDatabase();
-                        }
-                    }
-                }
-
-            }
-
-        }
-
-
-        /// <summary>
-        /// sets up resolvers before resolution is frozen
-        /// </summary>
-        protected override void FreezeResolution()
-        {
-            PropertyEditorResolver.Current = new PropertyEditorResolver(
-                 Container, Logger,
-                 () => PluginManager.Current.ResolvePropertyEditors(),
-                 new ManifestBuilder(
-                     new NullCacheProvider(),
-                     new ManifestParser(Logger, new DirectoryInfo(IOHelper.MapPath("~/App_Plugins")), new NullCacheProvider())));
-
-            if (PropertyValueConvertersResolver.HasCurrent == false)
-                PropertyValueConvertersResolver.Current = new PropertyValueConvertersResolver(Container, Logger);
-
-            if (PublishedContentModelFactoryResolver.HasCurrent == false)
-                PublishedContentModelFactoryResolver.Current = new PublishedContentModelFactoryResolver();
-
-            base.FreezeResolution();
-        }
-
-        /// <summary>
-        /// Creates the tables and data for the database
-        /// </summary>
-        protected virtual void InitializeDatabase(ApplicationContext appContext)
-        {
-            if (DatabaseTestBehavior == DatabaseBehavior.NoDatabasePerFixture || DatabaseTestBehavior == DatabaseBehavior.EmptyDbFilePerTest)
-                return;
-
-            //create the schema and load default data if:
-            // - is the first test in the session
-            // - NewDbFileAndSchemaPerTest
-            // - _isFirstTestInFixture + DbInitBehavior.NewDbFileAndSchemaPerFixture
-
-            if (_dbBytes == null &&
-                (_isFirstRunInTestSession
-                || DatabaseTestBehavior == DatabaseBehavior.NewDbFileAndSchemaPerTest
-                || (_isFirstTestInFixture && DatabaseTestBehavior == DatabaseBehavior.NewDbFileAndSchemaPerFixture)))
-            {
-                var database = appContext.DatabaseContext.Database;
-                var schemaHelper = new DatabaseSchemaHelper(database, Logger);
-                //Create the umbraco database and its base data
-                schemaHelper.CreateDatabaseSchema(appContext);
-
-                //close the connections, we're gonna read this baby in as a byte array so we don't have to re-initialize the
-                // damn db for each test
-                CloseDbConnections(database);
-
-                _dbBytes = File.ReadAllBytes(_dbPath);
-            }
-        }
-
-        [TestFixtureTearDown]
-        public void FixtureTearDown()
-        {
-            RemoveDatabaseFile(ApplicationContext.Current?.DatabaseContext.Database);
-        }
-
-        [TearDown]
-        public override void TearDown()
-        {
-            using (ProfilingLogger.TraceDuration<BaseDatabaseFactoryTest>("teardown"))
-            {
-                _isFirstTestInFixture = false; //ensure this is false before anything!
-
-                if (DatabaseTestBehavior == DatabaseBehavior.NewDbFileAndSchemaPerTest)
-                {
-                    RemoveDatabaseFile(ApplicationContext.Current?.DatabaseContext.Database);
-                }
-
-                AppDomain.CurrentDomain.SetData("DataDirectory", null);
-
-            }
-
-            base.TearDown();
-        }
-
-        private void CloseDbConnections(UmbracoDatabase database)
-        {
-            //Ensure that any database connections from a previous test is disposed.
-            //This is really just double safety as its also done in the TearDown.
-            database?.Dispose();
-            SqlCeContextGuardian.CloseBackgroundConnection();
-        }
-
-        private void InitializeFirstRunFlags()
-        {
-            //this needs to be thread-safe
-            _isFirstRunInTestSession = false;
-            if (_firstRunInTestSession)
-            {
-                lock (Locker)
-                {
-                    if (_firstRunInTestSession)
-                    {
-                        _isFirstRunInTestSession = true; //set the flag
-                        _firstRunInTestSession = false;
-                    }
-                }
-            }
-            if (_firstTestInFixture == false) return;
-
-            lock (Locker)
-            {
-                if (_firstTestInFixture == false) return;
-
-                _isFirstTestInFixture = true; //set the flag
-                _firstTestInFixture = false;
-            }
-        }
-
-        private void RemoveDatabaseFile(UmbracoDatabase database, Action<Exception> onFail = null)
-        {
-<<<<<<< HEAD
-            CloseDbConnections(database);
-            string path = TestHelper.CurrentAssemblyDirectory;
-=======
-            CloseDbConnections();
-            var path = TestHelper.CurrentAssemblyDirectory;
->>>>>>> 5ebcdce5
-            try
-            {
-                string filePath = string.Concat(path, "\\UmbracoNPocoTests.sdf");
-                if (File.Exists(filePath))
-                {
-                    File.Delete(filePath);
-                }
-            }
-            catch (Exception ex)
-            {
-                LogHelper.Error<BaseDatabaseFactoryTest>("Could not remove the old database file", ex);
-
-                //We will swallow this exception! That's because a sub class might require further teardown logic.
-                if (onFail != null)
-                    onFail(ex);
-            }
-        }
-
-        protected ServiceContext ServiceContext => ApplicationContext.Services;
-
-        protected DatabaseContext DatabaseContext => ApplicationContext.DatabaseContext;
-
-        protected UmbracoContext GetUmbracoContext(string url, int templateId, RouteData routeData = null, bool setSingleton = false)
-        {
-            var cache = new PublishedContentCache((context, preview) =>
-            {
-                var doc = new XmlDocument();
-                doc.LoadXml(GetXmlContent(templateId));
-                return doc;
-            });
-
-            PublishedContentCache.UnitTesting = true;
-
-            var httpContext = GetHttpContextFactory(url, routeData).HttpContext;
-            var ctx = new UmbracoContext(
-                httpContext,
-                ApplicationContext,
-                new PublishedCaches(cache, new PublishedMediaCache(ApplicationContext)),
-                new WebSecurity(httpContext, ApplicationContext));
-
-            if (setSingleton)
-            {
-                UmbracoContext.Current = ctx;
-            }
-
-            return ctx;
-        }
-
-        protected FakeHttpContextFactory GetHttpContextFactory(string url, RouteData routeData = null)
-        {
-            var factory = routeData != null
-                            ? new FakeHttpContextFactory(url, routeData)
-                            : new FakeHttpContextFactory(url);
-
-            return factory;
-        }
-
-        protected virtual string GetXmlContent(int templateId)
-        {
-            return @"<?xml version=""1.0"" encoding=""utf-8""?>
-<!DOCTYPE root[
-<!ELEMENT Home ANY>
-<!ATTLIST Home id ID #REQUIRED>
-<!ELEMENT CustomDocument ANY>
-<!ATTLIST CustomDocument id ID #REQUIRED>
-]>
-<root id=""-1"">
-	<Home id=""1046"" parentID=""-1"" level=""1"" writerID=""0"" creatorID=""0"" nodeType=""1044"" template=""" + templateId + @""" sortOrder=""1"" createDate=""2012-06-12T14:13:17"" updateDate=""2012-07-20T18:50:43"" nodeName=""Home"" urlName=""home"" writerName=""admin"" creatorName=""admin"" path=""-1,1046"" isDoc="""">
-		<content><![CDATA[]]></content>
-		<umbracoUrlAlias><![CDATA[this/is/my/alias, anotheralias]]></umbracoUrlAlias>
-		<umbracoNaviHide>1</umbracoNaviHide>
-		<Home id=""1173"" parentID=""1046"" level=""2"" writerID=""0"" creatorID=""0"" nodeType=""1044"" template=""" + templateId + @""" sortOrder=""2"" createDate=""2012-07-20T18:06:45"" updateDate=""2012-07-20T19:07:31"" nodeName=""Sub1"" urlName=""sub1"" writerName=""admin"" creatorName=""admin"" path=""-1,1046,1173"" isDoc="""">
-			<content><![CDATA[<div>This is some content</div>]]></content>
-			<umbracoUrlAlias><![CDATA[page2/alias, 2ndpagealias]]></umbracoUrlAlias>
-			<Home id=""1174"" parentID=""1173"" level=""3"" writerID=""0"" creatorID=""0"" nodeType=""1044"" template=""" + templateId + @""" sortOrder=""2"" createDate=""2012-07-20T18:07:54"" updateDate=""2012-07-20T19:10:27"" nodeName=""Sub2"" urlName=""sub2"" writerName=""admin"" creatorName=""admin"" path=""-1,1046,1173,1174"" isDoc="""">
-				<content><![CDATA[]]></content>
-				<umbracoUrlAlias><![CDATA[only/one/alias]]></umbracoUrlAlias>
-				<creatorName><![CDATA[Custom data with same property name as the member name]]></creatorName>
-			</Home>
-			<Home id=""1176"" parentID=""1173"" level=""3"" writerID=""0"" creatorID=""0"" nodeType=""1044"" template=""" + templateId + @""" sortOrder=""3"" createDate=""2012-07-20T18:08:08"" updateDate=""2012-07-20T19:10:52"" nodeName=""Sub 3"" urlName=""sub-3"" writerName=""admin"" creatorName=""admin"" path=""-1,1046,1173,1176"" isDoc="""">
-				<content><![CDATA[]]></content>
-			</Home>
-			<CustomDocument id=""1177"" parentID=""1173"" level=""3"" writerID=""0"" creatorID=""0"" nodeType=""1234"" template=""" + templateId + @""" sortOrder=""4"" createDate=""2012-07-16T15:26:59"" updateDate=""2012-07-18T14:23:35"" nodeName=""custom sub 1"" urlName=""custom-sub-1"" writerName=""admin"" creatorName=""admin"" path=""-1,1046,1173,1177"" isDoc="""" />
-			<CustomDocument id=""1178"" parentID=""1173"" level=""3"" writerID=""0"" creatorID=""0"" nodeType=""1234"" template=""" + templateId + @""" sortOrder=""4"" createDate=""2012-07-16T15:26:59"" updateDate=""2012-07-16T14:23:35"" nodeName=""custom sub 2"" urlName=""custom-sub-2"" writerName=""admin"" creatorName=""admin"" path=""-1,1046,1173,1178"" isDoc="""" />
-		</Home>
-		<Home id=""1175"" parentID=""1046"" level=""2"" writerID=""0"" creatorID=""0"" nodeType=""1044"" template=""" + templateId + @""" sortOrder=""3"" createDate=""2012-07-20T18:08:01"" updateDate=""2012-07-20T18:49:32"" nodeName=""Sub 2"" urlName=""sub-2"" writerName=""admin"" creatorName=""admin"" path=""-1,1046,1175"" isDoc=""""><content><![CDATA[]]></content>
-		</Home>
-	</Home>
-	<CustomDocument id=""1172"" parentID=""-1"" level=""1"" writerID=""0"" creatorID=""0"" nodeType=""1234"" template=""" + templateId + @""" sortOrder=""2"" createDate=""2012-07-16T15:26:59"" updateDate=""2012-07-18T14:23:35"" nodeName=""Test"" urlName=""test-page"" writerName=""admin"" creatorName=""admin"" path=""-1,1172"" isDoc="""" />
-</root>";
-        }
-    }
+﻿using System;
+using System.Configuration;
+using System.Data.SqlServerCe;
+using System.IO;
+using System.Web.Routing;
+using System.Xml;
+using NUnit.Framework;
+using SQLCE4Umbraco;
+using Umbraco.Core;
+using Umbraco.Core.Cache;
+using Umbraco.Core.Configuration;
+using Umbraco.Core.IO;
+using Umbraco.Core.Logging;
+using Umbraco.Core.Manifest;
+using Umbraco.Core.Models.PublishedContent;
+using Umbraco.Core.Persistence;
+using Umbraco.Core.Persistence.SqlSyntax;
+using Umbraco.Core.Persistence.UnitOfWork;
+using Umbraco.Core.PropertyEditors;
+using Umbraco.Core.Services;
+using Umbraco.Core.Strings;
+using Umbraco.Web;
+using Umbraco.Web.PublishedCache;
+using Umbraco.Web.PublishedCache.XmlPublishedCache;
+using Umbraco.Web.Security;
+using Umbraco.Core.Events;
+using Umbraco.Core.Plugins;
+using File = System.IO.File;
+
+namespace Umbraco.Tests.TestHelpers
+{
+    /// <summary>
+    /// Provides a base class for Umbraco application tests that require a database.
+    /// </summary>
+    /// <remarks>Can provide a SqlCE database populated with the Umbraco schema. The database should be accessed
+    /// through the <see cref="DefaultDatabaseFactory"/>.</remarks>
+    [TestFixture, RequiresSTA]
+    public abstract class BaseDatabaseFactoryTest : BaseUmbracoApplicationTest
+    {
+        //This is used to indicate that this is the first test to run in the test session, if so, we always
+        //ensure a new database file is used.
+        private static volatile bool _firstRunInTestSession = true;
+        private static readonly object Locker = new object();
+        private bool _firstTestInFixture = true;
+
+        //Used to flag if its the first test in the current session
+        private bool _isFirstRunInTestSession;
+        //Used to flag if its the first test in the current fixture
+        private bool _isFirstTestInFixture;
+
+        private ApplicationContext _appContext;
+
+        private string _dbPath;
+        //used to store (globally) the pre-built db with schema and initial data
+        private static byte[] _dbBytes;
+
+        [SetUp]
+        public override void Initialize()
+        {
+            InitializeFirstRunFlags();
+
+            var path = TestHelper.CurrentAssemblyDirectory;
+            AppDomain.CurrentDomain.SetData("DataDirectory", path);
+
+            base.Initialize();
+        }
+
+        protected override void ConfigureContainer()
+        {
+            base.ConfigureContainer();
+
+            Container.Register<ISqlSyntaxProvider, SqlCeSyntaxProvider>();
+        }
+
+        private CacheHelper _disabledCacheHelper;
+        protected CacheHelper DisabledCache
+        {
+            get { return _disabledCacheHelper ?? (_disabledCacheHelper = CacheHelper.CreateDisabledCacheHelper()); }
+        }
+
+        protected override ApplicationContext CreateApplicationContext()
+        {
+            var sqlSyntaxProviders = new[] { new SqlCeSyntaxProvider() };
+
+            // create the database if required
+            // note: must do before instanciating the database factory else it will
+            // not find the database and will remain un-configured.
+            using (ProfilingLogger.TraceDuration<BaseDatabaseFactoryTest>("Create database."))
+            {
+                //TODO make it faster
+                CreateSqlCeDatabase();
+            }
+
+            // ensure the configuration matches the current version for tests
+            SettingsForTests.ConfigurationStatus = UmbracoVersion.Current.ToString(3);
+
+            // create the database factory - if the test does not require an actual database,
+            // use a mock factory; otherwise use a real factory.
+            var databaseFactory = DatabaseTestBehavior == DatabaseBehavior.NoDatabasePerFixture
+                ? TestObjects.GetIDatabaseFactoryMock()
+                : new DefaultDatabaseFactory(GetDbConnectionString(), GetDbProviderName(), sqlSyntaxProviders, Logger, new TestScopeContextAdapter(), MappingResolver);
+#error ok?
+            databaseFactory.Reset();
+
+            // so, using the above code to create a mock IDatabaseFactory if we don't have a real database
+            // but, that will NOT prevent _appContext from NOT being configured, because it cannot connect
+            // to the database to check the migrations ;-(
+
+            var evtMsgs = new TransientEventMessagesFactory();
+            var databaseContext = new DatabaseContext(databaseFactory, Logger);
+            var repositoryFactory = Container.GetInstance<RepositoryFactory>();
+            var serviceContext = TestObjects.GetServiceContext(
+                repositoryFactory,
+                new NPocoUnitOfWorkProvider(databaseFactory, repositoryFactory),
+                new FileUnitOfWorkProvider(),
+                CacheHelper,
+                Logger,
+                evtMsgs,
+                Enumerable.Empty<IUrlSegmentProvider>());
+
+            // if the test does not require an actual database, or runs with an empty database, the application
+            // context will not be able to check the migration status in the database, so we have to force it
+            // to think it is configured.
+            var appContextMock = new Mock<ApplicationContext>(databaseContext, serviceContext, CacheHelper, ProfilingLogger);
+            if (DatabaseTestBehavior == DatabaseBehavior.NoDatabasePerFixture // no db at all
+                || DatabaseTestBehavior == DatabaseBehavior.EmptyDbFilePerTest) // empty db
+                appContextMock.Setup(x => x.IsConfigured).Returns(true);
+            _appContext = appContextMock.Object;
+
+            // initialize the database if required
+            // note: must do after creating the application context as
+            // it is using it
+            using (ProfilingLogger.TraceDuration<BaseDatabaseFactoryTest>("Initialize database."))
+            {
+                // TODO make it faster
+                InitializeDatabase(_appContext);
+            }
+
+            // application is ready
+            _appContext.IsReady = true;
+
+            return _appContext;
+        }
+
+        /// <summary>
+        /// The database behavior to use for the test/fixture
+        /// </summary>
+        protected DatabaseBehavior DatabaseTestBehavior
+        {
+            get
+            {
+                var att = GetType().GetCustomAttribute<DatabaseTestBehaviorAttribute>(false);
+                return att?.Behavior ?? DatabaseBehavior.NoDatabasePerFixture;
+            }
+        }
+
+        protected virtual ISqlSyntaxProvider SqlSyntax => GetSyntaxProvider();
+
+        protected virtual ISqlSyntaxProvider GetSyntaxProvider()
+        {
+            return new SqlCeSyntaxProvider();
+        }
+
+        protected virtual string GetDbProviderName()
+        {
+            return Constants.DbProviderNames.SqlCe;
+        }
+
+        /// <summary>
+        /// Get the db conn string
+        /// </summary>
+        protected virtual string GetDbConnectionString()
+        {
+            return @"Datasource=|DataDirectory|UmbracoNPocoTests.sdf;Flush Interval=1;";
+        }
+
+        /// <summary>
+        /// Creates the SqlCe database if required
+        /// </summary>
+        protected virtual void CreateSqlCeDatabase()
+        {
+            if (DatabaseTestBehavior == DatabaseBehavior.NoDatabasePerFixture)
+                return;
+
+            var path = TestHelper.CurrentAssemblyDirectory;
+
+            //Get the connectionstring settings from config
+            var settings = ConfigurationManager.ConnectionStrings[Core.Configuration.GlobalSettings.UmbracoConnectionName];
+            ConfigurationManager.AppSettings.Set(
+                Core.Configuration.GlobalSettings.UmbracoConnectionName,
+                GetDbConnectionString());
+
+            _dbPath = string.Concat(path, "\\UmbracoNPocoTests.sdf");
+
+            //create a new database file if
+            // - is the first test in the session
+            // - the database file doesn't exist
+            // - NewDbFileAndSchemaPerTest
+            // - _isFirstTestInFixture + DbInitBehavior.NewDbFileAndSchemaPerFixture
+
+            //if this is the first test in the session, always ensure a new db file is created
+            if (_isFirstRunInTestSession || File.Exists(_dbPath) == false
+                || (DatabaseTestBehavior == DatabaseBehavior.NewDbFileAndSchemaPerTest || DatabaseTestBehavior == DatabaseBehavior.EmptyDbFilePerTest)
+                || (_isFirstTestInFixture && DatabaseTestBehavior == DatabaseBehavior.NewDbFileAndSchemaPerFixture))
+            {
+
+                using (ProfilingLogger.TraceDuration<BaseDatabaseFactoryTest>("Remove database file"))
+                {
+                    RemoveDatabaseFile(null, ex =>
+                    {
+                        //if this doesn't work we have to make sure everything is reset! otherwise
+                        // well run into issues because we've already set some things up
+                        TearDown();
+                        throw ex;
+                    });
+                }
+
+                //Create the Sql CE database
+                using (ProfilingLogger.TraceDuration<BaseDatabaseFactoryTest>("Create database file"))
+                {
+                    if (DatabaseTestBehavior != DatabaseBehavior.EmptyDbFilePerTest && _dbBytes != null)
+                    {
+                        File.WriteAllBytes(_dbPath, _dbBytes);
+                    }
+                    else
+                    {
+                        using (var engine = new SqlCeEngine(settings.ConnectionString))
+                        {
+                            engine.CreateDatabase();
+                        }
+                    }
+                }
+
+            }
+
+        }
+
+
+        /// <summary>
+        /// sets up resolvers before resolution is frozen
+        /// </summary>
+        protected override void FreezeResolution()
+        {
+            PropertyEditorResolver.Current = new PropertyEditorResolver(
+                 Container, Logger,
+                 () => PluginManager.Current.ResolvePropertyEditors(),
+                 new ManifestBuilder(
+                     new NullCacheProvider(),
+                     new ManifestParser(Logger, new DirectoryInfo(IOHelper.MapPath("~/App_Plugins")), new NullCacheProvider())));
+
+            if (PropertyValueConvertersResolver.HasCurrent == false)
+                PropertyValueConvertersResolver.Current = new PropertyValueConvertersResolver(Container, Logger);
+
+            if (PublishedContentModelFactoryResolver.HasCurrent == false)
+                PublishedContentModelFactoryResolver.Current = new PublishedContentModelFactoryResolver();
+
+            base.FreezeResolution();
+        }
+
+        /// <summary>
+        /// Creates the tables and data for the database
+        /// </summary>
+        protected virtual void InitializeDatabase(ApplicationContext appContext)
+        {
+            if (DatabaseTestBehavior == DatabaseBehavior.NoDatabasePerFixture || DatabaseTestBehavior == DatabaseBehavior.EmptyDbFilePerTest)
+                return;
+
+            //create the schema and load default data if:
+            // - is the first test in the session
+            // - NewDbFileAndSchemaPerTest
+            // - _isFirstTestInFixture + DbInitBehavior.NewDbFileAndSchemaPerFixture
+
+            if (_dbBytes == null &&
+                (_isFirstRunInTestSession
+                || DatabaseTestBehavior == DatabaseBehavior.NewDbFileAndSchemaPerTest
+                || (_isFirstTestInFixture && DatabaseTestBehavior == DatabaseBehavior.NewDbFileAndSchemaPerFixture)))
+            {
+                var database = appContext.DatabaseContext.Database;
+                var schemaHelper = new DatabaseSchemaHelper(database, Logger);
+                //Create the umbraco database and its base data
+                schemaHelper.CreateDatabaseSchema(appContext);
+
+                //close the connections, we're gonna read this baby in as a byte array so we don't have to re-initialize the
+                // damn db for each test
+                CloseDbConnections(database);
+
+                _dbBytes = File.ReadAllBytes(_dbPath);
+            }
+        }
+
+        [TestFixtureTearDown]
+        public void FixtureTearDown()
+        {
+            RemoveDatabaseFile(ApplicationContext.Current?.DatabaseContext.Database);
+        }
+
+        [TearDown]
+        public override void TearDown()
+        {
+            using (ProfilingLogger.TraceDuration<BaseDatabaseFactoryTest>("teardown"))
+            {
+                _isFirstTestInFixture = false; //ensure this is false before anything!
+
+                if (DatabaseTestBehavior == DatabaseBehavior.NewDbFileAndSchemaPerTest)
+                {
+                    RemoveDatabaseFile(ApplicationContext.Current?.DatabaseContext.Database);
+                }
+
+                AppDomain.CurrentDomain.SetData("DataDirectory", null);
+
+            }
+
+            base.TearDown();
+        }
+
+        private void CloseDbConnections(UmbracoDatabase database)
+        {
+            //Ensure that any database connections from a previous test is disposed.
+            //This is really just double safety as its also done in the TearDown.
+            database?.Dispose();
+            SqlCeContextGuardian.CloseBackgroundConnection();
+        }
+
+        private void InitializeFirstRunFlags()
+        {
+            //this needs to be thread-safe
+            _isFirstRunInTestSession = false;
+            if (_firstRunInTestSession)
+            {
+                lock (Locker)
+                {
+                    if (_firstRunInTestSession)
+                    {
+                        _isFirstRunInTestSession = true; //set the flag
+                        _firstRunInTestSession = false;
+                    }
+                }
+            }
+            if (_firstTestInFixture == false) return;
+
+            lock (Locker)
+            {
+                if (_firstTestInFixture == false) return;
+
+                _isFirstTestInFixture = true; //set the flag
+                _firstTestInFixture = false;
+            }
+        }
+
+        private void RemoveDatabaseFile(UmbracoDatabase database, Action<Exception> onFail = null)
+        {
+            CloseDbConnections(database);
+            var path = TestHelper.CurrentAssemblyDirectory;
+            try
+            {
+                string filePath = string.Concat(path, "\\UmbracoNPocoTests.sdf");
+                if (File.Exists(filePath))
+                {
+                    File.Delete(filePath);
+                }
+            }
+            catch (Exception ex)
+            {
+                LogHelper.Error<BaseDatabaseFactoryTest>("Could not remove the old database file", ex);
+
+                //We will swallow this exception! That's because a sub class might require further teardown logic.
+                if (onFail != null)
+                    onFail(ex);
+            }
+        }
+
+        protected ServiceContext ServiceContext => ApplicationContext.Services;
+
+        protected DatabaseContext DatabaseContext => ApplicationContext.DatabaseContext;
+
+        protected UmbracoContext GetUmbracoContext(string url, int templateId, RouteData routeData = null, bool setSingleton = false)
+        {
+            var cache = new PublishedContentCache((context, preview) =>
+            {
+                var doc = new XmlDocument();
+                doc.LoadXml(GetXmlContent(templateId));
+                return doc;
+            });
+
+            PublishedContentCache.UnitTesting = true;
+
+            var httpContext = GetHttpContextFactory(url, routeData).HttpContext;
+            var ctx = new UmbracoContext(
+                httpContext,
+                ApplicationContext,
+                new PublishedCaches(cache, new PublishedMediaCache(ApplicationContext)),
+                new WebSecurity(httpContext, ApplicationContext));
+
+            if (setSingleton)
+            {
+                UmbracoContext.Current = ctx;
+            }
+
+            return ctx;
+        }
+
+        protected FakeHttpContextFactory GetHttpContextFactory(string url, RouteData routeData = null)
+        {
+            var factory = routeData != null
+                            ? new FakeHttpContextFactory(url, routeData)
+                            : new FakeHttpContextFactory(url);
+
+            return factory;
+        }
+
+        protected virtual string GetXmlContent(int templateId)
+        {
+            return @"<?xml version=""1.0"" encoding=""utf-8""?>
+<!DOCTYPE root[
+<!ELEMENT Home ANY>
+<!ATTLIST Home id ID #REQUIRED>
+<!ELEMENT CustomDocument ANY>
+<!ATTLIST CustomDocument id ID #REQUIRED>
+]>
+<root id=""-1"">
+	<Home id=""1046"" parentID=""-1"" level=""1"" writerID=""0"" creatorID=""0"" nodeType=""1044"" template=""" + templateId + @""" sortOrder=""1"" createDate=""2012-06-12T14:13:17"" updateDate=""2012-07-20T18:50:43"" nodeName=""Home"" urlName=""home"" writerName=""admin"" creatorName=""admin"" path=""-1,1046"" isDoc="""">
+		<content><![CDATA[]]></content>
+		<umbracoUrlAlias><![CDATA[this/is/my/alias, anotheralias]]></umbracoUrlAlias>
+		<umbracoNaviHide>1</umbracoNaviHide>
+		<Home id=""1173"" parentID=""1046"" level=""2"" writerID=""0"" creatorID=""0"" nodeType=""1044"" template=""" + templateId + @""" sortOrder=""2"" createDate=""2012-07-20T18:06:45"" updateDate=""2012-07-20T19:07:31"" nodeName=""Sub1"" urlName=""sub1"" writerName=""admin"" creatorName=""admin"" path=""-1,1046,1173"" isDoc="""">
+			<content><![CDATA[<div>This is some content</div>]]></content>
+			<umbracoUrlAlias><![CDATA[page2/alias, 2ndpagealias]]></umbracoUrlAlias>
+			<Home id=""1174"" parentID=""1173"" level=""3"" writerID=""0"" creatorID=""0"" nodeType=""1044"" template=""" + templateId + @""" sortOrder=""2"" createDate=""2012-07-20T18:07:54"" updateDate=""2012-07-20T19:10:27"" nodeName=""Sub2"" urlName=""sub2"" writerName=""admin"" creatorName=""admin"" path=""-1,1046,1173,1174"" isDoc="""">
+				<content><![CDATA[]]></content>
+				<umbracoUrlAlias><![CDATA[only/one/alias]]></umbracoUrlAlias>
+				<creatorName><![CDATA[Custom data with same property name as the member name]]></creatorName>
+			</Home>
+			<Home id=""1176"" parentID=""1173"" level=""3"" writerID=""0"" creatorID=""0"" nodeType=""1044"" template=""" + templateId + @""" sortOrder=""3"" createDate=""2012-07-20T18:08:08"" updateDate=""2012-07-20T19:10:52"" nodeName=""Sub 3"" urlName=""sub-3"" writerName=""admin"" creatorName=""admin"" path=""-1,1046,1173,1176"" isDoc="""">
+				<content><![CDATA[]]></content>
+			</Home>
+			<CustomDocument id=""1177"" parentID=""1173"" level=""3"" writerID=""0"" creatorID=""0"" nodeType=""1234"" template=""" + templateId + @""" sortOrder=""4"" createDate=""2012-07-16T15:26:59"" updateDate=""2012-07-18T14:23:35"" nodeName=""custom sub 1"" urlName=""custom-sub-1"" writerName=""admin"" creatorName=""admin"" path=""-1,1046,1173,1177"" isDoc="""" />
+			<CustomDocument id=""1178"" parentID=""1173"" level=""3"" writerID=""0"" creatorID=""0"" nodeType=""1234"" template=""" + templateId + @""" sortOrder=""4"" createDate=""2012-07-16T15:26:59"" updateDate=""2012-07-16T14:23:35"" nodeName=""custom sub 2"" urlName=""custom-sub-2"" writerName=""admin"" creatorName=""admin"" path=""-1,1046,1173,1178"" isDoc="""" />
+		</Home>
+		<Home id=""1175"" parentID=""1046"" level=""2"" writerID=""0"" creatorID=""0"" nodeType=""1044"" template=""" + templateId + @""" sortOrder=""3"" createDate=""2012-07-20T18:08:01"" updateDate=""2012-07-20T18:49:32"" nodeName=""Sub 2"" urlName=""sub-2"" writerName=""admin"" creatorName=""admin"" path=""-1,1046,1175"" isDoc=""""><content><![CDATA[]]></content>
+		</Home>
+	</Home>
+	<CustomDocument id=""1172"" parentID=""-1"" level=""1"" writerID=""0"" creatorID=""0"" nodeType=""1234"" template=""" + templateId + @""" sortOrder=""2"" createDate=""2012-07-16T15:26:59"" updateDate=""2012-07-18T14:23:35"" nodeName=""Test"" urlName=""test-page"" writerName=""admin"" creatorName=""admin"" path=""-1,1172"" isDoc="""" />
+</root>";
+        }
+    }
 }
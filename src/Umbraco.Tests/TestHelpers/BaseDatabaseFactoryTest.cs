--- conflicted
+++ resolved
@@ -1,384 +1,380 @@
-﻿using System;
-using System.Collections.Generic;
-using System.ComponentModel;
-using System.Configuration;
-using System.Data.SqlServerCe;
-using System.IO;
-using System.Linq;
-using System.Web.Routing;
-using System.Xml;
-using NUnit.Framework;
-using SQLCE4Umbraco;
-using Umbraco.Core;
-using Umbraco.Core.Configuration;
-using Umbraco.Core.Logging;
-using Umbraco.Core.ObjectResolution;
-using Umbraco.Core.Persistence;
-using Umbraco.Core.Persistence.Mappers;
-using Umbraco.Core.Persistence.SqlSyntax;
-using Umbraco.Core.Persistence.UnitOfWork;
-using Umbraco.Core.Publishing;
-using Umbraco.Core.Services;
-using Umbraco.Tests.Stubs;
-using Umbraco.Web;
-using Umbraco.Web.PublishedCache;
-using Umbraco.Web.PublishedCache.XmlPublishedCache;
-using Umbraco.Web.Routing;
-using Umbraco.Web.Security;
-using umbraco.BusinessLogic;
-
-namespace Umbraco.Tests.TestHelpers
-{
-    /// <summary>
-    /// Use this abstract class for tests that requires a Sql Ce database populated with the umbraco db schema.
-    /// The PetaPoco Database class should be used through the <see cref="DefaultDatabaseFactory"/>.
-    /// </summary>
-    [TestFixture, RequiresSTA]
-    public abstract class BaseDatabaseFactoryTest : BaseUmbracoApplicationTest
-    {
-        //This is used to indicate that this is the first test to run in the test session, if so, we always
-        //ensure a new database file is used.
-        private static volatile bool _firstRunInTestSession = true;
-        private static readonly object Locker = new object();
-        private bool _firstTestInFixture = true;
-
-        //Used to flag if its the first test in the current session
-        private bool _isFirstRunInTestSession = false;
-        //Used to flag if its the first test in the current fixture
-        private bool _isFirstTestInFixture = false;
-
-        [SetUp]
-        public override void Initialize()
-        {
-            InitializeFirstRunFlags();
-
-            base.Initialize();
-
-            var path = TestHelper.CurrentAssemblyDirectory;
-            AppDomain.CurrentDomain.SetData("DataDirectory", path);
-
-<<<<<<< HEAD
-            DatabaseContext.Initialize();
-=======
-            var dbFactory = new DefaultDatabaseFactory(
-                GetDbConnectionString(),
-                GetDbProviderName());
-            ApplicationContext.Current = new ApplicationContext(
-				//assign the db context
-                new DatabaseContext(dbFactory),
-				//assign the service context
-                new ServiceContext(new PetaPocoUnitOfWorkProvider(dbFactory), new FileUnitOfWorkProvider(), new PublishingStrategy()),
-                //disable cache
-                false)
-                {
-                    IsReady = true
-                };
-
-            DatabaseContext.Initialize(dbFactory.ProviderName, dbFactory.ConnectionString);
->>>>>>> 9bc3fdd5
-
-            CreateSqlCeDatabase();
-
-            InitializeDatabase();
-
-            //ensure the configuration matches the current version for tests
-            SettingsForTests.ConfigurationStatus = UmbracoVersion.Current.ToString(3);
-        }
-        
-        /// <summary>
-        /// The database behavior to use for the test/fixture
-        /// </summary>
-        protected virtual DatabaseBehavior DatabaseTestBehavior
-        {
-            get { return DatabaseBehavior.NewSchemaPerTest; }
-        }
-
-        protected virtual string GetDbProviderName()
-        {
-            return "System.Data.SqlServerCe.4.0";
-        }
-
-        /// <summary>
-        /// Get the db conn string
-        /// </summary>
-        protected virtual string GetDbConnectionString()
-        {
-            return @"Datasource=|DataDirectory|UmbracoPetaPocoTests.sdf";            
-        }
-
-        /// <summary>
-        /// Creates the SqlCe database if required
-        /// </summary>
-        protected virtual void CreateSqlCeDatabase()
-        {
-            if (DatabaseTestBehavior == DatabaseBehavior.NoDatabasePerFixture)
-                return;
-
-            var path = TestHelper.CurrentAssemblyDirectory;
-            
-            //Get the connectionstring settings from config
-            var settings = ConfigurationManager.ConnectionStrings[Core.Configuration.GlobalSettings.UmbracoConnectionName];
-            ConfigurationManager.AppSettings.Set(
-                Core.Configuration.GlobalSettings.UmbracoConnectionName, 
-                GetDbConnectionString());
-
-            string dbFilePath = string.Concat(path, "\\UmbracoPetaPocoTests.sdf");
-
-            //create a new database file if
-            // - is the first test in the session
-            // - the database file doesn't exist
-            // - NewDbFileAndSchemaPerTest
-            // - _isFirstTestInFixture + DbInitBehavior.NewDbFileAndSchemaPerFixture
-
-            //if this is the first test in the session, always ensure a new db file is created
-            if (_isFirstRunInTestSession || !File.Exists(dbFilePath) 
-                || DatabaseTestBehavior == DatabaseBehavior.NewDbFileAndSchemaPerTest
-                || (_isFirstTestInFixture && DatabaseTestBehavior == DatabaseBehavior.NewDbFileAndSchemaPerFixture))
-            {
-                
-                RemoveDatabaseFile(ex =>
-                    {
-                        //if this doesn't work we have to make sure everything is reset! otherwise
-                        // well run into issues because we've already set some things up
-                        TearDown();
-                        throw ex;
-                    });
-
-                //Create the Sql CE database
-                var engine = new SqlCeEngine(settings.ConnectionString);
-                engine.CreateDatabase();
-            }
-
-            //clear the database if
-            // - NewSchemaPerTest
-            // - _isFirstTestInFixture + DbInitBehavior.NewSchemaPerFixture
-
-            else if (DatabaseTestBehavior == DatabaseBehavior.NewSchemaPerTest
-                || (_isFirstTestInFixture && DatabaseTestBehavior == DatabaseBehavior.NewSchemaPerFixture))
-            {
-                DatabaseContext.Database.UninstallDatabaseSchema();
-            }
-        }
-
-        /// <summary>
-        /// sets up resolvers before resolution is frozen
-        /// </summary>
-        protected override void FreezeResolution()
-        {
-            DataTypesResolver.Current = new DataTypesResolver(
-                () => PluginManager.Current.ResolveDataTypes());
-
-            RepositoryResolver.Current = new RepositoryResolver(
-                new RepositoryFactory());
-
-            SqlSyntaxProvidersResolver.Current = new SqlSyntaxProvidersResolver(
-                new List<Type> { typeof(MySqlSyntaxProvider), typeof(SqlCeSyntaxProvider), typeof(SqlServerSyntaxProvider) }) { CanResolveBeforeFrozen = true };
-
-            MappingResolver.Current = new MappingResolver(
-               () => PluginManager.Current.ResolveAssignedMapperTypes());
-
-            base.FreezeResolution();
-        }
-
-        /// <summary>
-        /// Creates the tables and data for the database
-        /// </summary>
-        protected virtual void InitializeDatabase()
-        {
-            if (DatabaseTestBehavior == DatabaseBehavior.NoDatabasePerFixture)
-                return;
-
-            //create the schema and load default data if:
-            // - is the first test in the session
-            // - NewSchemaPerTest
-            // - NewDbFileAndSchemaPerTest
-            // - _isFirstTestInFixture + DbInitBehavior.NewSchemaPerFixture
-            // - _isFirstTestInFixture + DbInitBehavior.NewDbFileAndSchemaPerFixture
-
-            if (_isFirstRunInTestSession
-                || DatabaseTestBehavior == DatabaseBehavior.NewSchemaPerTest
-                || (_isFirstTestInFixture && DatabaseTestBehavior == DatabaseBehavior.NewSchemaPerFixture))
-            {
-                //Create the umbraco database and its base data
-                DatabaseContext.Database.CreateDatabaseSchema(false);
-            }            
-        }
-
-        [TestFixtureTearDown]
-        public void FixtureTearDown()
-        {
-            if (DatabaseTestBehavior == DatabaseBehavior.NewDbFileAndSchemaPerFixture)
-            {
-                RemoveDatabaseFile();
-            }
-        }
-
-        [TearDown]
-        public override void TearDown()
-        {
-            _isFirstTestInFixture = false; //ensure this is false before anything!
-
-            if (DatabaseTestBehavior == DatabaseBehavior.NewDbFileAndSchemaPerTest)
-            {
-                RemoveDatabaseFile();
-            }
-            else if (DatabaseTestBehavior == DatabaseBehavior.NewSchemaPerTest)
-            {
-                DatabaseContext.Database.UninstallDatabaseSchema();
-            }           
-           
-            AppDomain.CurrentDomain.SetData("DataDirectory", null);
-
-            SqlSyntaxContext.SqlSyntaxProvider = null;
-
-            base.TearDown();
-        }
-
-        private void CloseDbConnections()
-        {
-            //Ensure that any database connections from a previous test is disposed. 
-            //This is really just double safety as its also done in the TearDown.
-            if (ApplicationContext != null && DatabaseContext != null && DatabaseContext.Database != null)
-                DatabaseContext.Database.Dispose();
-            SqlCeContextGuardian.CloseBackgroundConnection();
-        }
-
-        private void InitializeFirstRunFlags()
-        {
-            //this needs to be thread-safe
-            _isFirstRunInTestSession = false;
-            if (_firstRunInTestSession)
-            {
-                lock (Locker)
-                {
-                    if (_firstRunInTestSession)
-                    {
-                        _isFirstRunInTestSession = true; //set the flag
-                        _firstRunInTestSession = false;
-                    }
-                }
-            }
-            if (_firstTestInFixture)
-            {
-                lock (Locker)
-                {
-                    if (_firstTestInFixture)
-                    {
-                        _isFirstTestInFixture = true; //set the flag
-                        _firstTestInFixture = false;
-                    }
-                }
-            }
-        }
-
-        private void RemoveDatabaseFile(Action<Exception> onFail = null)
-        {
-            CloseDbConnections();
-            string path = TestHelper.CurrentAssemblyDirectory;
-            try
-            {
-                string filePath = string.Concat(path, "\\UmbracoPetaPocoTests.sdf");
-                if (File.Exists(filePath))
-                {
-                    File.Delete(filePath);
-                }
-            }
-            catch (Exception ex)
-            {
-                LogHelper.Error<BaseDatabaseFactoryTest>("Could not remove the old database file", ex);
-
-                //We will swallow this exception! That's because a sub class might require further teardown logic.
-                if (onFail != null)
-                {
-                    onFail(ex);
-                }
-            }
-        }
-
-	    protected ServiceContext ServiceContext
-	    {
-		    get { return ApplicationContext.Services; }
-	    }
-
-	    protected DatabaseContext DatabaseContext
-	    {
-		    get { return ApplicationContext.DatabaseContext; }
-	    }
-
-        protected UmbracoContext GetUmbracoContext(string url, int templateId, RouteData routeData = null, bool setSingleton = false)
-        {
-            var cache = new PublishedContentCache();
-
-            cache.GetXmlDelegate = (context, preview) =>
-                {
-                    var doc = new XmlDocument();
-                    doc.LoadXml(GetXmlContent(templateId));
-                    return doc;
-                };
-
-            PublishedContentCache.UnitTesting = true;
-
-            var httpContext = GetHttpContextFactory(url, routeData).HttpContext;
-            var ctx = new UmbracoContext(
-                httpContext,
-                ApplicationContext,
-                new PublishedCaches(cache, new PublishedMediaCache()),
-                new WebSecurity(httpContext, ApplicationContext));
-
-            if (setSingleton)
-            {
-                UmbracoContext.Current = ctx;
-            }
-
-            return ctx;
-        }
-
-        protected FakeHttpContextFactory GetHttpContextFactory(string url, RouteData routeData = null)
-        {
-            var factory = routeData != null
-                            ? new FakeHttpContextFactory(url, routeData)
-                            : new FakeHttpContextFactory(url);
-
-
-            //set the state helper
-            StateHelper.HttpContext = factory.HttpContext;
-
-            return factory;
-        }
-
-        protected virtual string GetXmlContent(int templateId)
-        {
-            return @"<?xml version=""1.0"" encoding=""utf-8""?>
-<!DOCTYPE root[ 
-<!ELEMENT Home ANY>
-<!ATTLIST Home id ID #REQUIRED>
-<!ELEMENT CustomDocument ANY>
-<!ATTLIST CustomDocument id ID #REQUIRED>
-]>
-<root id=""-1"">
-	<Home id=""1046"" parentID=""-1"" level=""1"" writerID=""0"" creatorID=""0"" nodeType=""1044"" template=""" + templateId + @""" sortOrder=""1"" createDate=""2012-06-12T14:13:17"" updateDate=""2012-07-20T18:50:43"" nodeName=""Home"" urlName=""home"" writerName=""admin"" creatorName=""admin"" path=""-1,1046"" isDoc="""">
-		<content><![CDATA[]]></content>
-		<umbracoUrlAlias><![CDATA[this/is/my/alias, anotheralias]]></umbracoUrlAlias>
-		<umbracoNaviHide>1</umbracoNaviHide>
-		<Home id=""1173"" parentID=""1046"" level=""2"" writerID=""0"" creatorID=""0"" nodeType=""1044"" template=""" + templateId + @""" sortOrder=""2"" createDate=""2012-07-20T18:06:45"" updateDate=""2012-07-20T19:07:31"" nodeName=""Sub1"" urlName=""sub1"" writerName=""admin"" creatorName=""admin"" path=""-1,1046,1173"" isDoc="""">
-			<content><![CDATA[<div>This is some content</div>]]></content>
-			<umbracoUrlAlias><![CDATA[page2/alias, 2ndpagealias]]></umbracoUrlAlias>			
-			<Home id=""1174"" parentID=""1173"" level=""3"" writerID=""0"" creatorID=""0"" nodeType=""1044"" template=""" + templateId + @""" sortOrder=""2"" createDate=""2012-07-20T18:07:54"" updateDate=""2012-07-20T19:10:27"" nodeName=""Sub2"" urlName=""sub2"" writerName=""admin"" creatorName=""admin"" path=""-1,1046,1173,1174"" isDoc="""">
-				<content><![CDATA[]]></content>
-				<umbracoUrlAlias><![CDATA[only/one/alias]]></umbracoUrlAlias>
-				<creatorName><![CDATA[Custom data with same property name as the member name]]></creatorName>
-			</Home>
-			<Home id=""1176"" parentID=""1173"" level=""3"" writerID=""0"" creatorID=""0"" nodeType=""1044"" template=""" + templateId + @""" sortOrder=""3"" createDate=""2012-07-20T18:08:08"" updateDate=""2012-07-20T19:10:52"" nodeName=""Sub 3"" urlName=""sub-3"" writerName=""admin"" creatorName=""admin"" path=""-1,1046,1173,1176"" isDoc="""">
-				<content><![CDATA[]]></content>
-			</Home>
-			<CustomDocument id=""1177"" parentID=""1173"" level=""3"" writerID=""0"" creatorID=""0"" nodeType=""1234"" template=""" + templateId + @""" sortOrder=""4"" createDate=""2012-07-16T15:26:59"" updateDate=""2012-07-18T14:23:35"" nodeName=""custom sub 1"" urlName=""custom-sub-1"" writerName=""admin"" creatorName=""admin"" path=""-1,1046,1173,1177"" isDoc="""" />
-			<CustomDocument id=""1178"" parentID=""1173"" level=""3"" writerID=""0"" creatorID=""0"" nodeType=""1234"" template=""" + templateId + @""" sortOrder=""4"" createDate=""2012-07-16T15:26:59"" updateDate=""2012-07-16T14:23:35"" nodeName=""custom sub 2"" urlName=""custom-sub-2"" writerName=""admin"" creatorName=""admin"" path=""-1,1046,1173,1178"" isDoc="""" />
-		</Home>
-		<Home id=""1175"" parentID=""1046"" level=""2"" writerID=""0"" creatorID=""0"" nodeType=""1044"" template=""" + templateId + @""" sortOrder=""3"" createDate=""2012-07-20T18:08:01"" updateDate=""2012-07-20T18:49:32"" nodeName=""Sub 2"" urlName=""sub-2"" writerName=""admin"" creatorName=""admin"" path=""-1,1046,1175"" isDoc=""""><content><![CDATA[]]></content>
-		</Home>
-	</Home>
-	<CustomDocument id=""1172"" parentID=""-1"" level=""1"" writerID=""0"" creatorID=""0"" nodeType=""1234"" template=""" + templateId + @""" sortOrder=""2"" createDate=""2012-07-16T15:26:59"" updateDate=""2012-07-18T14:23:35"" nodeName=""Test"" urlName=""test-page"" writerName=""admin"" creatorName=""admin"" path=""-1,1172"" isDoc="""" />
-</root>";
-        }
-    }
+﻿using System;
+using System.Collections.Generic;
+using System.ComponentModel;
+using System.Configuration;
+using System.Data.SqlServerCe;
+using System.IO;
+using System.Linq;
+using System.Web.Routing;
+using System.Xml;
+using NUnit.Framework;
+using SQLCE4Umbraco;
+using Umbraco.Core;
+using Umbraco.Core.Configuration;
+using Umbraco.Core.Logging;
+using Umbraco.Core.ObjectResolution;
+using Umbraco.Core.Persistence;
+using Umbraco.Core.Persistence.Mappers;
+using Umbraco.Core.Persistence.SqlSyntax;
+using Umbraco.Core.Persistence.UnitOfWork;
+using Umbraco.Core.Publishing;
+using Umbraco.Core.Services;
+using Umbraco.Tests.Stubs;
+using Umbraco.Web;
+using Umbraco.Web.PublishedCache;
+using Umbraco.Web.PublishedCache.XmlPublishedCache;
+using Umbraco.Web.Routing;
+using Umbraco.Web.Security;
+using umbraco.BusinessLogic;
+
+namespace Umbraco.Tests.TestHelpers
+{
+    /// <summary>
+    /// Use this abstract class for tests that requires a Sql Ce database populated with the umbraco db schema.
+    /// The PetaPoco Database class should be used through the <see cref="DefaultDatabaseFactory"/>.
+    /// </summary>
+    [TestFixture, RequiresSTA]
+    public abstract class BaseDatabaseFactoryTest : BaseUmbracoApplicationTest
+    {
+        //This is used to indicate that this is the first test to run in the test session, if so, we always
+        //ensure a new database file is used.
+        private static volatile bool _firstRunInTestSession = true;
+        private static readonly object Locker = new object();
+        private bool _firstTestInFixture = true;
+
+        //Used to flag if its the first test in the current session
+        private bool _isFirstRunInTestSession = false;
+        //Used to flag if its the first test in the current fixture
+        private bool _isFirstTestInFixture = false;
+
+        [SetUp]
+        public override void Initialize()
+        {
+            InitializeFirstRunFlags();
+
+            base.Initialize();
+
+            var path = TestHelper.CurrentAssemblyDirectory;
+            AppDomain.CurrentDomain.SetData("DataDirectory", path);
+
+            var dbFactory = new DefaultDatabaseFactory(
+                GetDbConnectionString(),
+                GetDbProviderName());
+            ApplicationContext.Current = new ApplicationContext(
+				//assign the db context
+                new DatabaseContext(dbFactory),
+				//assign the service context
+                new ServiceContext(new PetaPocoUnitOfWorkProvider(dbFactory), new FileUnitOfWorkProvider(), new PublishingStrategy()),
+                //disable cache
+                false)
+                {
+                    IsReady = true
+                };
+
+            DatabaseContext.Initialize(dbFactory.ProviderName, dbFactory.ConnectionString);
+
+            CreateSqlCeDatabase();
+
+            InitializeDatabase();
+
+            //ensure the configuration matches the current version for tests
+            SettingsForTests.ConfigurationStatus = UmbracoVersion.Current.ToString(3);
+        }
+        
+        /// <summary>
+        /// The database behavior to use for the test/fixture
+        /// </summary>
+        protected virtual DatabaseBehavior DatabaseTestBehavior
+        {
+            get { return DatabaseBehavior.NewSchemaPerTest; }
+        }
+
+        protected virtual string GetDbProviderName()
+        {
+            return "System.Data.SqlServerCe.4.0";
+        }
+
+        /// <summary>
+        /// Get the db conn string
+        /// </summary>
+        protected virtual string GetDbConnectionString()
+        {
+            return @"Datasource=|DataDirectory|UmbracoPetaPocoTests.sdf";            
+        }
+
+        /// <summary>
+        /// Creates the SqlCe database if required
+        /// </summary>
+        protected virtual void CreateSqlCeDatabase()
+        {
+            if (DatabaseTestBehavior == DatabaseBehavior.NoDatabasePerFixture)
+                return;
+
+            var path = TestHelper.CurrentAssemblyDirectory;
+            
+            //Get the connectionstring settings from config
+            var settings = ConfigurationManager.ConnectionStrings[Core.Configuration.GlobalSettings.UmbracoConnectionName];
+            ConfigurationManager.AppSettings.Set(
+                Core.Configuration.GlobalSettings.UmbracoConnectionName, 
+                GetDbConnectionString());
+
+            string dbFilePath = string.Concat(path, "\\UmbracoPetaPocoTests.sdf");
+
+            //create a new database file if
+            // - is the first test in the session
+            // - the database file doesn't exist
+            // - NewDbFileAndSchemaPerTest
+            // - _isFirstTestInFixture + DbInitBehavior.NewDbFileAndSchemaPerFixture
+
+            //if this is the first test in the session, always ensure a new db file is created
+            if (_isFirstRunInTestSession || !File.Exists(dbFilePath) 
+                || DatabaseTestBehavior == DatabaseBehavior.NewDbFileAndSchemaPerTest
+                || (_isFirstTestInFixture && DatabaseTestBehavior == DatabaseBehavior.NewDbFileAndSchemaPerFixture))
+            {
+                
+                RemoveDatabaseFile(ex =>
+                    {
+                        //if this doesn't work we have to make sure everything is reset! otherwise
+                        // well run into issues because we've already set some things up
+                        TearDown();
+                        throw ex;
+                    });
+
+                //Create the Sql CE database
+                var engine = new SqlCeEngine(settings.ConnectionString);
+                engine.CreateDatabase();
+            }
+
+            //clear the database if
+            // - NewSchemaPerTest
+            // - _isFirstTestInFixture + DbInitBehavior.NewSchemaPerFixture
+
+            else if (DatabaseTestBehavior == DatabaseBehavior.NewSchemaPerTest
+                || (_isFirstTestInFixture && DatabaseTestBehavior == DatabaseBehavior.NewSchemaPerFixture))
+            {
+                DatabaseContext.Database.UninstallDatabaseSchema();
+            }
+        }
+
+        /// <summary>
+        /// sets up resolvers before resolution is frozen
+        /// </summary>
+        protected override void FreezeResolution()
+        {
+            DataTypesResolver.Current = new DataTypesResolver(
+                () => PluginManager.Current.ResolveDataTypes());
+
+            RepositoryResolver.Current = new RepositoryResolver(
+                new RepositoryFactory());
+
+            SqlSyntaxProvidersResolver.Current = new SqlSyntaxProvidersResolver(
+                new List<Type> { typeof(MySqlSyntaxProvider), typeof(SqlCeSyntaxProvider), typeof(SqlServerSyntaxProvider) }) { CanResolveBeforeFrozen = true };
+
+            MappingResolver.Current = new MappingResolver(
+               () => PluginManager.Current.ResolveAssignedMapperTypes());
+
+            base.FreezeResolution();
+        }
+
+        /// <summary>
+        /// Creates the tables and data for the database
+        /// </summary>
+        protected virtual void InitializeDatabase()
+        {
+            if (DatabaseTestBehavior == DatabaseBehavior.NoDatabasePerFixture)
+                return;
+
+            //create the schema and load default data if:
+            // - is the first test in the session
+            // - NewSchemaPerTest
+            // - NewDbFileAndSchemaPerTest
+            // - _isFirstTestInFixture + DbInitBehavior.NewSchemaPerFixture
+            // - _isFirstTestInFixture + DbInitBehavior.NewDbFileAndSchemaPerFixture
+
+            if (_isFirstRunInTestSession
+                || DatabaseTestBehavior == DatabaseBehavior.NewSchemaPerTest
+                || (_isFirstTestInFixture && DatabaseTestBehavior == DatabaseBehavior.NewSchemaPerFixture))
+            {
+                //Create the umbraco database and its base data
+                DatabaseContext.Database.CreateDatabaseSchema(false);
+            }            
+        }
+
+        [TestFixtureTearDown]
+        public void FixtureTearDown()
+        {
+            if (DatabaseTestBehavior == DatabaseBehavior.NewDbFileAndSchemaPerFixture)
+            {
+                RemoveDatabaseFile();
+            }
+        }
+
+        [TearDown]
+        public override void TearDown()
+        {
+            _isFirstTestInFixture = false; //ensure this is false before anything!
+
+            if (DatabaseTestBehavior == DatabaseBehavior.NewDbFileAndSchemaPerTest)
+            {
+                RemoveDatabaseFile();
+            }
+            else if (DatabaseTestBehavior == DatabaseBehavior.NewSchemaPerTest)
+            {
+                DatabaseContext.Database.UninstallDatabaseSchema();
+            }           
+           
+            AppDomain.CurrentDomain.SetData("DataDirectory", null);
+
+            SqlSyntaxContext.SqlSyntaxProvider = null;
+
+            base.TearDown();
+        }
+
+        private void CloseDbConnections()
+        {
+            //Ensure that any database connections from a previous test is disposed. 
+            //This is really just double safety as its also done in the TearDown.
+            if (ApplicationContext != null && DatabaseContext != null && DatabaseContext.Database != null)
+                DatabaseContext.Database.Dispose();
+            SqlCeContextGuardian.CloseBackgroundConnection();
+        }
+
+        private void InitializeFirstRunFlags()
+        {
+            //this needs to be thread-safe
+            _isFirstRunInTestSession = false;
+            if (_firstRunInTestSession)
+            {
+                lock (Locker)
+                {
+                    if (_firstRunInTestSession)
+                    {
+                        _isFirstRunInTestSession = true; //set the flag
+                        _firstRunInTestSession = false;
+                    }
+                }
+            }
+            if (_firstTestInFixture)
+            {
+                lock (Locker)
+                {
+                    if (_firstTestInFixture)
+                    {
+                        _isFirstTestInFixture = true; //set the flag
+                        _firstTestInFixture = false;
+                    }
+                }
+            }
+        }
+
+        private void RemoveDatabaseFile(Action<Exception> onFail = null)
+        {
+            CloseDbConnections();
+            string path = TestHelper.CurrentAssemblyDirectory;
+            try
+            {
+                string filePath = string.Concat(path, "\\UmbracoPetaPocoTests.sdf");
+                if (File.Exists(filePath))
+                {
+                    File.Delete(filePath);
+                }
+            }
+            catch (Exception ex)
+            {
+                LogHelper.Error<BaseDatabaseFactoryTest>("Could not remove the old database file", ex);
+
+                //We will swallow this exception! That's because a sub class might require further teardown logic.
+                if (onFail != null)
+                {
+                    onFail(ex);
+                }
+            }
+        }
+
+	    protected ServiceContext ServiceContext
+	    {
+		    get { return ApplicationContext.Services; }
+	    }
+
+	    protected DatabaseContext DatabaseContext
+	    {
+		    get { return ApplicationContext.DatabaseContext; }
+	    }
+
+        protected UmbracoContext GetUmbracoContext(string url, int templateId, RouteData routeData = null, bool setSingleton = false)
+        {
+            var cache = new PublishedContentCache();
+
+            cache.GetXmlDelegate = (context, preview) =>
+                {
+                    var doc = new XmlDocument();
+                    doc.LoadXml(GetXmlContent(templateId));
+                    return doc;
+                };
+
+            PublishedContentCache.UnitTesting = true;
+
+            var httpContext = GetHttpContextFactory(url, routeData).HttpContext;
+            var ctx = new UmbracoContext(
+                httpContext,
+                ApplicationContext,
+                new PublishedCaches(cache, new PublishedMediaCache()),
+                new WebSecurity(httpContext, ApplicationContext));
+
+            if (setSingleton)
+            {
+                UmbracoContext.Current = ctx;
+            }
+
+            return ctx;
+        }
+
+        protected FakeHttpContextFactory GetHttpContextFactory(string url, RouteData routeData = null)
+        {
+            var factory = routeData != null
+                            ? new FakeHttpContextFactory(url, routeData)
+                            : new FakeHttpContextFactory(url);
+
+
+            //set the state helper
+            StateHelper.HttpContext = factory.HttpContext;
+
+            return factory;
+        }
+
+        protected virtual string GetXmlContent(int templateId)
+        {
+            return @"<?xml version=""1.0"" encoding=""utf-8""?>
+<!DOCTYPE root[ 
+<!ELEMENT Home ANY>
+<!ATTLIST Home id ID #REQUIRED>
+<!ELEMENT CustomDocument ANY>
+<!ATTLIST CustomDocument id ID #REQUIRED>
+]>
+<root id=""-1"">
+	<Home id=""1046"" parentID=""-1"" level=""1"" writerID=""0"" creatorID=""0"" nodeType=""1044"" template=""" + templateId + @""" sortOrder=""1"" createDate=""2012-06-12T14:13:17"" updateDate=""2012-07-20T18:50:43"" nodeName=""Home"" urlName=""home"" writerName=""admin"" creatorName=""admin"" path=""-1,1046"" isDoc="""">
+		<content><![CDATA[]]></content>
+		<umbracoUrlAlias><![CDATA[this/is/my/alias, anotheralias]]></umbracoUrlAlias>
+		<umbracoNaviHide>1</umbracoNaviHide>
+		<Home id=""1173"" parentID=""1046"" level=""2"" writerID=""0"" creatorID=""0"" nodeType=""1044"" template=""" + templateId + @""" sortOrder=""2"" createDate=""2012-07-20T18:06:45"" updateDate=""2012-07-20T19:07:31"" nodeName=""Sub1"" urlName=""sub1"" writerName=""admin"" creatorName=""admin"" path=""-1,1046,1173"" isDoc="""">
+			<content><![CDATA[<div>This is some content</div>]]></content>
+			<umbracoUrlAlias><![CDATA[page2/alias, 2ndpagealias]]></umbracoUrlAlias>			
+			<Home id=""1174"" parentID=""1173"" level=""3"" writerID=""0"" creatorID=""0"" nodeType=""1044"" template=""" + templateId + @""" sortOrder=""2"" createDate=""2012-07-20T18:07:54"" updateDate=""2012-07-20T19:10:27"" nodeName=""Sub2"" urlName=""sub2"" writerName=""admin"" creatorName=""admin"" path=""-1,1046,1173,1174"" isDoc="""">
+				<content><![CDATA[]]></content>
+				<umbracoUrlAlias><![CDATA[only/one/alias]]></umbracoUrlAlias>
+				<creatorName><![CDATA[Custom data with same property name as the member name]]></creatorName>
+			</Home>
+			<Home id=""1176"" parentID=""1173"" level=""3"" writerID=""0"" creatorID=""0"" nodeType=""1044"" template=""" + templateId + @""" sortOrder=""3"" createDate=""2012-07-20T18:08:08"" updateDate=""2012-07-20T19:10:52"" nodeName=""Sub 3"" urlName=""sub-3"" writerName=""admin"" creatorName=""admin"" path=""-1,1046,1173,1176"" isDoc="""">
+				<content><![CDATA[]]></content>
+			</Home>
+			<CustomDocument id=""1177"" parentID=""1173"" level=""3"" writerID=""0"" creatorID=""0"" nodeType=""1234"" template=""" + templateId + @""" sortOrder=""4"" createDate=""2012-07-16T15:26:59"" updateDate=""2012-07-18T14:23:35"" nodeName=""custom sub 1"" urlName=""custom-sub-1"" writerName=""admin"" creatorName=""admin"" path=""-1,1046,1173,1177"" isDoc="""" />
+			<CustomDocument id=""1178"" parentID=""1173"" level=""3"" writerID=""0"" creatorID=""0"" nodeType=""1234"" template=""" + templateId + @""" sortOrder=""4"" createDate=""2012-07-16T15:26:59"" updateDate=""2012-07-16T14:23:35"" nodeName=""custom sub 2"" urlName=""custom-sub-2"" writerName=""admin"" creatorName=""admin"" path=""-1,1046,1173,1178"" isDoc="""" />
+		</Home>
+		<Home id=""1175"" parentID=""1046"" level=""2"" writerID=""0"" creatorID=""0"" nodeType=""1044"" template=""" + templateId + @""" sortOrder=""3"" createDate=""2012-07-20T18:08:01"" updateDate=""2012-07-20T18:49:32"" nodeName=""Sub 2"" urlName=""sub-2"" writerName=""admin"" creatorName=""admin"" path=""-1,1046,1175"" isDoc=""""><content><![CDATA[]]></content>
+		</Home>
+	</Home>
+	<CustomDocument id=""1172"" parentID=""-1"" level=""1"" writerID=""0"" creatorID=""0"" nodeType=""1234"" template=""" + templateId + @""" sortOrder=""2"" createDate=""2012-07-16T15:26:59"" updateDate=""2012-07-18T14:23:35"" nodeName=""Test"" urlName=""test-page"" writerName=""admin"" creatorName=""admin"" path=""-1,1172"" isDoc="""" />
+</root>";
+        }
+    }
 }
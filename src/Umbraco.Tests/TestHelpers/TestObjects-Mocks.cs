﻿using System;
using System.Collections.Generic;
using System.Data;
using System.Data.Common;
using System.Linq;
using System.Linq.Expressions;
using System.Web;
using Moq;
using Umbraco.Core;
using Umbraco.Core.Composing;
using Umbraco.Core.Configuration;
using Umbraco.Core.Configuration.UmbracoSettings;
using Umbraco.Core.IO;
using Umbraco.Core.Logging;
using Umbraco.Core.Models;
using Umbraco.Core.Models.PublishedContent;
using Umbraco.Core.Persistence;
using Umbraco.Core.Persistence.SqlSyntax;
using Umbraco.Core.Services;
using Umbraco.Tests.Testing.Objects.Accessors;
using Umbraco.Web;
using Umbraco.Web.PublishedCache;
using Umbraco.Web.Routing;
using Umbraco.Web.Security;

namespace Umbraco.Tests.TestHelpers
{
    /// <summary>
    /// Provides objects for tests.
    /// </summary>
    internal partial class TestObjects
    {
        /// <summary>
        /// Gets a mocked IUmbracoDatabaseFactory.
        /// </summary>
        /// <returns>An IUmbracoDatabaseFactory.</returns>
        /// <param name="configured">A value indicating whether the factory is configured.</param>
        /// <param name="canConnect">A value indicating whether the factory can connect to the database.</param>
        /// <remarks>This is just a void factory that has no actual database.</remarks>
        public IUmbracoDatabaseFactory GetDatabaseFactoryMock(bool configured = true, bool canConnect = true)
        {
            var sqlSyntax = new SqlCeSyntaxProvider();
            var sqlContext = Mock.Of<ISqlContext>();
            Mock.Get(sqlContext).Setup(x => x.SqlSyntax).Returns(sqlSyntax);

            var databaseFactoryMock = new Mock<IUmbracoDatabaseFactory>();
            databaseFactoryMock.Setup(x => x.Configured).Returns(configured);
            databaseFactoryMock.Setup(x => x.CanConnect).Returns(canConnect);
            databaseFactoryMock.Setup(x => x.SqlContext).Returns(sqlContext);

            // can create a database - but don't try to use it!
            if (configured && canConnect)
                databaseFactoryMock.Setup(x => x.CreateDatabase()).Returns(GetUmbracoSqlCeDatabase(Mock.Of<ILogger>()));

            return databaseFactoryMock.Object;
        }

        /// <summary>
        /// Gets a mocked service context built with mocked services.
        /// </summary>
        /// <returns>A ServiceContext.</returns>
        public ServiceContext GetServiceContextMock(IFactory container = null)
        {
            // FIXME: else some tests break - figure it out
            container = null;

            return ServiceContext.CreatePartial(
                MockService<IContentService>(container),
                MockService<IMediaService>(container),
                MockService<IContentTypeService>(container),
                MockService<IMediaTypeService>(container),
                MockService<IDataTypeService>(container),
                MockService<IFileService>(container),
                MockService<ILocalizationService>(container),
                MockService<IPackagingService>(container),
                MockService<IEntityService>(container),
                MockService<IRelationService>(container),
                MockService<IMemberGroupService>(container),
                MockService<IMemberTypeService>(container),
                MockService<IMemberService>(container),
                MockService<IUserService>(container),
                MockService<ITagService>(container),
                MockService<INotificationService>(container),
                MockService<ILocalizedTextService>(container),
                MockService<IAuditService>(container),
                MockService<IDomainService>(container),
                MockService<IMacroService>(container));
        }

        private T MockService<T>(IFactory container = null)
            where T : class
        {
            return container?.TryGetInstance<T>() ?? new Mock<T>().Object;
        }

        /// <summary>
        /// Gets an opened database connection that can begin a transaction.
        /// </summary>
        /// <returns>A DbConnection.</returns>
        /// <remarks>This is because NPoco wants a DbConnection, NOT an IDbConnection,
        /// and DbConnection is hard to mock so we create our own class here.</remarks>
        public DbConnection GetDbConnection()
        {
            return new MockDbConnection();
        }

        /// <summary>
        /// Gets an Umbraco context.
        /// </summary>
        /// <returns>An Umbraco context.</returns>
        /// <remarks>This should be the minimum Umbraco context.</remarks>
        public IUmbracoContext GetUmbracoContextMock(IUmbracoContextAccessor accessor = null)
        {

            var publishedSnapshotMock = new Mock<IPublishedSnapshot>();
            publishedSnapshotMock.Setup(x => x.Members).Returns(Mock.Of<IPublishedMemberCache>());
            var publishedSnapshot = publishedSnapshotMock.Object;
            var publishedSnapshotServiceMock = new Mock<IPublishedSnapshotService>();
            publishedSnapshotServiceMock.Setup(x => x.CreatePublishedSnapshot(It.IsAny<string>())).Returns(publishedSnapshot);
            var publishedSnapshotService = publishedSnapshotServiceMock.Object;

            var globalSettings = GetGlobalSettings();

            if (accessor == null) accessor = new TestUmbracoContextAccessor();

            var httpContextAccessor = TestHelper.GetHttpContextAccessor();

            var umbracoContextFactory = new UmbracoContextFactory(
                accessor,
                publishedSnapshotService,
                new TestVariationContextAccessor(),
                new TestDefaultCultureAccessor(),
                globalSettings,
                Mock.Of<IUserService>(),
                TestHelper.IOHelper,
<<<<<<< HEAD
                httpContextAccessor);
=======
                TestHelper.UriUtility);
>>>>>>> 2b8be2cf

            return umbracoContextFactory.EnsureUmbracoContext().UmbracoContext;
        }

        public IUmbracoSettingsSection GetUmbracoSettings()
        {
            // FIXME: Why not use the SettingsForTest.GenerateMock ... ?
            // FIXME: Shouldn't we use the default ones so they are the same instance for each test?

            var umbracoSettingsMock = new Mock<IUmbracoSettingsSection>();
            var webRoutingSectionMock = new Mock<IWebRoutingSection>();
            webRoutingSectionMock.Setup(x => x.UrlProviderMode).Returns(UrlMode.Auto.ToString());
            umbracoSettingsMock.Setup(x => x.WebRouting).Returns(webRoutingSectionMock.Object);
            return umbracoSettingsMock.Object;
        }

        public IGlobalSettings GetGlobalSettings()
        {
            return SettingsForTests.GetDefaultGlobalSettings();
        }
        public IFileSystems GetFileSystemsMock()
        {
            var fileSystems = Mock.Of<IFileSystems>();

            MockFs(fileSystems, x => x.MacroPartialsFileSystem);
            MockFs(fileSystems, x => x.MvcViewsFileSystem);
            MockFs(fileSystems, x => x.PartialViewsFileSystem);
            MockFs(fileSystems, x => x.ScriptsFileSystem);
            MockFs(fileSystems, x => x.StylesheetsFileSystem);

            return fileSystems;
        }

        private void MockFs(IFileSystems fileSystems, Expression<Func<IFileSystems, IFileSystem>> fileSystem)
        {
            var fs = Mock.Of<IFileSystem>();
            Mock.Get(fileSystems).Setup(fileSystem).Returns(fs);
        }

        #region Inner classes

        private class MockDbConnection : DbConnection
        {
            protected override DbTransaction BeginDbTransaction(IsolationLevel isolationLevel)
            {
                return Mock.Of<DbTransaction>(); // enough here
            }

            public override void Close()
            {
                throw new NotImplementedException();
            }

            public override void ChangeDatabase(string databaseName)
            {
                throw new NotImplementedException();
            }

            public override void Open()
            {
                throw new NotImplementedException();
            }

            public override string ConnectionString { get; set; }

            protected override DbCommand CreateDbCommand()
            {
                throw new NotImplementedException();
            }

            public override string Database { get; }
            public override string DataSource { get; }
            public override string ServerVersion { get; }
            public override ConnectionState State => ConnectionState.Open; // else NPoco reopens
        }

        public class TestDataTypeService : IDataTypeService
        {
            public TestDataTypeService()
            {
                DataTypes = new Dictionary<int, IDataType>();
            }

            public TestDataTypeService(params IDataType[] dataTypes)
            {
                DataTypes = dataTypes.ToDictionary(x => x.Id, x => x);
            }

            public TestDataTypeService(IEnumerable<IDataType> dataTypes)
            {
                DataTypes = dataTypes.ToDictionary(x => x.Id, x => x);
            }

            public Dictionary<int, IDataType> DataTypes { get; }

            public Attempt<OperationResult<OperationResultType, EntityContainer>> CreateContainer(int parentId, string name, int userId = -1)
            {
                throw new NotImplementedException();
            }

            public Attempt<OperationResult> SaveContainer(EntityContainer container, int userId = -1)
            {
                throw new NotImplementedException();
            }

            public EntityContainer GetContainer(int containerId)
            {
                throw new NotImplementedException();
            }

            public EntityContainer GetContainer(Guid containerId)
            {
                throw new NotImplementedException();
            }

            public IEnumerable<EntityContainer> GetContainers(string folderName, int level)
            {
                throw new NotImplementedException();
            }

            public IEnumerable<EntityContainer> GetContainers(IDataType dataType)
            {
                throw new NotImplementedException();
            }

            public IEnumerable<EntityContainer> GetContainers(int[] containerIds)
            {
                throw new NotImplementedException();
            }

            public Attempt<OperationResult> DeleteContainer(int containerId, int userId = -1)
            {
                throw new NotImplementedException();
            }

            public Attempt<OperationResult<OperationResultType, EntityContainer>> RenameContainer(int id, string name, int userId = -1)
            {
                throw new NotImplementedException();
            }

            public IDataType GetDataType(string name)
            {
                throw new NotImplementedException();
            }

            public IDataType GetDataType(int id)
            {
                DataTypes.TryGetValue(id, out var dataType);
                return dataType;
            }

            public IDataType GetDataType(Guid id)
            {
                throw new NotImplementedException();
            }

            public IEnumerable<IDataType> GetAll(params int[] ids)
            {
                if (ids.Length == 0) return DataTypes.Values;
                return ids.Select(x => DataTypes.TryGetValue(x, out var dataType) ? dataType : null).WhereNotNull();
            }

            public void Save(IDataType dataType, int userId = -1)
            {
                throw new NotImplementedException();
            }

            public void Save(IEnumerable<IDataType> dataTypeDefinitions, int userId = -1)
            {
                throw new NotImplementedException();
            }

            public void Save(IEnumerable<IDataType> dataTypeDefinitions, int userId, bool raiseEvents)
            {
                throw new NotImplementedException();
            }

            public void Delete(IDataType dataType, int userId = -1)
            {
                throw new NotImplementedException();
            }

            public IEnumerable<IDataType> GetByEditorAlias(string propertyEditorAlias)
            {
                throw new NotImplementedException();
            }

            public Attempt<OperationResult<MoveOperationStatusType>> Move(IDataType toMove, int parentId)
            {
                throw new NotImplementedException();
            }

            public IReadOnlyDictionary<Udi, IEnumerable<string>> GetReferences(int id)
            {
                throw new NotImplementedException();
            }
        }

        #endregion


    }
}<|MERGE_RESOLUTION|>--- conflicted
+++ resolved
@@ -133,11 +133,8 @@
                 globalSettings,
                 Mock.Of<IUserService>(),
                 TestHelper.IOHelper,
-<<<<<<< HEAD
+                TestHelper.UriUtility,
                 httpContextAccessor);
-=======
-                TestHelper.UriUtility);
->>>>>>> 2b8be2cf
 
             return umbracoContextFactory.EnsureUmbracoContext().UmbracoContext;
         }

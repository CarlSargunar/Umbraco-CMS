﻿using System;
<<<<<<< HEAD
using Microsoft.Extensions.Logging;
=======
using System.Configuration;
using System.IO;
using System.Linq;
using Microsoft.Extensions.Options;
>>>>>>> d7ab7d3d
using Moq;
using NPoco;
using Umbraco.Core;
using Umbraco.Core.Cache;
using Umbraco.Core.Composing;
using Umbraco.Core.Configuration;
using Umbraco.Core.Configuration.Models;
using Umbraco.Core.Configuration.UmbracoSettings;
using Umbraco.Core.Events;
using Umbraco.Core.Hosting;
using Umbraco.Core.IO;
using Umbraco.Core.Persistence;
using Umbraco.Core.Persistence.Mappers;
using Umbraco.Core.Persistence.SqlSyntax;
using Umbraco.Core.Scoping;
using Umbraco.Persistance.SqlCe;
using Umbraco.Tests.Common.Builders;
using Umbraco.Tests.TestHelpers.Stubs;
using Current = Umbraco.Web.Composing.Current;

namespace Umbraco.Tests.TestHelpers
{
    /// <summary>
    /// Provides objects for tests.
    /// </summary>
    internal partial class TestObjects
    {
        private readonly IRegister _register;

        public TestObjects(IRegister register)
        {
            _register = register;
        }

        /// <summary>
        /// Gets an UmbracoDatabase.
        /// </summary>
        /// <param name="logger">A logger.</param>
        /// <returns>An UmbracoDatabase.</returns>
        /// <remarks>This is just a void database that has no actual database but pretends to have an open connection
        /// that can begin a transaction.</remarks>
        public UmbracoDatabase GetUmbracoSqlCeDatabase(ILogger<UmbracoDatabase> logger)
        {
            var syntax = new SqlCeSyntaxProvider();
            var connection = GetDbConnection();
            var sqlContext = new SqlContext(syntax, DatabaseType.SQLCe, Mock.Of<IPocoDataFactory>());
            return new UmbracoDatabase(connection, sqlContext, logger, TestHelper.BulkSqlInsertProvider);
        }

        /// <summary>
        /// Gets an UmbracoDatabase.
        /// </summary>
        /// <param name="logger">A logger.</param>
        /// <returns>An UmbracoDatabase.</returns>
        /// <remarks>This is just a void database that has no actual database but pretends to have an open connection
        /// that can begin a transaction.</remarks>
        public UmbracoDatabase GetUmbracoSqlServerDatabase(ILogger<UmbracoDatabase> logger)
        {
            var syntax = new SqlServerSyntaxProvider(); // do NOT try to get the server's version!
            var connection = GetDbConnection();
            var sqlContext = new SqlContext(syntax, DatabaseType.SqlServer2008, Mock.Of<IPocoDataFactory>());
            return new UmbracoDatabase(connection, sqlContext, logger, TestHelper.BulkSqlInsertProvider);
        }

        private Lazy<T> GetLazyService<T>(IFactory container, Func<IFactory, T> ctor)
            where T : class
        {
            return new Lazy<T>(() => container?.TryGetInstance<T>() ?? ctor(container));
        }

        private T GetRepo<T>(IFactory container)
            where T : class, IRepository
        {
            return container?.TryGetInstance<T>() ?? Mock.Of<T>();
        }

        public IScopeProvider GetScopeProvider(ILoggerFactory loggerFactory, ITypeFinder typeFinder = null, FileSystems fileSystems = null, IUmbracoDatabaseFactory databaseFactory = null)
        {
            var globalSettings = new GlobalSettingsBuilder().Build();
            var connectionString = ConfigurationManager.ConnectionStrings[Constants.System.UmbracoConnectionName].ConnectionString;
            var connectionStrings = new ConnectionStringsBuilder().WithUmbracoConnectionString(connectionString).Build();
            var coreDebugSettings = new CoreDebugSettingsBuilder().Build();

            if (databaseFactory == null)
            {
                // var mappersBuilder = new MapperCollectionBuilder(Current.Container); // FIXME:
                // mappersBuilder.AddCore();
                // var mappers = mappersBuilder.CreateCollection();
                var mappers = Current.Factory.GetInstance<IMapperCollection>();
<<<<<<< HEAD
                databaseFactory = new UmbracoDatabaseFactory(loggerFactory.CreateLogger<UmbracoDatabaseFactory>(),
                    loggerFactory,
                    SettingsForTests.DefaultGlobalSettings,
                    new ConnectionStrings(),
                    Constants.System.UmbracoConnectionName,
=======
                databaseFactory = new UmbracoDatabaseFactory(logger,
                    globalSettings,
                    connectionStrings,
>>>>>>> d7ab7d3d
                    new Lazy<IMapperCollection>(() => mappers),
                    TestHelper.DbProviderFactoryCreator);
            }

<<<<<<< HEAD
            typeFinder ??= new TypeFinder(loggerFactory.CreateLogger<TypeFinder>(), new DefaultUmbracoAssemblyProvider(GetType().Assembly), new VaryingRuntimeHash());
            fileSystems ??= new FileSystems(Current.Factory, loggerFactory.CreateLogger<FileSystems>(), loggerFactory, TestHelper.IOHelper, SettingsForTests.GenerateMockGlobalSettings(), TestHelper.GetHostingEnvironment());
            var coreDebug = TestHelper.CoreDebugSettings;
            var mediaFileSystem = Mock.Of<IMediaFileSystem>();
            var scopeProvider = new ScopeProvider(databaseFactory, fileSystems, coreDebug, mediaFileSystem, loggerFactory.CreateLogger<ScopeProvider>(), loggerFactory, typeFinder, NoAppCache.Instance);
            return scopeProvider;
=======
            typeFinder ??= new TypeFinder(logger, new DefaultUmbracoAssemblyProvider(GetType().Assembly), new VaryingRuntimeHash());
            fileSystems ??= new FileSystems(Current.Factory, logger, TestHelper.IOHelper, Options.Create(globalSettings), TestHelper.GetHostingEnvironment());
            var coreDebug = TestHelper.CoreDebugSettings;
            var mediaFileSystem = Mock.Of<IMediaFileSystem>();
            return new ScopeProvider(databaseFactory, fileSystems, Microsoft.Extensions.Options.Options.Create(coreDebugSettings), mediaFileSystem, logger, typeFinder, NoAppCache.Instance);
>>>>>>> d7ab7d3d
        }

    }
}<|MERGE_RESOLUTION|>--- conflicted
+++ resolved
@@ -1,12 +1,9 @@
 ﻿using System;
-<<<<<<< HEAD
-using Microsoft.Extensions.Logging;
-=======
 using System.Configuration;
 using System.IO;
 using System.Linq;
 using Microsoft.Extensions.Options;
->>>>>>> d7ab7d3d
+using Microsoft.Extensions.Logging;
 using Moq;
 using NPoco;
 using Umbraco.Core;
@@ -96,35 +93,20 @@
                 // mappersBuilder.AddCore();
                 // var mappers = mappersBuilder.CreateCollection();
                 var mappers = Current.Factory.GetInstance<IMapperCollection>();
-<<<<<<< HEAD
-                databaseFactory = new UmbracoDatabaseFactory(loggerFactory.CreateLogger<UmbracoDatabaseFactory>(),
+                databaseFactory = new UmbracoDatabaseFactory(
+                    loggerFactory.CreateLogger<UmbracoDatabaseFactory>(),
                     loggerFactory,
-                    SettingsForTests.DefaultGlobalSettings,
-                    new ConnectionStrings(),
-                    Constants.System.UmbracoConnectionName,
-=======
-                databaseFactory = new UmbracoDatabaseFactory(logger,
                     globalSettings,
                     connectionStrings,
->>>>>>> d7ab7d3d
                     new Lazy<IMapperCollection>(() => mappers),
                     TestHelper.DbProviderFactoryCreator);
             }
 
-<<<<<<< HEAD
             typeFinder ??= new TypeFinder(loggerFactory.CreateLogger<TypeFinder>(), new DefaultUmbracoAssemblyProvider(GetType().Assembly), new VaryingRuntimeHash());
-            fileSystems ??= new FileSystems(Current.Factory, loggerFactory.CreateLogger<FileSystems>(), loggerFactory, TestHelper.IOHelper, SettingsForTests.GenerateMockGlobalSettings(), TestHelper.GetHostingEnvironment());
+            fileSystems ??= new FileSystems(Current.Factory, loggerFactory.CreateLogger<FileSystems>(), loggerFactory, TestHelper.IOHelper, Options.Create(globalSettings), TestHelper.GetHostingEnvironment());
             var coreDebug = TestHelper.CoreDebugSettings;
             var mediaFileSystem = Mock.Of<IMediaFileSystem>();
-            var scopeProvider = new ScopeProvider(databaseFactory, fileSystems, coreDebug, mediaFileSystem, loggerFactory.CreateLogger<ScopeProvider>(), loggerFactory, typeFinder, NoAppCache.Instance);
-            return scopeProvider;
-=======
-            typeFinder ??= new TypeFinder(logger, new DefaultUmbracoAssemblyProvider(GetType().Assembly), new VaryingRuntimeHash());
-            fileSystems ??= new FileSystems(Current.Factory, logger, TestHelper.IOHelper, Options.Create(globalSettings), TestHelper.GetHostingEnvironment());
-            var coreDebug = TestHelper.CoreDebugSettings;
-            var mediaFileSystem = Mock.Of<IMediaFileSystem>();
-            return new ScopeProvider(databaseFactory, fileSystems, Microsoft.Extensions.Options.Options.Create(coreDebugSettings), mediaFileSystem, logger, typeFinder, NoAppCache.Instance);
->>>>>>> d7ab7d3d
+            return new ScopeProvider(databaseFactory, fileSystems, Microsoft.Extensions.Options.Options.Create(coreDebugSettings), mediaFileSystem, loggerFactory.CreateLogger<ScopeProvider>(), loggerFactory, typeFinder, NoAppCache.Instance);
         }
 
     }

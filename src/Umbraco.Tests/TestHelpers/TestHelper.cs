--- conflicted
+++ resolved
@@ -1,205 +1,201 @@
-using System;
-using System.Collections;
-using System.Collections.Generic;
-using System.ComponentModel;
-using System.Configuration;
-using System.IO;
-using System.Linq;
-using System.Reflection;
-using NUnit.Framework;
-using SqlCE4Umbraco;
-using Umbraco.Core;
-using Umbraco.Core.IO;
-using umbraco.DataLayer;
-<<<<<<< HEAD
-=======
-using Umbraco.Core.Models.EntityBase;
-using GlobalSettings = umbraco.GlobalSettings;
->>>>>>> 5ebcdce5
-
-namespace Umbraco.Tests.TestHelpers
-{
-    /// <summary>
-	/// Common helper properties and methods useful to testing
-	/// </summary>
-	public static class TestHelper
-	{
-
-		/// <summary>
-		/// Clears an initialized database
-		/// </summary>
-		public static void ClearDatabase()
-		{
-            var databaseSettings = ConfigurationManager.ConnectionStrings[Core.Configuration.GlobalSettings.UmbracoConnectionName];
-            var dataHelper = DataLayerHelper.CreateSqlHelper(databaseSettings.ConnectionString, false) as SqlCEHelper;
-			
-			if (dataHelper == null)
-				throw new InvalidOperationException("The sql helper for unit tests must be of type SqlCEHelper, check the ensure the connection string used for this test is set to use SQLCE");
-
-			dataHelper.ClearDatabase();
-		}
-
-        public static void DropForeignKeys(string table)
-        {
-            var databaseSettings = ConfigurationManager.ConnectionStrings[Core.Configuration.GlobalSettings.UmbracoConnectionName];
-            var dataHelper = DataLayerHelper.CreateSqlHelper(databaseSettings.ConnectionString, false) as SqlCEHelper;
-
-            if (dataHelper == null)
-                throw new InvalidOperationException("The sql helper for unit tests must be of type SqlCEHelper, check the ensure the connection string used for this test is set to use SQLCE");
-
-            dataHelper.DropForeignKeys(table);
-        }
-
-		/// <summary>
-		/// Gets the current assembly directory.
-		/// </summary>
-		/// <value>The assembly directory.</value>
-		static public string CurrentAssemblyDirectory
-		{
-			get
-			{
-				var codeBase = typeof(TestHelper).Assembly.CodeBase;
-				var uri = new Uri(codeBase);
-				var path = uri.LocalPath;
-				return Path.GetDirectoryName(path);
-			}
-		}
-
-		/// <summary>
-		/// Maps the given <paramref name="relativePath"/> making it rooted on <see cref="CurrentAssemblyDirectory"/>. <paramref name="relativePath"/> must start with <code>~/</code>
-		/// </summary>
-		/// <param name="relativePath">The relative path.</param>
-		/// <returns></returns>
-		public static string MapPathForTest(string relativePath)
-		{
-			if (!relativePath.StartsWith("~/"))
-				throw new ArgumentException("relativePath must start with '~/'", "relativePath");
-
-			return relativePath.Replace("~/", CurrentAssemblyDirectory + "/");
-		}
-
-	    public static void InitializeContentDirectories()
-        {
-            CreateDirectories(new[] { SystemDirectories.Masterpages, SystemDirectories.MvcViews, SystemDirectories.Media, SystemDirectories.AppPlugins });
-        }
-
-	    public static void CleanContentDirectories()
-	    {
-	        CleanDirectories(new[] { SystemDirectories.Masterpages, SystemDirectories.MvcViews, SystemDirectories.Media });
-	    }
-
-	    public static void CreateDirectories(string[] directories)
-        {
-            foreach (var directory in directories)
-            {
-                var directoryInfo = new DirectoryInfo(IOHelper.MapPath(directory));
-                if (directoryInfo.Exists == false)
-                    Directory.CreateDirectory(IOHelper.MapPath(directory));
-            }
-        }
-
-	    public static void CleanDirectories(string[] directories)
-	    {
-	        var preserves = new Dictionary<string, string[]>
-	        {
-	            { SystemDirectories.Masterpages, new[] {"dummy.txt"} },
-	            { SystemDirectories.MvcViews, new[] {"dummy.txt"} }
-	        };
-            foreach (var directory in directories)
-            {
-                var directoryInfo = new DirectoryInfo(IOHelper.MapPath(directory));
-                var preserve = preserves.ContainsKey(directory) ? preserves[directory] : null;
-                if (directoryInfo.Exists)
-                    directoryInfo.GetFiles().Where(x => preserve == null || preserve.Contains(x.Name) == false).ForEach(x => x.Delete());
-            }
-        }
-
-	    public static void CleanUmbracoSettingsConfig()
-        {
-            var currDir = new DirectoryInfo(CurrentAssemblyDirectory);
-
-            var umbracoSettingsFile = Path.Combine(currDir.Parent.Parent.FullName, "config", "umbracoSettings.config");
-            if (File.Exists(umbracoSettingsFile))
-                File.Delete(umbracoSettingsFile);
-        }
-
-        public static void AssertAllPropertyValuesAreEquals(object actual, object expected, string dateTimeFormat = null, Func<IEnumerable, IEnumerable> sorter = null, string[] ignoreProperties = null)
-        {
-            var properties = expected.GetType().GetProperties();
-            foreach (var property in properties)
-            {
-                //ignore properties that are attributed with this
-                var att = property.GetCustomAttribute<EditorBrowsableAttribute>(false);
-                if (att != null && att.State == EditorBrowsableState.Never)
-                    continue;
-
-                if (ignoreProperties != null && ignoreProperties.Contains(property.Name))
-                    continue;
-
-                var expectedValue = property.GetValue(expected, null);
-                var actualValue = property.GetValue(actual, null);
-
-                if (((actualValue is string) == false) && actualValue is IEnumerable)
-                {
-                    AssertListsAreEquals(property, (IEnumerable)actualValue, (IEnumerable)expectedValue, dateTimeFormat, sorter);
-                }
-                else if (dateTimeFormat.IsNullOrWhiteSpace() == false && actualValue is DateTime)
-                {
-                    Assert.AreEqual(((DateTime) expectedValue).ToString(dateTimeFormat), ((DateTime)actualValue).ToString(dateTimeFormat), "Property {0}.{1} does not match. Expected: {2} but was: {3}", property.DeclaringType.Name, property.Name, expectedValue, actualValue);
-                }
-                else
-                {
-                    Assert.AreEqual(expectedValue, actualValue, "Property {0}.{1} does not match. Expected: {2} but was: {3}", property.DeclaringType.Name, property.Name, expectedValue, actualValue);
-                }
-            }
-        }
-
-        private static void AssertListsAreEquals(PropertyInfo property, IEnumerable actualList, IEnumerable expectedList, string dateTimeFormat, Func<IEnumerable, IEnumerable> sorter)
-        {
-            if (sorter == null)
-            {
-                //this is pretty hackerific but saves us some code to write
-                sorter = enumerable =>
-                {
-                    //semi-generic way of ensuring any collection of IEntity are sorted by Ids for comparison
-                    var entities = enumerable.OfType<IEntity>().ToList();
-                    if (entities.Count > 0)
-                    {
-                        return entities.OrderBy(x => x.Id);
-                    }
-                    else
-                    {
-                        return enumerable;
-                    }
-                };
-            }          
-
-            var actualListEx = sorter(actualList).Cast<object>().ToList();
-            var expectedListEx = sorter(expectedList).Cast<object>().ToList();
-
-            if (actualListEx.Count != expectedListEx.Count)
-                Assert.Fail("Collection {0}.{1} does not match. Expected IEnumerable containing {2} elements but was IEnumerable containing {3} elements", property.PropertyType.Name, property.Name, expectedListEx.Count, actualListEx.Count);
-
-            for (int i = 0; i < actualListEx.Count; i++)
-            {
-                var actualValue = actualListEx[i];
-                var expectedValue = expectedListEx[i];
-
-                if (((actualValue is string) == false) && actualValue is IEnumerable)
-                {
-                    AssertListsAreEquals(property, (IEnumerable)actualValue, (IEnumerable)expectedValue, dateTimeFormat, sorter);
-                }
-                else if (dateTimeFormat.IsNullOrWhiteSpace() == false && actualValue is DateTime)
-                {
-                    Assert.AreEqual(((DateTime)expectedValue).ToString(dateTimeFormat), ((DateTime)actualValue).ToString(dateTimeFormat), "Property {0}.{1} does not match. Expected: {2} but was: {3}", property.DeclaringType.Name, property.Name, expectedValue, actualValue);
-                }
-                else
-                {
-                    Assert.AreEqual(expectedValue, actualValue, "Property {0}.{1} does not match. Expected: {2} but was: {3}", property.DeclaringType.Name, property.Name, expectedValue, actualValue);
-                }
-            }
-        }
-
-
-    }
+using System;
+using System.Collections;
+using System.Collections.Generic;
+using System.ComponentModel;
+using System.Configuration;
+using System.IO;
+using System.Linq;
+using System.Reflection;
+using NUnit.Framework;
+using SqlCE4Umbraco;
+using Umbraco.Core;
+using Umbraco.Core.IO;
+using umbraco.DataLayer;
+using Umbraco.Core.Models.EntityBase;
+
+namespace Umbraco.Tests.TestHelpers
+{
+    /// <summary>
+	/// Common helper properties and methods useful to testing
+	/// </summary>
+	public static class TestHelper
+	{
+
+		/// <summary>
+		/// Clears an initialized database
+		/// </summary>
+		public static void ClearDatabase()
+		{
+            var databaseSettings = ConfigurationManager.ConnectionStrings[Core.Configuration.GlobalSettings.UmbracoConnectionName];
+            var dataHelper = DataLayerHelper.CreateSqlHelper(databaseSettings.ConnectionString, false) as SqlCEHelper;
+			
+			if (dataHelper == null)
+				throw new InvalidOperationException("The sql helper for unit tests must be of type SqlCEHelper, check the ensure the connection string used for this test is set to use SQLCE");
+
+			dataHelper.ClearDatabase();
+		}
+
+        public static void DropForeignKeys(string table)
+        {
+            var databaseSettings = ConfigurationManager.ConnectionStrings[Core.Configuration.GlobalSettings.UmbracoConnectionName];
+            var dataHelper = DataLayerHelper.CreateSqlHelper(databaseSettings.ConnectionString, false) as SqlCEHelper;
+
+            if (dataHelper == null)
+                throw new InvalidOperationException("The sql helper for unit tests must be of type SqlCEHelper, check the ensure the connection string used for this test is set to use SQLCE");
+
+            dataHelper.DropForeignKeys(table);
+        }
+
+		/// <summary>
+		/// Gets the current assembly directory.
+		/// </summary>
+		/// <value>The assembly directory.</value>
+		static public string CurrentAssemblyDirectory
+		{
+			get
+			{
+				var codeBase = typeof(TestHelper).Assembly.CodeBase;
+				var uri = new Uri(codeBase);
+				var path = uri.LocalPath;
+				return Path.GetDirectoryName(path);
+			}
+		}
+
+		/// <summary>
+		/// Maps the given <paramref name="relativePath"/> making it rooted on <see cref="CurrentAssemblyDirectory"/>. <paramref name="relativePath"/> must start with <code>~/</code>
+		/// </summary>
+		/// <param name="relativePath">The relative path.</param>
+		/// <returns></returns>
+		public static string MapPathForTest(string relativePath)
+		{
+			if (!relativePath.StartsWith("~/"))
+				throw new ArgumentException("relativePath must start with '~/'", "relativePath");
+
+			return relativePath.Replace("~/", CurrentAssemblyDirectory + "/");
+		}
+
+	    public static void InitializeContentDirectories()
+        {
+            CreateDirectories(new[] { SystemDirectories.Masterpages, SystemDirectories.MvcViews, SystemDirectories.Media, SystemDirectories.AppPlugins });
+        }
+
+	    public static void CleanContentDirectories()
+	    {
+	        CleanDirectories(new[] { SystemDirectories.Masterpages, SystemDirectories.MvcViews, SystemDirectories.Media });
+	    }
+
+	    public static void CreateDirectories(string[] directories)
+        {
+            foreach (var directory in directories)
+            {
+                var directoryInfo = new DirectoryInfo(IOHelper.MapPath(directory));
+                if (directoryInfo.Exists == false)
+                    Directory.CreateDirectory(IOHelper.MapPath(directory));
+            }
+        }
+
+	    public static void CleanDirectories(string[] directories)
+	    {
+	        var preserves = new Dictionary<string, string[]>
+	        {
+	            { SystemDirectories.Masterpages, new[] {"dummy.txt"} },
+	            { SystemDirectories.MvcViews, new[] {"dummy.txt"} }
+	        };
+            foreach (var directory in directories)
+            {
+                var directoryInfo = new DirectoryInfo(IOHelper.MapPath(directory));
+                var preserve = preserves.ContainsKey(directory) ? preserves[directory] : null;
+                if (directoryInfo.Exists)
+                    directoryInfo.GetFiles().Where(x => preserve == null || preserve.Contains(x.Name) == false).ForEach(x => x.Delete());
+            }
+        }
+
+	    public static void CleanUmbracoSettingsConfig()
+        {
+            var currDir = new DirectoryInfo(CurrentAssemblyDirectory);
+
+            var umbracoSettingsFile = Path.Combine(currDir.Parent.Parent.FullName, "config", "umbracoSettings.config");
+            if (File.Exists(umbracoSettingsFile))
+                File.Delete(umbracoSettingsFile);
+        }
+
+        public static void AssertAllPropertyValuesAreEquals(object actual, object expected, string dateTimeFormat = null, Func<IEnumerable, IEnumerable> sorter = null, string[] ignoreProperties = null)
+        {
+            var properties = expected.GetType().GetProperties();
+            foreach (var property in properties)
+            {
+                //ignore properties that are attributed with this
+                var att = property.GetCustomAttribute<EditorBrowsableAttribute>(false);
+                if (att != null && att.State == EditorBrowsableState.Never)
+                    continue;
+
+                if (ignoreProperties != null && ignoreProperties.Contains(property.Name))
+                    continue;
+
+                var expectedValue = property.GetValue(expected, null);
+                var actualValue = property.GetValue(actual, null);
+
+                if (((actualValue is string) == false) && actualValue is IEnumerable)
+                {
+                    AssertListsAreEquals(property, (IEnumerable)actualValue, (IEnumerable)expectedValue, dateTimeFormat, sorter);
+                }
+                else if (dateTimeFormat.IsNullOrWhiteSpace() == false && actualValue is DateTime)
+                {
+                    Assert.AreEqual(((DateTime) expectedValue).ToString(dateTimeFormat), ((DateTime)actualValue).ToString(dateTimeFormat), "Property {0}.{1} does not match. Expected: {2} but was: {3}", property.DeclaringType.Name, property.Name, expectedValue, actualValue);
+                }
+                else
+                {
+                    Assert.AreEqual(expectedValue, actualValue, "Property {0}.{1} does not match. Expected: {2} but was: {3}", property.DeclaringType.Name, property.Name, expectedValue, actualValue);
+                }
+            }
+        }
+
+        private static void AssertListsAreEquals(PropertyInfo property, IEnumerable actualList, IEnumerable expectedList, string dateTimeFormat, Func<IEnumerable, IEnumerable> sorter)
+        {
+            if (sorter == null)
+            {
+                //this is pretty hackerific but saves us some code to write
+                sorter = enumerable =>
+                {
+                    //semi-generic way of ensuring any collection of IEntity are sorted by Ids for comparison
+                    var entities = enumerable.OfType<IEntity>().ToList();
+                    if (entities.Count > 0)
+                    {
+                        return entities.OrderBy(x => x.Id);
+                    }
+                    else
+                    {
+                        return enumerable;
+                    }
+                };
+            }          
+
+            var actualListEx = sorter(actualList).Cast<object>().ToList();
+            var expectedListEx = sorter(expectedList).Cast<object>().ToList();
+
+            if (actualListEx.Count != expectedListEx.Count)
+                Assert.Fail("Collection {0}.{1} does not match. Expected IEnumerable containing {2} elements but was IEnumerable containing {3} elements", property.PropertyType.Name, property.Name, expectedListEx.Count, actualListEx.Count);
+
+            for (int i = 0; i < actualListEx.Count; i++)
+            {
+                var actualValue = actualListEx[i];
+                var expectedValue = expectedListEx[i];
+
+                if (((actualValue is string) == false) && actualValue is IEnumerable)
+                {
+                    AssertListsAreEquals(property, (IEnumerable)actualValue, (IEnumerable)expectedValue, dateTimeFormat, sorter);
+                }
+                else if (dateTimeFormat.IsNullOrWhiteSpace() == false && actualValue is DateTime)
+                {
+                    Assert.AreEqual(((DateTime)expectedValue).ToString(dateTimeFormat), ((DateTime)actualValue).ToString(dateTimeFormat), "Property {0}.{1} does not match. Expected: {2} but was: {3}", property.DeclaringType.Name, property.Name, expectedValue, actualValue);
+                }
+                else
+                {
+                    Assert.AreEqual(expectedValue, actualValue, "Property {0}.{1} does not match. Expected: {2} but was: {3}", property.DeclaringType.Name, property.Name, expectedValue, actualValue);
+                }
+            }
+        }
+
+
+    }
 }
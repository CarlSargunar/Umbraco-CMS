--- conflicted
+++ resolved
@@ -4,7 +4,6 @@
 using NUnit.Framework;
 using Umbraco.Core;
 using Umbraco.Core.Composing;
-using Umbraco.Core.Configuration;
 using Umbraco.Core.Logging;
 using Umbraco.Core.Models;
 using Umbraco.Core.PropertyEditors;
@@ -25,17 +24,12 @@
             Thread.CurrentThread.CurrentUICulture = Thread.CurrentThread.CurrentCulture;
 
             var register = RegisterFactory.Create();
-<<<<<<< HEAD
-            var composition = new Composition(register, new TypeLoader(), Mock.Of<IProfilingLogger>(), ComponentTests.MockRuntimeState(RuntimeLevel.Run), new ConfigsFactory().Create());
-=======
-            var composition = new Composition(register, TestHelper.GetMockedTypeLoader(), Mock.Of<IProfilingLogger>(), ComponentTests.MockRuntimeState(RuntimeLevel.Run));
->>>>>>> 9b4c26bf
+            var composition = new Composition(register, TestHelper.GetMockedTypeLoader(), Mock.Of<IProfilingLogger>(), ComponentTests.MockRuntimeState(RuntimeLevel.Run), TestHelper.GetConfigs());
 
             register.Register<IShortStringHelper>(_
                 => new DefaultShortStringHelper(new DefaultShortStringHelperConfig().WithDefault(SettingsForTests.GetDefaultUmbracoSettings())));
 
             Current.Factory = composition.CreateFactory();
-            CurrentCore.Factory = composition.CreateFactory();
         }
 
         [TearDown]

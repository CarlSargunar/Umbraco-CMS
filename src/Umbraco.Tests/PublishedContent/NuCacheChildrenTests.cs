--- conflicted
+++ resolved
@@ -6,7 +6,6 @@
 using Microsoft.Extensions.Options;
 using Moq;
 using NUnit.Framework;
-<<<<<<< HEAD
 using Umbraco.Cms.Core;
 using Umbraco.Cms.Core.Cache;
 using Umbraco.Cms.Core.Configuration.Models;
@@ -26,22 +25,6 @@
 using Umbraco.Cms.Infrastructure.Serialization;
 using Umbraco.Cms.Tests.Common;
 using Umbraco.Extensions;
-=======
-using Umbraco.Core;
-using Umbraco.Core.Composing;
-using Umbraco.Core.Configuration;
-using Umbraco.Core.Events;
-using Umbraco.Core.Logging;
-using Umbraco.Core.Models;
-using Umbraco.Core.Models.PublishedContent;
-using Umbraco.Core.Persistence.Repositories;
-using Umbraco.Core.PropertyEditors;
-using Umbraco.Core.Scoping;
-using Umbraco.Core.Services;
-using Umbraco.Core.Services.Changes;
-using Umbraco.Core.Strings;
-using Umbraco.Core.Sync;
->>>>>>> 9cc9ecf8
 using Umbraco.Tests.TestHelpers;
 using Umbraco.Tests.Testing.Objects;
 using Umbraco.Web.Composing;
@@ -154,15 +137,12 @@
             // create a data source for NuCache
             _source = new TestDataSource(kits());
             _contentNestedDataSerializerFactory = new JsonContentNestedDataSerializerFactory();
-<<<<<<< HEAD
 
             var typeFinder = TestHelper.GetTypeFinder();
 
             var globalSettings = new GlobalSettings();
             var nuCacheSettings = new NuCacheSettings();
-=======
->>>>>>> 9cc9ecf8
-
+            
             // at last, create the complete NuCache snapshot service!
             var options = new PublishedSnapshotServiceOptions { IgnoreLocalDb = true };
             _snapshotService = new PublishedSnapshotService(
@@ -179,18 +159,11 @@
                 new TestDefaultCultureAccessor(),
                 Options.Create(globalSettings),
                 Mock.Of<IEntityXmlSerializer>(),
-<<<<<<< HEAD
                 PublishedModelFactory,
                 hostingEnvironment,
                 Options.Create(nuCacheSettings),
                 _contentNestedDataSerializerFactory);
                 
-=======
-                Mock.Of<IPublishedModelFactory>(),
-                new UrlSegmentProviderCollection(new[] { new DefaultUrlSegmentProvider() }),
-                new TestSyncBootStateAccessor(SyncBootState.WarmBoot),
-                _contentNestedDataSerializerFactory);
->>>>>>> 9cc9ecf8
 
             // invariant is the current default
             _variationAccesor.VariationContext = new VariationContext();

﻿using System;
using System.Collections.Generic;
using System.Diagnostics;
using System.Linq;
using NUnit.Framework;
using Umbraco.Core;
using Umbraco.Core.Configuration;
using Umbraco.Core.Configuration.UmbracoSettings;
using Umbraco.Core.Macros;

namespace Umbraco.Tests.Configurations.UmbracoSettings
{
    [TestFixture]
    public class ContentElementTests : UmbracoSettingsTests
    {
        [Test]
        public void EmailAddress()
        {
<<<<<<< HEAD
            Assert.AreEqual(ContentSettings.NotificationEmailAddress, "robot@umbraco.dk");
=======
            Assert.AreEqual("robot@umbraco.dk", SettingsSection.Content.NotificationEmailAddress);
>>>>>>> 5fc889a8
        }
        [Test]
        public virtual void DisableHtmlEmail()
        {
            Assert.IsTrue(ContentSettings.DisableHtmlEmail);
        }

        [Test]
        public virtual void Can_Set_Multiple()
        {
<<<<<<< HEAD
            Assert.AreEqual(ContentSettings.Error404Collection.Count(), 3);
            Assert.AreEqual(ContentSettings.Error404Collection.ElementAt(0).Culture, "default");
            Assert.AreEqual(ContentSettings.Error404Collection.ElementAt(0).ContentId, 1047);
            Assert.IsTrue(ContentSettings.Error404Collection.ElementAt(0).HasContentId);
            Assert.IsFalse(ContentSettings.Error404Collection.ElementAt(0).HasContentKey);
            Assert.AreEqual(ContentSettings.Error404Collection.ElementAt(1).Culture, "en-US");
            Assert.AreEqual(ContentSettings.Error404Collection.ElementAt(1).ContentXPath, "$site/error [@name = 'error']");
            Assert.IsFalse(ContentSettings.Error404Collection.ElementAt(1).HasContentId);
            Assert.IsFalse(ContentSettings.Error404Collection.ElementAt(1).HasContentKey);
            Assert.AreEqual(ContentSettings.Error404Collection.ElementAt(2).Culture, "en-UK");
            Assert.AreEqual(ContentSettings.Error404Collection.ElementAt(2).ContentKey, new Guid("8560867F-B88F-4C74-A9A4-679D8E5B3BFC"));
            Assert.IsTrue(ContentSettings.Error404Collection.ElementAt(2).HasContentKey);
            Assert.IsFalse(ContentSettings.Error404Collection.ElementAt(2).HasContentId);
=======
            Assert.AreEqual(3, SettingsSection.Content.Error404Collection.Count());
            Assert.AreEqual("default", SettingsSection.Content.Error404Collection.ElementAt(0).Culture);
            Assert.AreEqual(1047, SettingsSection.Content.Error404Collection.ElementAt(0).ContentId);
            Assert.IsTrue(SettingsSection.Content.Error404Collection.ElementAt(0).HasContentId);
            Assert.IsFalse(SettingsSection.Content.Error404Collection.ElementAt(0).HasContentKey);
            Assert.AreEqual("en-US", SettingsSection.Content.Error404Collection.ElementAt(1).Culture);
            Assert.AreEqual("$site/error [@name = 'error']", SettingsSection.Content.Error404Collection.ElementAt(1).ContentXPath);
            Assert.IsFalse(SettingsSection.Content.Error404Collection.ElementAt(1).HasContentId);
            Assert.IsFalse(SettingsSection.Content.Error404Collection.ElementAt(1).HasContentKey);
            Assert.AreEqual("en-UK", SettingsSection.Content.Error404Collection.ElementAt(2).Culture);
            Assert.AreEqual(new Guid("8560867F-B88F-4C74-A9A4-679D8E5B3BFC"), SettingsSection.Content.Error404Collection.ElementAt(2).ContentKey);
            Assert.IsTrue(SettingsSection.Content.Error404Collection.ElementAt(2).HasContentKey);
            Assert.IsFalse(SettingsSection.Content.Error404Collection.ElementAt(2).HasContentId);
>>>>>>> 5fc889a8
        }

        [Test]
        public void ImageFileTypes()
        {
            Assert.IsTrue(ContentSettings.ImageFileTypes.All(x => "jpeg,jpg,gif,bmp,png,tiff,tif".Split(',').Contains(x)));
        }

        [Test]
        public virtual void ImageAutoFillProperties()
        {
<<<<<<< HEAD
            Assert.AreEqual(ContentSettings.ImageAutoFillProperties.Count(), 2);
            Assert.AreEqual(ContentSettings.ImageAutoFillProperties.ElementAt(0).Alias, "umbracoFile");
            Assert.AreEqual(ContentSettings.ImageAutoFillProperties.ElementAt(0).WidthFieldAlias, "umbracoWidth");
            Assert.AreEqual(ContentSettings.ImageAutoFillProperties.ElementAt(0).HeightFieldAlias, "umbracoHeight");
            Assert.AreEqual(ContentSettings.ImageAutoFillProperties.ElementAt(0).LengthFieldAlias, "umbracoBytes");
            Assert.AreEqual(ContentSettings.ImageAutoFillProperties.ElementAt(0).ExtensionFieldAlias, "umbracoExtension");
            Assert.AreEqual(ContentSettings.ImageAutoFillProperties.ElementAt(1).Alias, "umbracoFile2");
            Assert.AreEqual(ContentSettings.ImageAutoFillProperties.ElementAt(1).WidthFieldAlias, "umbracoWidth2");
            Assert.AreEqual(ContentSettings.ImageAutoFillProperties.ElementAt(1).HeightFieldAlias, "umbracoHeight2");
            Assert.AreEqual(ContentSettings.ImageAutoFillProperties.ElementAt(1).LengthFieldAlias, "umbracoBytes2");
            Assert.AreEqual(ContentSettings.ImageAutoFillProperties.ElementAt(1).ExtensionFieldAlias, "umbracoExtension2");
=======
            Assert.AreEqual(2, SettingsSection.Content.ImageAutoFillProperties.Count());
            Assert.AreEqual("umbracoFile", SettingsSection.Content.ImageAutoFillProperties.ElementAt(0).Alias);
            Assert.AreEqual("umbracoWidth", SettingsSection.Content.ImageAutoFillProperties.ElementAt(0).WidthFieldAlias);
            Assert.AreEqual("umbracoHeight", SettingsSection.Content.ImageAutoFillProperties.ElementAt(0).HeightFieldAlias);
            Assert.AreEqual("umbracoBytes", SettingsSection.Content.ImageAutoFillProperties.ElementAt(0).LengthFieldAlias);
            Assert.AreEqual("umbracoExtension", SettingsSection.Content.ImageAutoFillProperties.ElementAt(0).ExtensionFieldAlias);
            Assert.AreEqual("umbracoFile2", SettingsSection.Content.ImageAutoFillProperties.ElementAt(1).Alias);
            Assert.AreEqual("umbracoWidth2", SettingsSection.Content.ImageAutoFillProperties.ElementAt(1).WidthFieldAlias);
            Assert.AreEqual("umbracoHeight2", SettingsSection.Content.ImageAutoFillProperties.ElementAt(1).HeightFieldAlias);
            Assert.AreEqual("umbracoBytes2", SettingsSection.Content.ImageAutoFillProperties.ElementAt(1).LengthFieldAlias);
            Assert.AreEqual("umbracoExtension2", SettingsSection.Content.ImageAutoFillProperties.ElementAt(1).ExtensionFieldAlias);
>>>>>>> 5fc889a8
        }

        [Test]
        public void PreviewBadge()
        {
            Assert.AreEqual(ContentSettings.PreviewBadge, @"<div id=""umbracoPreviewBadge"" class=""umbraco-preview-badge""><span class=""umbraco-preview-badge__header"">Preview mode</span><a href=""{0}/preview/end?redir={1}"" class=""umbraco-preview-badge__end""><svg viewBox=""0 0 100 100"" xmlns=""http://www.w3.org/2000/svg""><title>Click to end</title><path d=""M5273.1 2400.1v-2c0-2.8-5-4-9.7-4s-9.7 1.3-9.7 4v2a7 7 0 002 4.9l5 4.9c.3.3.4.6.4 1v6.4c0 .4.2.7.6.8l2.9.9c.5.1 1-.2 1-.8v-7.2c0-.4.2-.7.4-1l5.1-5a7 7 0 002-4.9zm-9.7-.1c-4.8 0-7.4-1.3-7.5-1.8.1-.5 2.7-1.8 7.5-1.8s7.3 1.3 7.5 1.8c-.2.5-2.7 1.8-7.5 1.8z""/><path d=""M5268.4 2410.3c-.6 0-1 .4-1 1s.4 1 1 1h4.3c.6 0 1-.4 1-1s-.4-1-1-1h-4.3zM5272.7 2413.7h-4.3c-.6 0-1 .4-1 1s.4 1 1 1h4.3c.6 0 1-.4 1-1s-.4-1-1-1zM5272.7 2417h-4.3c-.6 0-1 .4-1 1s.4 1 1 1h4.3c.6 0 1-.4 1-1 0-.5-.4-1-1-1z""/><path d=""M78.2 13l-8.7 11.7a32.5 32.5 0 11-51.9 25.8c0-10.3 4.7-19.7 12.9-25.8L21.8 13a47 47 0 1056.4 0z""/><path d=""M42.7 2.5h14.6v49.4H42.7z""/></svg></a></div><style type=""text/css"">.umbraco-preview-badge {{position: absolute;top: 1em;right: 1em;display: inline-flex;background: #1b264f;color: #fff;padding: 1em;font-size: 12px;z-index: 99999999;justify-content: center;align-items: center;box-shadow: 0 10px 50px rgba(0, 0, 0, .1), 0 6px 20px rgba(0, 0, 0, .16);line-height: 1;}}.umbraco-preview-badge__header {{font-weight: bold;}}.umbraco-preview-badge__end {{width: 3em;padding: 1em;margin: -1em -1em -1em 2em;display: flex;flex-shrink: 0;align-items: center;align-self: stretch;}}.umbraco-preview-badge__end:hover,.umbraco-preview-badge__end:focus {{background: #f5c1bc;}}.umbraco-preview-badge__end svg {{fill: #fff;width:1em;}}</style>");
        }
        [Test]
        public void ResolveUrlsFromTextString()
        {
            Assert.IsFalse(ContentSettings.ResolveUrlsFromTextString);
        }
        [Test]
        public void MacroErrors()
        {
            Assert.AreEqual(ContentSettings.MacroErrorBehaviour, MacroErrorBehaviour.Inline);
        }

        [Test]
        public void DisallowedUploadFiles()
        {
            Assert.IsTrue(ContentSettings.DisallowedUploadFiles.All(x => "ashx,aspx,ascx,config,cshtml,vbhtml,asmx,air,axd".Split(',').Contains(x)));
        }

        [Test]
        public void AllowedUploadFiles()
        {
            Assert.IsTrue(ContentSettings.AllowedUploadFiles.All(x => "jpg,gif,png".Split(',').Contains(x)));
        }

        [Test]
        [TestCase("png", true)]
        [TestCase("jpg", true)]
        [TestCase("gif", true)]
        // TODO: Why does it flip to TestingDefaults=true for these two tests on AppVeyor. WHY?
        //[TestCase("bmp", false)]
        //[TestCase("php", false)]
        [TestCase("ashx", false)]
        [TestCase("config", false)]
        public void IsFileAllowedForUpload_WithWhitelist(string extension, bool expected)
        {
            // Make really sure that defaults are NOT used
            TestingDefaults = false;

            Debug.WriteLine("Extension being tested", extension);
            Debug.WriteLine("AllowedUploadFiles: {0}", ContentSettings.AllowedUploadFiles);
            Debug.WriteLine("DisallowedUploadFiles: {0}", ContentSettings.DisallowedUploadFiles);

            var allowedContainsExtension = ContentSettings.AllowedUploadFiles.Any(x => x.InvariantEquals(extension));
            var disallowedContainsExtension = ContentSettings.DisallowedUploadFiles.Any(x => x.InvariantEquals(extension));

            Debug.WriteLine("AllowedContainsExtension: {0}", allowedContainsExtension);
            Debug.WriteLine("DisallowedContainsExtension: {0}", disallowedContainsExtension);

<<<<<<< HEAD
            Assert.AreEqual(ContentSettings.IsFileAllowedForUpload(extension), expected);
=======
            Assert.AreEqual(expected, SettingsSection.Content.IsFileAllowedForUpload(extension));
>>>>>>> 5fc889a8
        }
    }
}<|MERGE_RESOLUTION|>--- conflicted
+++ resolved
@@ -16,11 +16,7 @@
         [Test]
         public void EmailAddress()
         {
-<<<<<<< HEAD
             Assert.AreEqual(ContentSettings.NotificationEmailAddress, "robot@umbraco.dk");
-=======
-            Assert.AreEqual("robot@umbraco.dk", SettingsSection.Content.NotificationEmailAddress);
->>>>>>> 5fc889a8
         }
         [Test]
         public virtual void DisableHtmlEmail()
@@ -31,35 +27,19 @@
         [Test]
         public virtual void Can_Set_Multiple()
         {
-<<<<<<< HEAD
-            Assert.AreEqual(ContentSettings.Error404Collection.Count(), 3);
-            Assert.AreEqual(ContentSettings.Error404Collection.ElementAt(0).Culture, "default");
-            Assert.AreEqual(ContentSettings.Error404Collection.ElementAt(0).ContentId, 1047);
+            Assert.AreEqual(3, ContentSettings.Error404Collection.Count());
+            Assert.AreEqual("default", ContentSettings.Error404Collection.ElementAt(0).Culture);
+            Assert.AreEqual(1047, ContentSettings.Error404Collection.ElementAt(0).ContentId);
             Assert.IsTrue(ContentSettings.Error404Collection.ElementAt(0).HasContentId);
             Assert.IsFalse(ContentSettings.Error404Collection.ElementAt(0).HasContentKey);
-            Assert.AreEqual(ContentSettings.Error404Collection.ElementAt(1).Culture, "en-US");
-            Assert.AreEqual(ContentSettings.Error404Collection.ElementAt(1).ContentXPath, "$site/error [@name = 'error']");
+            Assert.AreEqual("en-US", ContentSettings.Error404Collection.ElementAt(1).Culture);
+            Assert.AreEqual("$site/error [@name = 'error']", ContentSettings.Error404Collection.ElementAt(1).ContentXPath);
             Assert.IsFalse(ContentSettings.Error404Collection.ElementAt(1).HasContentId);
             Assert.IsFalse(ContentSettings.Error404Collection.ElementAt(1).HasContentKey);
-            Assert.AreEqual(ContentSettings.Error404Collection.ElementAt(2).Culture, "en-UK");
-            Assert.AreEqual(ContentSettings.Error404Collection.ElementAt(2).ContentKey, new Guid("8560867F-B88F-4C74-A9A4-679D8E5B3BFC"));
+            Assert.AreEqual("en-UK", ContentSettings.Error404Collection.ElementAt(2).Culture);
+            Assert.AreEqual(new Guid("8560867F-B88F-4C74-A9A4-679D8E5B3BFC"), ContentSettings.Error404Collection.ElementAt(2).ContentKey);
             Assert.IsTrue(ContentSettings.Error404Collection.ElementAt(2).HasContentKey);
             Assert.IsFalse(ContentSettings.Error404Collection.ElementAt(2).HasContentId);
-=======
-            Assert.AreEqual(3, SettingsSection.Content.Error404Collection.Count());
-            Assert.AreEqual("default", SettingsSection.Content.Error404Collection.ElementAt(0).Culture);
-            Assert.AreEqual(1047, SettingsSection.Content.Error404Collection.ElementAt(0).ContentId);
-            Assert.IsTrue(SettingsSection.Content.Error404Collection.ElementAt(0).HasContentId);
-            Assert.IsFalse(SettingsSection.Content.Error404Collection.ElementAt(0).HasContentKey);
-            Assert.AreEqual("en-US", SettingsSection.Content.Error404Collection.ElementAt(1).Culture);
-            Assert.AreEqual("$site/error [@name = 'error']", SettingsSection.Content.Error404Collection.ElementAt(1).ContentXPath);
-            Assert.IsFalse(SettingsSection.Content.Error404Collection.ElementAt(1).HasContentId);
-            Assert.IsFalse(SettingsSection.Content.Error404Collection.ElementAt(1).HasContentKey);
-            Assert.AreEqual("en-UK", SettingsSection.Content.Error404Collection.ElementAt(2).Culture);
-            Assert.AreEqual(new Guid("8560867F-B88F-4C74-A9A4-679D8E5B3BFC"), SettingsSection.Content.Error404Collection.ElementAt(2).ContentKey);
-            Assert.IsTrue(SettingsSection.Content.Error404Collection.ElementAt(2).HasContentKey);
-            Assert.IsFalse(SettingsSection.Content.Error404Collection.ElementAt(2).HasContentId);
->>>>>>> 5fc889a8
         }
 
         [Test]
@@ -71,31 +51,17 @@
         [Test]
         public virtual void ImageAutoFillProperties()
         {
-<<<<<<< HEAD
-            Assert.AreEqual(ContentSettings.ImageAutoFillProperties.Count(), 2);
-            Assert.AreEqual(ContentSettings.ImageAutoFillProperties.ElementAt(0).Alias, "umbracoFile");
-            Assert.AreEqual(ContentSettings.ImageAutoFillProperties.ElementAt(0).WidthFieldAlias, "umbracoWidth");
-            Assert.AreEqual(ContentSettings.ImageAutoFillProperties.ElementAt(0).HeightFieldAlias, "umbracoHeight");
-            Assert.AreEqual(ContentSettings.ImageAutoFillProperties.ElementAt(0).LengthFieldAlias, "umbracoBytes");
-            Assert.AreEqual(ContentSettings.ImageAutoFillProperties.ElementAt(0).ExtensionFieldAlias, "umbracoExtension");
-            Assert.AreEqual(ContentSettings.ImageAutoFillProperties.ElementAt(1).Alias, "umbracoFile2");
-            Assert.AreEqual(ContentSettings.ImageAutoFillProperties.ElementAt(1).WidthFieldAlias, "umbracoWidth2");
-            Assert.AreEqual(ContentSettings.ImageAutoFillProperties.ElementAt(1).HeightFieldAlias, "umbracoHeight2");
-            Assert.AreEqual(ContentSettings.ImageAutoFillProperties.ElementAt(1).LengthFieldAlias, "umbracoBytes2");
-            Assert.AreEqual(ContentSettings.ImageAutoFillProperties.ElementAt(1).ExtensionFieldAlias, "umbracoExtension2");
-=======
-            Assert.AreEqual(2, SettingsSection.Content.ImageAutoFillProperties.Count());
-            Assert.AreEqual("umbracoFile", SettingsSection.Content.ImageAutoFillProperties.ElementAt(0).Alias);
-            Assert.AreEqual("umbracoWidth", SettingsSection.Content.ImageAutoFillProperties.ElementAt(0).WidthFieldAlias);
-            Assert.AreEqual("umbracoHeight", SettingsSection.Content.ImageAutoFillProperties.ElementAt(0).HeightFieldAlias);
-            Assert.AreEqual("umbracoBytes", SettingsSection.Content.ImageAutoFillProperties.ElementAt(0).LengthFieldAlias);
-            Assert.AreEqual("umbracoExtension", SettingsSection.Content.ImageAutoFillProperties.ElementAt(0).ExtensionFieldAlias);
-            Assert.AreEqual("umbracoFile2", SettingsSection.Content.ImageAutoFillProperties.ElementAt(1).Alias);
-            Assert.AreEqual("umbracoWidth2", SettingsSection.Content.ImageAutoFillProperties.ElementAt(1).WidthFieldAlias);
-            Assert.AreEqual("umbracoHeight2", SettingsSection.Content.ImageAutoFillProperties.ElementAt(1).HeightFieldAlias);
-            Assert.AreEqual("umbracoBytes2", SettingsSection.Content.ImageAutoFillProperties.ElementAt(1).LengthFieldAlias);
-            Assert.AreEqual("umbracoExtension2", SettingsSection.Content.ImageAutoFillProperties.ElementAt(1).ExtensionFieldAlias);
->>>>>>> 5fc889a8
+            Assert.AreEqual(2, ContentSettings.ImageAutoFillProperties.Count());
+            Assert.AreEqual("umbracoFile", ContentSettings.ImageAutoFillProperties.ElementAt(0).Alias);
+            Assert.AreEqual("umbracoWidth", ContentSettings.ImageAutoFillProperties.ElementAt(0).WidthFieldAlias);
+            Assert.AreEqual("umbracoHeight", ContentSettings.ImageAutoFillProperties.ElementAt(0).HeightFieldAlias);
+            Assert.AreEqual("umbracoBytes", ContentSettings.ImageAutoFillProperties.ElementAt(0).LengthFieldAlias);
+            Assert.AreEqual("umbracoExtension", ContentSettings.ImageAutoFillProperties.ElementAt(0).ExtensionFieldAlias);
+            Assert.AreEqual("umbracoFile2", ContentSettings.ImageAutoFillProperties.ElementAt(1).Alias);
+            Assert.AreEqual("umbracoWidth2", ContentSettings.ImageAutoFillProperties.ElementAt(1).WidthFieldAlias);
+            Assert.AreEqual("umbracoHeight2", ContentSettings.ImageAutoFillProperties.ElementAt(1).HeightFieldAlias);
+            Assert.AreEqual("umbracoBytes2", ContentSettings.ImageAutoFillProperties.ElementAt(1).LengthFieldAlias);
+            Assert.AreEqual("umbracoExtension2", ContentSettings.ImageAutoFillProperties.ElementAt(1).ExtensionFieldAlias);
         }
 
         [Test]
@@ -150,11 +116,7 @@
             Debug.WriteLine("AllowedContainsExtension: {0}", allowedContainsExtension);
             Debug.WriteLine("DisallowedContainsExtension: {0}", disallowedContainsExtension);
 
-<<<<<<< HEAD
-            Assert.AreEqual(ContentSettings.IsFileAllowedForUpload(extension), expected);
-=======
-            Assert.AreEqual(expected, SettingsSection.Content.IsFileAllowedForUpload(extension));
->>>>>>> 5fc889a8
+            Assert.AreEqual(expected, ContentSettings.IsFileAllowedForUpload(extension));
         }
     }
 }
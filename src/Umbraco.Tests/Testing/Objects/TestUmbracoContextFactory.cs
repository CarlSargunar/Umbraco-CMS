﻿using Moq;
using NUnit.Framework.Internal;
using Umbraco.Core.Configuration;
using Umbraco.Core.Configuration.UmbracoSettings;
using Umbraco.Core.Services;
using Umbraco.Tests.TestHelpers;
using Umbraco.Tests.Testing.Objects.Accessors;
using Umbraco.Web;
using Umbraco.Web.PublishedCache;
using Umbraco.Web.Routing;

namespace Umbraco.Tests.Testing.Objects
{
    /// <summary>
    /// Simplify creating test UmbracoContext's
    /// </summary>
    public class TestUmbracoContextFactory
    {
        public static IUmbracoContextFactory Create(IGlobalSettings globalSettings = null,
            IUmbracoContextAccessor umbracoContextAccessor = null,
            IHttpContextAccessor httpContextAccessor = null,
            IPublishedUrlProvider publishedUrlProvider = null)
        {
            if (globalSettings == null) globalSettings = SettingsForTests.GenerateMockGlobalSettings();
            if (umbracoContextAccessor == null) umbracoContextAccessor = new TestUmbracoContextAccessor();
            if (httpContextAccessor == null) httpContextAccessor = TestHelper.GetHttpContextAccessor();
            if (publishedUrlProvider == null) publishedUrlProvider = TestHelper.GetPublishedUrlProvider();

            var contentCache = new Mock<IPublishedContentCache>();
            var mediaCache = new Mock<IPublishedMediaCache>();
            var snapshot = new Mock<IPublishedSnapshot>();
            snapshot.Setup(x => x.Content).Returns(contentCache.Object);
            snapshot.Setup(x => x.Media).Returns(mediaCache.Object);
            var snapshotService = new Mock<IPublishedSnapshotService>();
            snapshotService.Setup(x => x.CreatePublishedSnapshot(It.IsAny<string>())).Returns(snapshot.Object);



            var umbracoContextFactory = new UmbracoContextFactory(
                umbracoContextAccessor,
                snapshotService.Object,
                new TestVariationContextAccessor(),
                new TestDefaultCultureAccessor(),
                globalSettings,
                Mock.Of<IUserService>(),
                TestHelper.IOHelper,
<<<<<<< HEAD
                httpContextAccessor);
=======
                TestHelper.UriUtility);
>>>>>>> 2b8be2cf

            return umbracoContextFactory;
        }
    }
}<|MERGE_RESOLUTION|>--- conflicted
+++ resolved
@@ -44,11 +44,8 @@
                 globalSettings,
                 Mock.Of<IUserService>(),
                 TestHelper.IOHelper,
-<<<<<<< HEAD
+                TestHelper.UriUtility,
                 httpContextAccessor);
-=======
-                TestHelper.UriUtility);
->>>>>>> 2b8be2cf
 
             return umbracoContextFactory;
         }

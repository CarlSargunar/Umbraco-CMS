﻿using System;
using System.Linq;
using Moq;
using System.Text;
using NUnit.Framework;
using Newtonsoft.Json;
using Newtonsoft.Json.Linq;
using Umbraco.Core.Cache;
using Umbraco.Core.Composing;
using Umbraco.Core.Logging;
using Umbraco.Core.Manifest;
using Umbraco.Core.PropertyEditors;
using Umbraco.Core.PropertyEditors.Validators;
using Umbraco.Core.Services;
using Umbraco.Core.Dashboards;
using Umbraco.Core.IO;
using Umbraco.Core.Serialization;

namespace Umbraco.Tests.Manifest
{
    [TestFixture]
    public class ManifestParserTests
    {
        private ManifestParser _parser;

        [SetUp]
        public void Setup()
        {
            var validators = new IManifestValueValidator[]
            {
                new RequiredValidator(Mock.Of<ILocalizedTextService>()),
                new RegexValidator(Mock.Of<ILocalizedTextService>(), null)
            };
<<<<<<< HEAD
            _parser = new ManifestParser(AppCaches.Disabled, new ManifestValueValidatorCollection(validators), new ManifestFilterCollection(Array.Empty<IManifestFilter>()),  Mock.Of<ILogger>(), IOHelper.Default);
=======
            _parser = new ManifestParser(AppCaches.Disabled, new ManifestValueValidatorCollection(validators), new ManifestFilterCollection(Array.Empty<IManifestFilter>()),  Mock.Of<ILogger>(), IOHelper.Default, Mock.Of<IDataTypeService>(), Mock.Of<ILocalizationService>(), new JsonNetSerializer());
>>>>>>> b99f2ca2
        }

        [Test]
        public void CanParseComments()
        {

            const string json1 = @"
// this is a single-line comment
{
    ""x"": 2, // this is an end-of-line comment
    ""y"": 3, /* this is a single line comment block
/* comment */ ""z"": /* comment */ 4,
    ""t"": ""this is /* comment */ a string"",
    ""u"": ""this is // more comment in a string""
}
";

            var jobject = (JObject) JsonConvert.DeserializeObject(json1);
            Assert.AreEqual("2", jobject.Property("x").Value.ToString());
            Assert.AreEqual("3", jobject.Property("y").Value.ToString());
            Assert.AreEqual("4", jobject.Property("z").Value.ToString());
            Assert.AreEqual("this is /* comment */ a string", jobject.Property("t").Value.ToString());
            Assert.AreEqual("this is // more comment in a string", jobject.Property("u").Value.ToString());
        }

        [Test]
        public void ThrowOnJsonError()
        {
            // invalid json, missing the final ']' on javascript
            const string json = @"{
propertyEditors: []/*we have empty property editors**/,
javascript: ['~/test.js',/*** some note about stuff asd09823-4**09234*/ '~/test2.js' }";

            // parsing fails
            Assert.Throws<JsonReaderException>(() => _parser.ParseManifest(json));
        }

        [Test]
        public void CanParseManifest_ScriptsAndStylesheets()
        {
            var json = "{}";
            var manifest = _parser.ParseManifest(json);
            Assert.AreEqual(0, manifest.Scripts.Length);

            json = "{javascript: []}";
            manifest = _parser.ParseManifest(json);
            Assert.AreEqual(0, manifest.Scripts.Length);

            json = "{javascript: ['~/test.js', '~/test2.js']}";
            manifest = _parser.ParseManifest(json);
            Assert.AreEqual(2, manifest.Scripts.Length);

            json = "{propertyEditors: [], javascript: ['~/test.js', '~/test2.js']}";
            manifest = _parser.ParseManifest(json);
            Assert.AreEqual(2, manifest.Scripts.Length);

            Assert.AreEqual("/test.js", manifest.Scripts[0]);
            Assert.AreEqual("/test2.js", manifest.Scripts[1]);

            // kludge is gone - must filter before parsing
            json = Encoding.UTF8.GetString(Encoding.UTF8.GetPreamble()) + "{propertyEditors: [], javascript: ['~/test.js', '~/test2.js']}";
            Assert.Throws<JsonReaderException>(() => _parser.ParseManifest(json));

            json = "{}";
             manifest = _parser.ParseManifest(json);
            Assert.AreEqual(0, manifest.Stylesheets.Length);

            json = "{css: []}";
            manifest = _parser.ParseManifest(json);
            Assert.AreEqual(0, manifest.Stylesheets.Length);

            json = "{css: ['~/style.css', '~/folder-name/sdsdsd/stylesheet.css']}";
            manifest = _parser.ParseManifest(json);
            Assert.AreEqual(2, manifest.Stylesheets.Length);

            json = "{propertyEditors: [], css: ['~/stylesheet.css', '~/random-long-name.css']}";
            manifest = _parser.ParseManifest(json);
            Assert.AreEqual(2, manifest.Stylesheets.Length);



            json = "{propertyEditors: [], javascript: ['~/test.js', '~/test2.js'], css: ['~/stylesheet.css', '~/random-long-name.css']}";
            manifest = _parser.ParseManifest(json);
            Assert.AreEqual(2, manifest.Scripts.Length);
            Assert.AreEqual(2, manifest.Stylesheets.Length);
        }

        [Test]
        public void CanParseManifest_PropertyEditors()
        {
            const string json = @"{'propertyEditors': [
    {
        alias: 'Test.Test1',
        name: 'Test 1',
        editor: {
            view: '~/App_Plugins/MyPackage/PropertyEditors/MyEditor.html',
            valueType: 'int',
            hideLabel: true,
            validation: {
                'required': true,
                'Regex': '\\d*'
            }
        },
        prevalues: {
                fields: [
                    {
                        label: 'Some config 1',
                        key: 'key1',
                        view: '~/App_Plugins/MyPackage/PropertyEditors/Views/pre-val1.html',
                        validation: {
                            required: true
                        }
                    },
                    {
                        label: 'Some config 2',
                        key: 'key2',
                        view: '~/App_Plugins/MyPackage/PropertyEditors/Views/pre-val2.html'
                    }
                ]
            }
    },
    {
        alias: 'Test.Test2',
        name: 'Test 2',
        isParameterEditor: true,
        defaultConfig: { key1: 'some default val' },
        editor: {
            view: '~/App_Plugins/MyPackage/PropertyEditors/MyEditor.html',
            valueType: 'int',
            validation: {
                required : true,
                regex : '\\d*'
            }
        }
    }
]}";

            var manifest = _parser.ParseManifest(json);
            Assert.AreEqual(2, manifest.PropertyEditors.Length);

            var editor = manifest.PropertyEditors[1];
            Assert.IsTrue((editor.Type & EditorType.MacroParameter) > 0);

            editor = manifest.PropertyEditors[0];
            Assert.AreEqual("Test.Test1", editor.Alias);
            Assert.AreEqual("Test 1", editor.Name);
            Assert.IsFalse((editor.Type & EditorType.MacroParameter) > 0);

            var valueEditor = editor.GetValueEditor();
            Assert.AreEqual("/App_Plugins/MyPackage/PropertyEditors/MyEditor.html", valueEditor.View);
            Assert.AreEqual("int", valueEditor.ValueType);
            Assert.IsTrue(valueEditor.HideLabel);

            // these two don't make much sense here
            // valueEditor.RegexValidator;
            // valueEditor.RequiredValidator;

            var validators = valueEditor.Validators;
            Assert.AreEqual(2, validators.Count);
            var validator = validators[0];
            var v1 = validator as RequiredValidator;
            Assert.IsNotNull(v1);
            Assert.AreEqual("Required", v1.ValidationName);
            validator = validators[1];
            var v2 = validator as RegexValidator;
            Assert.IsNotNull(v2);
            Assert.AreEqual("Regex", v2.ValidationName);
            Assert.AreEqual("\\d*", v2.Configuration);

            // this is not part of the manifest
            var preValues = editor.GetConfigurationEditor().DefaultConfiguration;
            Assert.IsEmpty(preValues);

            var preValueEditor = editor.GetConfigurationEditor();
            Assert.IsNotNull(preValueEditor);
            Assert.IsNotNull(preValueEditor.Fields);
            Assert.AreEqual(2, preValueEditor.Fields.Count);

            var f = preValueEditor.Fields[0];
            Assert.AreEqual("key1", f.Key);
            Assert.AreEqual("Some config 1", f.Name);
            Assert.AreEqual("/App_Plugins/MyPackage/PropertyEditors/Views/pre-val1.html", f.View);
            var fvalidators = f.Validators;
            Assert.IsNotNull(fvalidators);
            Assert.AreEqual(1, fvalidators.Count);
            var fv = fvalidators[0] as RequiredValidator;
            Assert.IsNotNull(fv);
            Assert.AreEqual("Required", fv.ValidationName);

            f = preValueEditor.Fields[1];
            Assert.AreEqual("key2", f.Key);
            Assert.AreEqual("Some config 2", f.Name);
            Assert.AreEqual("/App_Plugins/MyPackage/PropertyEditors/Views/pre-val2.html", f.View);
            fvalidators = f.Validators;
            Assert.IsNotNull(fvalidators);
            Assert.AreEqual(0, fvalidators.Count);
        }

        [Test]
        public void CanParseManifest_ParameterEditors()
        {
            const string json = @"{'parameterEditors': [
    {
        alias: 'parameter1',
        name: 'My Parameter',
        view: '~/App_Plugins/MyPackage/PropertyEditors/MyEditor.html'
    },
    {
        alias: 'parameter2',
        name: 'Another parameter',
        config: { key1: 'some config val' },
        view: '~/App_Plugins/MyPackage/PropertyEditors/CsvEditor.html'
    },
    {
        alias: 'parameter3',
        name: 'Yet another parameter'
    }
]}";

            var manifest = _parser.ParseManifest(json);
            Assert.AreEqual(3, manifest.ParameterEditors.Length);

            Assert.IsTrue(manifest.ParameterEditors.All(x => (x.Type & EditorType.MacroParameter) > 0));

            var editor = manifest.ParameterEditors[1];
            Assert.AreEqual("parameter2", editor.Alias);
            Assert.AreEqual("Another parameter", editor.Name);

            var config = editor.DefaultConfiguration;
            Assert.AreEqual(1, config.Count);
            Assert.IsTrue(config.ContainsKey("key1"));
            Assert.AreEqual("some config val", config["key1"]);

            var valueEditor = editor.GetValueEditor();
            Assert.AreEqual("/App_Plugins/MyPackage/PropertyEditors/CsvEditor.html", valueEditor.View);

            editor = manifest.ParameterEditors[2];
            Assert.Throws<InvalidOperationException>(() =>
            {
                var _ = editor.GetValueEditor();
            });
        }

        [Test]
        public void CanParseManifest_GridEditors()
        {
            const string json = @"{
    'javascript': [    ],
    'css': [     ],
    'gridEditors': [
        {
            'name': 'Small Hero',
            'alias': 'small-hero',
            'view': '~/App_Plugins/MyPlugin/small-hero/editortemplate.html',
            'render': '~/Views/Partials/Grid/Editors/SmallHero.cshtml',
            'icon': 'icon-presentation',
            'config': {
                'image': {
                    'size': {
                        'width': 1200,
                        'height': 185
                    }
                },
                'link': {
                    'maxNumberOfItems': 1,
                    'minNumberOfItems': 0
                }
            }
        },
        {
            'name': 'Document Links By Category',
            'alias': 'document-links-by-category',
            'view': '~/App_Plugins/MyPlugin/document-links-by-category/editortemplate.html',
            'render': '~/Views/Partials/Grid/Editors/DocumentLinksByCategory.cshtml',
            'icon': 'icon-umb-members'
        }
    ]
}";
            var manifest = _parser.ParseManifest(json);
            Assert.AreEqual(2, manifest.GridEditors.Length);

            var editor = manifest.GridEditors[0];
            Assert.AreEqual("small-hero", editor.Alias);
            Assert.AreEqual("Small Hero", editor.Name);
            Assert.AreEqual("/App_Plugins/MyPlugin/small-hero/editortemplate.html", editor.View);
            Assert.AreEqual("/Views/Partials/Grid/Editors/SmallHero.cshtml", editor.Render);
            Assert.AreEqual("icon-presentation", editor.Icon);

            var config = editor.Config;
            Assert.AreEqual(2, config.Count);
            Assert.IsTrue(config.ContainsKey("image"));
            var c = config["image"];
            Assert.IsInstanceOf<JObject>(c); // FIXME: is this what we want?
            Assert.IsTrue(config.ContainsKey("link"));
            c = config["link"];
            Assert.IsInstanceOf<JObject>(c); // FIXME: is this what we want?

            // FIXME: should we resolveUrl in configs?
        }

        [Test]
        public void CanParseManifest_ContentApps()
        {
            const string json = @"{'contentApps': [
    {
        alias: 'myPackageApp1',
        name: 'My App1',
        icon: 'icon-foo',
        view: '~/App_Plugins/MyPackage/ContentApps/MyApp1.html'
    },
    {
        alias: 'myPackageApp2',
        name: 'My App2',
        config: { key1: 'some config val' },
        icon: 'icon-bar',
        view: '~/App_Plugins/MyPackage/ContentApps/MyApp2.html'
    }
]}";

            var manifest = _parser.ParseManifest(json);
            Assert.AreEqual(2, manifest.ContentApps.Length);

            Assert.IsInstanceOf<ManifestContentAppDefinition>(manifest.ContentApps[0]);
            var app0 = (ManifestContentAppDefinition) manifest.ContentApps[0];
            Assert.AreEqual("myPackageApp1", app0.Alias);
            Assert.AreEqual("My App1", app0.Name);
            Assert.AreEqual("icon-foo", app0.Icon);
            Assert.AreEqual("/App_Plugins/MyPackage/ContentApps/MyApp1.html", app0.View);

            Assert.IsInstanceOf<ManifestContentAppDefinition>(manifest.ContentApps[1]);
            var app1 = (ManifestContentAppDefinition)manifest.ContentApps[1];
            Assert.AreEqual("myPackageApp2", app1.Alias);
            Assert.AreEqual("My App2", app1.Name);
            Assert.AreEqual("icon-bar", app1.Icon);
            Assert.AreEqual("/App_Plugins/MyPackage/ContentApps/MyApp2.html", app1.View);
        }

        [Test]
        public void CanParseManifest_Dashboards()
        {
            const string json = @"{'dashboards': [
    {
        'alias': 'something',
        'view': '~/App_Plugins/MyPackage/Dashboards/one.html',
        'sections': [ 'content' ],
        'access': [ {'grant':'user'}, {'deny':'foo'} ]

    },
    {
        'alias': 'something.else',
        'weight': -1,
        'view': '~/App_Plugins/MyPackage/Dashboards/two.html',
        'sections': [ 'forms' ],
    }
]}";

            var manifest = _parser.ParseManifest(json);
            Assert.AreEqual(2, manifest.Dashboards.Length);

            Assert.IsInstanceOf<ManifestDashboard>(manifest.Dashboards[0]);
            var db0 = manifest.Dashboards[0];
            Assert.AreEqual("something", db0.Alias);
            Assert.AreEqual(100, db0.Weight);
            Assert.AreEqual("/App_Plugins/MyPackage/Dashboards/one.html", db0.View);
            Assert.AreEqual(1, db0.Sections.Length);
            Assert.AreEqual("content", db0.Sections[0]);
            Assert.AreEqual(2, db0.AccessRules.Length);
            Assert.AreEqual(AccessRuleType.Grant, db0.AccessRules[0].Type);
            Assert.AreEqual("user", db0.AccessRules[0].Value);
            Assert.AreEqual(AccessRuleType.Deny, db0.AccessRules[1].Type);
            Assert.AreEqual("foo", db0.AccessRules[1].Value);

            Assert.IsInstanceOf<ManifestDashboard>(manifest.Dashboards[1]);
            var db1 = manifest.Dashboards[1];
            Assert.AreEqual("something.else", db1.Alias);
            Assert.AreEqual(-1, db1.Weight);
            Assert.AreEqual("/App_Plugins/MyPackage/Dashboards/two.html", db1.View);
            Assert.AreEqual(1, db1.Sections.Length);
            Assert.AreEqual("forms", db1.Sections[0]);
        }

        [Test]
        public void CanParseManifest_Sections()
        {
            const string json = @"{'sections': [
    { ""alias"": ""content"", ""name"": ""Content"" },
    { ""alias"": ""hello"", ""name"": ""World"" }
]}";

            var manifest = _parser.ParseManifest(json);
            Assert.AreEqual(2, manifest.Sections.Length);
            Assert.AreEqual("content", manifest.Sections[0].Alias);
            Assert.AreEqual("hello", manifest.Sections[1].Alias);
            Assert.AreEqual("Content", manifest.Sections[0].Name);
            Assert.AreEqual("World", manifest.Sections[1].Name);
        }
    }
}<|MERGE_RESOLUTION|>--- conflicted
+++ resolved
@@ -31,11 +31,7 @@
                 new RequiredValidator(Mock.Of<ILocalizedTextService>()),
                 new RegexValidator(Mock.Of<ILocalizedTextService>(), null)
             };
-<<<<<<< HEAD
-            _parser = new ManifestParser(AppCaches.Disabled, new ManifestValueValidatorCollection(validators), new ManifestFilterCollection(Array.Empty<IManifestFilter>()),  Mock.Of<ILogger>(), IOHelper.Default);
-=======
             _parser = new ManifestParser(AppCaches.Disabled, new ManifestValueValidatorCollection(validators), new ManifestFilterCollection(Array.Empty<IManifestFilter>()),  Mock.Of<ILogger>(), IOHelper.Default, Mock.Of<IDataTypeService>(), Mock.Of<ILocalizationService>(), new JsonNetSerializer());
->>>>>>> b99f2ca2
         }
 
         [Test]

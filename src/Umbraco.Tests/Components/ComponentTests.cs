﻿using System;
using System.Collections.Generic;
using System.IO;
using System.Linq;
using Moq;
using NUnit.Framework;
using Umbraco.Core;
using Umbraco.Core.Cache;
using Umbraco.Core.Composing;
using Umbraco.Core.Configuration;
using Umbraco.Core.IO;
using Umbraco.Core.Logging;
using Umbraco.Core.Persistence;
using Umbraco.Core.Persistence.Mappers;
using Umbraco.Core.Scoping;
using Umbraco.Tests.TestHelpers;

namespace Umbraco.Tests.Components
{
    [TestFixture]
    public class ComponentTests
    {
        private static readonly List<Type> Composed = new List<Type>();
        private static readonly List<Type> Initialized = new List<Type>();
        private static readonly List<Type> Terminated = new List<Type>();
        private static readonly Configs Configs = TestHelper.GetConfigs();

        private static IFactory MockFactory(Action<Mock<IFactory>> setup = null)
        {
            // FIXME: use IUmbracoDatabaseFactory vs UmbracoDatabaseFactory, clean it all up!

            var mock = new Mock<IFactory>();

            var logger = Mock.Of<ILogger>();
            var typeFinder = new TypeFinder(logger);
            var f = new UmbracoDatabaseFactory(logger, new Lazy<IMapperCollection>(() => new MapperCollection(Enumerable.Empty<BaseMapper>())), TestHelper.GetConfigs(), TestHelper.DbProviderFactoryCreator, TestHelper.BulkSqlInsertProvider);
            var fs = new FileSystems(mock.Object, logger, TestHelper.IOHelper, SettingsForTests.GenerateMockGlobalSettings());
            var coreDebug = Mock.Of<ICoreDebug>();
            var mediaFileSystem = Mock.Of<IMediaFileSystem>();
            var p = new ScopeProvider(f, fs, coreDebug, mediaFileSystem, logger, typeFinder, NoAppCache.Instance);

            mock.Setup(x => x.GetInstance(typeof (ILogger))).Returns(logger);
            mock.Setup(x => x.GetInstance(typeof (IProfilingLogger))).Returns(new ProfilingLogger(Mock.Of<ILogger>(), Mock.Of<IProfiler>()));
            mock.Setup(x => x.GetInstance(typeof (IUmbracoDatabaseFactory))).Returns(f);
            mock.Setup(x => x.GetInstance(typeof (IScopeProvider))).Returns(p);

            setup?.Invoke(mock);
            return mock.Object;
        }

        private static IRegister MockRegister()
        {
            return Mock.Of<IRegister>();
        }

        private static TypeLoader MockTypeLoader()
        {
            var ioHelper = TestHelper.IOHelper;
            return new TypeLoader(ioHelper, Mock.Of<ITypeFinder>(), Mock.Of<IAppPolicyCache>(), new DirectoryInfo(ioHelper.MapPath("~/App_Data/TEMP")), Mock.Of<IProfilingLogger>());
        }

        public static IRuntimeState MockRuntimeState(RuntimeLevel level)
        {
            var runtimeState = Mock.Of<IRuntimeState>();
            Mock.Get(runtimeState).Setup(x => x.Level).Returns(level);
            return runtimeState;
        }

        [Test]
        public void Boot1A()
        {
            var register = MockRegister();
<<<<<<< HEAD
            var composition = new Composition(register, MockTypeLoader(), Mock.Of<IProfilingLogger>(), MockRuntimeState(RuntimeLevel.Unknown), TestHelper.GetConfigs(), TestHelper.IOHelper, AppCaches.NoCache);
=======
            var typeLoader = MockTypeLoader();
            var composition = new Composition(register, typeLoader, Mock.Of<IProfilingLogger>(), MockRuntimeState(RuntimeLevel.Unknown));
>>>>>>> 8b51b7f7

            var types = TypeArray<Composer1, Composer2, Composer3, Composer4>();
            var composers = new Composers(composition, types, Enumerable.Empty<Attribute>(), Mock.Of<IProfilingLogger>());
            Composed.Clear();
            // 2 is Core and requires 4
            // 3 is User - goes away with RuntimeLevel.Unknown
            // => reorder components accordingly
            composers.Compose();
            AssertTypeArray(TypeArray<Composer1, Composer4, Composer2>(), Composed);

            var factory = MockFactory(m =>
            {
                m.Setup(x => x.TryGetInstance(It.Is<Type>(t => t == typeof(ISomeResource)))).Returns(() => new SomeResource());
                m.Setup(x => x.GetInstance(It.IsAny<Type>())).Returns<Type>((type) =>
                {
                    if (type == typeof(Composer1)) return new Composer1();
                    if (type == typeof(Composer5)) return new Composer5();
                    if (type == typeof(Component5)) return new Component5(new SomeResource());
                    if (type == typeof(IProfilingLogger)) return new ProfilingLogger(Mock.Of<ILogger>(), Mock.Of<IProfiler>());
                    throw new NotSupportedException(type.FullName);
                });
            });

            var builder = composition.WithCollectionBuilder<ComponentCollectionBuilder>();
            builder.RegisterWith(register);
            var components = builder.CreateCollection(factory);

            Assert.IsEmpty(components);
            components.Initialize();
            Assert.IsEmpty(Initialized);
            components.Terminate();
            Assert.IsEmpty(Terminated);
        }

        [Test]
        public void Boot1B()
        {
            var register = MockRegister();
<<<<<<< HEAD
            var composition = new Composition(register, MockTypeLoader(), Mock.Of<IProfilingLogger>(), MockRuntimeState(RuntimeLevel.Run), TestHelper.GetConfigs(), TestHelper.IOHelper, AppCaches.NoCache);
=======
            var typeLoader = MockTypeLoader();
            var composition = new Composition(register, typeLoader, Mock.Of<IProfilingLogger>(), MockRuntimeState(RuntimeLevel.Run));
>>>>>>> 8b51b7f7

            var types = TypeArray<Composer1, Composer2, Composer3, Composer4>();
            var composers = new Composers(composition, types, Enumerable.Empty<Attribute>(), Mock.Of<IProfilingLogger>());
            Composed.Clear();
            // 2 is Core and requires 4
            // 3 is User - stays with RuntimeLevel.Run
            // => reorder components accordingly
            composers.Compose();
            AssertTypeArray(TypeArray<Composer1, Composer4, Composer2, Composer3>(), Composed);
        }

        [Test]
        public void Boot2()
        {
            var register = MockRegister();
<<<<<<< HEAD
            var composition = new Composition(register, MockTypeLoader(), Mock.Of<IProfilingLogger>(), MockRuntimeState(RuntimeLevel.Unknown), TestHelper.GetConfigs(), TestHelper.IOHelper, AppCaches.NoCache);
=======
            var typeLoader = MockTypeLoader();
            var composition = new Composition(register, typeLoader, Mock.Of<IProfilingLogger>(), MockRuntimeState(RuntimeLevel.Unknown));
>>>>>>> 8b51b7f7

            var types = TypeArray<Composer20, Composer21>();
            var composers = new Composers(composition, types, Enumerable.Empty<Attribute>(), Mock.Of<IProfilingLogger>());
            Composed.Clear();
            // 21 is required by 20
            // => reorder components accordingly
            composers.Compose();
            AssertTypeArray(TypeArray<Composer21, Composer20>(), Composed);
        }

        [Test]
        public void Boot3()
        {
            var register = MockRegister();
<<<<<<< HEAD
            var composition = new Composition(register, MockTypeLoader(), Mock.Of<IProfilingLogger>(), MockRuntimeState(RuntimeLevel.Unknown), TestHelper.GetConfigs(), TestHelper.IOHelper, AppCaches.NoCache);
=======
            var typeLoader = MockTypeLoader();
            var composition = new Composition(register, typeLoader, Mock.Of<IProfilingLogger>(), MockRuntimeState(RuntimeLevel.Unknown));
>>>>>>> 8b51b7f7

            var types = TypeArray<Composer22, Composer24, Composer25>();
            var composers = new Composers(composition, types, Enumerable.Empty<Attribute>(), Mock.Of<IProfilingLogger>());
            Composed.Clear();
            // i23 requires 22
            // 24, 25 implement i23
            // 25 required by i23
            // => reorder components accordingly
            composers.Compose();
            AssertTypeArray(TypeArray<Composer22, Composer25, Composer24>(), Composed);
        }

        [Test]
        public void BrokenRequire()
        {
            var register = MockRegister();
<<<<<<< HEAD
            var composition = new Composition(register, MockTypeLoader(), Mock.Of<IProfilingLogger>(), MockRuntimeState(RuntimeLevel.Unknown), TestHelper.GetConfigs(), TestHelper.IOHelper, AppCaches.NoCache);
=======
            var typeLoader = MockTypeLoader();
            var composition = new Composition(register, typeLoader, Mock.Of<IProfilingLogger>(), MockRuntimeState(RuntimeLevel.Unknown));
>>>>>>> 8b51b7f7

            var types = TypeArray<Composer1, Composer2, Composer3>();
            var composers = new Composers(composition, types, Enumerable.Empty<Attribute>(), Mock.Of<IProfilingLogger>());
            Composed.Clear();
            try
            {
                // 2 is Core and requires 4
                // 4 is missing
                // => throw
                composers.Compose();
                Assert.Fail("Expected exception.");
            }
            catch (Exception e)
            {
                Assert.AreEqual("Broken composer dependency: Umbraco.Tests.Components.ComponentTests+Composer2 -> Umbraco.Tests.Components.ComponentTests+Composer4.", e.Message);
            }
        }

        [Test]
        public void BrokenRequired()
        {
            var register = MockRegister();
<<<<<<< HEAD
            var composition = new Composition(register, MockTypeLoader(), Mock.Of<IProfilingLogger>(), MockRuntimeState(RuntimeLevel.Unknown), TestHelper.GetConfigs(), TestHelper.IOHelper, AppCaches.NoCache);
=======
            var typeLoader = MockTypeLoader();
            var composition = new Composition(register, typeLoader, Mock.Of<IProfilingLogger>(), MockRuntimeState(RuntimeLevel.Unknown));
>>>>>>> 8b51b7f7

            var types = TypeArray<Composer2, Composer4, Composer13>();
            var composers = new Composers(composition, types, Enumerable.Empty<Attribute>(), Mock.Of<IProfilingLogger>());
            Composed.Clear();
            // 2 is Core and requires 4
            // 13 is required by 1
            // 1 is missing
            // => reorder components accordingly
            composers.Compose();
            AssertTypeArray(TypeArray<Composer4, Composer2, Composer13>(), Composed);
        }

        [Test]
        public void Initialize()
        {
            Composed.Clear();
            Initialized.Clear();
            Terminated.Clear();

            var register = MockRegister();
            var typeLoader = MockTypeLoader();
            var factory = MockFactory(m =>
            {
                m.Setup(x => x.TryGetInstance(It.Is<Type>(t => t == typeof (ISomeResource)))).Returns(() => new SomeResource());
                m.Setup(x => x.GetInstance(It.IsAny<Type>())).Returns<Type>((type) =>
                {
                    if (type == typeof(Composer1)) return new Composer1();
                    if (type == typeof(Composer5)) return new Composer5();
                    if (type == typeof(Composer5a)) return new Composer5a();
                    if (type == typeof(Component5)) return new Component5(new SomeResource());
                    if (type == typeof(Component5a)) return new Component5a();
                    if (type == typeof(IProfilingLogger)) return new ProfilingLogger(Mock.Of<ILogger>(), Mock.Of<IProfiler>());
                    throw new NotSupportedException(type.FullName);
                });
            });
<<<<<<< HEAD
            var composition = new Composition(register, MockTypeLoader(), Mock.Of<IProfilingLogger>(), MockRuntimeState(RuntimeLevel.Unknown), TestHelper.GetConfigs(), TestHelper.IOHelper, AppCaches.NoCache);
=======
            var composition = new Composition(register, typeLoader, Mock.Of<IProfilingLogger>(), MockRuntimeState(RuntimeLevel.Unknown));
>>>>>>> 8b51b7f7

            var types = new[] { typeof(Composer1), typeof(Composer5), typeof(Composer5a) };
            var composers = new Composers(composition, types, Enumerable.Empty<Attribute>(), Mock.Of<IProfilingLogger>());

            Assert.IsEmpty(Composed);
            composers.Compose();
            AssertTypeArray(TypeArray<Composer1, Composer5, Composer5a>(), Composed);

            var builder = composition.WithCollectionBuilder<ComponentCollectionBuilder>();
            builder.RegisterWith(register);
            var components = builder.CreateCollection(factory);

            Assert.IsEmpty(Initialized);
            components.Initialize();
            AssertTypeArray(TypeArray<Component5, Component5a>(), Initialized);

            Assert.IsEmpty(Terminated);
            components.Terminate();
            AssertTypeArray(TypeArray<Component5a, Component5>(), Terminated);
        }

        [Test]
        public void Requires1()
        {
            var register = MockRegister();
<<<<<<< HEAD
            var composition = new Composition(register, MockTypeLoader(), Mock.Of<IProfilingLogger>(), MockRuntimeState(RuntimeLevel.Unknown), TestHelper.GetConfigs(), TestHelper.IOHelper, AppCaches.NoCache);
=======
            var typeLoader = MockTypeLoader();
            var composition = new Composition(register, typeLoader, Mock.Of<IProfilingLogger>(), MockRuntimeState(RuntimeLevel.Unknown));
>>>>>>> 8b51b7f7

            var types = new[] { typeof(Composer6), typeof(Composer7), typeof(Composer8) };
            var composers = new Composers(composition, types, Enumerable.Empty<Attribute>(), Mock.Of<IProfilingLogger>());
            Composed.Clear();
            composers.Compose();
            Assert.AreEqual(2, Composed.Count);
            Assert.AreEqual(typeof(Composer6), Composed[0]);
            Assert.AreEqual(typeof(Composer8), Composed[1]);
        }

        [Test]
        public void Requires2A()
        {
            var register = MockRegister();
<<<<<<< HEAD
            var composition = new Composition(register, MockTypeLoader(), Mock.Of<IProfilingLogger>(), MockRuntimeState(RuntimeLevel.Unknown), Configs, TestHelper.IOHelper, AppCaches.NoCache);
=======
            var typeLoader = MockTypeLoader();
            var composition = new Composition(register, typeLoader, Mock.Of<IProfilingLogger>(), MockRuntimeState(RuntimeLevel.Unknown));
>>>>>>> 8b51b7f7

            var types = new[] { typeof(Composer9), typeof(Composer2), typeof(Composer4) };
            var composers = new Composers(composition, types, Enumerable.Empty<Attribute>(), Mock.Of<IProfilingLogger>());
            Composed.Clear();
            composers.Compose();
            Assert.AreEqual(2, Composed.Count);
            Assert.AreEqual(typeof(Composer4), Composed[0]);
            Assert.AreEqual(typeof(Composer2), Composed[1]);
            //Assert.AreEqual(typeof(Component9), Composed[2]); -- goes away with RuntimeLevel.Unknown
        }

        [Test]
        public void Requires2B()
        {
            var register = MockRegister();
            var typeLoader = MockTypeLoader();
            var factory = MockFactory();
<<<<<<< HEAD
            var composition = new Composition(register, MockTypeLoader(), Mock.Of<IProfilingLogger>(), MockRuntimeState(RuntimeLevel.Run), Configs, TestHelper.IOHelper, AppCaches.NoCache);
=======
            var composition = new Composition(register, typeLoader, Mock.Of<IProfilingLogger>(), MockRuntimeState(RuntimeLevel.Run));
>>>>>>> 8b51b7f7

            var types = new[] { typeof(Composer9), typeof(Composer2), typeof(Composer4) };
            var composers = new Composers(composition, types, Enumerable.Empty<Attribute>(), Mock.Of<IProfilingLogger>());
            Composed.Clear();
            composers.Compose();
            var builder = composition.WithCollectionBuilder<ComponentCollectionBuilder>();
            builder.RegisterWith(register);
            var components = builder.CreateCollection(factory);
            Assert.AreEqual(3, Composed.Count);
            Assert.AreEqual(typeof(Composer4), Composed[0]);
            Assert.AreEqual(typeof(Composer2), Composed[1]);
            Assert.AreEqual(typeof(Composer9), Composed[2]);
        }

        [Test]
        public void WeakDependencies()
        {
            var register = MockRegister();
<<<<<<< HEAD
            var composition = new Composition(register, MockTypeLoader(), Mock.Of<IProfilingLogger>(), MockRuntimeState(RuntimeLevel.Unknown), Configs, TestHelper.IOHelper, AppCaches.NoCache);
=======
            var typeLoader = MockTypeLoader();
            var composition = new Composition(register, typeLoader, Mock.Of<IProfilingLogger>(), MockRuntimeState(RuntimeLevel.Unknown));
>>>>>>> 8b51b7f7

            var types = new[] { typeof(Composer10) };
            var composers = new Composers(composition, types, Enumerable.Empty<Attribute>(), Mock.Of<IProfilingLogger>());
            Composed.Clear();
            composers.Compose();
            Assert.AreEqual(1, Composed.Count);
            Assert.AreEqual(typeof(Composer10), Composed[0]);

            types = new[] { typeof(Composer11) };
            composers = new Composers(composition, types, Enumerable.Empty<Attribute>(), Mock.Of<IProfilingLogger>());
            Composed.Clear();
            Assert.Throws<Exception>(() => composers.Compose());
            Console.WriteLine("throws:");
            composers = new Composers(composition, types, Enumerable.Empty<Attribute>(), Mock.Of<IProfilingLogger>());
            var requirements = composers.GetRequirements(false);
            Console.WriteLine(Composers.GetComposersReport(requirements));

            types = new[] { typeof(Composer2) };
            composers = new Composers(composition, types, Enumerable.Empty<Attribute>(), Mock.Of<IProfilingLogger>());
            Composed.Clear();
            Assert.Throws<Exception>(() => composers.Compose());
            Console.WriteLine("throws:");
            composers = new Composers(composition, types, Enumerable.Empty<Attribute>(), Mock.Of<IProfilingLogger>());
            requirements = composers.GetRequirements(false);
            Console.WriteLine(Composers.GetComposersReport(requirements));

            types = new[] { typeof(Composer12) };
            composers = new Composers(composition, types, Enumerable.Empty<Attribute>(), Mock.Of<IProfilingLogger>());
            Composed.Clear();
            composers.Compose();
            Assert.AreEqual(1, Composed.Count);
            Assert.AreEqual(typeof(Composer12), Composed[0]);
        }

        [Test]
        public void DisableMissing()
        {
            var register = MockRegister();
<<<<<<< HEAD
            var composition = new Composition(register, MockTypeLoader(), Mock.Of<IProfilingLogger>(), MockRuntimeState(RuntimeLevel.Unknown), Configs, TestHelper.IOHelper, AppCaches.NoCache);
=======
            var typeLoader = MockTypeLoader();
            var composition = new Composition(register, typeLoader, Mock.Of<IProfilingLogger>(), MockRuntimeState(RuntimeLevel.Unknown));
>>>>>>> 8b51b7f7

            var types = new[] { typeof(Composer6), typeof(Composer8) }; // 8 disables 7 which is not in the list
            var composers = new Composers(composition, types, Enumerable.Empty<Attribute>(), Mock.Of<IProfilingLogger>());
            Composed.Clear();
            composers.Compose();
            Assert.AreEqual(2, Composed.Count);
            Assert.AreEqual(typeof(Composer6), Composed[0]);
            Assert.AreEqual(typeof(Composer8), Composed[1]);
        }

        [Test]
        public void AttributesPriorities()
        {
            var register = MockRegister();
<<<<<<< HEAD
            var composition = new Composition(register, MockTypeLoader(), Mock.Of<IProfilingLogger>(), MockRuntimeState(RuntimeLevel.Unknown), Configs, TestHelper.IOHelper, AppCaches.NoCache);
=======
            var typeLoader = MockTypeLoader();
            var composition = new Composition(register, typeLoader, Mock.Of<IProfilingLogger>(), MockRuntimeState(RuntimeLevel.Unknown));
>>>>>>> 8b51b7f7

            var types = new[] { typeof(Composer26) };
            var enableDisableAttributes = new[] { new DisableComposerAttribute(typeof(Composer26)) };
            var composers = new Composers(composition, types, enableDisableAttributes, Mock.Of<IProfilingLogger>());
            Composed.Clear();
            composers.Compose();
            Assert.AreEqual(0, Composed.Count); // 26 gone

            types = new[] { typeof(Composer26), typeof(Composer27) }; // 26 disabled by assembly attribute, enabled by 27
            composers = new Composers(composition, types, enableDisableAttributes, Mock.Of<IProfilingLogger>());
            Composed.Clear();
            composers.Compose();
            Assert.AreEqual(2, Composed.Count); // both
            Assert.AreEqual(typeof(Composer26), Composed[0]);
            Assert.AreEqual(typeof(Composer27), Composed[1]);
        }

        [Test]
        public void AllComposers()
        {
            var ioHelper = TestHelper.IOHelper;
            var typeFinder = new TypeFinder(Mock.Of<ILogger>());
            var typeLoader = new TypeLoader(ioHelper, typeFinder, AppCaches.Disabled.RuntimeCache, new DirectoryInfo(ioHelper.MapPath("~/App_Data/TEMP")), Mock.Of<IProfilingLogger>());

            var register = MockRegister();
            var composition = new Composition(register, typeLoader, Mock.Of<IProfilingLogger>(),
                MockRuntimeState(RuntimeLevel.Run), Configs, TestHelper.IOHelper, AppCaches.NoCache);

            var types = typeLoader.GetTypes<IComposer>().Where(x => x.FullName.StartsWith("Umbraco.Core.") || x.FullName.StartsWith("Umbraco.Web"));
            var composers = new Composers(composition, types, Enumerable.Empty<Attribute>(), Mock.Of<IProfilingLogger>());
            var requirements = composers.GetRequirements();
            var report = Composers.GetComposersReport(requirements);
            Console.WriteLine(report);
            var composerTypes = composers.SortComposers(requirements);

            foreach (var type in composerTypes)
                Console.WriteLine(type);
        }

        #region Compothings

        public class TestComposerBase : IComposer
        {
            public virtual void Compose(Composition composition)
            {
                Composed.Add(GetType());
            }
        }

        public class Composer1 : TestComposerBase
        { }

        [ComposeAfter(typeof(Composer4))]
        public class Composer2 : TestComposerBase, ICoreComposer
        { }

        public class Composer3 : TestComposerBase, IUserComposer
        { }

        public class Composer4 : TestComposerBase
        { }

        public class Composer5 : TestComposerBase
        {
            public override void Compose(Composition composition)
            {
                base.Compose(composition);
                composition.Components().Append<Component5>();
            }
        }

        [ComposeAfter(typeof(Composer5))]
        public class Composer5a : TestComposerBase
        {
            public override void Compose(Composition composition)
            {
                base.Compose(composition);
                composition.Components().Append<Component5a>();
            }
        }

        public class TestComponentBase : IComponent
        {
            public virtual void Initialize()
            {
                Initialized.Add(GetType());
            }

            public virtual void Terminate()
            {
                Terminated.Add(GetType());
            }
        }

        public class Component5 : TestComponentBase
        {
            private readonly ISomeResource _resource;

            public Component5(ISomeResource resource)
            {
                _resource = resource;
            }
        }

        public class Component5a : TestComponentBase
        { }

        [Disable]
        public class Composer6 : TestComposerBase
        { }

        public class Composer7 : TestComposerBase
        { }

        [Disable(typeof(Composer7))]
        [Enable(typeof(Composer6))]
        public class Composer8 : TestComposerBase
        { }

        public interface ITestComposer : IUserComposer
        { }

        public class Composer9 : TestComposerBase, ITestComposer
        { }

        [ComposeAfter(typeof(ITestComposer))]
        public class Composer10 : TestComposerBase
        { }

        [ComposeAfter(typeof(ITestComposer), false)]
        public class Composer11 : TestComposerBase
        { }

        [ComposeAfter(typeof(Composer4), true)]
        public class Composer12 : TestComposerBase, ICoreComposer
        { }

        [ComposeBefore(typeof(Composer1))]
        public class Composer13 : TestComposerBase
        { }

        public interface ISomeResource { }

        public class SomeResource : ISomeResource { }

        public class Composer20 : TestComposerBase
        { }

        [ComposeBefore(typeof(Composer20))]
        public class Composer21 : TestComposerBase
        { }

        public class Composer22 : TestComposerBase
        { }

        [ComposeAfter(typeof(Composer22))]
        public interface IComposer23 : IComposer
        { }

        public class Composer24 : TestComposerBase, IComposer23
        { }

        // should insert itself between 22 and anything i23
        [ComposeBefore(typeof(IComposer23))]
        //[RequireComponent(typeof(Component22))] - not needed, implement i23
        public class Composer25 : TestComposerBase, IComposer23
        { }

        public class Composer26 : TestComposerBase
        { }

        [Enable(typeof(Composer26))]
        public class Composer27 : TestComposerBase
        { }

        #endregion

        #region TypeArray

        // FIXME: move to Testing

        private static Type[] TypeArray<T1>()
        {
            return new[] { typeof(T1) };
        }

        private static Type[] TypeArray<T1, T2>()
        {
            return new[] { typeof(T1), typeof(T2) };
        }

        private static Type[] TypeArray<T1, T2, T3>()
        {
            return new[] { typeof(T1), typeof(T2), typeof(T3) };
        }

        private static Type[] TypeArray<T1, T2, T3, T4>()
        {
            return new[] { typeof(T1), typeof(T2), typeof(T3), typeof(T4) };
        }

        private static Type[] TypeArray<T1, T2, T3, T4, T5>()
        {
            return new[] { typeof(T1), typeof(T2), typeof(T3), typeof(T4), typeof(T5) };
        }

        private static Type[] TypeArray<T1, T2, T3, T4, T5, T6>()
        {
            return new[] { typeof(T1), typeof(T2), typeof(T3), typeof(T4), typeof(T5), typeof(T6) };
        }

        private static Type[] TypeArray<T1, T2, T3, T4, T5, T6, T7>()
        {
            return new[] { typeof(T1), typeof(T2), typeof(T3), typeof(T4), typeof(T5), typeof(T6), typeof(T7) };
        }

        private static Type[] TypeArray<T1, T2, T3, T4, T5, T6, T7, T8>()
        {
            return new[] { typeof(T1), typeof(T2), typeof(T3), typeof(T4), typeof(T5), typeof(T6), typeof(T7), typeof(T8) };
        }

        private static void AssertTypeArray(IReadOnlyList<Type> expected, IReadOnlyList<Type> test)
        {
            Assert.AreEqual(expected.Count, test.Count);
            for (var i = 0; i < expected.Count; i++)
                Assert.AreEqual(expected[i], test[i]);
        }

        #endregion
    }
}<|MERGE_RESOLUTION|>--- conflicted
+++ resolved
@@ -70,12 +70,8 @@
         public void Boot1A()
         {
             var register = MockRegister();
-<<<<<<< HEAD
-            var composition = new Composition(register, MockTypeLoader(), Mock.Of<IProfilingLogger>(), MockRuntimeState(RuntimeLevel.Unknown), TestHelper.GetConfigs(), TestHelper.IOHelper, AppCaches.NoCache);
-=======
             var typeLoader = MockTypeLoader();
-            var composition = new Composition(register, typeLoader, Mock.Of<IProfilingLogger>(), MockRuntimeState(RuntimeLevel.Unknown));
->>>>>>> 8b51b7f7
+            var composition = new Composition(register, MockTypeLoader(), Mock.Of<IProfilingLogger>(), MockRuntimeState(RuntimeLevel.Unknown), TestHelper.GetConfigs(), TestHelper.IOHelper, AppCaches.NoCache);
 
             var types = TypeArray<Composer1, Composer2, Composer3, Composer4>();
             var composers = new Composers(composition, types, Enumerable.Empty<Attribute>(), Mock.Of<IProfilingLogger>());
@@ -114,12 +110,7 @@
         public void Boot1B()
         {
             var register = MockRegister();
-<<<<<<< HEAD
             var composition = new Composition(register, MockTypeLoader(), Mock.Of<IProfilingLogger>(), MockRuntimeState(RuntimeLevel.Run), TestHelper.GetConfigs(), TestHelper.IOHelper, AppCaches.NoCache);
-=======
-            var typeLoader = MockTypeLoader();
-            var composition = new Composition(register, typeLoader, Mock.Of<IProfilingLogger>(), MockRuntimeState(RuntimeLevel.Run));
->>>>>>> 8b51b7f7
 
             var types = TypeArray<Composer1, Composer2, Composer3, Composer4>();
             var composers = new Composers(composition, types, Enumerable.Empty<Attribute>(), Mock.Of<IProfilingLogger>());
@@ -135,12 +126,7 @@
         public void Boot2()
         {
             var register = MockRegister();
-<<<<<<< HEAD
-            var composition = new Composition(register, MockTypeLoader(), Mock.Of<IProfilingLogger>(), MockRuntimeState(RuntimeLevel.Unknown), TestHelper.GetConfigs(), TestHelper.IOHelper, AppCaches.NoCache);
-=======
-            var typeLoader = MockTypeLoader();
-            var composition = new Composition(register, typeLoader, Mock.Of<IProfilingLogger>(), MockRuntimeState(RuntimeLevel.Unknown));
->>>>>>> 8b51b7f7
+            var composition = new Composition(register, MockTypeLoader(), Mock.Of<IProfilingLogger>(), MockRuntimeState(RuntimeLevel.Unknown), TestHelper.GetConfigs(), TestHelper.IOHelper, AppCaches.NoCache);
 
             var types = TypeArray<Composer20, Composer21>();
             var composers = new Composers(composition, types, Enumerable.Empty<Attribute>(), Mock.Of<IProfilingLogger>());
@@ -155,12 +141,7 @@
         public void Boot3()
         {
             var register = MockRegister();
-<<<<<<< HEAD
-            var composition = new Composition(register, MockTypeLoader(), Mock.Of<IProfilingLogger>(), MockRuntimeState(RuntimeLevel.Unknown), TestHelper.GetConfigs(), TestHelper.IOHelper, AppCaches.NoCache);
-=======
-            var typeLoader = MockTypeLoader();
-            var composition = new Composition(register, typeLoader, Mock.Of<IProfilingLogger>(), MockRuntimeState(RuntimeLevel.Unknown));
->>>>>>> 8b51b7f7
+            var composition = new Composition(register, MockTypeLoader(), Mock.Of<IProfilingLogger>(), MockRuntimeState(RuntimeLevel.Unknown), TestHelper.GetConfigs(), TestHelper.IOHelper, AppCaches.NoCache);
 
             var types = TypeArray<Composer22, Composer24, Composer25>();
             var composers = new Composers(composition, types, Enumerable.Empty<Attribute>(), Mock.Of<IProfilingLogger>());
@@ -177,12 +158,7 @@
         public void BrokenRequire()
         {
             var register = MockRegister();
-<<<<<<< HEAD
-            var composition = new Composition(register, MockTypeLoader(), Mock.Of<IProfilingLogger>(), MockRuntimeState(RuntimeLevel.Unknown), TestHelper.GetConfigs(), TestHelper.IOHelper, AppCaches.NoCache);
-=======
-            var typeLoader = MockTypeLoader();
-            var composition = new Composition(register, typeLoader, Mock.Of<IProfilingLogger>(), MockRuntimeState(RuntimeLevel.Unknown));
->>>>>>> 8b51b7f7
+            var composition = new Composition(register, MockTypeLoader(), Mock.Of<IProfilingLogger>(), MockRuntimeState(RuntimeLevel.Unknown), TestHelper.GetConfigs(), TestHelper.IOHelper, AppCaches.NoCache);
 
             var types = TypeArray<Composer1, Composer2, Composer3>();
             var composers = new Composers(composition, types, Enumerable.Empty<Attribute>(), Mock.Of<IProfilingLogger>());
@@ -205,12 +181,7 @@
         public void BrokenRequired()
         {
             var register = MockRegister();
-<<<<<<< HEAD
-            var composition = new Composition(register, MockTypeLoader(), Mock.Of<IProfilingLogger>(), MockRuntimeState(RuntimeLevel.Unknown), TestHelper.GetConfigs(), TestHelper.IOHelper, AppCaches.NoCache);
-=======
-            var typeLoader = MockTypeLoader();
-            var composition = new Composition(register, typeLoader, Mock.Of<IProfilingLogger>(), MockRuntimeState(RuntimeLevel.Unknown));
->>>>>>> 8b51b7f7
+            var composition = new Composition(register, MockTypeLoader(), Mock.Of<IProfilingLogger>(), MockRuntimeState(RuntimeLevel.Unknown), TestHelper.GetConfigs(), TestHelper.IOHelper, AppCaches.NoCache);
 
             var types = TypeArray<Composer2, Composer4, Composer13>();
             var composers = new Composers(composition, types, Enumerable.Empty<Attribute>(), Mock.Of<IProfilingLogger>());
@@ -246,11 +217,7 @@
                     throw new NotSupportedException(type.FullName);
                 });
             });
-<<<<<<< HEAD
-            var composition = new Composition(register, MockTypeLoader(), Mock.Of<IProfilingLogger>(), MockRuntimeState(RuntimeLevel.Unknown), TestHelper.GetConfigs(), TestHelper.IOHelper, AppCaches.NoCache);
-=======
-            var composition = new Composition(register, typeLoader, Mock.Of<IProfilingLogger>(), MockRuntimeState(RuntimeLevel.Unknown));
->>>>>>> 8b51b7f7
+            var composition = new Composition(register, MockTypeLoader(), Mock.Of<IProfilingLogger>(), MockRuntimeState(RuntimeLevel.Unknown), TestHelper.GetConfigs(), TestHelper.IOHelper, AppCaches.NoCache);
 
             var types = new[] { typeof(Composer1), typeof(Composer5), typeof(Composer5a) };
             var composers = new Composers(composition, types, Enumerable.Empty<Attribute>(), Mock.Of<IProfilingLogger>());
@@ -276,12 +243,7 @@
         public void Requires1()
         {
             var register = MockRegister();
-<<<<<<< HEAD
-            var composition = new Composition(register, MockTypeLoader(), Mock.Of<IProfilingLogger>(), MockRuntimeState(RuntimeLevel.Unknown), TestHelper.GetConfigs(), TestHelper.IOHelper, AppCaches.NoCache);
-=======
-            var typeLoader = MockTypeLoader();
-            var composition = new Composition(register, typeLoader, Mock.Of<IProfilingLogger>(), MockRuntimeState(RuntimeLevel.Unknown));
->>>>>>> 8b51b7f7
+            var composition = new Composition(register, MockTypeLoader(), Mock.Of<IProfilingLogger>(), MockRuntimeState(RuntimeLevel.Unknown), TestHelper.GetConfigs(), TestHelper.IOHelper, AppCaches.NoCache);
 
             var types = new[] { typeof(Composer6), typeof(Composer7), typeof(Composer8) };
             var composers = new Composers(composition, types, Enumerable.Empty<Attribute>(), Mock.Of<IProfilingLogger>());
@@ -296,12 +258,7 @@
         public void Requires2A()
         {
             var register = MockRegister();
-<<<<<<< HEAD
             var composition = new Composition(register, MockTypeLoader(), Mock.Of<IProfilingLogger>(), MockRuntimeState(RuntimeLevel.Unknown), Configs, TestHelper.IOHelper, AppCaches.NoCache);
-=======
-            var typeLoader = MockTypeLoader();
-            var composition = new Composition(register, typeLoader, Mock.Of<IProfilingLogger>(), MockRuntimeState(RuntimeLevel.Unknown));
->>>>>>> 8b51b7f7
 
             var types = new[] { typeof(Composer9), typeof(Composer2), typeof(Composer4) };
             var composers = new Composers(composition, types, Enumerable.Empty<Attribute>(), Mock.Of<IProfilingLogger>());
@@ -319,11 +276,7 @@
             var register = MockRegister();
             var typeLoader = MockTypeLoader();
             var factory = MockFactory();
-<<<<<<< HEAD
             var composition = new Composition(register, MockTypeLoader(), Mock.Of<IProfilingLogger>(), MockRuntimeState(RuntimeLevel.Run), Configs, TestHelper.IOHelper, AppCaches.NoCache);
-=======
-            var composition = new Composition(register, typeLoader, Mock.Of<IProfilingLogger>(), MockRuntimeState(RuntimeLevel.Run));
->>>>>>> 8b51b7f7
 
             var types = new[] { typeof(Composer9), typeof(Composer2), typeof(Composer4) };
             var composers = new Composers(composition, types, Enumerable.Empty<Attribute>(), Mock.Of<IProfilingLogger>());
@@ -342,12 +295,7 @@
         public void WeakDependencies()
         {
             var register = MockRegister();
-<<<<<<< HEAD
             var composition = new Composition(register, MockTypeLoader(), Mock.Of<IProfilingLogger>(), MockRuntimeState(RuntimeLevel.Unknown), Configs, TestHelper.IOHelper, AppCaches.NoCache);
-=======
-            var typeLoader = MockTypeLoader();
-            var composition = new Composition(register, typeLoader, Mock.Of<IProfilingLogger>(), MockRuntimeState(RuntimeLevel.Unknown));
->>>>>>> 8b51b7f7
 
             var types = new[] { typeof(Composer10) };
             var composers = new Composers(composition, types, Enumerable.Empty<Attribute>(), Mock.Of<IProfilingLogger>());
@@ -386,12 +334,7 @@
         public void DisableMissing()
         {
             var register = MockRegister();
-<<<<<<< HEAD
             var composition = new Composition(register, MockTypeLoader(), Mock.Of<IProfilingLogger>(), MockRuntimeState(RuntimeLevel.Unknown), Configs, TestHelper.IOHelper, AppCaches.NoCache);
-=======
-            var typeLoader = MockTypeLoader();
-            var composition = new Composition(register, typeLoader, Mock.Of<IProfilingLogger>(), MockRuntimeState(RuntimeLevel.Unknown));
->>>>>>> 8b51b7f7
 
             var types = new[] { typeof(Composer6), typeof(Composer8) }; // 8 disables 7 which is not in the list
             var composers = new Composers(composition, types, Enumerable.Empty<Attribute>(), Mock.Of<IProfilingLogger>());
@@ -406,12 +349,7 @@
         public void AttributesPriorities()
         {
             var register = MockRegister();
-<<<<<<< HEAD
             var composition = new Composition(register, MockTypeLoader(), Mock.Of<IProfilingLogger>(), MockRuntimeState(RuntimeLevel.Unknown), Configs, TestHelper.IOHelper, AppCaches.NoCache);
-=======
-            var typeLoader = MockTypeLoader();
-            var composition = new Composition(register, typeLoader, Mock.Of<IProfilingLogger>(), MockRuntimeState(RuntimeLevel.Unknown));
->>>>>>> 8b51b7f7
 
             var types = new[] { typeof(Composer26) };
             var enableDisableAttributes = new[] { new DisableComposerAttribute(typeof(Composer26)) };

﻿<?xml version="1.0" encoding="utf-8"?>
<Project ToolsVersion="15.0">
  <Import Project="$(MSBuildExtensionsPath)\$(MSBuildToolsVersion)\Microsoft.Common.props" Condition="Exists('$(MSBuildExtensionsPath)\$(MSBuildToolsVersion)\Microsoft.Common.props')" />
  <PropertyGroup>
    <Configuration Condition=" '$(Configuration)' == '' ">Debug</Configuration>
    <Platform Condition=" '$(Platform)' == '' ">AnyCPU</Platform>
    <ProductVersion>8.0.30703</ProductVersion>
    <SchemaVersion>2.0</SchemaVersion>
    <ProjectGuid>{5D3B8245-ADA6-453F-A008-50ED04BFE770}</ProjectGuid>
    <OutputType>Library</OutputType>
    <AppDesignerFolder>Properties</AppDesignerFolder>
    <RootNamespace>Umbraco.Tests</RootNamespace>
    <AssemblyName>Umbraco.Tests</AssemblyName>
    <TargetFrameworkVersion>v4.7.2</TargetFrameworkVersion>
    <FileAlignment>512</FileAlignment>
    <SolutionDir Condition="$(SolutionDir) == '' Or $(SolutionDir) == '*Undefined*'">..\</SolutionDir>
    <PublishUrl>publish\</PublishUrl>
    <Install>true</Install>
    <InstallFrom>Disk</InstallFrom>
    <UpdateEnabled>false</UpdateEnabled>
    <UpdateMode>Foreground</UpdateMode>
    <UpdateInterval>7</UpdateInterval>
    <UpdateIntervalUnits>Days</UpdateIntervalUnits>
    <UpdatePeriodically>false</UpdatePeriodically>
    <UpdateRequired>false</UpdateRequired>
    <MapFileExtensions>true</MapFileExtensions>
    <ApplicationRevision>0</ApplicationRevision>
    <ApplicationVersion>1.0.0.%2a</ApplicationVersion>
    <IsWebBootstrapper>false</IsWebBootstrapper>
    <UseApplicationTrust>false</UseApplicationTrust>
    <BootstrapperEnabled>true</BootstrapperEnabled>
    <TargetFrameworkProfile />
    <NuGetPackageImportStamp>
    </NuGetPackageImportStamp>
  </PropertyGroup>
  <PropertyGroup Condition=" '$(Configuration)|$(Platform)' == 'Debug|AnyCPU' ">
    <DebugSymbols>true</DebugSymbols>
    <DebugType>full</DebugType>
    <Optimize>false</Optimize>
    <OutputPath>bin\Debug\</OutputPath>
    <DefineConstants>DEBUG;TRACE</DefineConstants>
    <ErrorReport>prompt</ErrorReport>
    <WarningLevel>4</WarningLevel>
    <Prefer32Bit>false</Prefer32Bit>
    <LangVersion>latest</LangVersion>
  </PropertyGroup>
  <PropertyGroup Condition=" '$(Configuration)|$(Platform)' == 'Release|AnyCPU' ">
    <DebugType>pdbonly</DebugType>
    <Optimize>true</Optimize>
    <OutputPath>bin\Release\</OutputPath>
    <DefineConstants>TRACE</DefineConstants>
    <ErrorReport>prompt</ErrorReport>
    <WarningLevel>4</WarningLevel>
    <Prefer32Bit>false</Prefer32Bit>
    <LangVersion>latest</LangVersion>
  </PropertyGroup>
  <ItemGroup>
    <Reference Include="System" />
    <Reference Include="System.configuration" />
    <Reference Include="System.Core" />
    <Reference Include="System.Data.Entity.Design" />
    <Reference Include="System.Drawing" />
    <Reference Include="System.IO" />
    <Reference Include="System.IO.Compression" />
    <Reference Include="System.IO.Compression.FileSystem" />
    <Reference Include="System.Runtime.Caching" />
    <Reference Include="System.Runtime.Serialization" />
    <Reference Include="System.Text.Encoding" />
    <Reference Include="System.Web" />
    <Reference Include="System.Web.ApplicationServices" />
    <Reference Include="System.Web.Extensions" />
    <Reference Include="System.Web.Services" />
    <Reference Include="System.Xml.Linq" />
    <Reference Include="System.Data.DataSetExtensions" />
    <Reference Include="Microsoft.CSharp" />
    <Reference Include="System.Data" />
    <Reference Include="System.Xml" />
  </ItemGroup>
  <ItemGroup>
    <PackageReference Include="Castle.Core" Version="4.3.1" />
    <PackageReference Include="Examine.Core">
      <Version>2.0.0-alpha.20200128.15</Version>
    </PackageReference>
    <PackageReference Include="HtmlAgilityPack">
      <Version>1.8.14</Version>
    </PackageReference>
    <PackageReference Include="LightInject" Version="5.4.0" />
    <PackageReference Include="LightInject.Annotation" Version="1.1.0" />
    <PackageReference Include="Lucene.Net.Contrib" Version="3.0.3" />
    <PackageReference Include="Microsoft.AspNet.Identity.Core" Version="2.2.2" />
    <PackageReference Include="Microsoft.AspNet.Mvc" Version="5.2.7" />
    <PackageReference Include="Microsoft.AspNet.WebApi" Version="5.2.7" />
    <PackageReference Include="Microsoft.AspNet.WebApi.Client" Version="5.2.7" />
    <PackageReference Include="Microsoft.AspNet.WebApi.Owin" Version="5.2.7" />
    <PackageReference Include="Microsoft.AspNet.WebApi.SelfHost" Version="5.2.7" />
    <PackageReference Include="Microsoft.AspNet.WebApi.WebHost" Version="5.2.7" />
    <PackageReference Include="Microsoft.Owin" Version="4.0.1" />
    <PackageReference Include="Microsoft.Owin.Hosting" Version="4.0.1" />
    <PackageReference Include="Microsoft.Owin.Security" Version="4.0.1" />
    <PackageReference Include="Microsoft.Owin.Testing" Version="4.0.1" />
    <PackageReference Include="Microsoft.Web.Infrastructure" Version="1.0.0.0" />
    <PackageReference Include="MiniProfiler" Version="4.0.138" />
    <PackageReference Include="Moq" Version="4.10.1" />
    <PackageReference Include="NPoco" Version="4.0.2" />
    <PackageReference Include="NUnit" Version="3.11.0" />
    <PackageReference Include="NUnit3TestAdapter" Version="3.12.0" />
    <PackageReference Include="Newtonsoft.Json" Version="12.0.3" />
    <PackageReference Include="Owin" Version="1.0" />
    <PackageReference Include="Selenium.WebDriver" Version="3.141.0" />
    <PackageReference Include="System.Configuration.ConfigurationManager" Version="4.6.0" />
    <PackageReference Include="System.ComponentModel.Annotations" Version="4.6.0" />
    <PackageReference Include="System.Data.SqlClient" Version="4.8.0" />
    <PackageReference Include="Umbraco.SqlServerCE" Version="4.0.0.1" />
    <PackageReference Include="System.Threading.Tasks.Extensions" Version="4.5.2" />
  </ItemGroup>
  <ItemGroup>
    <Compile Include="Cache\DistributedCacheBinderTests.cs" />
    <Compile Include="Cache\RefresherTests.cs" />
    <Compile Include="Cache\SnapDictionaryTests.cs" />
    <Compile Include="Clr\ReflectionUtilitiesTests.cs" />
    <Compile Include="Collections\OrderedHashSetTests.cs" />
    <Compile Include="Composing\CompositionTests.cs" />
    <Compile Include="Composing\LightInjectValidation.cs" />
    <Compile Include="Composing\ContainerConformingTests.cs" />
    <Compile Include="Configurations\GlobalSettingsTests.cs" />
    <Compile Include="CoreThings\CallContextTests.cs" />
    <Compile Include="Components\ComponentTests.cs" />
    <Compile Include="CoreThings\EnumExtensionsTests.cs" />
    <Compile Include="CoreThings\GuidUtilsTests.cs" />
    <Compile Include="CoreThings\HexEncoderTests.cs" />
    <Compile Include="CoreXml\RenamedRootNavigatorTests.cs" />
    <Compile Include="LegacyXmlPublishedCache\ContentXmlDto.cs" />
    <Compile Include="LegacyXmlPublishedCache\PreviewXmlDto.cs" />
    <Compile Include="Logging\LogviewerTests.cs" />
    <Compile Include="Manifest\ManifestContentAppTests.cs" />
    <Compile Include="Mapping\MappingTests.cs" />
    <Compile Include="Migrations\MigrationPlanTests.cs" />
    <Compile Include="Migrations\MigrationTests.cs" />
    <Compile Include="ModelsBuilder\BuilderTests.cs" />
    <Compile Include="ModelsBuilder\ConfigTests.cs" />
    <Compile Include="ModelsBuilder\StringExtensions.cs" />
    <Compile Include="ModelsBuilder\UmbracoApplicationTests.cs" />
    <Compile Include="Models\ContentScheduleTests.cs" />
    <Compile Include="Models\CultureImpactTests.cs" />
    <Compile Include="Models\PathValidationTests.cs" />
    <Compile Include="Models\VariationTests.cs" />
    <Compile Include="Persistence\Mappers\MapperTestBase.cs" />
    <Compile Include="Persistence\Repositories\DocumentRepositoryTest.cs" />
    <Compile Include="Persistence\Repositories\EntityRepositoryTest.cs" />
    <Compile Include="UmbracoExamine\ExamineExtensions.cs" />
    <Compile Include="PublishedContent\NuCacheChildrenTests.cs" />
    <Compile Include="PublishedContent\PublishedContentLanguageVariantTests.cs" />
    <Compile Include="PublishedContent\PublishedContentSnapshotTestBase.cs" />
    <Compile Include="PublishedContent\SolidPublishedSnapshot.cs" />
    <Compile Include="PublishedContent\NuCacheTests.cs" />
    <Compile Include="Routing\MediaUrlProviderTests.cs" />
    <Compile Include="Routing\RoutableDocumentFilterTests.cs" />
    <Compile Include="Runtimes\StandaloneTests.cs" />
    <Compile Include="Routing\GetContentUrlsTests.cs" />
    <Compile Include="Security\PasswordSecurityTests.cs" />
    <Compile Include="Services\AmbiguousEventTests.cs" />
    <Compile Include="Services\ContentServiceEventTests.cs" />
    <Compile Include="Services\ContentServicePublishBranchTests.cs" />
    <Compile Include="Services\ContentServiceTagsTests.cs" />
    <Compile Include="Services\ContentTypeServiceVariantsTests.cs" />
    <Compile Include="Services\EntityXmlSerializerTests.cs" />
    <Compile Include="Packaging\CreatedPackagesRepositoryTests.cs" />
    <Compile Include="Services\MemberGroupServiceTests.cs" />
    <Compile Include="Services\MediaTypeServiceTests.cs" />
    <Compile Include="Services\PropertyValidationServiceTests.cs" />
    <Compile Include="Templates\HtmlLocalLinkParserTests.cs" />
    <Compile Include="TestHelpers\RandomIdRamDirectory.cs" />
    <Compile Include="TestHelpers\Stubs\TestUserPasswordConfig.cs" />
    <Compile Include="Testing\Objects\TestDataSource.cs" />
    <Compile Include="Published\PublishedSnapshotTestObjects.cs" />
    <Compile Include="Published\ModelTypeTests.cs" />
    <Compile Include="Published\NestedContentTests.cs" />
    <Compile Include="Published\PropertyCacheLevelTests.cs" />
    <Compile Include="Misc\DateTimeExtensionsTests.cs" />
    <Compile Include="Misc\HashGeneratorTests.cs" />
    <Compile Include="IO\ShadowFileSystemTests.cs" />
    <Compile Include="Issues\U9560.cs" />
    <Compile Include="Integration\ContentEventsTests.cs" />
    <Compile Include="Migrations\AdvancedMigrationTests.cs" />
    <Compile Include="Models\Mapping\UserModelMapperTests.cs" />
    <Compile Include="Packaging\PackageExtractionTests.cs" />
    <Compile Include="Persistence\NPocoTests\NPocoFetchTests.cs" />
    <Compile Include="Persistence\NPocoTests\NPocoSqlTemplateTests.cs" />
    <Compile Include="Persistence\Repositories\SimilarNodeNameTests.cs" />
    <Compile Include="Persistence\Repositories\UserGroupRepositoryTest.cs" />
    <Compile Include="Published\ConvertersTests.cs" />
    <Compile Include="Routing\ContentFinderByUrlAndTemplateTests.cs" />
    <Compile Include="Routing\ContentFinderByUrlTests.cs" />
    <Compile Include="Routing\ContentFinderByUrlWithDomainsTests.cs" />
    <Compile Include="Routing\UrlProviderTests.cs" />
    <Compile Include="Routing\UrlRoutesTests.cs" />
    <Compile Include="Routing\UrlsProviderWithDomainsTests.cs" />
    <Compile Include="Scheduling\BackgroundTaskRunnerTests2.cs" />
    <Compile Include="Scoping\EventNameExtractorTests.cs" />
    <Compile Include="Scoping\PassThroughEventDispatcherTests.cs" />
    <Compile Include="Scoping\ScopedRepositoryTests.cs" />
    <Compile Include="Scoping\ScopedXmlTests.cs" />
    <Compile Include="Scoping\ScopeEventDispatcherTests.cs" />
    <Compile Include="Scoping\ScopeFileSystemsTests.cs" />
    <Compile Include="Scoping\ScopedNuCacheTests.cs" />
    <Compile Include="Scoping\ScopeTests.cs" />
    <Compile Include="Services\AuditServiceTests.cs" />
    <Compile Include="Services\CachedDataTypeServiceTests.cs" />
    <Compile Include="Services\ConsentServiceTests.cs" />
    <Compile Include="Services\SectionServiceTests.cs" />
    <Compile Include="TestHelpers\ConsoleLogger.cs" />
    <Compile Include="TestHelpers\ControllerTesting\AuthenticateEverythingExtensions.cs" />
    <Compile Include="TestHelpers\ControllerTesting\AuthenticateEverythingMiddleware.cs" />
    <Compile Include="TestHelpers\ControllerTesting\SpecificAssemblyResolver.cs" />
    <Compile Include="TestHelpers\ControllerTesting\TestControllerActivator.cs" />
    <Compile Include="TestHelpers\ControllerTesting\TestControllerActivatorBase.cs" />
    <Compile Include="TestHelpers\ControllerTesting\TestRunner.cs" />
    <Compile Include="TestHelpers\ControllerTesting\TestStartup.cs" />
    <Compile Include="TestHelpers\ControllerTesting\TraceExceptionLogger.cs" />
    <Compile Include="TestHelpers\Entities\MockedUserGroup.cs" />
    <Compile Include="Testing\Objects\Accessors\NoHttpContextAccessor.cs" />
    <Compile Include="TestHelpers\Stubs\TestExamineManager.cs" />
    <Compile Include="Testing\Objects\Accessors\TestVariationContextAccessor.cs" />
    <Compile Include="Testing\ContentBaseExtensions.cs" />
    <Compile Include="Testing\Objects\Accessors\TestDefaultCultureAccessor.cs" />
    <Compile Include="Testing\Objects\TestUmbracoContextFactory.cs" />
    <Compile Include="Testing\TestDatabase.cs" />
    <Compile Include="Testing\TestingTests\NUnitTests.cs" />
    <Compile Include="Persistence\LocksTests.cs" />
    <Compile Include="Persistence\BulkDataReaderTests.cs" />
    <Compile Include="Migrations\PostMigrationTests.cs" />
    <Compile Include="Persistence\NPocoTests\NPocoSqlExtensionsTests.cs" />
    <Compile Include="Persistence\UnitOfWorkTests.cs" />
    <Compile Include="Persistence\Repositories\RedirectUrlRepositoryTests.cs" />
    <Compile Include="Testing\TestOptionAttributeBase.cs" />
    <Compile Include="Testing\UmbracoTestAttribute.cs" />
    <Compile Include="Testing\UmbracoTestBase.cs" />
    <Compile Include="TestHelpers\Entities\MockedPropertyTypes.cs" />
    <Compile Include="Testing\UmbracoTestOptions.cs" />
    <Compile Include="CoreThings\TryConvertToTests.cs" />
    <Compile Include="Testing\Objects\Accessors\TestPublishedSnapshotAccessor.cs" />
    <Compile Include="TestHelpers\TestObjects-Mocks.cs" />
    <Compile Include="TestHelpers\TestObjects.cs" />
    <Compile Include="Testing\Objects\Accessors\TestUmbracoContextAccessor.cs" />
    <Compile Include="CoreThings\UdiTests.cs" />
    <Compile Include="UmbracoExamine\RandomIdRamDirectory.cs" />
    <Compile Include="UmbracoExamine\UmbracoContentValueSetValidatorTests.cs" />
    <Compile Include="Web\AngularIntegration\AngularAntiForgeryTests.cs" />
    <Compile Include="Web\AngularIntegration\ContentModelSerializationTests.cs" />
    <Compile Include="Web\AngularIntegration\JsInitializationTests.cs" />
    <Compile Include="Web\AngularIntegration\ServerVariablesParserTests.cs" />
    <Compile Include="CoreThings\AttemptTests.cs" />
    <Compile Include="Migrations\Stubs\DropForeignKeyMigrationStub.cs" />
    <Compile Include="Models\Mapping\ContentTypeModelMappingTests.cs" />
    <Compile Include="Cache\DeepCloneAppCacheTests.cs" />
    <Compile Include="Cache\DefaultCachePolicyTests.cs" />
    <Compile Include="Cache\FullDataSetCachePolicyTests.cs" />
    <Compile Include="Cache\SingleItemsOnlyCachePolicyTests.cs" />
    <Compile Include="Collections\DeepCloneableListTests.cs" />
    <Compile Include="Web\Controllers\AuthenticationControllerTests.cs" />
    <Compile Include="Web\Controllers\BackOfficeControllerUnitTests.cs" />
    <Compile Include="CoreThings\DelegateExtensionsTests.cs" />
    <Compile Include="Web\Controllers\ContentControllerTests.cs" />
    <Compile Include="Web\Controllers\UserEditorAuthorizationHelperTests.cs" />
    <Compile Include="Web\Controllers\UsersControllerTests.cs" />
    <Compile Include="Web\HealthChecks\HealthCheckResultsTests.cs" />
    <Compile Include="Web\HttpCookieExtensionsTests.cs" />
    <Compile Include="Templates\HtmlImageSourceParserTests.cs" />
    <Compile Include="Web\Mvc\HtmlStringUtilitiesTests.cs" />
    <Compile Include="Web\ModelStateExtensionsTests.cs" />
    <Compile Include="Web\Mvc\RenderIndexActionSelectorAttributeTests.cs" />
    <Compile Include="Persistence\NPocoTests\PetaPocoCachesTest.cs" />
    <Compile Include="Persistence\Repositories\AuditRepositoryTest.cs" />
    <Compile Include="Persistence\Repositories\DomainRepositoryTest.cs" />
    <Compile Include="Persistence\Repositories\PartialViewRepositoryTests.cs" />
    <Compile Include="Persistence\Repositories\PublicAccessRepositoryTest.cs" />
    <Compile Include="Composing\ComposingTestBase.cs" />
    <Compile Include="Routing\RoutesCacheTests.cs" />
    <Compile Include="Routing\UrlRoutingTestBase.cs" />
    <Compile Include="Security\BackOfficeCookieManagerTests.cs" />
    <Compile Include="Security\UmbracoBackOfficeIdentityTests.cs" />
    <Compile Include="Services\ContentTypeServiceExtensionsTests.cs" />
    <Compile Include="Services\PublicAccessServiceTests.cs" />
    <Compile Include="StringNewlineExtensions.cs" />
    <Compile Include="Strings\StylesheetHelperTests.cs" />
    <Compile Include="Strings\StringValidationTests.cs" />
    <Compile Include="Web\Mvc\ValidateUmbracoFormRouteStringAttributeTests.cs" />
    <Compile Include="Web\PublishedContentQueryTests.cs" />
    <Compile Include="Web\UmbracoHelperTests.cs" />
    <Compile Include="Membership\MembershipProviderBaseTests.cs" />
    <Compile Include="Membership\UmbracoServiceMembershipProviderTests.cs" />
    <Compile Include="Migrations\Stubs\FiveZeroMigration.cs" />
    <Compile Include="Migrations\Stubs\FourElevenMigration.cs" />
    <Compile Include="Migrations\Stubs\SixZeroMigration2.cs" />
    <Compile Include="Testing\TestingTests\MockTests.cs" />
    <Compile Include="Models\MacroTests.cs" />
    <Compile Include="Models\Collections\Item.cs" />
    <Compile Include="Models\Collections\OrderItem.cs" />
    <Compile Include="Models\Collections\SimpleOrder.cs" />
    <Compile Include="Models\ContentTypeTests.cs" />
    <Compile Include="Models\DataTypeTests.cs" />
    <Compile Include="Models\DeepCloneHelperTests.cs" />
    <Compile Include="Models\DictionaryItemTests.cs" />
    <Compile Include="Models\DictionaryTranslationTests.cs" />
    <Compile Include="Models\LanguageTests.cs" />
    <Compile Include="Models\MemberGroupTests.cs" />
    <Compile Include="Models\MemberTests.cs" />
    <Compile Include="Models\PropertyGroupTests.cs" />
    <Compile Include="Models\PropertyTypeTests.cs" />
    <Compile Include="Models\RelationTests.cs" />
    <Compile Include="Models\RelationTypeTests.cs" />
    <Compile Include="Models\TemplateTests.cs" />
    <Compile Include="Models\LightEntityTest.cs" />
    <Compile Include="Models\UserTests.cs" />
    <Compile Include="Web\Mvc\RenderModelBinderTests.cs" />
    <Compile Include="Web\Mvc\SurfaceControllerTests.cs" />
    <Compile Include="Web\Mvc\UmbracoViewPageTests.cs" />
    <Compile Include="Runtimes\CoreRuntimeTests.cs" />
    <Compile Include="Runtimes\WebRuntimeComponentTests.cs" />
    <Compile Include="Cache\ObjectAppCacheTests.cs" />
    <Compile Include="Cache\AppCacheTests.cs" />
    <Compile Include="Cache\HttpRequestAppCacheTests.cs" />
    <Compile Include="Cache\WebCachingAppCacheTests.cs" />
    <Compile Include="Cache\RuntimeAppCacheTests.cs" />
    <Compile Include="Configurations\UmbracoSettings\ContentElementDefaultTests.cs" />
    <Compile Include="Configurations\UmbracoSettings\ContentElementTests.cs" />
    <Compile Include="Configurations\UmbracoSettings\LoggingElementDefaultTests.cs" />
    <Compile Include="Configurations\UmbracoSettings\LoggingElementTests.cs" />
    <Compile Include="Configurations\UmbracoSettings\RequestHandlerElementDefaultTests.cs" />
    <Compile Include="Configurations\UmbracoSettings\RequestHandlerElementTests.cs" />
    <Compile Include="Configurations\UmbracoSettings\SecurityElementDefaultTests.cs" />
    <Compile Include="Configurations\UmbracoSettings\SecurityElementTests.cs" />
    <Compile Include="Configurations\UmbracoSettings\UmbracoSettingsTests.cs" />
    <Compile Include="Configurations\UmbracoSettings\WebRoutingElementDefaultTests.cs" />
    <Compile Include="Configurations\UmbracoSettings\WebRoutingElementTests.cs" />
    <Compile Include="Web\Controllers\ContentControllerUnitTests.cs" />
    <Compile Include="Web\Controllers\FilterAllowedOutgoingContentAttributeTests.cs" />
    <Compile Include="Web\Controllers\MediaControllerUnitTests.cs" />
    <Compile Include="CoreXml\FrameworkXmlTests.cs" />
    <Compile Include="Clr\ReflectionTests.cs" />
    <Compile Include="Macros\MacroParserTests.cs" />
    <Compile Include="Models\ContentExtensionsTests.cs" />
    <Compile Include="Models\UserExtensionsTests.cs" />
    <Compile Include="Web\Mvc\MergeParentContextViewDataAttributeTests.cs" />
    <Compile Include="Web\Mvc\ViewDataDictionaryExtensionTests.cs" />
    <Compile Include="Persistence\NPocoTests\NPocoBulkInsertTests.cs" />
    <Compile Include="Persistence\Querying\ContentTypeSqlMappingTests.cs" />
    <Compile Include="Persistence\Repositories\MacroRepositoryTest.cs" />
    <Compile Include="Persistence\Repositories\MemberRepositoryTest.cs" />
    <Compile Include="Persistence\Repositories\MemberTypeRepositoryTest.cs" />
    <Compile Include="Persistence\Repositories\TagRepositoryTest.cs" />
    <Compile Include="Persistence\Repositories\NotificationsRepositoryTest.cs" />
    <Compile Include="Persistence\Repositories\TemplateRepositoryTest.cs" />
    <Compile Include="Persistence\Repositories\UserRepositoryTest.cs" />
    <Compile Include="Models\Mapping\ContentWebModelMappingTests.cs" />
    <Compile Include="PropertyEditors\ImageCropperTest.cs" />
    <Compile Include="PublishedContent\PublishedContentExtensionTests.cs" />
    <Compile Include="PropertyEditors\ColorListValidatorTest.cs" />
    <Compile Include="PropertyEditors\MultiValuePropertyEditorTests.cs" />
    <Compile Include="PropertyEditors\EnsureUniqueValuesValidatorTest.cs" />
    <Compile Include="PropertyEditors\PropertyEditorValueEditorTests.cs" />
    <Compile Include="PublishedContent\PublishedRouterTests.cs" />
    <Compile Include="PublishedContent\RootNodeTests.cs" />
    <Compile Include="Scheduling\BackgroundTaskRunnerTests.cs" />
    <Compile Include="Services\FileServiceTests.cs" />
    <Compile Include="Services\LocalizedTextServiceTests.cs" />
    <Compile Include="Services\TagServiceTests.cs" />
    <Compile Include="Services\LocalizationServiceTests.cs" />
    <Compile Include="Services\MemberServiceTests.cs" />
    <Compile Include="Services\MediaServiceTests.cs" />
    <Compile Include="Services\MemberTypeServiceTests.cs" />
    <Compile Include="Packaging\PackageInstallationTest.cs" />
    <Compile Include="Services\PackagingServiceTests.cs" />
    <Compile Include="Services\PerformanceTests.cs" />
    <Compile Include="Services\RelationServiceTests.cs" />
    <Compile Include="Services\MacroServiceTests.cs" />
    <Compile Include="Services\UserServiceTests.cs" />
    <Compile Include="Manifest\ManifestParserTests.cs" />
    <Compile Include="Templates\ViewHelperTests.cs" />
    <Compile Include="CoreXml\NavigableNavigatorTests.cs" />
    <Compile Include="Cache\PublishedCache\PublishedMediaCacheTests.cs" />
    <Compile Include="Strings\CmsHelperCasingTests.cs" />
    <Compile Include="Strings\DefaultShortStringHelperTests.cs" />
    <Compile Include="Strings\MockShortStringHelper.cs" />
    <Compile Include="Macros\MacroTests.cs" />
    <Compile Include="Migrations\AlterMigrationTests.cs" />
    <Compile Include="Migrations\SqlScripts\SqlResources.Designer.cs">
      <AutoGen>True</AutoGen>
      <DesignTime>True</DesignTime>
      <DependentUpon>SqlResources.resx</DependentUpon>
    </Compile>
    <Compile Include="Migrations\Stubs\AlterUserTableMigrationStub.cs" />
    <Compile Include="Migrations\Stubs\Dummy.cs" />
    <Compile Include="Migrations\Stubs\SixZeroMigration1.cs" />
    <Compile Include="Models\Collections\PropertyCollectionTests.cs" />
    <Compile Include="Models\MediaXmlTest.cs" />
    <Compile Include="Persistence\FaultHandling\ConnectionRetryTest.cs" />
    <Compile Include="Persistence\Querying\ContentTypeRepositorySqlClausesTest.cs" />
    <Compile Include="Persistence\Querying\DataTypeDefinitionRepositorySqlClausesTest.cs" />
    <Compile Include="Persistence\Querying\ExpressionTests.cs" />
    <Compile Include="Persistence\Querying\MediaRepositorySqlClausesTest.cs" />
    <Compile Include="Persistence\Querying\MediaTypeRepositorySqlClausesTest.cs" />
    <Compile Include="Persistence\Repositories\ServerRegistrationRepositoryTest.cs" />
    <Compile Include="Persistence\SchemaValidationTest.cs" />
    <Compile Include="Persistence\SyntaxProvider\SqlCeSyntaxProviderTests.cs" />
    <Compile Include="PublishedContent\PublishedContentDataTableTests.cs" />
    <Compile Include="PublishedContent\PublishedContentTestBase.cs" />
    <Compile Include="PublishedContent\PublishedContentTests.cs" />
    <Compile Include="PublishedContent\PublishedMediaTests.cs" />
    <Compile Include="Misc\HashCodeCombinerTests.cs" />
    <Compile Include="Web\Mvc\HtmlHelperExtensionMethodsTests.cs" />
    <Compile Include="IO\IoHelperTests.cs" />
    <Compile Include="PropertyEditors\PropertyEditorValueConverterTests.cs" />
    <Compile Include="Models\ContentTests.cs" />
    <Compile Include="Models\ContentXmlTest.cs" />
    <Compile Include="Models\StylesheetTests.cs" />
    <Compile Include="Persistence\SqlCeTableByTableTest.cs" />
    <Compile Include="Persistence\DatabaseContextTests.cs" />
    <Compile Include="Persistence\Mappers\ContentMapperTest.cs" />
    <Compile Include="Persistence\Mappers\ContentTypeMapperTest.cs" />
    <Compile Include="Persistence\Mappers\DataTypeMapperTest.cs" />
    <Compile Include="Persistence\Mappers\DictionaryMapperTest.cs" />
    <Compile Include="Persistence\Mappers\DictionaryTranslationMapperTest.cs" />
    <Compile Include="Persistence\Mappers\LanguageMapperTest.cs" />
    <Compile Include="Persistence\Mappers\MediaMapperTest.cs" />
    <Compile Include="Persistence\Mappers\PropertyGroupMapperTest.cs" />
    <Compile Include="Persistence\Mappers\PropertyTypeMapperTest.cs" />
    <Compile Include="Persistence\Mappers\RelationMapperTest.cs" />
    <Compile Include="Persistence\Mappers\RelationTypeMapperTest.cs" />
    <Compile Include="Persistence\NPocoTests\NPocoSqlTests.cs" />
    <Compile Include="Persistence\Querying\QueryBuilderTests.cs" />
    <Compile Include="Persistence\Repositories\ContentTypeRepositoryTest.cs" />
    <Compile Include="Persistence\Repositories\DataTypeDefinitionRepositoryTest.cs" />
    <Compile Include="Persistence\Repositories\DictionaryRepositoryTest.cs" />
    <Compile Include="Persistence\Repositories\LanguageRepositoryTest.cs" />
    <Compile Include="Persistence\Repositories\MediaRepositoryTest.cs" />
    <Compile Include="Persistence\Repositories\MediaTypeRepositoryTest.cs" />
    <Compile Include="Persistence\Repositories\RelationRepositoryTest.cs" />
    <Compile Include="Persistence\Repositories\RelationTypeRepositoryTest.cs" />
    <Compile Include="Persistence\Repositories\ScriptRepositoryTest.cs" />
    <Compile Include="Persistence\Repositories\StylesheetRepositoryTest.cs" />
    <Compile Include="PublishedContent\PublishedContentMoreTests.cs" />
    <Compile Include="Publishing\PublishingStrategyTests.cs" />
    <Compile Include="TestHelpers\Entities\MockedMember.cs" />
    <Compile Include="TestHelpers\Entities\MockedUser.cs" />
    <Compile Include="TestHelpers\Stubs\TestProfiler.cs" />
    <Compile Include="CoreThings\ObjectExtensionsTests.cs" />
    <Compile Include="Cache\PublishedCache\PublishedContentCacheTests.cs" />
    <Compile Include="Composing\LazyCollectionBuilderTests.cs" />
    <Compile Include="Composing\CollectionBuildersTests.cs" />
    <Compile Include="Routing\ContentFinderByAliasWithDomainsTests.cs" />
    <Compile Include="Routing\DomainsAndCulturesTests.cs" />
    <Compile Include="Routing\SiteDomainHelperTests.cs" />
    <Compile Include="Routing\UrlsWithNestedDomains.cs" />
    <Compile Include="Services\TestWithSomeContentBase.cs" />
    <Compile Include="Services\ContentServicePerformanceTest.cs" />
    <Compile Include="Services\ContentServiceTests.cs" />
    <Compile Include="Services\ContentTypeServiceTests.cs" />
    <Compile Include="Services\DataTypeServiceTests.cs" />
    <Compile Include="Services\EntityServiceTests.cs" />
    <Compile Include="Packaging\PackageDataInstallationTests.cs" />
    <Compile Include="Services\Importing\ImportResources.Designer.cs">
      <AutoGen>True</AutoGen>
      <DesignTime>True</DesignTime>
      <DependentUpon>ImportResources.resx</DependentUpon>
    </Compile>
    <Compile Include="Services\ThreadSafetyServiceTest.cs" />
    <Compile Include="Web\Controllers\PluginControllerAreaTests.cs" />
    <Compile Include="Cache\DistributedCache\DistributedCacheTests.cs" />
    <Compile Include="TestHelpers\TestWithDatabaseBase.cs" />
    <Compile Include="TestHelpers\SettingsForTests.cs" />
    <Compile Include="Routing\ContentFinderByAliasTests.cs" />
    <Compile Include="Routing\ContentFinderByIdTests.cs" />
    <Compile Include="Routing\ContentFinderByPageIdQueryTests.cs" />
    <Compile Include="Routing\RenderRouteHandlerTests.cs" />
    <Compile Include="Routing\RouteTestExtensions.cs" />
    <Compile Include="TestHelpers\Stubs\TestControllerFactory.cs" />
    <Compile Include="TestHelpers\BaseUsingSqlCeSyntax.cs" />
    <Compile Include="TestHelpers\BaseWebTest.cs" />
    <Compile Include="TestHelpers\Entities\MockedContent.cs" />
    <Compile Include="TestHelpers\Entities\MockedContentTypes.cs" />
    <Compile Include="TestHelpers\Entities\MockedEntity.cs" />
    <Compile Include="TestHelpers\Entities\MockedMedia.cs" />
    <Compile Include="UmbracoExamine\EventsTest.cs" />
    <Compile Include="Composing\TypeHelperTests.cs" />
    <Compile Include="UmbracoExamine\ExamineBaseTest.cs" />
    <Compile Include="UmbracoExamine\IndexInitializer.cs" />
    <Compile Include="UmbracoExamine\IndexTest.cs" />
    <Compile Include="UmbracoExamine\SearchTests.cs" />
    <Compile Include="UmbracoExamine\TestFiles.Designer.cs">
      <AutoGen>True</AutoGen>
      <DesignTime>True</DesignTime>
      <DependentUpon>TestFiles.resx</DependentUpon>
    </Compile>
    <Compile Include="UmbracoExamine\ExamineDemoDataMediaService.cs" />
    <Compile Include="UmbracoExamine\ExamineDemoDataContentService.cs" />
    <Compile Include="CoreThings\UriExtensionsTests.cs" />
    <Compile Include="Misc\UriUtilityTests.cs" />
    <Compile Include="Composing\PackageActionCollectionTests.cs" />
    <Compile Include="Composing\TypeLoaderExtensions.cs" />
    <Compile Include="Composing\TypeLoaderTests.cs" />
    <Compile Include="TestHelpers\Stubs\TestLastChanceFinder.cs" />
    <Compile Include="TestHelpers\TestHelper.cs" />
    <Compile Include="CoreThings\EnumerableExtensionsTests.cs" />
    <Compile Include="IO\AbstractFileSystemTests.cs" />
    <Compile Include="IO\FileSystemsTests.cs" />
    <Compile Include="IO\PhysicalFileSystemTests.cs" />
    <Compile Include="Properties\AssemblyInfo.cs" />
    <Compile Include="Strings\StringExtensionsTests.cs" />
    <Compile Include="TestHelpers\FakeHttpContextFactory.cs" />
    <Compile Include="Composing\TypeFinderTests.cs" />
    <Compile Include="Routing\UmbracoModuleTests.cs" />
    <Compile Include="CoreThings\VersionExtensionTests.cs" />
    <Compile Include="Web\UrlHelperExtensionTests.cs" />
    <Compile Include="Web\WebExtensionMethodTests.cs" />
    <Compile Include="CoreThings\XmlExtensionsTests.cs" />
    <Compile Include="Misc\XmlHelperTests.cs" />
    <Compile Include="LegacyXmlPublishedCache\DictionaryPublishedContent.cs" />
    <Compile Include="LegacyXmlPublishedCache\DomainCache.cs" />
    <Compile Include="LegacyXmlPublishedCache\PreviewContent.cs" />
    <Compile Include="LegacyXmlPublishedCache\PublishedContentCache.cs" />
    <Compile Include="LegacyXmlPublishedCache\PublishedMediaCache.cs" />
    <Compile Include="LegacyXmlPublishedCache\PublishedMemberCache.cs" />
    <Compile Include="LegacyXmlPublishedCache\PublishedSnapshot.cs" />
    <Compile Include="LegacyXmlPublishedCache\XmlPublishedSnapshotService.cs" />
    <Compile Include="LegacyXmlPublishedCache\RoutesCache.cs" />
    <Compile Include="LegacyXmlPublishedCache\SafeXmlReaderWriter.cs" />
    <Compile Include="LegacyXmlPublishedCache\UmbracoContextCache.cs" />
    <Compile Include="LegacyXmlPublishedCache\XmlPublishedContent.cs" />
    <Compile Include="LegacyXmlPublishedCache\XmlPublishedProperty.cs" />
    <Compile Include="LegacyXmlPublishedCache\XmlStore.cs" />
    <Compile Include="LegacyXmlPublishedCache\XmlStoreFilePersister.cs" />
  </ItemGroup>
  <ItemGroup>
    <None Include="App.config">
      <SubType>Designer</SubType>
    </None>
    <None Include="Configurations\UmbracoSettings\umbracoSettings.minimal.config">
      <SubType>Designer</SubType>
      <CopyToOutputDirectory>Always</CopyToOutputDirectory>
    </None>
    <None Include="Configurations\UmbracoSettings\umbracoSettings.config">
      <SubType>Designer</SubType>
      <CopyToOutputDirectory>Always</CopyToOutputDirectory>
    </None>
    <None Include="Logging\UmbracoTraceLog.UNITTEST.20181112.json">
      <CopyToOutputDirectory>Always</CopyToOutputDirectory>
    </None>
    <None Include="Packaging\Packages\Document_Type_Picker_1.1.umb" />
    <None Include="UmbracoExamine\TestFiles\umbraco-sort.config">
      <SubType>Designer</SubType>
    </None>
    <None Include="UmbracoExamine\TestFiles\umbraco.config" />
    <None Include="unit-test-logger.config">
      <CopyToOutputDirectory>Always</CopyToOutputDirectory>
    </None>
  </ItemGroup>
  <ItemGroup>
    <ProjectReference Include="..\Umbraco.Abstractions\Umbraco.Abstractions.csproj">
      <Project>{29aa69d9-b597-4395-8d42-43b1263c240a}</Project>
      <Name>Umbraco.Abstractions</Name>
    </ProjectReference>
    <ProjectReference Include="..\Umbraco.Configuration\Umbraco.Configuration.csproj">
      <Project>{fbe7c065-dac0-4025-a78b-63b24d3ab00b}</Project>
      <Name>Umbraco.Configuration</Name>
    </ProjectReference>
<<<<<<< HEAD
    <ProjectReference Include="..\Umbraco.Infrastructure.PublishedCache\Umbraco.Infrastructure.PublishedCache.csproj">
      <Project>{f6de8da0-07cc-4ef2-8a59-2bc81dbb3830}</Project>
      <Name>Umbraco.Infrastructure.PublishedCache</Name>
=======
    <ProjectReference Include="..\Umbraco.Examine.Lucene\Umbraco.Examine.Lucene.csproj">
      <Project>{0fad7d2a-d7dd-45b1-91fd-488bb6cdacea}</Project>
      <Name>Umbraco.Examine.Lucene</Name>
>>>>>>> c0a59cba
    </ProjectReference>
    <ProjectReference Include="..\Umbraco.Examine\Umbraco.Examine.csproj">
      <Project>{f9b7fe05-0f93-4d0d-9c10-690b33ecbbd8}</Project>
      <Name>Umbraco.Examine</Name>
    </ProjectReference>
    <ProjectReference Include="..\Umbraco.Infrastructure\Umbraco.Infrastructure.csproj">
      <Project>{3ae7bf57-966b-45a5-910a-954d7c554441}</Project>
      <Name>Umbraco.Infrastructure</Name>
    </ProjectReference>
    <ProjectReference Include="..\Umbraco.ModelsBuilder.Embedded\Umbraco.ModelsBuilder.Embedded.csproj">
      <Project>{52ac0ba8-a60e-4e36-897b-e8b97a54ed1c}</Project>
      <Name>Umbraco.ModelsBuilder.Embedded</Name>
    </ProjectReference>
    <ProjectReference Include="..\Umbraco.Persistance.SqlCe\Umbraco.Persistance.SqlCe.csproj">
      <Project>{33085570-9bf2-4065-a9b0-a29d920d13ba}</Project>
      <Name>Umbraco.Persistance.SqlCe</Name>
    </ProjectReference>
    <ProjectReference Include="..\Umbraco.Web\Umbraco.Web.csproj">
      <Project>{651E1350-91B6-44B7-BD60-7207006D7003}</Project>
      <Name>Umbraco.Web</Name>
    </ProjectReference>
  </ItemGroup>
  <ItemGroup>
    <EmbeddedResource Include="Migrations\SqlScripts\SqlResources.resx">
      <Generator>ResXFileCodeGenerator</Generator>
      <LastGenOutput>SqlResources.Designer.cs</LastGenOutput>
      <SubType>Designer</SubType>
    </EmbeddedResource>
    <EmbeddedResource Include="Services\Importing\ImportResources.resx">
      <Generator>ResXFileCodeGenerator</Generator>
      <LastGenOutput>ImportResources.Designer.cs</LastGenOutput>
      <SubType>Designer</SubType>
    </EmbeddedResource>
    <EmbeddedResource Include="UmbracoExamine\TestFiles.resx">
      <Generator>ResXFileCodeGenerator</Generator>
      <LastGenOutput>TestFiles.Designer.cs</LastGenOutput>
      <SubType>Designer</SubType>
    </EmbeddedResource>
  </ItemGroup>
  <ItemGroup>
    <None Include="Configurations\UmbracoSettings\web.config">
      <SubType>Designer</SubType>
      <CopyToOutputDirectory>Always</CopyToOutputDirectory>
    </None>
    <Content Include="Logging\logviewer.searches.config.js">
      <CopyToOutputDirectory>Always</CopyToOutputDirectory>
    </Content>
    <Content Include="Migrations\SqlScripts\MySqlTotal-480.sql" />
    <Content Include="Migrations\SqlScripts\SqlCe-SchemaAndData-4110.sql" />
    <Content Include="Migrations\SqlScripts\SqlCeTotal-480.sql" />
    <Content Include="Migrations\SqlScripts\SqlServerTotal-480.sql" />
    <Content Include="Services\Importing\CheckboxList-Content-Package.xml">
      <SubType>Designer</SubType>
    </Content>
    <Content Include="Services\Importing\CompositionsTestPackage-Random.xml" />
    <Content Include="Services\Importing\CompositionsTestPackage.xml" />
    <Content Include="Services\Importing\Dictionary-Package.xml" />
    <Content Include="Services\Importing\Fanoe-Package.xml" />
    <Content Include="UmbracoExamine\TestFiles\media.xml" />
    <Content Include="Services\Importing\InheritedDocTypes-Package.xml" />
    <Content Include="Services\Importing\SingleDocType.xml" />
    <Content Include="Services\Importing\StandardMvc-Package.xml">
      <SubType>Designer</SubType>
    </Content>
    <Content Include="Services\Importing\TemplateOnly-Package.xml" />
    <Content Include="Services\Importing\TemplateOnly-Updated-Package.xml" />
    <Content Include="Services\Importing\uBlogsy-Package.xml" />
    <Content Include="Services\Importing\XsltSearch-Package.xml" />
  </ItemGroup>
  <ItemGroup />
  <ItemGroup>
    <Service Include="{82A7F48D-3B50-4B1E-B82E-3ADA8210C358}" />
  </ItemGroup>
  <!-- get NuGet packages directory -->
  <PropertyGroup>
    <NuGetPackages>$(NuGetPackageFolders.Split(';')[0])</NuGetPackages>
  </PropertyGroup>
  <Import Project="$(MSBuildToolsPath)\Microsoft.CSharp.targets" />
  <Target Name="BeforeBuild">
    <Message Text="-BeforeBuild-" Importance="high" />
    <Message Text="MSBuildExtensionsPath: $(MSBuildExtensionsPath)" Importance="high" />
    <Message Text="WebPublishingTasks:    $(WebPublishingTasks)" Importance="high" />
    <Message Text="NuGetPackageFolders:   $(NuGetPackageFolders)" Importance="high" />
    <Message Text="NuGetPackages:         $(NuGetPackages)" Importance="high" />
  </Target>
</Project><|MERGE_RESOLUTION|>--- conflicted
+++ resolved
@@ -564,15 +564,12 @@
       <Project>{fbe7c065-dac0-4025-a78b-63b24d3ab00b}</Project>
       <Name>Umbraco.Configuration</Name>
     </ProjectReference>
-<<<<<<< HEAD
     <ProjectReference Include="..\Umbraco.Infrastructure.PublishedCache\Umbraco.Infrastructure.PublishedCache.csproj">
       <Project>{f6de8da0-07cc-4ef2-8a59-2bc81dbb3830}</Project>
       <Name>Umbraco.Infrastructure.PublishedCache</Name>
-=======
     <ProjectReference Include="..\Umbraco.Examine.Lucene\Umbraco.Examine.Lucene.csproj">
       <Project>{0fad7d2a-d7dd-45b1-91fd-488bb6cdacea}</Project>
       <Name>Umbraco.Examine.Lucene</Name>
->>>>>>> c0a59cba
     </ProjectReference>
     <ProjectReference Include="..\Umbraco.Examine\Umbraco.Examine.csproj">
       <Project>{f9b7fe05-0f93-4d0d-9c10-690b33ecbbd8}</Project>

--- conflicted
+++ resolved
@@ -86,10 +86,7 @@
       <Version>2.0.0-alpha.20200128.15</Version>
     </PackageReference>
     <PackageReference Include="Castle.Core" Version="4.3.1" />
-<<<<<<< HEAD
-=======
     <PackageReference Include="Examine" Version="1.2.0" />
->>>>>>> e19a5989
     <PackageReference Include="HtmlAgilityPack">
       <Version>1.11.31</Version>
     </PackageReference>

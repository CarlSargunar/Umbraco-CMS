--- conflicted
+++ resolved
@@ -1,18 +1,14 @@
 ﻿using System;
 using System.Collections.Generic;
 using System.Text;
-<<<<<<< HEAD
-using NUnit.Framework;
-using Umbraco.Core;
-=======
 using LightInject;
 using Moq;
 using NUnit.Framework;
 using Umbraco.Core;
+using Umbraco.Tests.TestHelpers;
 using Umbraco.Core.Cache;
 using Umbraco.Core.Composing;
 using Umbraco.Core.Logging;
->>>>>>> 39b2e654
 using Umbraco.Tests.TestHelpers;
 using Umbraco.Web;
 
@@ -20,7 +16,6 @@
 {
     [TestFixture]
     public class UmbracoHelperTests
-        //: BaseUmbracoApplicationTest
     {
         private const string SampleWithAnchorElement = "Hello world, this is some text <a href='blah'>with a link</a>";
         private const string SampleWithBoldAndAnchorElements = "Hello world, <b>this</b> is some text <a href='blah'>with a link</a>";
@@ -75,9 +70,6 @@
                 Key3 = "Value3",
                 keY4 = "valuE4"
             };
-<<<<<<< HEAD
-            var encryptedRouteString = UmbracoHelper.CreateEncryptedRouteString("FormController", "FormAction", "", additionalRouteValues);
-=======
 
             var encryptedRouteString = UmbracoHelper.CreateEncryptedRouteString(
                 "FormController",
@@ -86,7 +78,6 @@
                 additionalRouteValues
                 );
 
->>>>>>> 39b2e654
             var result = encryptedRouteString.DecryptWithMachineKey();
 
             const string expectedResult = "c=FormController&a=FormAction&ar=&key1=value1&key2=value2&Key3=Value3&keY4=valuE4";
@@ -162,11 +153,6 @@
         [Test]
         public static void Strip_Specific_Html()
         {
-<<<<<<< HEAD
-            var text = "Hello world, <b>this</b> is some text <a href='blah'>with a link</a>";
-
-=======
->>>>>>> 39b2e654
             string[] tags = { "b" };
 
             var helper = new UmbracoHelper();
@@ -190,11 +176,7 @@
 
         // ------- Int32 conversion tests
         [Test]
-<<<<<<< HEAD
         public static void Converting_boxed_34_to_an_int_returns_34()
-=======
-        public static void Converting_Boxed_34_To_An_Int_Returns_34()
->>>>>>> 39b2e654
         {
             // Arrange
             const int sample = 34;
@@ -211,11 +193,7 @@
         }
 
         [Test]
-<<<<<<< HEAD
         public static void Converting_string_54_to_an_int_returns_54()
-=======
-        public static void Converting_String_54_To_An_Int_Returns_54()
->>>>>>> 39b2e654
         {
             // Arrange
             const string sample = "54";
@@ -232,11 +210,7 @@
         }
 
         [Test]
-<<<<<<< HEAD
         public static void Converting_hello_to_an_int_returns_false()
-=======
-        public static void Converting_Hello_To_An_Int_Returns_False()
->>>>>>> 39b2e654
         {
             // Arrange
             const string sample = "Hello";
@@ -253,11 +227,7 @@
         }
 
         [Test]
-<<<<<<< HEAD
         public static void Converting_unsupported_object_to_an_int_returns_false()
-=======
-        public static void Converting_Unsupported_Object_To_An_Int_Returns_False()
->>>>>>> 39b2e654
         {
             // Arrange
             var clearlyWillNotConvertToInt = new StringBuilder(0);
@@ -275,11 +245,7 @@
 
         // ------- GUID conversion tests
         [Test]
-<<<<<<< HEAD
         public static void Converting_boxed_guid_to_a_guid_returns_original_guid_value()
-=======
-        public static void Converting_Boxed_Guid_To_A_Guid_Returns_Original_Guid_Value()
->>>>>>> 39b2e654
         {
             // Arrange
             Guid sample = Guid.NewGuid();
@@ -296,11 +262,7 @@
         }
 
         [Test]
-<<<<<<< HEAD
         public static void Converting_string_guid_to_a_guid_returns_original_guid_value()
-=======
-        public static void Converting_String_Guid_To_A_Guid_Returns_Original_Guid_Value()
->>>>>>> 39b2e654
         {
             // Arrange
             Guid sample = Guid.NewGuid();
@@ -317,11 +279,7 @@
         }
 
         [Test]
-<<<<<<< HEAD
         public static void Converting_hello_to_a_guid_returns_false()
-=======
-        public static void Converting_Hello_To_A_Guid_Returns_False()
->>>>>>> 39b2e654
         {
             // Arrange
             const string sample = "Hello";
@@ -338,11 +296,7 @@
         }
 
         [Test]
-<<<<<<< HEAD
         public static void Converting_unsupported_object_to_a_guid_returns_false()
-=======
-        public static void Converting_Unsupported_Object_To_A_Guid_Returns_False()
->>>>>>> 39b2e654
         {
             // Arrange
             var clearlyWillNotConvertToGuid = new StringBuilder(0);
@@ -359,7 +313,6 @@
         }
 
         // ------- UDI Conversion Tests
-<<<<<<< HEAD
         /// <remarks>
         /// This requires PluginManager.Current to be initialised before
         /// running.
@@ -369,15 +322,6 @@
         {
             // Arrange
             Udi.ResetUdiTypes();
-=======
-        [Test]
-        public void Converting_Boxed_Udi_To_A_Udi_Returns_Original_Udi_Value()
-        {
-            // Arrange
-            SetUpDependencyContainer();
-            Udi.ResetUdiTypes();
-
->>>>>>> 39b2e654
             Udi sample = new GuidUdi(Constants.UdiEntityType.AnyGuid, Guid.NewGuid());
 
             // Act
@@ -387,16 +331,10 @@
                 );
 
             // Assert
-<<<<<<< HEAD
-=======
-            ResetDependencyContainer();
-
->>>>>>> 39b2e654
-            Assert.IsTrue(success);
-            Assert.That(result, Is.EqualTo(sample));
-        }
-
-<<<<<<< HEAD
+            Assert.IsTrue(success);
+            Assert.That(result, Is.EqualTo(sample));
+        }
+
         /// <remarks>
         /// This requires PluginManager.Current to be initialised before
         /// running.
@@ -406,15 +344,6 @@
         {
             // Arrange
             Udi.ResetUdiTypes();
-=======
-        [Test]
-        public void Converting_String_Udi_To_A_Udi_Returns_Original_Udi_Value()
-        {
-            // Arrange
-            SetUpDependencyContainer();
-            Udi.ResetUdiTypes();
-
->>>>>>> 39b2e654
             Udi sample = new GuidUdi(Constants.UdiEntityType.AnyGuid, Guid.NewGuid());
 
             // Act
@@ -424,7 +353,6 @@
                 );
 
             // Assert
-<<<<<<< HEAD
             Assert.IsTrue(success, "Conversion of UDI failed.");
             Assert.That(result, Is.EqualTo(sample));
         }
@@ -443,40 +371,14 @@
             // Act
             bool success = UmbracoHelper.ConvertIdObjectToUdi(
                 sample,
-=======
-            ResetDependencyContainer();
-
-            Assert.IsTrue(success);
-            Assert.That(result, Is.EqualTo(sample));
-        }
-
-        [Test]
-        public void Converting_Hello_To_A_Udi_Returns_False()
-        {
-            // Arrange
-            SetUpDependencyContainer();
-            Udi.ResetUdiTypes();
-
-            const string SAMPLE = "Hello";
-
-            // Act
-            bool success = UmbracoHelper.ConvertIdObjectToUdi(
-                SAMPLE,
->>>>>>> 39b2e654
-                out Udi result
-                );
-
-            // Assert
-<<<<<<< HEAD
-=======
-            ResetDependencyContainer();
-
->>>>>>> 39b2e654
+                out Udi result
+                );
+
+            // Assert
             Assert.IsFalse(success);
             Assert.That(result, Is.Null);
         }
 
-<<<<<<< HEAD
         /// <remarks>
         /// This requires PluginManager.Current to be initialised before
         /// running.
@@ -485,13 +387,231 @@
         public static void Converting_unsupported_object_to_a_udi_returns_false()
         {
             // Arrange
-=======
+            Udi.ResetUdiTypes();
+
+            var clearlyWillNotConvertToGuid = new StringBuilder(0);
+
+            // Act
+            bool success = UmbracoHelper.ConvertIdObjectToUdi(
+                clearlyWillNotConvertToGuid,
+                out Udi result
+                );
+
+            // Assert
+            Assert.IsFalse(success);
+            Assert.That(result, Is.Null);
+        }
+
+        // ------- Int32 conversion tests
+        [Test]
+        public static void Converting_Boxed_34_To_An_Int_Returns_34()
+        {
+            // Arrange
+            const int sample = 34;
+
+            // Act
+            bool success = UmbracoHelper.ConvertIdObjectToInt(
+                sample,
+                out int result
+                );
+
+            // Assert
+            Assert.IsTrue(success);
+            Assert.That(result, Is.EqualTo(34));
+        }
+
+        [Test]
+        public static void Converting_String_54_To_An_Int_Returns_54()
+        {
+            // Arrange
+            const string sample = "54";
+
+            // Act
+            bool success = UmbracoHelper.ConvertIdObjectToInt(
+                sample,
+                out int result
+                );
+
+            // Assert
+            Assert.IsTrue(success);
+            Assert.That(result, Is.EqualTo(54));
+        }
+
+        [Test]
+        public static void Converting_Hello_To_An_Int_Returns_False()
+        {
+            // Arrange
+            const string sample = "Hello";
+
+            // Act
+            bool success = UmbracoHelper.ConvertIdObjectToInt(
+                sample,
+                out int result
+                );
+
+            // Assert
+            Assert.IsFalse(success);
+            Assert.That(result, Is.EqualTo(0));
+        }
+
+        [Test]
+        public static void Converting_Unsupported_Object_To_An_Int_Returns_False()
+        {
+            // Arrange
+            var clearlyWillNotConvertToInt = new StringBuilder(0);
+
+            // Act
+            bool success = UmbracoHelper.ConvertIdObjectToInt(
+                clearlyWillNotConvertToInt,
+                out int result
+                );
+
+            // Assert
+            Assert.IsFalse(success);
+            Assert.That(result, Is.EqualTo(0));
+        }
+
+        // ------- GUID conversion tests
+        [Test]
+        public static void Converting_Boxed_Guid_To_A_Guid_Returns_Original_Guid_Value()
+        {
+            // Arrange
+            Guid sample = Guid.NewGuid();
+
+            // Act
+            bool success = UmbracoHelper.ConvertIdObjectToGuid(
+                sample,
+                out Guid result
+                );
+
+            // Assert
+            Assert.IsTrue(success);
+            Assert.That(result, Is.EqualTo(sample));
+        }
+
+        [Test]
+        public static void Converting_String_Guid_To_A_Guid_Returns_Original_Guid_Value()
+        {
+            // Arrange
+            Guid sample = Guid.NewGuid();
+
+            // Act
+            bool success = UmbracoHelper.ConvertIdObjectToGuid(
+                sample.ToString(),
+                out Guid result
+                );
+
+            // Assert
+            Assert.IsTrue(success);
+            Assert.That(result, Is.EqualTo(sample));
+        }
+
+        [Test]
+        public static void Converting_Hello_To_A_Guid_Returns_False()
+        {
+            // Arrange
+            const string sample = "Hello";
+
+            // Act
+            bool success = UmbracoHelper.ConvertIdObjectToGuid(
+                sample,
+                out Guid result
+                );
+
+            // Assert
+            Assert.IsFalse(success);
+            Assert.That(result, Is.EqualTo(new Guid("00000000-0000-0000-0000-000000000000")));
+        }
+
+        [Test]
+        public static void Converting_Unsupported_Object_To_A_Guid_Returns_False()
+        {
+            // Arrange
+            var clearlyWillNotConvertToGuid = new StringBuilder(0);
+
+            // Act
+            bool success = UmbracoHelper.ConvertIdObjectToGuid(
+                clearlyWillNotConvertToGuid,
+                out Guid result
+                );
+
+            // Assert
+            Assert.IsFalse(success);
+            Assert.That(result, Is.EqualTo(new Guid("00000000-0000-0000-0000-000000000000")));
+        }
+
+        // ------- UDI Conversion Tests
+        [Test]
+        public void Converting_Boxed_Udi_To_A_Udi_Returns_Original_Udi_Value()
+        {
+            // Arrange
+            SetUpDependencyContainer();
+            Udi.ResetUdiTypes();
+
+            Udi sample = new GuidUdi(Constants.UdiEntityType.AnyGuid, Guid.NewGuid());
+
+            // Act
+            bool success = UmbracoHelper.ConvertIdObjectToUdi(
+                sample,
+                out Udi result
+                );
+
+            // Assert
+            ResetDependencyContainer();
+
+            Assert.IsTrue(success);
+            Assert.That(result, Is.EqualTo(sample));
+        }
+
+        [Test]
+        public void Converting_String_Udi_To_A_Udi_Returns_Original_Udi_Value()
+        {
+            // Arrange
+            SetUpDependencyContainer();
+            Udi.ResetUdiTypes();
+
+            Udi sample = new GuidUdi(Constants.UdiEntityType.AnyGuid, Guid.NewGuid());
+
+            // Act
+            bool success = UmbracoHelper.ConvertIdObjectToUdi(
+                sample.ToString(),
+                out Udi result
+                );
+
+            // Assert
+            ResetDependencyContainer();
+
+            Assert.IsTrue(success);
+            Assert.That(result, Is.EqualTo(sample));
+        }
+
+        [Test]
+        public void Converting_Hello_To_A_Udi_Returns_False()
+        {
+            // Arrange
+            SetUpDependencyContainer();
+            Udi.ResetUdiTypes();
+
+            const string SAMPLE = "Hello";
+
+            // Act
+            bool success = UmbracoHelper.ConvertIdObjectToUdi(
+                SAMPLE,
+                out Udi result
+                );
+
+            // Assert
+            ResetDependencyContainer();
+
+            Assert.IsFalse(success);
+            Assert.That(result, Is.Null);
+        }
+
         [Test]
         public void Converting_Unsupported_Object_To_A_Udi_Returns_False()
         {
             // Arrange
             SetUpDependencyContainer();
->>>>>>> 39b2e654
             Udi.ResetUdiTypes();
 
             var clearlyWillNotConvertToGuid = new StringBuilder(0);
@@ -503,11 +623,6 @@
                 );
 
             // Assert
-<<<<<<< HEAD
-            Assert.IsFalse(success);
-            Assert.That(result, Is.Null);
-        }
-=======
             ResetDependencyContainer();
 
             Assert.IsFalse(success);
@@ -533,6 +648,5 @@
         }
 
         private void ResetDependencyContainer() => Current.Reset();
->>>>>>> 39b2e654
     }
 }
--- conflicted
+++ resolved
@@ -26,7 +26,7 @@
         public void SetUp()
         {
             SafeCallContext.Clear();
-            ClearFiles();
+            ClearFiles(IOHelper.Default);
             FileSystems.ResetShadowId();
         }
 
@@ -34,20 +34,14 @@
         public void TearDown()
         {
             SafeCallContext.Clear();
-            ClearFiles();
+            ClearFiles(IOHelper.Default);
             FileSystems.ResetShadowId();
         }
 
-        private static void ClearFiles()
-        {
-<<<<<<< HEAD
-            var ioHelper = new IOHelper();
+        private static void ClearFiles(IIOHelper ioHelper)
+        {
             TestHelper.DeleteDirectory(ioHelper.MapPath("FileSysTests"));
-            TestHelper.DeleteDirectory(ioHelper.MapPath(SystemDirectories.TempData.EnsureEndsWith('/') + "ShadowFs"));
-=======
-            TestHelper.DeleteDirectory(Current.IOHelper.MapPath("FileSysTests"));
-            TestHelper.DeleteDirectory(Current.IOHelper.MapPath(Constants.SystemDirectories.TempData.EnsureEndsWith('/') + "ShadowFs"));
->>>>>>> cd3a97ce
+            TestHelper.DeleteDirectory(ioHelper.MapPath(Constants.SystemDirectories.TempData.EnsureEndsWith('/') + "ShadowFs"));
         }
 
         private static string NormPath(string path)
@@ -58,7 +52,7 @@
         [Test]
         public void ShadowDeleteDirectory()
         {
-            var ioHelper = new IOHelper();
+            var ioHelper = IOHelper.Default;
 
             var path = ioHelper.MapPath("FileSysTests");
             Directory.CreateDirectory(path);
@@ -94,7 +88,7 @@
         [Test]
         public void ShadowDeleteDirectoryInDir()
         {
-            var ioHelper = new IOHelper();
+            var ioHelper = IOHelper.Default;
 
             var path = ioHelper.MapPath("FileSysTests");
             Directory.CreateDirectory(path);
@@ -145,7 +139,7 @@
         [Test]
         public void ShadowDeleteFile()
         {
-            var ioHelper = new IOHelper();
+            var ioHelper = IOHelper.Default;
 
             var path = ioHelper.MapPath("FileSysTests");
             Directory.CreateDirectory(path);
@@ -186,7 +180,7 @@
         [Test]
         public void ShadowDeleteFileInDir()
         {
-            var ioHelper = new IOHelper();
+            var ioHelper = IOHelper.Default;
 
             var path = ioHelper.MapPath("FileSysTests");
 
@@ -244,7 +238,7 @@
         [Test]
         public void ShadowCantCreateFile()
         {
-            var ioHelper = new IOHelper();
+            var ioHelper = IOHelper.Default;
 
             var path = ioHelper.MapPath("FileSysTests");
             Directory.CreateDirectory(path);
@@ -265,7 +259,7 @@
         [Test]
         public void ShadowCreateFile()
         {
-            var ioHelper = new IOHelper();
+            var ioHelper = IOHelper.Default;
 
             var path = ioHelper.MapPath("FileSysTests");
             Directory.CreateDirectory(path);
@@ -306,7 +300,7 @@
         [Test]
         public void ShadowCreateFileInDir()
         {
-            var ioHelper = new IOHelper();
+            var ioHelper = IOHelper.Default;
 
             var path = ioHelper.MapPath("FileSysTests");
             Directory.CreateDirectory(path);
@@ -348,7 +342,7 @@
         [Test]
         public void ShadowAbort()
         {
-            var ioHelper = new IOHelper();
+            var ioHelper = IOHelper.Default;
 
             var path = ioHelper.MapPath("FileSysTests");
             Directory.CreateDirectory(path);
@@ -372,7 +366,7 @@
         [Test]
         public void ShadowComplete()
         {
-            var ioHelper = new IOHelper();
+            var ioHelper = IOHelper.Default;
 
             var path = ioHelper.MapPath("FileSysTests");
             Directory.CreateDirectory(path);
@@ -411,15 +405,10 @@
         public void ShadowScopeComplete()
         {
             var logger = Mock.Of<ILogger>();
-            var ioHelper = new IOHelper();
-
-<<<<<<< HEAD
-            var path = ioHelper.MapPath("FileSysTests");
-            var shadowfs = ioHelper.MapPath(SystemDirectories.TempData.EnsureEndsWith('/') + "ShadowFs");
-=======
-            var path = Current.IOHelper.MapPath("FileSysTests");
-            var shadowfs = Current.IOHelper.MapPath(Constants.SystemDirectories.TempData.EnsureEndsWith('/') + "ShadowFs");
->>>>>>> cd3a97ce
+            var ioHelper = IOHelper.Default;
+
+            var path = ioHelper.MapPath("FileSysTests");
+            var shadowfs = ioHelper.MapPath(Constants.SystemDirectories.TempData.EnsureEndsWith('/') + "ShadowFs");
             Directory.CreateDirectory(path);
             Directory.CreateDirectory(shadowfs);
 
@@ -428,11 +417,7 @@
             var phy = new PhysicalFileSystem(path, "ignore", ioHelper);
 
             var container = Mock.Of<IFactory>();
-<<<<<<< HEAD
-            var fileSystems = new FileSystems(container, logger, ioHelper) { IsScoped = () => scopedFileSystems };
-=======
-            var fileSystems = new FileSystems(container, logger, IOHelper.Default, SettingsForTests.GenerateMockGlobalSettings()) { IsScoped = () => scopedFileSystems };
->>>>>>> cd3a97ce
+            var fileSystems = new FileSystems(container, logger, ioHelper, SettingsForTests.GenerateMockGlobalSettings()) { IsScoped = () => scopedFileSystems };
             var fs = fileSystems.GetFileSystem<FS>(phy);
             var sw = (ShadowWrapper) fs.InnerFileSystem;
 
@@ -516,15 +501,10 @@
         public void ShadowScopeCompleteWithFileConflict()
         {
             var logger = Mock.Of<ILogger>();
-            var ioHelper = new IOHelper();
-
-<<<<<<< HEAD
-            var path = ioHelper.MapPath("FileSysTests");
-            var shadowfs = ioHelper.MapPath(SystemDirectories.TempData.EnsureEndsWith('/') + "ShadowFs");
-=======
-            var path = Current.IOHelper.MapPath("FileSysTests");
-            var shadowfs = Current.IOHelper.MapPath(Constants.SystemDirectories.TempData.EnsureEndsWith('/') + "ShadowFs");
->>>>>>> cd3a97ce
+            var ioHelper = IOHelper.Default;
+
+            var path = ioHelper.MapPath("FileSysTests");
+            var shadowfs = ioHelper.MapPath(Constants.SystemDirectories.TempData.EnsureEndsWith('/') + "ShadowFs");
             Directory.CreateDirectory(path);
 
             var scopedFileSystems = false;
@@ -532,11 +512,7 @@
             var phy = new PhysicalFileSystem(path, "ignore", ioHelper);
 
             var container = Mock.Of<IFactory>();
-<<<<<<< HEAD
-            var fileSystems = new FileSystems(container, logger, ioHelper) { IsScoped = () => scopedFileSystems };
-=======
-            var fileSystems = new FileSystems(container, logger, IOHelper.Default, SettingsForTests.GenerateMockGlobalSettings()) { IsScoped = () => scopedFileSystems };
->>>>>>> cd3a97ce
+            var fileSystems = new FileSystems(container, logger, ioHelper, SettingsForTests.GenerateMockGlobalSettings()) { IsScoped = () => scopedFileSystems };
             var fs = fileSystems.GetFileSystem<FS>( phy);
             var sw = (ShadowWrapper) fs.InnerFileSystem;
 
@@ -579,15 +555,10 @@
         public void ShadowScopeCompleteWithDirectoryConflict()
         {
             var logger = Mock.Of<ILogger>();
-            var ioHelper = new IOHelper();
-
-<<<<<<< HEAD
-            var path = ioHelper.MapPath("FileSysTests");
-            var shadowfs = ioHelper.MapPath(SystemDirectories.TempData.EnsureEndsWith('/') + "ShadowFs");
-=======
-            var path = Current.IOHelper.MapPath("FileSysTests");
-            var shadowfs = Current.IOHelper.MapPath(Constants.SystemDirectories.TempData.EnsureEndsWith('/') + "ShadowFs");
->>>>>>> cd3a97ce
+            var ioHelper = IOHelper.Default;
+
+            var path = ioHelper.MapPath("FileSysTests");
+            var shadowfs = ioHelper.MapPath(Constants.SystemDirectories.TempData.EnsureEndsWith('/') + "ShadowFs");
             Directory.CreateDirectory(path);
 
             var scopedFileSystems = false;
@@ -595,11 +566,7 @@
             var phy = new PhysicalFileSystem(path, "ignore", ioHelper);
 
             var container = Mock.Of<IFactory>();
-<<<<<<< HEAD
-            var fileSystems = new FileSystems(container, logger, ioHelper) { IsScoped = () => scopedFileSystems };
-=======
-            var fileSystems = new FileSystems(container, logger, IOHelper.Default, SettingsForTests.GenerateMockGlobalSettings()) { IsScoped = () => scopedFileSystems };
->>>>>>> cd3a97ce
+            var fileSystems = new FileSystems(container, logger, ioHelper, SettingsForTests.GenerateMockGlobalSettings()) { IsScoped = () => scopedFileSystems };
             var fs = fileSystems.GetFileSystem<FS>( phy);
             var sw = (ShadowWrapper)fs.InnerFileSystem;
 
@@ -658,7 +625,7 @@
         [Test]
         public void GetFilesReturnsChildrenOnly()
         {
-            var ioHelper = new IOHelper();
+            var ioHelper = IOHelper.Default;
 
             var path = ioHelper.MapPath("FileSysTests");
             Directory.CreateDirectory(path);
@@ -682,7 +649,7 @@
         [Test]
         public void DeleteDirectoryAndFiles()
         {
-            var ioHelper = new IOHelper();
+            var ioHelper = IOHelper.Default;
 
             var path = ioHelper.MapPath("FileSysTests");
             Directory.CreateDirectory(path);
@@ -705,7 +672,7 @@
         public void ShadowGetFiles()
         {
             // Arrange
-            var ioHelper = new IOHelper();
+            var ioHelper = IOHelper.Default;
 
             var path = ioHelper.MapPath("FileSysTests");
             Directory.CreateDirectory(path);
@@ -739,7 +706,7 @@
         public void ShadowGetFilesUsingEmptyFilter()
         {
             // Arrange
-            var ioHelper = new IOHelper();
+            var ioHelper = IOHelper.Default;
 
             var path = ioHelper.MapPath("FileSysTests");
             Directory.CreateDirectory(path);
@@ -776,7 +743,7 @@
         public void ShadowGetFilesUsingNullFilter()
         {
             // Arrange
-            var ioHelper = new IOHelper();
+            var ioHelper = IOHelper.Default;
 
             var path = ioHelper.MapPath("FileSysTests");
             Directory.CreateDirectory(path);
@@ -810,7 +777,7 @@
         public void ShadowGetFilesUsingWildcardFilter()
         {
             // Arrange
-            var ioHelper = new IOHelper();
+            var ioHelper = IOHelper.Default;
 
             var path = ioHelper.MapPath("FileSysTests");
             Directory.CreateDirectory(path);
@@ -847,7 +814,7 @@
         public void ShadowGetFilesUsingSingleCharacterFilter()
         {
             // Arrange
-            var ioHelper = new IOHelper();
+            var ioHelper = IOHelper.Default;
 
             var path = ioHelper.MapPath("FileSysTests");
             Directory.CreateDirectory(path);
@@ -896,7 +863,7 @@
         public void ShadowGetFullPath()
         {
             // Arrange
-            var ioHelper = new IOHelper();
+            var ioHelper = IOHelper.Default;
 
             var path = ioHelper.MapPath("FileSysTests");
             Directory.CreateDirectory(path);
@@ -932,7 +899,7 @@
         public void ShadowGetRelativePath()
         {
             // Arrange
-            var ioHelper = new IOHelper();
+            var ioHelper = IOHelper.Default;
 
             var path = ioHelper.MapPath("FileSysTests");
             Directory.CreateDirectory(path);
@@ -973,7 +940,7 @@
         public void ShadowGetUrl()
         {
             // Arrange
-            var ioHelper = new IOHelper();
+            var ioHelper = IOHelper.Default;
 
             var path = ioHelper.MapPath("FileSysTests");
             Directory.CreateDirectory(path);

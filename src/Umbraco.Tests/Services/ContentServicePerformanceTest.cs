--- conflicted
+++ resolved
@@ -1,319 +1,281 @@
-﻿using System;
-using System.Collections.Generic;
-using System.Diagnostics;
-using System.Linq;
-using Moq;
-using NUnit.Framework;
-using Umbraco.Core;
-using Umbraco.Core.Configuration.UmbracoSettings;
-using Umbraco.Core.IO;
-using Umbraco.Core.Logging;
-using Umbraco.Core.Models;
-using Umbraco.Core.Models.Rdbms;
-using Umbraco.Core.Persistence;
-using Umbraco.Core.Persistence.Repositories;
-using Umbraco.Core.Persistence.UnitOfWork;
-using Umbraco.Core.Profiling;
-using Umbraco.Tests.TestHelpers;
-using Umbraco.Tests.TestHelpers.Entities;
-
-namespace Umbraco.Tests.Services
-{
-    [DatabaseTestBehavior(DatabaseBehavior.NewDbFileAndSchemaPerTest)]
-    [TestFixture, NUnit.Framework.Ignore]
-    public class ContentServicePerformanceTest : BaseDatabaseFactoryTest
-    {
-        [SetUp]
-        public override void Initialize()
-        {
-            base.Initialize();
-            CreateTestData();
-        }
-
-        protected override void FreezeResolution()
-        {
-            ProfilerResolver.Current = new ProfilerResolver(new TestProfiler());
-
-            base.FreezeResolution();
-        }
-
-        [Test]
-        public void Retrieving_All_Content_In_Site()
-        {
-            //NOTE: Doing this the old 1 by 1 way and based on the results of the ContentServicePerformanceTest.Retrieving_All_Content_In_Site
-            // the old way takes 143795ms, the new above way takes: 
-            // 14249ms 
-            //
-            // ... NOPE, made some new changes, it is now....
-            // 5290ms  !!!!!!
-            //
-            // that is a 96% savings of processing and sql calls!
-            //
-            // ... NOPE, made even more nice changes, it is now...
-            // 4452ms !!!!!!!
-
-            var contentType1 = MockedContentTypes.CreateTextpageContentType("test1", "test1");
-            var contentType2 = MockedContentTypes.CreateTextpageContentType("test2", "test2");
-            var contentType3 = MockedContentTypes.CreateTextpageContentType("test3", "test3");
-            ServiceContext.ContentTypeService.Save(new[] { contentType1, contentType2, contentType3 });
-            contentType1.AllowedContentTypes = new[]
-            {
-                new ContentTypeSort(new Lazy<int>(() => contentType2.Id), 0, contentType2.Alias),
-                new ContentTypeSort(new Lazy<int>(() => contentType3.Id), 1, contentType3.Alias)
-            };
-            contentType2.AllowedContentTypes = new[]
-            {
-                new ContentTypeSort(new Lazy<int>(() => contentType1.Id), 0, contentType1.Alias),
-                new ContentTypeSort(new Lazy<int>(() => contentType3.Id), 1, contentType3.Alias)
-            };
-            contentType3.AllowedContentTypes = new[]
-            {
-                new ContentTypeSort(new Lazy<int>(() => contentType1.Id), 0, contentType1.Alias),
-                new ContentTypeSort(new Lazy<int>(() => contentType2.Id), 1, contentType2.Alias)
-            };
-            ServiceContext.ContentTypeService.Save(new[] { contentType1, contentType2, contentType3 });
-
-            var roots = MockedContent.CreateTextpageContent(contentType1, -1, 10);
-            ServiceContext.ContentService.Save(roots);
-            foreach (var root in roots)
-            {
-                var item1 = MockedContent.CreateTextpageContent(contentType1, root.Id, 10);
-                var item2 = MockedContent.CreateTextpageContent(contentType2, root.Id, 10);
-                var item3 = MockedContent.CreateTextpageContent(contentType3, root.Id, 10);
-
-                ServiceContext.ContentService.Save(item1.Concat(item2).Concat(item3));
-            }
-
-            var total = new List<IContent>();
-            using (DisposableTimer.TraceDuration<ContentServicePerformanceTest>("Getting all content in site"))
-            {
-                TestProfiler.Enable();
-                total.AddRange(ServiceContext.ContentService.GetRootContent());
-                foreach (var content in total.ToArray())
-                {
-                    total.AddRange(ServiceContext.ContentService.GetDescendants(content));
-                }
-                TestProfiler.Disable();
-                LogHelper.Info<ContentServicePerformanceTest>("Returned " + total.Count + " items");
-            }
-
-        }
-
-        [Test]
-        public void Creating_100_Items()
-        {
-            // Arrange
-            var contentType = ServiceContext.ContentTypeService.GetContentType(NodeDto.NodeIdSeed);
-            var pages = MockedContent.CreateTextpageContent(contentType, -1, 100);
-
-            // Act
-            Stopwatch watch = Stopwatch.StartNew();
-            ServiceContext.ContentService.Save(pages, 0);
-            watch.Stop();
-            var elapsed = watch.ElapsedMilliseconds;
-
-            Console.WriteLine("100 content items saved in {0} ms", elapsed);
-
-            // Assert
-            Assert.That(pages.Any(x => x.HasIdentity == false), Is.False);
-        }
-
-        [Test]
-        public void Creating_1000_Items()
-        {
-            // Arrange
-            var contentType = ServiceContext.ContentTypeService.GetContentType(NodeDto.NodeIdSeed);
-            var pages = MockedContent.CreateTextpageContent(contentType, -1, 1000);
-
-            // Act
-            Stopwatch watch = Stopwatch.StartNew();
-            ServiceContext.ContentService.Save(pages, 0);
-            watch.Stop();
-            var elapsed = watch.ElapsedMilliseconds;
-
-            Console.WriteLine("100 content items saved in {0} ms", elapsed);
-
-            // Assert
-            Assert.That(pages.Any(x => x.HasIdentity == false), Is.False);
-        }
-
-        [Test]
-        public void Getting_100_Uncached_Items()
-        {
-            // Arrange
-            var contentType = ServiceContext.ContentTypeService.GetContentType(NodeDto.NodeIdSeed);
-            var pages = MockedContent.CreateTextpageContent(contentType, -1, 100);
-            ServiceContext.ContentService.Save(pages, 0);
-
-<<<<<<< HEAD
-            var provider = CreateUowProvider();
-            var unitOfWork = provider.GetUnitOfWork();
-
-            using (var tRepository = new TemplateRepository(unitOfWork, DisabledCache, Logger, Mock.Of<IFileSystem>(), Mock.Of<IFileSystem>(), Mock.Of<ITemplatesSection>(), MappingResolver))
-            using (var tagRepo = new TagRepository(unitOfWork, DisabledCache, Logger, MappingResolver))
-            using (var ctRepository = new ContentTypeRepository(unitOfWork, DisabledCache, Logger, tRepository, MappingResolver))
-            using (var repository = new ContentRepository(unitOfWork, DisabledCache, Logger, ctRepository, tRepository, tagRepo, Mock.Of<IContentSection>(), MappingResolver))
-=======
-            var provider = new NPocoUnitOfWorkProvider(Logger);
-            using (var unitOfWork = provider.CreateUnitOfWork())
->>>>>>> 04ae4794
-            {
-                var tRepository = new TemplateRepository(unitOfWork, DisabledCache, Logger, Mock.Of<IFileSystem>(), Mock.Of<IFileSystem>(), Mock.Of<ITemplatesSection>(), MappingResolver);
-                var tagRepo = new TagRepository(unitOfWork, DisabledCache, Logger, MappingResolver);
-                var ctRepository = new ContentTypeRepository(unitOfWork, DisabledCache, Logger, tRepository, MappingResolver);
-                var repository = new ContentRepository(unitOfWork, DisabledCache, Logger, ctRepository, tRepository, tagRepo, Mock.Of<IContentSection>(), MappingResolver);
-
-                // Act
-                Stopwatch watch = Stopwatch.StartNew();
-                var contents = repository.GetAll();
-                watch.Stop();
-                var elapsed = watch.ElapsedMilliseconds;
-
-                Console.WriteLine("100 content items retrieved in {0} ms without caching", elapsed);
-
-                // Assert
-                Assert.That(contents.Any(x => x.HasIdentity == false), Is.False);
-                Assert.That(contents.Any(x => x == null), Is.False);
-            }
-
-
-        }
-
-        [Test, NUnit.Framework.Ignore]
-        public void Getting_1000_Uncached_Items()
-        {
-            // Arrange
-            var contentType = ServiceContext.ContentTypeService.GetContentType(NodeDto.NodeIdSeed);
-            var pages = MockedContent.CreateTextpageContent(contentType, -1, 1000);
-            ServiceContext.ContentService.Save(pages, 0);
-
-<<<<<<< HEAD
-            var provider = CreateUowProvider();
-            var unitOfWork = provider.GetUnitOfWork();
-            using (var tRepository = new TemplateRepository(unitOfWork, DisabledCache, Logger, Mock.Of<IFileSystem>(), Mock.Of<IFileSystem>(), Mock.Of<ITemplatesSection>(), MappingResolver))
-            using (var tagRepo = new TagRepository(unitOfWork, DisabledCache, Logger, MappingResolver))
-            using (var ctRepository = new ContentTypeRepository(unitOfWork, DisabledCache, Logger, tRepository, MappingResolver))
-            using (var repository = new ContentRepository(unitOfWork, DisabledCache, Logger, ctRepository, tRepository, tagRepo, Mock.Of<IContentSection>(), MappingResolver))
-=======
-            var provider = new NPocoUnitOfWorkProvider(Logger);
-            using (var unitOfWork = provider.CreateUnitOfWork())
->>>>>>> 04ae4794
-            {
-                var tRepository = new TemplateRepository(unitOfWork, DisabledCache, Logger, Mock.Of<IFileSystem>(), Mock.Of<IFileSystem>(), Mock.Of<ITemplatesSection>(), MappingResolver);
-                var tagRepo = new TagRepository(unitOfWork, DisabledCache, Logger, MappingResolver);
-                var ctRepository = new ContentTypeRepository(unitOfWork, DisabledCache, Logger, tRepository, MappingResolver);
-                var repository = new ContentRepository(unitOfWork, DisabledCache, Logger, ctRepository, tRepository, tagRepo, Mock.Of<IContentSection>(), MappingResolver);
-
-                // Act
-                Stopwatch watch = Stopwatch.StartNew();
-                var contents = repository.GetAll();
-                watch.Stop();
-                var elapsed = watch.ElapsedMilliseconds;
-
-                Console.WriteLine("1000 content items retrieved in {0} ms without caching", elapsed);
-
-                // Assert
-                //Assert.That(contents.Any(x => x.HasIdentity == false), Is.False);
-                //Assert.That(contents.Any(x => x == null), Is.False);
-            }
-        }
-
-        [Test]
-        public void Getting_100_Cached_Items()
-        {
-            // Arrange
-            var contentType = ServiceContext.ContentTypeService.GetContentType(NodeDto.NodeIdSeed);
-            var pages = MockedContent.CreateTextpageContent(contentType, -1, 100);
-            ServiceContext.ContentService.Save(pages, 0);
-
-<<<<<<< HEAD
-            var provider = CreateUowProvider();
-            var unitOfWork = provider.GetUnitOfWork();
-
-            using (var tRepository = new TemplateRepository(unitOfWork, DisabledCache, Logger, Mock.Of<IFileSystem>(), Mock.Of<IFileSystem>(), Mock.Of<ITemplatesSection>(), MappingResolver))
-            using (var tagRepo = new TagRepository(unitOfWork, DisabledCache, Logger, MappingResolver))
-            using (var ctRepository = new ContentTypeRepository(unitOfWork, DisabledCache, Logger, tRepository, MappingResolver))
-            using (var repository = new ContentRepository(unitOfWork, DisabledCache, Logger, ctRepository, tRepository, tagRepo, Mock.Of<IContentSection>(), MappingResolver))
-=======
-            var provider = new NPocoUnitOfWorkProvider(Logger);
-            using (var unitOfWork = provider.CreateUnitOfWork())
->>>>>>> 04ae4794
-            {
-                var tRepository = new TemplateRepository(unitOfWork, DisabledCache, Logger, Mock.Of<IFileSystem>(), Mock.Of<IFileSystem>(), Mock.Of<ITemplatesSection>(), MappingResolver);
-                var tagRepo = new TagRepository(unitOfWork, DisabledCache, Logger, MappingResolver);
-                var ctRepository = new ContentTypeRepository(unitOfWork, DisabledCache, Logger, tRepository, MappingResolver);
-                var repository = new ContentRepository(unitOfWork, DisabledCache, Logger, ctRepository, tRepository, tagRepo, Mock.Of<IContentSection>(), MappingResolver);
-
-                // Act
-                var contents = repository.GetAll();
-
-                Stopwatch watch = Stopwatch.StartNew();
-                var contentsCached = repository.GetAll();
-                watch.Stop();
-                var elapsed = watch.ElapsedMilliseconds;
-
-                Console.WriteLine("100 content items retrieved in {0} ms with caching", elapsed);
-
-                // Assert
-                Assert.That(contentsCached.Any(x => x.HasIdentity == false), Is.False);
-                Assert.That(contentsCached.Any(x => x == null), Is.False);
-                Assert.That(contentsCached.Count(), Is.EqualTo(contents.Count()));
-            }
-        }
-
-        [Test, NUnit.Framework.Ignore]
-        public void Getting_1000_Cached_Items()
-        {
-            // Arrange
-            var contentType = ServiceContext.ContentTypeService.GetContentType(NodeDto.NodeIdSeed);
-            var pages = MockedContent.CreateTextpageContent(contentType, -1, 1000);
-            ServiceContext.ContentService.Save(pages, 0);
-
-<<<<<<< HEAD
-            var provider = CreateUowProvider();
-            var unitOfWork = provider.GetUnitOfWork();
-            using (var tRepository = new TemplateRepository(unitOfWork, DisabledCache, Logger, Mock.Of<IFileSystem>(), Mock.Of<IFileSystem>(), Mock.Of<ITemplatesSection>(), MappingResolver))
-            using (var tagRepo = new TagRepository(unitOfWork, DisabledCache, Logger, MappingResolver))
-            using (var ctRepository = new ContentTypeRepository(unitOfWork, DisabledCache, Logger, tRepository, MappingResolver))
-            using (var repository = new ContentRepository(unitOfWork, DisabledCache, Logger, ctRepository, tRepository, tagRepo, Mock.Of<IContentSection>(), MappingResolver))
-=======
-            var provider = new NPocoUnitOfWorkProvider(Logger);
-            using (var unitOfWork = provider.CreateUnitOfWork())
->>>>>>> 04ae4794
-            {
-                var tRepository = new TemplateRepository(unitOfWork, DisabledCache, Logger, Mock.Of<IFileSystem>(), Mock.Of<IFileSystem>(), Mock.Of<ITemplatesSection>(), MappingResolver);
-                var tagRepo = new TagRepository(unitOfWork, DisabledCache, Logger, MappingResolver);
-                var ctRepository = new ContentTypeRepository(unitOfWork, DisabledCache, Logger, tRepository, MappingResolver);
-                var repository = new ContentRepository(unitOfWork, DisabledCache, Logger, ctRepository, tRepository, tagRepo, Mock.Of<IContentSection>(), MappingResolver);
-
-                // Act
-                var contents = repository.GetAll();
-
-                Stopwatch watch = Stopwatch.StartNew();
-                var contentsCached = repository.GetAll();
-                watch.Stop();
-                var elapsed = watch.ElapsedMilliseconds;
-
-                Console.WriteLine("1000 content items retrieved in {0} ms with caching", elapsed);
-
-                // Assert
-                //Assert.That(contentsCached.Any(x => x.HasIdentity == false), Is.False);
-                //Assert.That(contentsCached.Any(x => x == null), Is.False);
-                //Assert.That(contentsCached.Count(), Is.EqualTo(contents.Count()));
-            }
-        }
-
-        [TearDown]
-        public override void TearDown()
-        {
-            base.TearDown();
-        }
-
-        public void CreateTestData()
-        {
-            //Create and Save ContentType "textpage" -> NodeDto.NodeIdSeed
-            ContentType contentType = MockedContentTypes.CreateTextpageContentType();
-            ServiceContext.ContentTypeService.Save(contentType);
-        }
-    }
+﻿using System;
+using System.Collections.Generic;
+using System.Diagnostics;
+using System.Linq;
+using Moq;
+using NUnit.Framework;
+using Umbraco.Core;
+using Umbraco.Core.Configuration.UmbracoSettings;
+using Umbraco.Core.IO;
+using Umbraco.Core.Logging;
+using Umbraco.Core.Models;
+using Umbraco.Core.Models.Rdbms;
+using Umbraco.Core.Persistence;
+using Umbraco.Core.Persistence.Repositories;
+using Umbraco.Core.Persistence.UnitOfWork;
+using Umbraco.Core.Profiling;
+using Umbraco.Tests.TestHelpers;
+using Umbraco.Tests.TestHelpers.Entities;
+
+namespace Umbraco.Tests.Services
+{
+    [DatabaseTestBehavior(DatabaseBehavior.NewDbFileAndSchemaPerTest)]
+    [TestFixture, NUnit.Framework.Ignore]
+    public class ContentServicePerformanceTest : BaseDatabaseFactoryTest
+    {
+        [SetUp]
+        public override void Initialize()
+        {
+            base.Initialize();
+            CreateTestData();
+        }
+
+        protected override void FreezeResolution()
+        {
+            ProfilerResolver.Current = new ProfilerResolver(new TestProfiler());
+
+            base.FreezeResolution();
+        }
+
+        [Test]
+        public void Retrieving_All_Content_In_Site()
+        {
+            //NOTE: Doing this the old 1 by 1 way and based on the results of the ContentServicePerformanceTest.Retrieving_All_Content_In_Site
+            // the old way takes 143795ms, the new above way takes: 
+            // 14249ms 
+            //
+            // ... NOPE, made some new changes, it is now....
+            // 5290ms  !!!!!!
+            //
+            // that is a 96% savings of processing and sql calls!
+            //
+            // ... NOPE, made even more nice changes, it is now...
+            // 4452ms !!!!!!!
+
+            var contentType1 = MockedContentTypes.CreateTextpageContentType("test1", "test1");
+            var contentType2 = MockedContentTypes.CreateTextpageContentType("test2", "test2");
+            var contentType3 = MockedContentTypes.CreateTextpageContentType("test3", "test3");
+            ServiceContext.ContentTypeService.Save(new[] { contentType1, contentType2, contentType3 });
+            contentType1.AllowedContentTypes = new[]
+            {
+                new ContentTypeSort(new Lazy<int>(() => contentType2.Id), 0, contentType2.Alias),
+                new ContentTypeSort(new Lazy<int>(() => contentType3.Id), 1, contentType3.Alias)
+            };
+            contentType2.AllowedContentTypes = new[]
+            {
+                new ContentTypeSort(new Lazy<int>(() => contentType1.Id), 0, contentType1.Alias),
+                new ContentTypeSort(new Lazy<int>(() => contentType3.Id), 1, contentType3.Alias)
+            };
+            contentType3.AllowedContentTypes = new[]
+            {
+                new ContentTypeSort(new Lazy<int>(() => contentType1.Id), 0, contentType1.Alias),
+                new ContentTypeSort(new Lazy<int>(() => contentType2.Id), 1, contentType2.Alias)
+            };
+            ServiceContext.ContentTypeService.Save(new[] { contentType1, contentType2, contentType3 });
+
+            var roots = MockedContent.CreateTextpageContent(contentType1, -1, 10);
+            ServiceContext.ContentService.Save(roots);
+            foreach (var root in roots)
+            {
+                var item1 = MockedContent.CreateTextpageContent(contentType1, root.Id, 10);
+                var item2 = MockedContent.CreateTextpageContent(contentType2, root.Id, 10);
+                var item3 = MockedContent.CreateTextpageContent(contentType3, root.Id, 10);
+
+                ServiceContext.ContentService.Save(item1.Concat(item2).Concat(item3));
+            }
+
+            var total = new List<IContent>();
+            using (DisposableTimer.TraceDuration<ContentServicePerformanceTest>("Getting all content in site"))
+            {
+                TestProfiler.Enable();
+                total.AddRange(ServiceContext.ContentService.GetRootContent());
+                foreach (var content in total.ToArray())
+                {
+                    total.AddRange(ServiceContext.ContentService.GetDescendants(content));
+                }
+                TestProfiler.Disable();
+                LogHelper.Info<ContentServicePerformanceTest>("Returned " + total.Count + " items");
+            }
+
+        }
+
+        [Test]
+        public void Creating_100_Items()
+        {
+            // Arrange
+            var contentType = ServiceContext.ContentTypeService.GetContentType(NodeDto.NodeIdSeed);
+            var pages = MockedContent.CreateTextpageContent(contentType, -1, 100);
+
+            // Act
+            Stopwatch watch = Stopwatch.StartNew();
+            ServiceContext.ContentService.Save(pages, 0);
+            watch.Stop();
+            var elapsed = watch.ElapsedMilliseconds;
+
+            Console.WriteLine("100 content items saved in {0} ms", elapsed);
+
+            // Assert
+            Assert.That(pages.Any(x => x.HasIdentity == false), Is.False);
+        }
+
+        [Test]
+        public void Creating_1000_Items()
+        {
+            // Arrange
+            var contentType = ServiceContext.ContentTypeService.GetContentType(NodeDto.NodeIdSeed);
+            var pages = MockedContent.CreateTextpageContent(contentType, -1, 1000);
+
+            // Act
+            Stopwatch watch = Stopwatch.StartNew();
+            ServiceContext.ContentService.Save(pages, 0);
+            watch.Stop();
+            var elapsed = watch.ElapsedMilliseconds;
+
+            Console.WriteLine("100 content items saved in {0} ms", elapsed);
+
+            // Assert
+            Assert.That(pages.Any(x => x.HasIdentity == false), Is.False);
+        }
+
+        [Test]
+        public void Getting_100_Uncached_Items()
+        {
+            // Arrange
+            var contentType = ServiceContext.ContentTypeService.GetContentType(NodeDto.NodeIdSeed);
+            var pages = MockedContent.CreateTextpageContent(contentType, -1, 100);
+            ServiceContext.ContentService.Save(pages, 0);
+
+            var provider = CreateUowProvider();
+            using (var unitOfWork = provider.CreateUnitOfWork())
+            {
+                var tRepository = new TemplateRepository(unitOfWork, DisabledCache, Logger, Mock.Of<IFileSystem>(), Mock.Of<IFileSystem>(), Mock.Of<ITemplatesSection>(), MappingResolver);
+                var tagRepo = new TagRepository(unitOfWork, DisabledCache, Logger, MappingResolver);
+                var ctRepository = new ContentTypeRepository(unitOfWork, DisabledCache, Logger, tRepository, MappingResolver);
+                var repository = new ContentRepository(unitOfWork, DisabledCache, Logger, ctRepository, tRepository, tagRepo, Mock.Of<IContentSection>(), MappingResolver);
+
+                // Act
+                Stopwatch watch = Stopwatch.StartNew();
+                var contents = repository.GetAll();
+                watch.Stop();
+                var elapsed = watch.ElapsedMilliseconds;
+
+                Console.WriteLine("100 content items retrieved in {0} ms without caching", elapsed);
+
+                // Assert
+                Assert.That(contents.Any(x => x.HasIdentity == false), Is.False);
+                Assert.That(contents.Any(x => x == null), Is.False);
+            }
+
+
+        }
+
+        [Test, NUnit.Framework.Ignore]
+        public void Getting_1000_Uncached_Items()
+        {
+            // Arrange
+            var contentType = ServiceContext.ContentTypeService.GetContentType(NodeDto.NodeIdSeed);
+            var pages = MockedContent.CreateTextpageContent(contentType, -1, 1000);
+            ServiceContext.ContentService.Save(pages, 0);
+
+            var provider = CreateUowProvider();
+            using (var unitOfWork = provider.CreateUnitOfWork())
+            {
+                var tRepository = new TemplateRepository(unitOfWork, DisabledCache, Logger, Mock.Of<IFileSystem>(), Mock.Of<IFileSystem>(), Mock.Of<ITemplatesSection>(), MappingResolver);
+                var tagRepo = new TagRepository(unitOfWork, DisabledCache, Logger, MappingResolver);
+                var ctRepository = new ContentTypeRepository(unitOfWork, DisabledCache, Logger, tRepository, MappingResolver);
+                var repository = new ContentRepository(unitOfWork, DisabledCache, Logger, ctRepository, tRepository, tagRepo, Mock.Of<IContentSection>(), MappingResolver);
+
+                // Act
+                Stopwatch watch = Stopwatch.StartNew();
+                var contents = repository.GetAll();
+                watch.Stop();
+                var elapsed = watch.ElapsedMilliseconds;
+
+                Console.WriteLine("1000 content items retrieved in {0} ms without caching", elapsed);
+
+                // Assert
+                //Assert.That(contents.Any(x => x.HasIdentity == false), Is.False);
+                //Assert.That(contents.Any(x => x == null), Is.False);
+            }
+        }
+
+        [Test]
+        public void Getting_100_Cached_Items()
+        {
+            // Arrange
+            var contentType = ServiceContext.ContentTypeService.GetContentType(NodeDto.NodeIdSeed);
+            var pages = MockedContent.CreateTextpageContent(contentType, -1, 100);
+            ServiceContext.ContentService.Save(pages, 0);
+
+            var provider = CreateUowProvider();
+            using (var unitOfWork = provider.CreateUnitOfWork())
+            {
+                var tRepository = new TemplateRepository(unitOfWork, DisabledCache, Logger, Mock.Of<IFileSystem>(), Mock.Of<IFileSystem>(), Mock.Of<ITemplatesSection>(), MappingResolver);
+                var tagRepo = new TagRepository(unitOfWork, DisabledCache, Logger, MappingResolver);
+                var ctRepository = new ContentTypeRepository(unitOfWork, DisabledCache, Logger, tRepository, MappingResolver);
+                var repository = new ContentRepository(unitOfWork, DisabledCache, Logger, ctRepository, tRepository, tagRepo, Mock.Of<IContentSection>(), MappingResolver);
+
+                // Act
+                var contents = repository.GetAll();
+
+                Stopwatch watch = Stopwatch.StartNew();
+                var contentsCached = repository.GetAll();
+                watch.Stop();
+                var elapsed = watch.ElapsedMilliseconds;
+
+                Console.WriteLine("100 content items retrieved in {0} ms with caching", elapsed);
+
+                // Assert
+                Assert.That(contentsCached.Any(x => x.HasIdentity == false), Is.False);
+                Assert.That(contentsCached.Any(x => x == null), Is.False);
+                Assert.That(contentsCached.Count(), Is.EqualTo(contents.Count()));
+            }
+        }
+
+        [Test, NUnit.Framework.Ignore]
+        public void Getting_1000_Cached_Items()
+        {
+            // Arrange
+            var contentType = ServiceContext.ContentTypeService.GetContentType(NodeDto.NodeIdSeed);
+            var pages = MockedContent.CreateTextpageContent(contentType, -1, 1000);
+            ServiceContext.ContentService.Save(pages, 0);
+
+            var provider = CreateUowProvider();
+            using (var unitOfWork = provider.CreateUnitOfWork())
+            {
+                var tRepository = new TemplateRepository(unitOfWork, DisabledCache, Logger, Mock.Of<IFileSystem>(), Mock.Of<IFileSystem>(), Mock.Of<ITemplatesSection>(), MappingResolver);
+                var tagRepo = new TagRepository(unitOfWork, DisabledCache, Logger, MappingResolver);
+                var ctRepository = new ContentTypeRepository(unitOfWork, DisabledCache, Logger, tRepository, MappingResolver);
+                var repository = new ContentRepository(unitOfWork, DisabledCache, Logger, ctRepository, tRepository, tagRepo, Mock.Of<IContentSection>(), MappingResolver);
+
+                // Act
+                var contents = repository.GetAll();
+
+                Stopwatch watch = Stopwatch.StartNew();
+                var contentsCached = repository.GetAll();
+                watch.Stop();
+                var elapsed = watch.ElapsedMilliseconds;
+
+                Console.WriteLine("1000 content items retrieved in {0} ms with caching", elapsed);
+
+                // Assert
+                //Assert.That(contentsCached.Any(x => x.HasIdentity == false), Is.False);
+                //Assert.That(contentsCached.Any(x => x == null), Is.False);
+                //Assert.That(contentsCached.Count(), Is.EqualTo(contents.Count()));
+            }
+        }
+
+        [TearDown]
+        public override void TearDown()
+        {
+            base.TearDown();
+        }
+
+        public void CreateTestData()
+        {
+            //Create and Save ContentType "textpage" -> NodeDto.NodeIdSeed
+            ContentType contentType = MockedContentTypes.CreateTextpageContentType();
+            ServiceContext.ContentTypeService.Save(contentType);
+        }
+    }
 }
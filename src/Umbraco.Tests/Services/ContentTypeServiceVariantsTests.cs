﻿using System;
using System.Collections.Generic;
using System.Linq;
using System.Threading;
using Moq;
using NUnit.Framework;
using Umbraco.Core;
using Umbraco.Core.Cache;
using Umbraco.Core.Composing;
using Umbraco.Core.Configuration;
using Umbraco.Core.Models;
using Umbraco.Core.Models.PublishedContent;
using Umbraco.Core.Persistence;
using Umbraco.Core.Persistence.Dtos;
using Umbraco.Core.Persistence.Repositories;
using Umbraco.Core.PropertyEditors;
using Umbraco.Core.Services;
using Umbraco.Core.Sync;
using Umbraco.Tests.Testing;
using Umbraco.Web.PublishedCache;
using Umbraco.Web.PublishedCache.NuCache;
using Umbraco.Web.PublishedCache.NuCache.DataSource;
using Umbraco.Web.Routing;

namespace Umbraco.Tests.Services
{
    [TestFixture]
    [Apartment(ApartmentState.STA)]
    [UmbracoTest(Database = UmbracoTestOptions.Database.NewSchemaPerTest, PublishedRepositoryEvents = true, WithApplication = true)]
    public class ContentTypeServiceVariantsTests : TestWithSomeContentBase
    {
        protected override void Compose()
        {
            base.Compose();

            // pfew - see note in ScopedNuCacheTests?
            Composition.RegisterUnique<IServerMessenger, LocalServerMessenger>();
            Composition.RegisterUnique(f => Mock.Of<IServerRegistrar>());
            Composition.WithCollectionBuilder<CacheRefresherCollectionBuilder>()
                .Add(() => Composition.TypeLoader.GetCacheRefreshers());
        }

        protected override IPublishedSnapshotService CreatePublishedSnapshotService()
        {
            var options = new PublishedSnapshotService.Options { IgnoreLocalDb = true };
            var publishedSnapshotAccessor = new UmbracoContextPublishedSnapshotAccessor(Umbraco.Web.Composing.Current.UmbracoContextAccessor);
            var runtimeStateMock = new Mock<IRuntimeState>();
            runtimeStateMock.Setup(x => x.Level).Returns(() => RuntimeLevel.Run);

            var contentTypeFactory = new PublishedContentTypeFactory(Mock.Of<IPublishedModelFactory>(), new PropertyValueConverterCollection(Array.Empty<IPropertyValueConverter>()), Mock.Of<IDataTypeService>());
            //var documentRepository = Mock.Of<IDocumentRepository>();
            var documentRepository = Factory.GetInstance<IDocumentRepository>();
            var mediaRepository = Mock.Of<IMediaRepository>();
            var memberRepository = Mock.Of<IMemberRepository>();
            var contentTypeService = Current.Services.ContentTypeService;

            return new PublishedSnapshotService(
                options,
                null,
                runtimeStateMock.Object,
                ServiceContext,
                contentTypeFactory,
                null,
                publishedSnapshotAccessor,
                Mock.Of<IVariationContextAccessor>(),
                Logger,
                ScopeProvider,
                documentRepository, mediaRepository, memberRepository,
                DefaultCultureAccessor,
                new DatabaseDataSource(),
<<<<<<< HEAD
                Factory.GetInstance<IGlobalSettings>(), new SiteDomainHelper(), contentTypeService);
=======
                Factory.GetInstance<IGlobalSettings>(), new SiteDomainHelper(),
                Factory.GetInstance<IEntityXmlSerializer>());
>>>>>>> 2c3b65c8
        }

        public class LocalServerMessenger : ServerMessengerBase
        {
            public LocalServerMessenger()
                : base(false)
            { }

            protected override void DeliverRemote(ICacheRefresher refresher, MessageType messageType, IEnumerable<object> ids = null, string json = null)
            {
                throw new NotImplementedException();
            }
        }

        private void AssertJsonStartsWith(int id, string expected)
        {
            var json = GetJson(id).Replace('"', '\'');
            var pos = json.IndexOf("'cultureData':", StringComparison.InvariantCultureIgnoreCase);
            json = json.Substring(0, pos + "'cultureData':".Length);
            Assert.AreEqual(expected, json);
        }

        private string GetJson(int id)
        {
            using (var scope = ScopeProvider.CreateScope(autoComplete: true))
            {
                var selectJson = SqlContext.Sql().Select<ContentNuDto>().From<ContentNuDto>().Where<ContentNuDto>(x => x.NodeId == id && !x.Published);
                var dto = scope.Database.Fetch<ContentNuDto>(selectJson).FirstOrDefault();
                Assert.IsNotNull(dto);
                var json = dto.Data;
                return json;
            }
        }

        [Test]
        public void Change_Variations_SimpleContentType_VariantToInvariantAndBack()
        {
            // one simple content type, variant, with both variant and invariant properties
            // can change it to invariant and back

            var languageEn = new Language("en") { IsDefault = true };
            ServiceContext.LocalizationService.Save(languageEn);
            var languageFr = new Language("fr");
            ServiceContext.LocalizationService.Save(languageFr);

            var contentType = new ContentType(-1)
            {
                Alias = "contentType",
                Name = "contentType",
                Variations = ContentVariation.Culture
            };

            var properties = new PropertyTypeCollection(true)
            {
                new PropertyType("value1", ValueStorageType.Ntext)
                {
                    Alias = "value1",
                    DataTypeId = -88,
                    Variations = ContentVariation.Culture
                },
                new PropertyType("value2", ValueStorageType.Ntext)
                {
                    Alias = "value2",
                    DataTypeId = -88,
                    Variations = ContentVariation.Nothing
                }
            };

            contentType.PropertyGroups.Add(new PropertyGroup(properties) { Name = "Content" });
            ServiceContext.ContentTypeService.Save(contentType);

            var document = (IContent) new Content("document", -1, contentType);
            document.SetCultureName("doc1en", "en");
            document.SetCultureName("doc1fr", "fr");
            document.SetValue("value1", "v1en", "en");
            document.SetValue("value1", "v1fr", "fr");
            document.SetValue("value2", "v2");
            ServiceContext.ContentService.Save(document);

            document = ServiceContext.ContentService.GetById(document.Id);
            Assert.AreEqual("doc1en", document.Name);
            Assert.AreEqual("doc1en", document.GetCultureName("en"));
            Assert.AreEqual("doc1fr", document.GetCultureName("fr"));
            Assert.AreEqual("v1en", document.GetValue("value1", "en"));
            Assert.AreEqual("v1fr", document.GetValue("value1", "fr"));
            Assert.AreEqual("v2", document.GetValue("value2"));

            Console.WriteLine(GetJson(document.Id));
            AssertJsonStartsWith(document.Id,
                "{'properties':{'value1':[{'culture':'en','seg':'','val':'v1en'},{'culture':'fr','seg':'','val':'v1fr'}],'value2':[{'culture':'','seg':'','val':'v2'}]},'cultureData':");

            // switch content type to Nothing
            contentType.Variations = ContentVariation.Nothing;
            ServiceContext.ContentTypeService.Save(contentType);

            document = ServiceContext.ContentService.GetById(document.Id);
            Assert.AreEqual("doc1en", document.Name);
            Assert.IsNull(document.GetCultureName("en"));
            Assert.IsNull(document.GetCultureName("fr"));
            Assert.IsNull(document.GetValue("value1", "en"));
            Assert.IsNull(document.GetValue("value1", "fr"));
            Assert.AreEqual("v1en", document.GetValue("value1"));
            Assert.AreEqual("v2", document.GetValue("value2"));

            Console.WriteLine(GetJson(document.Id));
            AssertJsonStartsWith(document.Id,
                "{'properties':{'value1':[{'culture':'','seg':'','val':'v1en'}],'value2':[{'culture':'','seg':'','val':'v2'}]},'cultureData':");

            // switch content back to Culture
            contentType.Variations = ContentVariation.Culture;
            ServiceContext.ContentTypeService.Save(contentType);

            document = ServiceContext.ContentService.GetById(document.Id);
            Assert.AreEqual("doc1en", document.Name);
            Assert.AreEqual("doc1en", document.GetCultureName("en"));
            Assert.AreEqual("doc1fr", document.GetCultureName("fr"));
            Assert.IsNull(document.GetValue("value1", "en"));
            Assert.IsNull(document.GetValue("value1", "fr"));
            Assert.AreEqual("v1en", document.GetValue("value1"));
            Assert.AreEqual("v2", document.GetValue("value2"));

            Console.WriteLine(GetJson(document.Id));
            AssertJsonStartsWith(document.Id,
                "{'properties':{'value1':[{'culture':'','seg':'','val':'v1en'}],'value2':[{'culture':'','seg':'','val':'v2'}]},'cultureData':");

            // switch property back to Culture
            contentType.PropertyTypes.First(x => x.Alias == "value1").Variations = ContentVariation.Culture;
            ServiceContext.ContentTypeService.Save(contentType);

            document = ServiceContext.ContentService.GetById(document.Id);
            Assert.AreEqual("doc1en", document.Name);
            Assert.AreEqual("doc1en", document.GetCultureName("en"));
            Assert.AreEqual("doc1fr", document.GetCultureName("fr"));
            Assert.AreEqual("v1en", document.GetValue("value1", "en"));
            Assert.AreEqual("v1fr", document.GetValue("value1", "fr"));
            Assert.AreEqual("v2", document.GetValue("value2"));

            Console.WriteLine(GetJson(document.Id));
            AssertJsonStartsWith(document.Id,
                "{'properties':{'value1':[{'culture':'en','seg':'','val':'v1en'},{'culture':'fr','seg':'','val':'v1fr'}],'value2':[{'culture':'','seg':'','val':'v2'}]},'cultureData':");
        }

        [Test]
        public void Change_Variations_SimpleContentType_InvariantToVariantAndBack()
        {
            // one simple content type, invariant
            // can change it to variant and back
            // can then switch one property to variant

            var languageEn = new Language("en") { IsDefault = true };
            ServiceContext.LocalizationService.Save(languageEn);
            var languageFr = new Language("fr");
            ServiceContext.LocalizationService.Save(languageFr);

            var contentType = new ContentType(-1)
            {
                Alias = "contentType",
                Name = "contentType",
                Variations = ContentVariation.Nothing
            };

            var properties = new PropertyTypeCollection(true)
            {
                new PropertyType("value1", ValueStorageType.Ntext)
                {
                    Alias = "value1",
                    DataTypeId = -88,
                    Variations = ContentVariation.Nothing
                },
                new PropertyType("value2", ValueStorageType.Ntext)
                {
                    Alias = "value2",
                    DataTypeId = -88,
                    Variations = ContentVariation.Nothing
                }
            };

            contentType.PropertyGroups.Add(new PropertyGroup(properties) { Name = "Content" });
            ServiceContext.ContentTypeService.Save(contentType);

            var document = (IContent) new Content("document", -1, contentType);
            document.Name = "doc1";
            document.SetValue("value1", "v1");
            document.SetValue("value2", "v2");
            ServiceContext.ContentService.Save(document);

            document = ServiceContext.ContentService.GetById(document.Id);
            Assert.AreEqual("doc1", document.Name);
            Assert.IsNull(document.GetCultureName("en"));
            Assert.IsNull(document.GetCultureName("fr"));
            Assert.IsNull(document.GetValue("value1", "en"));
            Assert.IsNull(document.GetValue("value1", "fr"));
            Assert.AreEqual("v1", document.GetValue("value1"));
            Assert.AreEqual("v2", document.GetValue("value2"));

            Console.WriteLine(GetJson(document.Id));
            AssertJsonStartsWith(document.Id,
                "{'properties':{'value1':[{'culture':'','seg':'','val':'v1'}],'value2':[{'culture':'','seg':'','val':'v2'}]},'cultureData':");

            // switch content type to Culture
            contentType.Variations = ContentVariation.Culture;
            ServiceContext.ContentTypeService.Save(contentType);

            document = ServiceContext.ContentService.GetById(document.Id);
            Assert.AreEqual("doc1", document.GetCultureName("en"));
            Assert.IsNull(document.GetCultureName("fr"));
            Assert.IsNull(document.GetValue("value1", "en"));
            Assert.IsNull(document.GetValue("value1", "fr"));
            Assert.AreEqual("v1", document.GetValue("value1"));
            Assert.AreEqual("v2", document.GetValue("value2"));

            Console.WriteLine(GetJson(document.Id));
            AssertJsonStartsWith(document.Id,
                "{'properties':{'value1':[{'culture':'','seg':'','val':'v1'}],'value2':[{'culture':'','seg':'','val':'v2'}]},'cultureData':");

            // switch property to Culture
            contentType.PropertyTypes.First(x => x.Alias == "value1").Variations = ContentVariation.Culture;
            ServiceContext.ContentTypeService.Save(contentType);

            document = ServiceContext.ContentService.GetById(document.Id);
            Assert.AreEqual("doc1", document.GetCultureName("en"));
            Assert.IsNull(document.GetCultureName("fr"));
            Assert.AreEqual("v1", document.GetValue("value1", "en"));
            Assert.IsNull(document.GetValue("value1", "fr"));
            Assert.AreEqual("v2", document.GetValue("value2"));

            Console.WriteLine(GetJson(document.Id));
            AssertJsonStartsWith(document.Id,
                "{'properties':{'value1':[{'culture':'en','seg':'','val':'v1'}],'value2':[{'culture':'','seg':'','val':'v2'}]},'cultureData':");

            // switch content back to Nothing
            contentType.Variations = ContentVariation.Nothing;
            ServiceContext.ContentTypeService.Save(contentType);

            document = ServiceContext.ContentService.GetById(document.Id);
            Assert.AreEqual("doc1", document.Name);
            Assert.IsNull(document.GetCultureName("en"));
            Assert.IsNull(document.GetCultureName("fr"));
            Assert.IsNull(document.GetValue("value1", "en"));
            Assert.IsNull(document.GetValue("value1", "fr"));
            Assert.AreEqual("v1", document.GetValue("value1"));
            Assert.AreEqual("v2", document.GetValue("value2"));

            Console.WriteLine(GetJson(document.Id));
            AssertJsonStartsWith(document.Id,
                "{'properties':{'value1':[{'culture':'','seg':'','val':'v1'}],'value2':[{'culture':'','seg':'','val':'v2'}]},'cultureData':");
        }

        [Test]
        public void Change_Variations_SimpleContentType_VariantPropertyToInvariantAndBack()
        {
            // one simple content type, variant, with both variant and invariant properties
            // can change an invariant property to variant and back

            var languageEn = new Language("en") { IsDefault = true };
            ServiceContext.LocalizationService.Save(languageEn);
            var languageFr = new Language("fr");
            ServiceContext.LocalizationService.Save(languageFr);

            var contentType = new ContentType(-1)
            {
                Alias = "contentType",
                Name = "contentType",
                Variations = ContentVariation.Culture
            };

            var properties = new PropertyTypeCollection(true)
            {
                new PropertyType("value1", ValueStorageType.Ntext)
                {
                    Alias = "value1",
                    DataTypeId = -88,
                    Variations = ContentVariation.Culture
                },
                new PropertyType("value2", ValueStorageType.Ntext)
                {
                    Alias = "value2",
                    DataTypeId = -88,
                    Variations = ContentVariation.Nothing
                }
            };

            contentType.PropertyGroups.Add(new PropertyGroup(properties) { Name = "Content" });
            ServiceContext.ContentTypeService.Save(contentType);

            var document = (IContent)new Content("document", -1, contentType);
            document.SetCultureName("doc1en", "en");
            document.SetCultureName("doc1fr", "fr");
            document.SetValue("value1", "v1en", "en");
            document.SetValue("value1", "v1fr", "fr");
            document.SetValue("value2", "v2");
            ServiceContext.ContentService.Save(document);

            document = ServiceContext.ContentService.GetById(document.Id);
            Assert.AreEqual("doc1en", document.Name);
            Assert.AreEqual("doc1en", document.GetCultureName("en"));
            Assert.AreEqual("doc1fr", document.GetCultureName("fr"));
            Assert.AreEqual("v1en", document.GetValue("value1", "en"));
            Assert.AreEqual("v1fr", document.GetValue("value1", "fr"));
            Assert.AreEqual("v2", document.GetValue("value2"));

            Console.WriteLine(GetJson(document.Id));
            AssertJsonStartsWith(document.Id,
                "{'properties':{'value1':[{'culture':'en','seg':'','val':'v1en'},{'culture':'fr','seg':'','val':'v1fr'}],'value2':[{'culture':'','seg':'','val':'v2'}]},'cultureData':");

            // switch property type to Nothing
            contentType.PropertyTypes.First(x => x.Alias == "value1").Variations = ContentVariation.Nothing;
            ServiceContext.ContentTypeService.Save(contentType);

            document = ServiceContext.ContentService.GetById(document.Id);
            Assert.AreEqual("doc1en", document.Name);
            Assert.AreEqual("doc1en", document.GetCultureName("en"));
            Assert.AreEqual("doc1fr", document.GetCultureName("fr"));
            Assert.IsNull(document.GetValue("value1", "en"));
            Assert.IsNull(document.GetValue("value1", "fr"));
            Assert.AreEqual("v1en", document.GetValue("value1"));
            Assert.AreEqual("v2", document.GetValue("value2"));

            Console.WriteLine(GetJson(document.Id));
            AssertJsonStartsWith(document.Id,
                "{'properties':{'value1':[{'culture':'','seg':'','val':'v1en'}],'value2':[{'culture':'','seg':'','val':'v2'}]},'cultureData':");

            // switch property back to Culture
            contentType.PropertyTypes.First(x => x.Alias == "value1").Variations = ContentVariation.Culture;
            ServiceContext.ContentTypeService.Save(contentType);

            document = ServiceContext.ContentService.GetById(document.Id);
            Assert.AreEqual("doc1en", document.Name);
            Assert.AreEqual("doc1en", document.GetCultureName("en"));
            Assert.AreEqual("doc1fr", document.GetCultureName("fr"));
            Assert.AreEqual("v1en", document.GetValue("value1", "en"));
            Assert.AreEqual("v1fr", document.GetValue("value1", "fr"));
            Assert.AreEqual("v2", document.GetValue("value2"));

            Console.WriteLine(GetJson(document.Id));
            AssertJsonStartsWith(document.Id,
                "{'properties':{'value1':[{'culture':'en','seg':'','val':'v1en'},{'culture':'fr','seg':'','val':'v1fr'}],'value2':[{'culture':'','seg':'','val':'v2'}]},'cultureData':");

            // switch other property to Culture
            contentType.PropertyTypes.First(x => x.Alias == "value2").Variations = ContentVariation.Culture;
            ServiceContext.ContentTypeService.Save(contentType);

            document = ServiceContext.ContentService.GetById(document.Id);
            Assert.AreEqual("doc1en", document.Name);
            Assert.AreEqual("doc1en", document.GetCultureName("en"));
            Assert.AreEqual("doc1fr", document.GetCultureName("fr"));
            Assert.AreEqual("v1en", document.GetValue("value1", "en"));
            Assert.AreEqual("v1fr", document.GetValue("value1", "fr"));
            Assert.AreEqual("v2", document.GetValue("value2", "en"));
            Assert.IsNull(document.GetValue("value2", "fr"));
            Assert.IsNull(document.GetValue("value2"));

            Console.WriteLine(GetJson(document.Id));
            AssertJsonStartsWith(document.Id,
                "{'properties':{'value1':[{'culture':'en','seg':'','val':'v1en'},{'culture':'fr','seg':'','val':'v1fr'}],'value2':[{'culture':'en','seg':'','val':'v2'}]},'cultureData':");
        }

        [Test]
        public void Change_Variations_ComposedContentType_1()
        {
            // one composing content type, variant, with both variant and invariant properties
            // one composed content type, variant, with both variant and invariant properties
            // can change the composing content type to invariant and back
            // can change the composed content type to invariant and back

            var languageEn = new Language("en") { IsDefault = true };
            ServiceContext.LocalizationService.Save(languageEn);
            var languageFr = new Language("fr");
            ServiceContext.LocalizationService.Save(languageFr);

            var composing = new ContentType(-1)
            {
                Alias = "composing",
                Name = "composing",
                Variations = ContentVariation.Culture
            };

            var properties1 = new PropertyTypeCollection(true)
            {
                new PropertyType("value11", ValueStorageType.Ntext)
                {
                    Alias = "value11",
                    DataTypeId = -88,
                    Variations = ContentVariation.Culture
                },
                new PropertyType("value12", ValueStorageType.Ntext)
                {
                    Alias = "value12",
                    DataTypeId = -88,
                    Variations = ContentVariation.Nothing
                }
            };

            composing.PropertyGroups.Add(new PropertyGroup(properties1) { Name = "Content" });
            ServiceContext.ContentTypeService.Save(composing);

            var composed = new ContentType(-1)
            {
                Alias = "composed",
                Name = "composed",
                Variations = ContentVariation.Culture
            };

            var properties2 = new PropertyTypeCollection(true)
            {
                new PropertyType("value21", ValueStorageType.Ntext)
                {
                    Alias = "value21",
                    DataTypeId = -88,
                    Variations = ContentVariation.Culture
                },
                new PropertyType("value22", ValueStorageType.Ntext)
                {
                    Alias = "value22",
                    DataTypeId = -88,
                    Variations = ContentVariation.Nothing
                }
            };

            composed.PropertyGroups.Add(new PropertyGroup(properties2) { Name = "Content" });
            composed.AddContentType(composing);
            ServiceContext.ContentTypeService.Save(composed);

            var document = (IContent) new Content("document", -1, composed);
            document.SetCultureName("doc1en", "en");
            document.SetCultureName("doc1fr", "fr");
            document.SetValue("value11", "v11en", "en");
            document.SetValue("value11", "v11fr", "fr");
            document.SetValue("value12", "v12");
            document.SetValue("value21", "v21en", "en");
            document.SetValue("value21", "v21fr", "fr");
            document.SetValue("value22", "v22");
            ServiceContext.ContentService.Save(document);

            // both value11 and value21 are variant
            Console.WriteLine(GetJson(document.Id));
            AssertJsonStartsWith(document.Id,
                "{'properties':{'value11':[{'culture':'en','seg':'','val':'v11en'},{'culture':'fr','seg':'','val':'v11fr'}],'value12':[{'culture':'','seg':'','val':'v12'}],'value21':[{'culture':'en','seg':'','val':'v21en'},{'culture':'fr','seg':'','val':'v21fr'}],'value22':[{'culture':'','seg':'','val':'v22'}]},'cultureData':");

            composed.Variations = ContentVariation.Nothing;
            ServiceContext.ContentTypeService.Save(composed);

            // both value11 and value21 are invariant
            Console.WriteLine(GetJson(document.Id));
            AssertJsonStartsWith(document.Id,
                "{'properties':{'value11':[{'culture':'','seg':'','val':'v11en'}],'value12':[{'culture':'','seg':'','val':'v12'}],'value21':[{'culture':'','seg':'','val':'v21en'}],'value22':[{'culture':'','seg':'','val':'v22'}]},'cultureData':");

            composed.Variations = ContentVariation.Culture;
            ServiceContext.ContentTypeService.Save(composed);

            // value11 is variant again, but value21 is still invariant
            Console.WriteLine(GetJson(document.Id));
            AssertJsonStartsWith(document.Id,
                "{'properties':{'value11':[{'culture':'en','seg':'','val':'v11en'},{'culture':'fr','seg':'','val':'v11fr'}],'value12':[{'culture':'','seg':'','val':'v12'}],'value21':[{'culture':'','seg':'','val':'v21en'}],'value22':[{'culture':'','seg':'','val':'v22'}]},'cultureData':");

            composed.PropertyTypes.First(x => x.Alias == "value21").Variations = ContentVariation.Culture;
            ServiceContext.ContentTypeService.Save(composed);

            // we can make it variant again
            Console.WriteLine(GetJson(document.Id));
            AssertJsonStartsWith(document.Id,
                "{'properties':{'value11':[{'culture':'en','seg':'','val':'v11en'},{'culture':'fr','seg':'','val':'v11fr'}],'value12':[{'culture':'','seg':'','val':'v12'}],'value21':[{'culture':'en','seg':'','val':'v21en'},{'culture':'fr','seg':'','val':'v21fr'}],'value22':[{'culture':'','seg':'','val':'v22'}]},'cultureData':");

            composing.Variations = ContentVariation.Nothing;
            ServiceContext.ContentTypeService.Save(composing);

            // value11 is invariant
            Console.WriteLine(GetJson(document.Id));
            AssertJsonStartsWith(document.Id,
                "{'properties':{'value11':[{'culture':'','seg':'','val':'v11en'}],'value12':[{'culture':'','seg':'','val':'v12'}],'value21':[{'culture':'en','seg':'','val':'v21en'},{'culture':'fr','seg':'','val':'v21fr'}],'value22':[{'culture':'','seg':'','val':'v22'}]},'cultureData':");

            composing.Variations = ContentVariation.Culture;
            ServiceContext.ContentTypeService.Save(composing);

            // value11 is still invariant
            Console.WriteLine(GetJson(document.Id));
            AssertJsonStartsWith(document.Id,
                "{'properties':{'value11':[{'culture':'','seg':'','val':'v11en'}],'value12':[{'culture':'','seg':'','val':'v12'}],'value21':[{'culture':'en','seg':'','val':'v21en'},{'culture':'fr','seg':'','val':'v21fr'}],'value22':[{'culture':'','seg':'','val':'v22'}]},'cultureData':");

            composing.PropertyTypes.First(x => x.Alias == "value11").Variations = ContentVariation.Culture;
            ServiceContext.ContentTypeService.Save(composing);

            // we can make it variant again
            Console.WriteLine(GetJson(document.Id));
            AssertJsonStartsWith(document.Id,
                "{'properties':{'value11':[{'culture':'en','seg':'','val':'v11en'},{'culture':'fr','seg':'','val':'v11fr'}],'value12':[{'culture':'','seg':'','val':'v12'}],'value21':[{'culture':'en','seg':'','val':'v21en'},{'culture':'fr','seg':'','val':'v21fr'}],'value22':[{'culture':'','seg':'','val':'v22'}]},'cultureData':");
        }

        [Test]
        public void Change_Variations_ComposedContentType_2()
        {
            // one composing content type, variant, with both variant and invariant properties
            // one composed content type, variant, with both variant and invariant properties
            // one composed content type, invariant
            // can change the composing content type to invariant and back
            // can change the variant composed content type to invariant and back

            var languageEn = new Language("en") { IsDefault = true };
            ServiceContext.LocalizationService.Save(languageEn);
            var languageFr = new Language("fr");
            ServiceContext.LocalizationService.Save(languageFr);

            var composing = new ContentType(-1)
            {
                Alias = "composing",
                Name = "composing",
                Variations = ContentVariation.Culture
            };

            var properties1 = new PropertyTypeCollection(true)
            {
                new PropertyType("value11", ValueStorageType.Ntext)
                {
                    Alias = "value11",
                    DataTypeId = -88,
                    Variations = ContentVariation.Culture
                },
                new PropertyType("value12", ValueStorageType.Ntext)
                {
                    Alias = "value12",
                    DataTypeId = -88,
                    Variations = ContentVariation.Nothing
                }
            };

            composing.PropertyGroups.Add(new PropertyGroup(properties1) { Name = "Content" });
            ServiceContext.ContentTypeService.Save(composing);

            var composed1 = new ContentType(-1)
            {
                Alias = "composed1",
                Name = "composed1",
                Variations = ContentVariation.Culture
            };

            var properties2 = new PropertyTypeCollection(true)
            {
                new PropertyType("value21", ValueStorageType.Ntext)
                {
                    Alias = "value21",
                    DataTypeId = -88,
                    Variations = ContentVariation.Culture
                },
                new PropertyType("value22", ValueStorageType.Ntext)
                {
                    Alias = "value22",
                    DataTypeId = -88,
                    Variations = ContentVariation.Nothing
                }
            };

            composed1.PropertyGroups.Add(new PropertyGroup(properties2) { Name = "Content" });
            composed1.AddContentType(composing);
            ServiceContext.ContentTypeService.Save(composed1);

            var composed2 = new ContentType(-1)
            {
                Alias = "composed2",
                Name = "composed2",
                Variations = ContentVariation.Nothing
            };

            var properties3 = new PropertyTypeCollection(true)
            {
                new PropertyType("value31", ValueStorageType.Ntext)
                {
                    Alias = "value31",
                    DataTypeId = -88,
                    Variations = ContentVariation.Nothing
                },
                new PropertyType("value32", ValueStorageType.Ntext)
                {
                    Alias = "value32",
                    DataTypeId = -88,
                    Variations = ContentVariation.Nothing
                }
            };

            composed2.PropertyGroups.Add(new PropertyGroup(properties3) { Name = "Content" });
            composed2.AddContentType(composing);
            ServiceContext.ContentTypeService.Save(composed2);

            var document1 = (IContent) new Content ("document1", -1, composed1);
            document1.SetCultureName("doc1en", "en");
            document1.SetCultureName("doc1fr", "fr");
            document1.SetValue("value11", "v11en", "en");
            document1.SetValue("value11", "v11fr", "fr");
            document1.SetValue("value12", "v12");
            document1.SetValue("value21", "v21en", "en");
            document1.SetValue("value21", "v21fr", "fr");
            document1.SetValue("value22", "v22");
            ServiceContext.ContentService.Save(document1);

            var document2 = (IContent)new Content("document2", -1, composed2);
            document2.Name = "doc2";
            document2.SetValue("value11", "v11");
            document2.SetValue("value12", "v12");
            document2.SetValue("value31", "v31");
            document2.SetValue("value32", "v32");
            ServiceContext.ContentService.Save(document2);

            // both value11 and value21 are variant
            Console.WriteLine(GetJson(document1.Id));
            AssertJsonStartsWith(document1.Id,
                "{'properties':{'value11':[{'culture':'en','seg':'','val':'v11en'},{'culture':'fr','seg':'','val':'v11fr'}],'value12':[{'culture':'','seg':'','val':'v12'}],'value21':[{'culture':'en','seg':'','val':'v21en'},{'culture':'fr','seg':'','val':'v21fr'}],'value22':[{'culture':'','seg':'','val':'v22'}]},'cultureData':");

            Console.WriteLine(GetJson(document2.Id));
            AssertJsonStartsWith(document2.Id,
                "{'properties':{'value11':[{'culture':'','seg':'','val':'v11'}],'value12':[{'culture':'','seg':'','val':'v12'}],'value31':[{'culture':'','seg':'','val':'v31'}],'value32':[{'culture':'','seg':'','val':'v32'}]},'cultureData':");

            composed1.Variations = ContentVariation.Nothing;
            ServiceContext.ContentTypeService.Save(composed1);

            // both value11 and value21 are invariant
            Console.WriteLine(GetJson(document1.Id));
            AssertJsonStartsWith(document1.Id,
                "{'properties':{'value11':[{'culture':'','seg':'','val':'v11en'}],'value12':[{'culture':'','seg':'','val':'v12'}],'value21':[{'culture':'','seg':'','val':'v21en'}],'value22':[{'culture':'','seg':'','val':'v22'}]},'cultureData':");

            Console.WriteLine(GetJson(document2.Id));
            AssertJsonStartsWith(document2.Id,
                "{'properties':{'value11':[{'culture':'','seg':'','val':'v11'}],'value12':[{'culture':'','seg':'','val':'v12'}],'value31':[{'culture':'','seg':'','val':'v31'}],'value32':[{'culture':'','seg':'','val':'v32'}]},'cultureData':");

            composed1.Variations = ContentVariation.Culture;
            ServiceContext.ContentTypeService.Save(composed1);

            // value11 is variant again, but value21 is still invariant
            Console.WriteLine(GetJson(document1.Id));
            AssertJsonStartsWith(document1.Id,
                "{'properties':{'value11':[{'culture':'en','seg':'','val':'v11en'},{'culture':'fr','seg':'','val':'v11fr'}],'value12':[{'culture':'','seg':'','val':'v12'}],'value21':[{'culture':'','seg':'','val':'v21en'}],'value22':[{'culture':'','seg':'','val':'v22'}]},'cultureData':");

            Console.WriteLine(GetJson(document2.Id));
            AssertJsonStartsWith(document2.Id,
                "{'properties':{'value11':[{'culture':'','seg':'','val':'v11'}],'value12':[{'culture':'','seg':'','val':'v12'}],'value31':[{'culture':'','seg':'','val':'v31'}],'value32':[{'culture':'','seg':'','val':'v32'}]},'cultureData':");

            composed1.PropertyTypes.First(x => x.Alias == "value21").Variations = ContentVariation.Culture;
            ServiceContext.ContentTypeService.Save(composed1);

            // we can make it variant again
            Console.WriteLine(GetJson(document1.Id));
            AssertJsonStartsWith(document1.Id,
                "{'properties':{'value11':[{'culture':'en','seg':'','val':'v11en'},{'culture':'fr','seg':'','val':'v11fr'}],'value12':[{'culture':'','seg':'','val':'v12'}],'value21':[{'culture':'en','seg':'','val':'v21en'},{'culture':'fr','seg':'','val':'v21fr'}],'value22':[{'culture':'','seg':'','val':'v22'}]},'cultureData':");

            Console.WriteLine(GetJson(document2.Id));
            AssertJsonStartsWith(document2.Id,
                "{'properties':{'value11':[{'culture':'','seg':'','val':'v11'}],'value12':[{'culture':'','seg':'','val':'v12'}],'value31':[{'culture':'','seg':'','val':'v31'}],'value32':[{'culture':'','seg':'','val':'v32'}]},'cultureData':");

            composing.Variations = ContentVariation.Nothing;
            ServiceContext.ContentTypeService.Save(composing);

            // value11 is invariant
            Console.WriteLine(GetJson(document1.Id));
            AssertJsonStartsWith(document1.Id,
                "{'properties':{'value11':[{'culture':'','seg':'','val':'v11en'}],'value12':[{'culture':'','seg':'','val':'v12'}],'value21':[{'culture':'en','seg':'','val':'v21en'},{'culture':'fr','seg':'','val':'v21fr'}],'value22':[{'culture':'','seg':'','val':'v22'}]},'cultureData':");

            Console.WriteLine(GetJson(document2.Id));
            AssertJsonStartsWith(document2.Id,
                "{'properties':{'value11':[{'culture':'','seg':'','val':'v11'}],'value12':[{'culture':'','seg':'','val':'v12'}],'value31':[{'culture':'','seg':'','val':'v31'}],'value32':[{'culture':'','seg':'','val':'v32'}]},'cultureData':");

            composing.Variations = ContentVariation.Culture;
            ServiceContext.ContentTypeService.Save(composing);

            // value11 is still invariant
            Console.WriteLine(GetJson(document1.Id));
            AssertJsonStartsWith(document1.Id,
                "{'properties':{'value11':[{'culture':'','seg':'','val':'v11en'}],'value12':[{'culture':'','seg':'','val':'v12'}],'value21':[{'culture':'en','seg':'','val':'v21en'},{'culture':'fr','seg':'','val':'v21fr'}],'value22':[{'culture':'','seg':'','val':'v22'}]},'cultureData':");

            Console.WriteLine(GetJson(document2.Id));
            AssertJsonStartsWith(document2.Id,
                "{'properties':{'value11':[{'culture':'','seg':'','val':'v11'}],'value12':[{'culture':'','seg':'','val':'v12'}],'value31':[{'culture':'','seg':'','val':'v31'}],'value32':[{'culture':'','seg':'','val':'v32'}]},'cultureData':");

            composing.PropertyTypes.First(x => x.Alias == "value11").Variations = ContentVariation.Culture;
            ServiceContext.ContentTypeService.Save(composing);

            // we can make it variant again
            Console.WriteLine(GetJson(document1.Id));
            AssertJsonStartsWith(document1.Id,
                "{'properties':{'value11':[{'culture':'en','seg':'','val':'v11en'},{'culture':'fr','seg':'','val':'v11fr'}],'value12':[{'culture':'','seg':'','val':'v12'}],'value21':[{'culture':'en','seg':'','val':'v21en'},{'culture':'fr','seg':'','val':'v21fr'}],'value22':[{'culture':'','seg':'','val':'v22'}]},'cultureData':");

            Console.WriteLine(GetJson(document2.Id));
            AssertJsonStartsWith(document2.Id,
                "{'properties':{'value11':[{'culture':'','seg':'','val':'v11'}],'value12':[{'culture':'','seg':'','val':'v12'}],'value31':[{'culture':'','seg':'','val':'v31'}],'value32':[{'culture':'','seg':'','val':'v32'}]},'cultureData':");
        }
    }
}<|MERGE_RESOLUTION|>--- conflicted
+++ resolved
@@ -68,12 +68,8 @@
                 documentRepository, mediaRepository, memberRepository,
                 DefaultCultureAccessor,
                 new DatabaseDataSource(),
-<<<<<<< HEAD
-                Factory.GetInstance<IGlobalSettings>(), new SiteDomainHelper(), contentTypeService);
-=======
-                Factory.GetInstance<IGlobalSettings>(), new SiteDomainHelper(),
+                Factory.GetInstance<IGlobalSettings>(), new SiteDomainHelper(), contentTypeService,
                 Factory.GetInstance<IEntityXmlSerializer>());
->>>>>>> 2c3b65c8
         }
 
         public class LocalServerMessenger : ServerMessengerBase

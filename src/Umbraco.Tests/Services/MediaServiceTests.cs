--- conflicted
+++ resolved
@@ -90,13 +90,8 @@
 
             mediaService.Save(media);
 
-<<<<<<< HEAD
             var provider = CreateUowProvider();
-            var uow = provider.GetUnitOfWork();
-=======
-            var provider = new NPocoUnitOfWorkProvider(Logger);
             var uow = provider.CreateUnitOfWork();
->>>>>>> 04ae4794
 
             Assert.IsTrue(uow.Database.Exists<ContentXmlDto>(media.Id));
 

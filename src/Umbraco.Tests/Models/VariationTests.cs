﻿using System;
using Microsoft.Extensions.Logging.Abstractions;
using Moq;
using NUnit.Framework;
using Umbraco.Core;
using Umbraco.Core.Composing;
using Umbraco.Core.Configuration;
using Umbraco.Core.Models;
using Umbraco.Core.PropertyEditors;
using Umbraco.Core.Services;
using Umbraco.Core.Strings;
using Umbraco.Tests.TestHelpers;
<<<<<<< HEAD
=======
using Umbraco.Tests.TestHelpers.Entities;
using ILogger = Umbraco.Core.Logging.ILogger;
>>>>>>> 9a6b75d5
using Current = Umbraco.Web.Composing.Current;

namespace Umbraco.Tests.Models
{
    [TestFixture]
    public class VariationTests
    {
        private IFactory _factory;
        private IShortStringHelper ShortStringHelper { get; } = TestHelper.ShortStringHelper;

        [SetUp]
        public void SetUp()
        {
            // well, this is also annoying, but...
            // validating a value is performed by its data editor,
            // based upon the configuration in the data type, so we
            // need to be able to retrieve them all...

            Current.Reset();

            _factory = Mock.Of<IFactory>();

            var dataTypeService = Mock.Of<IDataTypeService>();
            var localizationService = Mock.Of<ILocalizationService>();

            var dataEditors = new DataEditorCollection(new IDataEditor[]
            {
<<<<<<< HEAD
                new DataEditor(NullLoggerFactory.Instance, Mock.Of<IDataTypeService>(), Mock.Of<ILocalizationService>(), Mock.Of<ILocalizedTextService>(), Mock.Of<IShortStringHelper>()) { Alias = "editor", ExplicitValueEditor = TestHelper.CreateDataValueEditor("view") }
=======
                new DataEditor(Mock.Of<ILogger>(), Mock.Of<IDataTypeService>(), Mock.Of<ILocalizationService>(), Mock.Of<ILocalizedTextService>(), Mock.Of<IShortStringHelper>()) { Alias = "editor", ExplicitValueEditor = MockedValueEditors.CreateDataValueEditor("view") }
>>>>>>> 9a6b75d5
            });
            var propertyEditors = new PropertyEditorCollection(dataEditors);

            var dataType = Mock.Of<IDataType>();
            Mock.Get(dataType)
                .Setup(x => x.Configuration)
                .Returns(null);

            Mock.Get(dataTypeService)
                .Setup(x => x.GetDataType(It.IsAny<int>()))
                .Returns<int>(x => dataType);

            var serviceContext = ServiceContext.CreatePartial(
                dataTypeService: dataTypeService,
                localizedTextService: Mock.Of<ILocalizedTextService>());

            Mock.Get(_factory)
                .Setup(x => x.GetInstance(It.IsAny<Type>()))
                .Returns<Type>(x =>
                {
                    //if (x == typeof(Configs)) return configs;
                    if (x == typeof(PropertyEditorCollection)) return propertyEditors;
                    if (x == typeof(ServiceContext)) return serviceContext;
                    if (x == typeof(ILocalizedTextService)) return serviceContext.LocalizationService;
                    throw new NotSupportedException(x.FullName);
                });
        }

        [Test]
        public void ValidateVariationTests()
        {

            // All tests:
            // 1. if exact is set to true: culture cannot be null when the ContentVariation.Culture flag is set
            // 2. if wildcards is set to false: fail when "*" is passed in as either culture or segment.
            // 3. ContentVariation flag is ignored when wildcards are used.
            // 4. Empty string is considered the same as null

            #region Nothing

            Assert4A(ContentVariation.Nothing, null, null, true);
            Assert4A(ContentVariation.Nothing, null, "", true);
            Assert4B(ContentVariation.Nothing, null, "*", true, false, false, true);
            Assert4A(ContentVariation.Nothing, null, "segment", false);
            Assert4A(ContentVariation.Nothing, "", null, true);
            Assert4A(ContentVariation.Nothing, "", "", true);
            Assert4B(ContentVariation.Nothing, "", "*", true, false, false, true);
            Assert4A(ContentVariation.Nothing, "", "segment", false);
            Assert4B(ContentVariation.Nothing, "*", null, true, false, false, true);
            Assert4B(ContentVariation.Nothing, "*", "", true, false, false, true);
            Assert4B(ContentVariation.Nothing, "*", "*", true, false, false, true);
            Assert4A(ContentVariation.Nothing, "*", "segment", false);
            Assert4A(ContentVariation.Nothing, "culture", null, false);
            Assert4A(ContentVariation.Nothing, "culture", "", false);
            Assert4A(ContentVariation.Nothing, "culture", "*", false);
            Assert4A(ContentVariation.Nothing, "culture", "segment", false);

            #endregion

            #region Culture

            Assert4B(ContentVariation.Culture, null, null, false, true, false, true);
            Assert4B(ContentVariation.Culture, null, "", false, true, false, true);
            Assert4B(ContentVariation.Culture, null, "*", false, false, false, true);
            Assert4A(ContentVariation.Culture, null, "segment", false);
            Assert4B(ContentVariation.Culture, "", null, false, true, false, true);
            Assert4B(ContentVariation.Culture, "", "", false, true, false, true);
            Assert4B(ContentVariation.Culture, "", "*", false, false, false, true);
            Assert4A(ContentVariation.Culture, "", "segment", false);
            Assert4B(ContentVariation.Culture, "*", null, true, false, false, true);
            Assert4B(ContentVariation.Culture, "*", "", true, false, false, true);
            Assert4B(ContentVariation.Culture, "*", "*", true, false, false, true);
            Assert4A(ContentVariation.Culture, "*", "segment", false);
            Assert4A(ContentVariation.Culture, "culture", null, true);
            Assert4A(ContentVariation.Culture, "culture", "", true);
            Assert4B(ContentVariation.Culture, "culture", "*", true, false, false, true);
            Assert4A(ContentVariation.Culture, "culture", "segment", false);

            #endregion

            #region Segment

            Assert4B(ContentVariation.Segment, null, null, true, true, true, true);
            Assert4B(ContentVariation.Segment, null, "", true, true, true, true);
            Assert4B(ContentVariation.Segment, null, "*", true, false, false, true);
            Assert4A(ContentVariation.Segment, null, "segment", true);
            Assert4B(ContentVariation.Segment, "", null, true, true, true, true);
            Assert4B(ContentVariation.Segment, "", "", true, true, true, true);
            Assert4B(ContentVariation.Segment, "", "*", true, false, false, true);
            Assert4A(ContentVariation.Segment, "", "segment", true);
            Assert4B(ContentVariation.Segment, "*", null, true, false, false, true);
            Assert4B(ContentVariation.Segment, "*", "", true, false, false, true);
            Assert4B(ContentVariation.Segment, "*", "*", true, false, false, true);
            Assert4B(ContentVariation.Segment, "*", "segment", true, false, false, true);
            Assert4A(ContentVariation.Segment, "culture", null, false);
            Assert4A(ContentVariation.Segment, "culture", "", false);
            Assert4A(ContentVariation.Segment, "culture", "*", false);
            Assert4A(ContentVariation.Segment, "culture", "segment", false);

            #endregion

            #region CultureAndSegment

            Assert4B(ContentVariation.CultureAndSegment, null, null, false, true, false, true);
            Assert4B(ContentVariation.CultureAndSegment, null, "", false, true, false, true);
            Assert4B(ContentVariation.CultureAndSegment, null, "*", false, false, false, true);
            Assert4B(ContentVariation.CultureAndSegment, null, "segment", false, true, false, true);
            Assert4B(ContentVariation.CultureAndSegment, "", null, false, true, false, true);
            Assert4B(ContentVariation.CultureAndSegment, "", "", false, true, false, true);
            Assert4B(ContentVariation.CultureAndSegment, "", "*", false, false, false, true);
            Assert4B(ContentVariation.CultureAndSegment, "", "segment", false, true, false, true);
            Assert4B(ContentVariation.CultureAndSegment, "*", null, true, false, false, true);
            Assert4B(ContentVariation.CultureAndSegment, "*", "", true, false, false, true);
            Assert4B(ContentVariation.CultureAndSegment, "*", "*", true, false, false, true);
            Assert4B(ContentVariation.CultureAndSegment, "*", "segment", true, false, false, true);
            Assert4B(ContentVariation.CultureAndSegment, "culture", null, true, true, true, true);
            Assert4B(ContentVariation.CultureAndSegment, "culture", "", true, true, true, true);
            Assert4B(ContentVariation.CultureAndSegment, "culture", "*", true, false, false, true);
            Assert4B(ContentVariation.CultureAndSegment, "culture", "segment", true, true, true, true);

            #endregion
        }

        /// <summary>
        /// Asserts the result of <see cref="ContentVariationExtensions.ValidateVariation(ContentVariation, string, string, bool, bool, bool)"/>
        /// </summary>
        /// <param name="variation"></param>
        /// <param name="culture"></param>
        /// <param name="segment"></param>
        /// <param name="exactAndWildcards">Validate using Exact + Wildcards flags</param>
        /// <param name="nonExactAndNoWildcards">Validate using non Exact + no Wildcard flags</param>
        /// <param name="exactAndNoWildcards">Validate using Exact + no Wildcard flags</param>
        /// <param name="nonExactAndWildcards">Validate using non Exact + Wildcard flags</param>
        private static void Assert4B(ContentVariation variation, string culture, string segment,
            bool exactAndWildcards, bool nonExactAndNoWildcards, bool exactAndNoWildcards, bool nonExactAndWildcards)
        {
            Assert.AreEqual(exactAndWildcards, variation.ValidateVariation(culture, segment, true, true, false));
            Assert.AreEqual(nonExactAndNoWildcards, variation.ValidateVariation(culture, segment, false, false, false));
            Assert.AreEqual(exactAndNoWildcards, variation.ValidateVariation(culture, segment, true, false, false));
            Assert.AreEqual(nonExactAndWildcards, variation.ValidateVariation(culture, segment, false, true, false));
        }

        /// <summary>
        /// Asserts the result of <see cref="ContentVariationExtensions.ValidateVariation(ContentVariation, string, string, bool, bool, bool)"/>
        /// where expectedResult matches all combinations of Exact + Wildcard
        /// </summary>
        /// <param name="variation"></param>
        /// <param name="culture"></param>
        /// <param name="segment"></param>
        /// <param name="expectedResult"></param>
        private static void Assert4A(ContentVariation variation, string culture, string segment, bool expectedResult)
        {
            Assert4B(variation, culture, segment, expectedResult, expectedResult, expectedResult, expectedResult);
        }

        [Test]
        public void PropertyTests()
        {
            var propertyType = new PropertyType(TestHelper.ShortStringHelper, "editor", ValueStorageType.Nvarchar) { Alias = "prop" };
            var prop = new Property(propertyType);

            const string langFr = "fr-FR";

            // can set value
            // and get edited and published value
            // because non-publishing
            prop.SetValue("a");
            Assert.AreEqual("a", prop.GetValue());
            Assert.AreEqual("a", prop.GetValue(published: true));

            // illegal, 'cos non-publishing
            Assert.Throws<NotSupportedException>(() => prop.PublishValues());

            // change
            propertyType.SupportsPublishing = true;

            // can get value
            // and now published value is null
            Assert.AreEqual("a", prop.GetValue());
            Assert.IsNull(prop.GetValue(published: true));

            // cannot set non-supported variation value
            Assert.Throws<NotSupportedException>(() => prop.SetValue("x", langFr));
            Assert.IsNull(prop.GetValue(langFr));

            // can publish value
            // and get edited and published values
            prop.PublishValues();
            Assert.AreEqual("a", prop.GetValue());
            Assert.AreEqual("a", prop.GetValue(published: true));

            // can set value
            // and get edited and published values
            prop.SetValue("b");
            Assert.AreEqual("b", prop.GetValue());
            Assert.AreEqual("a", prop.GetValue(published: true));

            // can clear value
            prop.UnpublishValues();
            Assert.AreEqual("b", prop.GetValue());
            Assert.IsNull(prop.GetValue(published: true));

            // change - now we vary by culture
            propertyType.Variations |= ContentVariation.Culture;

            // can set value
            // and get values
            prop.SetValue("c", langFr);
            Assert.IsNull(prop.GetValue()); // there is no invariant value anymore
            Assert.IsNull(prop.GetValue(published: true));
            Assert.AreEqual("c", prop.GetValue(langFr));
            Assert.IsNull(prop.GetValue(langFr, published: true));

            // can publish value
            // and get edited and published values
            prop.PublishValues(langFr);
            Assert.IsNull(prop.GetValue());
            Assert.IsNull(prop.GetValue(published: true));
            Assert.AreEqual("c", prop.GetValue(langFr));
            Assert.AreEqual("c", prop.GetValue(langFr, published: true));

            // can clear all
            prop.UnpublishValues("*");
            Assert.IsNull(prop.GetValue());
            Assert.IsNull(prop.GetValue(published: true));
            Assert.AreEqual("c", prop.GetValue(langFr));
            Assert.IsNull(prop.GetValue(langFr, published: true));

            // can publish all
            prop.PublishValues("*");
            Assert.IsNull(prop.GetValue());
            Assert.IsNull(prop.GetValue(published: true));
            Assert.AreEqual("c", prop.GetValue(langFr));
            Assert.AreEqual("c", prop.GetValue(langFr, published: true));

            // same for culture
            prop.UnpublishValues(langFr);
            Assert.AreEqual("c", prop.GetValue(langFr));
            Assert.IsNull(prop.GetValue(langFr, published: true));
            prop.PublishValues(langFr);
            Assert.AreEqual("c", prop.GetValue(langFr));
            Assert.AreEqual("c", prop.GetValue(langFr, published: true));

            prop.UnpublishValues(); // does not throw, internal, content item throws
            Assert.IsNull(prop.GetValue());
            Assert.IsNull(prop.GetValue(published: true));
            prop.PublishValues(); // does not throw, internal, content item throws
            Assert.IsNull(prop.GetValue());
            Assert.IsNull(prop.GetValue(published: true));
        }

        [Test]
        public void ContentNames()
        {
            var contentType = new ContentType(ShortStringHelper, -1) { Alias = "contentType" };
            var content = new Content("content", -1, contentType) { Id = 1, VersionId = 1 };

            const string langFr = "fr-FR";
            const string langUk = "en-UK";

            // throws if the content type does not support the variation
            Assert.Throws<NotSupportedException>(() => content.SetCultureName("name-fr", langFr));

            // now it will work
            contentType.Variations = ContentVariation.Culture;

            // recreate content to re-capture content type variations
            content = new Content("content", -1, contentType) { Id = 1, VersionId = 1 };

            // invariant name works
            content.Name = "name";
            Assert.AreEqual("name", content.GetCultureName(null));
            content.SetCultureName("name2", null);
            Assert.AreEqual("name2", content.Name);
            Assert.AreEqual("name2", content.GetCultureName(null));

            // variant names work
            content.SetCultureName("name-fr", langFr);
            content.SetCultureName("name-uk", langUk);
            Assert.AreEqual("name-fr", content.GetCultureName(langFr));
            Assert.AreEqual("name-uk", content.GetCultureName(langUk));

            // variant dictionary of names work
            Assert.AreEqual(2, content.CultureInfos.Count);
            Assert.IsTrue(content.CultureInfos.ContainsKey(langFr));
            Assert.AreEqual("name-fr", content.CultureInfos[langFr].Name);
            Assert.IsTrue(content.CultureInfos.ContainsKey(langUk));
            Assert.AreEqual("name-uk", content.CultureInfos[langUk].Name);
        }

        [Test]
        public void ContentPublishValues()
        {
            const string langFr = "fr-FR";

            var propertyType = new PropertyType(ShortStringHelper, "editor", ValueStorageType.Nvarchar) { Alias = "prop" };
            var contentType = new ContentType(ShortStringHelper, -1) { Alias = "contentType" };
            contentType.AddPropertyType(propertyType);

            var content = new Content("content", -1, contentType) { Id = 1, VersionId = 1 };

            // can set value
            // and get edited value, published is null
            // because publishing
            content.SetValue("prop", "a");
            Assert.AreEqual("a", content.GetValue("prop"));
            Assert.IsNull(content.GetValue("prop", published: true));

            // cannot set non-supported variation value
            Assert.Throws<NotSupportedException>(() => content.SetValue("prop", "x", langFr));
            Assert.IsNull(content.GetValue("prop", langFr));

            // can publish value
            // and get edited and published values
            Assert.IsTrue(content.PublishCulture(CultureImpact.All));
            Assert.AreEqual("a", content.GetValue("prop"));
            Assert.AreEqual("a", content.GetValue("prop", published: true));

            // can set value
            // and get edited and published values
            content.SetValue("prop", "b");
            Assert.AreEqual("b", content.GetValue("prop"));
            Assert.AreEqual("a", content.GetValue("prop", published: true));

            // can clear value
            content.UnpublishCulture();
            Assert.AreEqual("b", content.GetValue("prop"));
            Assert.IsNull(content.GetValue("prop", published: true));

            // change - now we vary by culture
            contentType.Variations |= ContentVariation.Culture;
            propertyType.Variations |= ContentVariation.Culture;
            content.ChangeContentType(contentType);

            // can set value
            // and get values
            content.SetValue("prop", "c", langFr);
            Assert.IsNull(content.GetValue("prop")); // there is no invariant value anymore
            Assert.IsNull(content.GetValue("prop", published: true));
            Assert.AreEqual("c", content.GetValue("prop", langFr));
            Assert.IsNull(content.GetValue("prop", langFr, published: true));

            // can publish value
            // and get edited and published values
            Assert.IsFalse(content.PublishCulture(CultureImpact.Explicit(langFr, false))); // no name
            content.SetCultureName("name-fr", langFr);
            Assert.IsTrue(content.PublishCulture(CultureImpact.Explicit(langFr, false)));
            Assert.IsNull(content.GetValue("prop"));
            Assert.IsNull(content.GetValue("prop", published: true));
            Assert.AreEqual("c", content.GetValue("prop", langFr));
            Assert.AreEqual("c", content.GetValue("prop", langFr, published: true));

            // can clear all
            content.UnpublishCulture("*");
            Assert.IsNull(content.GetValue("prop"));
            Assert.IsNull(content.GetValue("prop", published: true));
            Assert.AreEqual("c", content.GetValue("prop", langFr));
            Assert.IsNull(content.GetValue("prop", langFr, published: true));

            // can publish all
            Assert.IsTrue(content.PublishCulture(CultureImpact.All));
            Assert.IsNull(content.GetValue("prop"));
            Assert.IsNull(content.GetValue("prop", published: true));
            Assert.AreEqual("c", content.GetValue("prop", langFr));
            Assert.AreEqual("c", content.GetValue("prop", langFr, published: true));

            // same for culture
            content.UnpublishCulture(langFr);
            Assert.AreEqual("c", content.GetValue("prop", langFr));
            Assert.IsNull(content.GetValue("prop", langFr, published: true));
            Assert.IsTrue(content.PublishCulture(CultureImpact.Explicit(langFr, false)));
            Assert.AreEqual("c", content.GetValue("prop", langFr));
            Assert.AreEqual("c", content.GetValue("prop", langFr, published: true));

            content.UnpublishCulture(); // clears invariant props if any
            Assert.IsNull(content.GetValue("prop"));
            Assert.IsNull(content.GetValue("prop", published: true));
            Assert.IsTrue(content.PublishCulture(CultureImpact.All)); // publishes invariant props if any
            Assert.IsNull(content.GetValue("prop"));
            Assert.IsNull(content.GetValue("prop", published: true));

            var other = new Content("other", -1, contentType) { Id = 2, VersionId = 1 };
            Assert.Throws<NotSupportedException>(() => other.SetValue("prop", "o")); // don't even try
            other.SetValue("prop", "o1", langFr);

            // can copy other's edited value
            content.CopyFrom(other);
            Assert.IsNull(content.GetValue("prop"));
            Assert.IsNull(content.GetValue("prop", published: true));
            Assert.AreEqual("o1", content.GetValue("prop", langFr));
            Assert.AreEqual("c", content.GetValue("prop", langFr, published: true));

            // can copy self's published value
            content.CopyFrom(content);
            Assert.IsNull(content.GetValue("prop"));
            Assert.IsNull(content.GetValue("prop", published: true));
            Assert.AreEqual("c", content.GetValue("prop", langFr));
            Assert.AreEqual("c", content.GetValue("prop", langFr, published: true));
        }

        [Test]
        public void ContentPublishValuesWithMixedPropertyTypeVariations()
        {
            var propertyValidationService = new PropertyValidationService(
                _factory.GetInstance<PropertyEditorCollection>(),
                _factory.GetInstance<ServiceContext>().DataTypeService,
                _factory.GetInstance<ServiceContext>().TextService);
            const string langFr = "fr-FR";

            // content type varies by Culture
            // prop1 varies by Culture
            // prop2 is invariant

            var contentType = new ContentType(ShortStringHelper, -1) { Alias = "contentType" };
            contentType.Variations |= ContentVariation.Culture;

            var variantPropType = new PropertyType(ShortStringHelper, "editor", ValueStorageType.Nvarchar) { Alias = "prop1", Variations = ContentVariation.Culture, Mandatory = true };
            var invariantPropType = new PropertyType(ShortStringHelper, "editor", ValueStorageType.Nvarchar) { Alias = "prop2", Variations = ContentVariation.Nothing, Mandatory = true};

            contentType.AddPropertyType(variantPropType);
            contentType.AddPropertyType(invariantPropType);

            var content = new Content("content", -1, contentType) { Id = 1, VersionId = 1 };

            content.SetCultureName("hello", langFr);

            //for this test we'll make the french culture the default one - this is needed for publishing invariant property values
            var langFrImpact = CultureImpact.Explicit(langFr, true);

            Assert.IsTrue(content.PublishCulture(langFrImpact)); // succeeds because names are ok (not validating properties here)
            Assert.IsFalse(propertyValidationService.IsPropertyDataValid(content, out _, langFrImpact));// fails because prop1 is mandatory

            content.SetValue("prop1", "a", langFr);
            Assert.IsTrue(content.PublishCulture(langFrImpact)); // succeeds because names are ok (not validating properties here)
            // fails because prop2 is mandatory and invariant and the item isn't published.
            // Invariant is validated against the default language except when there isn't a published version, in that case it's always validated.
            Assert.IsFalse(propertyValidationService.IsPropertyDataValid(content, out _, langFrImpact));
            content.SetValue("prop2", "x");
            Assert.IsTrue(content.PublishCulture(langFrImpact)); // still ok...
            Assert.IsTrue(propertyValidationService.IsPropertyDataValid(content, out _, langFrImpact));// now it's ok

            Assert.AreEqual("a", content.GetValue("prop1", langFr, published: true));
            Assert.AreEqual("x", content.GetValue("prop2", published: true));
        }

        [Test]
        public void ContentPublishVariations()
        {
            const string langFr = "fr-FR";
            const string langUk = "en-UK";
            const string langEs = "es-ES";

            var propertyType = new PropertyType(ShortStringHelper, "editor", ValueStorageType.Nvarchar) { Alias = "prop" };
            var contentType = new ContentType(ShortStringHelper, -1) { Alias = "contentType" };
            contentType.AddPropertyType(propertyType);

            var content = new Content("content", -1, contentType) { Id = 1, VersionId = 1 };

            // change - now we vary by culture
            contentType.Variations |= ContentVariation.Culture;
            propertyType.Variations |= ContentVariation.Culture;

            content.ChangeContentType(contentType);

            Assert.Throws<NotSupportedException>(() => content.SetValue("prop", "a")); // invariant = no
            content.SetValue("prop", "a-fr", langFr);
            content.SetValue("prop", "a-uk", langUk);
            content.SetValue("prop", "a-es", langEs);

            // cannot publish without a name
            Assert.IsFalse(content.PublishCulture(CultureImpact.Explicit(langFr, false)));

            // works with a name
            // and then FR is available, and published
            content.SetCultureName("name-fr", langFr);
            Assert.IsTrue(content.PublishCulture(CultureImpact.Explicit(langFr, false)));

            // now UK is available too
            content.SetCultureName("name-uk", langUk);

            // test available, published
            Assert.IsTrue(content.IsCultureAvailable(langFr));
            Assert.IsTrue(content.IsCulturePublished(langFr));
            Assert.AreEqual("name-fr", content.GetPublishName(langFr));
            Assert.AreNotEqual(DateTime.MinValue, content.GetPublishDate(langFr));
            Assert.IsFalse(content.IsCultureEdited(langFr)); // once published, edited is *wrong* until saved

            Assert.IsTrue(content.IsCultureAvailable(langUk));
            Assert.IsFalse(content.IsCulturePublished(langUk));
            Assert.IsNull(content.GetPublishName(langUk));
            Assert.IsNull(content.GetPublishDate(langUk)); // not published

            Assert.IsFalse(content.IsCultureAvailable(langEs));
            Assert.IsFalse(content.IsCultureEdited(langEs)); // not avail, so... not edited
            Assert.IsFalse(content.IsCulturePublished(langEs));

            // not published!
            Assert.IsNull(content.GetPublishName(langEs));
            Assert.IsNull(content.GetPublishDate(langEs));

            // cannot test IsCultureEdited here - as that requires the content service and repository
            // see: ContentServiceTests.Can_SaveRead_Variations
        }

        [Test]
        public void IsDirtyTests()
        {
            var propertyType = new PropertyType(ShortStringHelper, "editor", ValueStorageType.Nvarchar) { Alias = "prop" };
            var prop = new Property(propertyType);
            var contentType = new ContentType(ShortStringHelper, -1) { Alias = "contentType" };
            contentType.AddPropertyType(propertyType);

            var content = new Content("content", -1, contentType) { Id = 1, VersionId = 1 };

            prop.SetValue("a");
            Assert.AreEqual("a", prop.GetValue());
            Assert.IsNull(prop.GetValue(published: true));

            Assert.IsTrue(prop.IsDirty());

            content.SetValue("prop", "a");
            Assert.AreEqual("a", content.GetValue("prop"));
            Assert.IsNull(content.GetValue("prop", published: true));

            Assert.IsTrue(content.IsDirty());
            Assert.IsTrue(content.IsAnyUserPropertyDirty());
            // how can we tell which variation was dirty?
        }

        [Test]
        public void ValidationTests()
        {
            var propertyType = new PropertyType(ShortStringHelper, "editor", ValueStorageType.Nvarchar) { Alias = "prop", SupportsPublishing = true };
            var prop = new Property(propertyType);

            prop.SetValue("a");
            Assert.AreEqual("a", prop.GetValue());
            Assert.IsNull(prop.GetValue(published: true));
            var propertyValidationService = new PropertyValidationService(
                _factory.GetInstance<PropertyEditorCollection>(),
                _factory.GetInstance<ServiceContext>().DataTypeService,
                _factory.GetInstance<ServiceContext>().TextService
                );

            Assert.IsTrue(propertyValidationService.IsPropertyValid(prop));

            propertyType.Mandatory = true;
            Assert.IsTrue(propertyValidationService.IsPropertyValid(prop));

            prop.SetValue(null);
            Assert.IsFalse(propertyValidationService.IsPropertyValid(prop));

            // can publish, even though invalid
            prop.PublishValues();
        }
    }
}<|MERGE_RESOLUTION|>--- conflicted
+++ resolved
@@ -4,17 +4,12 @@
 using NUnit.Framework;
 using Umbraco.Core;
 using Umbraco.Core.Composing;
-using Umbraco.Core.Configuration;
 using Umbraco.Core.Models;
 using Umbraco.Core.PropertyEditors;
 using Umbraco.Core.Services;
 using Umbraco.Core.Strings;
 using Umbraco.Tests.TestHelpers;
-<<<<<<< HEAD
-=======
 using Umbraco.Tests.TestHelpers.Entities;
-using ILogger = Umbraco.Core.Logging.ILogger;
->>>>>>> 9a6b75d5
 using Current = Umbraco.Web.Composing.Current;
 
 namespace Umbraco.Tests.Models
@@ -42,11 +37,7 @@
 
             var dataEditors = new DataEditorCollection(new IDataEditor[]
             {
-<<<<<<< HEAD
-                new DataEditor(NullLoggerFactory.Instance, Mock.Of<IDataTypeService>(), Mock.Of<ILocalizationService>(), Mock.Of<ILocalizedTextService>(), Mock.Of<IShortStringHelper>()) { Alias = "editor", ExplicitValueEditor = TestHelper.CreateDataValueEditor("view") }
-=======
-                new DataEditor(Mock.Of<ILogger>(), Mock.Of<IDataTypeService>(), Mock.Of<ILocalizationService>(), Mock.Of<ILocalizedTextService>(), Mock.Of<IShortStringHelper>()) { Alias = "editor", ExplicitValueEditor = MockedValueEditors.CreateDataValueEditor("view") }
->>>>>>> 9a6b75d5
+                new DataEditor(NullLoggerFactory.Instance, Mock.Of<IDataTypeService>(), Mock.Of<ILocalizationService>(), Mock.Of<ILocalizedTextService>(), Mock.Of<IShortStringHelper>()) { Alias = "editor", ExplicitValueEditor = MockedValueEditors.CreateDataValueEditor("view") }
             });
             var propertyEditors = new PropertyEditorCollection(dataEditors);
 

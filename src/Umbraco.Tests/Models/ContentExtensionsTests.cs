<<<<<<< HEAD
﻿using System.Linq;
using NUnit.Framework;
using Umbraco.Core.Models;
using Umbraco.Tests.TestHelpers.Entities;

namespace Umbraco.Tests.Models
{
    [TestFixture]
    public class ContentExtensionsTests
    {
        [Test]
        public void Should_Create_New_Version_When_Publishing()
        {
            var contentType = MockedContentTypes.CreateTextpageContentType();
            var content = MockedContent.CreateTextpageContent(contentType, "Textpage", -1);

            content.ResetDirtyProperties(false);
            
            content.ChangePublishedState(PublishedState.Published);
            Assert.IsTrue(content.ShouldCreateNewVersion());
        }

        [Test]
        public void Should_Create_New_Version_When_Saving_After_Publishing()
        {
            var contentType = MockedContentTypes.CreateTextpageContentType();
            var content = MockedContent.CreateTextpageContent(contentType, "Textpage", -1);

            content.ResetDirtyProperties(false);
            content.ChangePublishedState(PublishedState.Published);
            content.ResetDirtyProperties(false);

            content.ChangePublishedState(PublishedState.Saved);
            Assert.IsTrue(content.ShouldCreateNewVersion());
        }

        [Test]
        public void Should_Create_New_Version_When_Language_Changed()
        {
            var contentType = MockedContentTypes.CreateTextpageContentType();
            var content = MockedContent.CreateTextpageContent(contentType, "Textpage", -1);

            content.ResetDirtyProperties(false);

            content.Language = "en-AU";
            Assert.IsTrue(content.ShouldCreateNewVersion(PublishedState.Unpublished));
        }

        [Test]
        public void Should_Create_New_Version_When_Any_Property_Value_Changed_And_Its_Already_Published()
        {
            var contentType = MockedContentTypes.CreateTextpageContentType();
            var content = MockedContent.CreateTextpageContent(contentType, "Textpage", -1);

            content.ResetDirtyProperties(false);

            content.Properties.First().Value = "hello world";
            Assert.IsTrue(content.ShouldCreateNewVersion(PublishedState.Published));
        }
        
        [Test]
        public void Should_Not_Create_New_Version_When_Published_Status_Not_Changed()
        {
            var contentType = MockedContentTypes.CreateTextpageContentType();
            var content = MockedContent.CreateTextpageContent(contentType, "Textpage", -1);

            content.ResetDirtyProperties(false);

            Assert.IsFalse(content.ShouldCreateNewVersion(PublishedState.Unpublished));
        }

        [Test]
        public void Should_Not_Create_New_Version_When_Not_Published_And_Property_Changed()
        {
            var contentType = MockedContentTypes.CreateTextpageContentType();
            var content = MockedContent.CreateTextpageContent(contentType, "Textpage", -1);

            content.ResetDirtyProperties(false);

            content.Properties.First().Value = "hello world";
            Assert.IsFalse(content.ShouldCreateNewVersion(PublishedState.Unpublished));
        }



    }
=======
﻿using System.Linq;
using NUnit.Framework;
using Umbraco.Core.Models;
using Umbraco.Tests.TestHelpers.Entities;

namespace Umbraco.Tests.Models
{
    [TestFixture]
    public class ContentExtensionsTests
    {
        [Test]
        public void Should_Create_New_Version_When_Publishing()
        {
            var contentType = MockedContentTypes.CreateTextpageContentType();
            var content = MockedContent.CreateTextpageContent(contentType, "Textpage", -1);

            content.ResetDirtyProperties(false);
            
            content.ChangePublishedState(PublishedState.Published);
            Assert.IsTrue(content.ShouldCreateNewVersion());
        }

        [Test]
        public void Should_Create_New_Version_When_Saving_After_Publishing()
        {
            var contentType = MockedContentTypes.CreateTextpageContentType();
            var content = MockedContent.CreateTextpageContent(contentType, "Textpage", -1);

            content.ResetDirtyProperties(false);
            content.ChangePublishedState(PublishedState.Published);
            content.ResetDirtyProperties(false);

            content.ChangePublishedState(PublishedState.Saved);
            Assert.IsTrue(content.ShouldCreateNewVersion());
        }

        [Test]
        public void Should_Create_New_Version_When_Language_Changed()
        {
            var contentType = MockedContentTypes.CreateTextpageContentType();
            var content = MockedContent.CreateTextpageContent(contentType, "Textpage", -1);

            content.ResetDirtyProperties(false);

            content.Language = "en-AU";
            Assert.IsTrue(content.ShouldCreateNewVersion(PublishedState.Unpublished));
        }

        [Test]
        public void Should_Create_New_Version_When_Any_Property_Value_Changed_And_Its_Already_Published()
        {
            var contentType = MockedContentTypes.CreateTextpageContentType();
            var content = MockedContent.CreateTextpageContent(contentType, "Textpage", -1);

            content.ResetDirtyProperties(false);

            content.Properties.First().Value = "hello world";
            Assert.IsTrue(content.ShouldCreateNewVersion(PublishedState.Published));
        }
        
        [Test]
        public void Should_Not_Create_New_Version_When_Published_Status_Not_Changed()
        {
            var contentType = MockedContentTypes.CreateTextpageContentType();
            var content = MockedContent.CreateTextpageContent(contentType, "Textpage", -1);

            content.ResetDirtyProperties(false);

            Assert.IsFalse(content.ShouldCreateNewVersion(PublishedState.Unpublished));
        }

        [Test]
        public void Should_Not_Create_New_Version_When_Not_Published_And_Property_Changed()
        {
            var contentType = MockedContentTypes.CreateTextpageContentType();
            var content = MockedContent.CreateTextpageContent(contentType, "Textpage", -1);

            content.ResetDirtyProperties(false);

            content.Properties.First().Value = "hello world";
            Assert.IsFalse(content.ShouldCreateNewVersion(PublishedState.Unpublished));
        }


        [Test]
        public void Should_Clear_Published_Flag_When_Newly_Published_Version()
        {
            var contentType = MockedContentTypes.CreateTextpageContentType();
            var content = MockedContent.CreateTextpageContent(contentType, "Textpage", -1);

            content.ResetDirtyProperties(false);

            content.ChangePublishedState(PublishedState.Published);
            Assert.IsTrue(content.ShouldClearPublishedFlagForPreviousVersions());
        }

        [Test]
        public void Should_Not_Clear_Published_Flag_When_Saving_Version()
        {
            var contentType = MockedContentTypes.CreateTextpageContentType();
            var content = MockedContent.CreateTextpageContent(contentType, "Textpage", -1);

            content.ResetDirtyProperties(false);
            content.ChangePublishedState(PublishedState.Published);
            content.ResetDirtyProperties(false);

            content.ChangePublishedState(PublishedState.Saved);
            Assert.IsFalse(content.ShouldClearPublishedFlagForPreviousVersions());
        }

        [Test]
        public void Should_Clear_Published_Flag_When_Unpublishing_From_Published()
        {
            var contentType = MockedContentTypes.CreateTextpageContentType();
            var content = MockedContent.CreateTextpageContent(contentType, "Textpage", -1);

            content.ResetDirtyProperties(false);
            content.ChangePublishedState(PublishedState.Published);
            content.ResetDirtyProperties(false);

            content.ChangePublishedState(PublishedState.Unpublished);
            Assert.IsTrue(content.ShouldClearPublishedFlagForPreviousVersions());
        }

        [Test]
        public void Should_Not_Clear_Published_Flag_When_Unpublishing_From_Saved()
        {
            var contentType = MockedContentTypes.CreateTextpageContentType();
            var content = MockedContent.CreateTextpageContent(contentType, "Textpage", -1);

            content.ResetDirtyProperties(false);
            content.ChangePublishedState(PublishedState.Saved);
            content.ResetDirtyProperties(false);

            content.ChangePublishedState(PublishedState.Unpublished);
            Assert.IsFalse(content.ShouldClearPublishedFlagForPreviousVersions());
        }



    }
>>>>>>> bfabfd9f
}<|MERGE_RESOLUTION|>--- conflicted
+++ resolved
@@ -1,231 +1,142 @@
-<<<<<<< HEAD
-﻿using System.Linq;
-using NUnit.Framework;
-using Umbraco.Core.Models;
-using Umbraco.Tests.TestHelpers.Entities;
-
-namespace Umbraco.Tests.Models
-{
-    [TestFixture]
-    public class ContentExtensionsTests
-    {
-        [Test]
-        public void Should_Create_New_Version_When_Publishing()
-        {
-            var contentType = MockedContentTypes.CreateTextpageContentType();
-            var content = MockedContent.CreateTextpageContent(contentType, "Textpage", -1);
-
-            content.ResetDirtyProperties(false);
-            
-            content.ChangePublishedState(PublishedState.Published);
-            Assert.IsTrue(content.ShouldCreateNewVersion());
-        }
-
-        [Test]
-        public void Should_Create_New_Version_When_Saving_After_Publishing()
-        {
-            var contentType = MockedContentTypes.CreateTextpageContentType();
-            var content = MockedContent.CreateTextpageContent(contentType, "Textpage", -1);
-
-            content.ResetDirtyProperties(false);
-            content.ChangePublishedState(PublishedState.Published);
-            content.ResetDirtyProperties(false);
-
-            content.ChangePublishedState(PublishedState.Saved);
-            Assert.IsTrue(content.ShouldCreateNewVersion());
-        }
-
-        [Test]
-        public void Should_Create_New_Version_When_Language_Changed()
-        {
-            var contentType = MockedContentTypes.CreateTextpageContentType();
-            var content = MockedContent.CreateTextpageContent(contentType, "Textpage", -1);
-
-            content.ResetDirtyProperties(false);
-
-            content.Language = "en-AU";
-            Assert.IsTrue(content.ShouldCreateNewVersion(PublishedState.Unpublished));
-        }
-
-        [Test]
-        public void Should_Create_New_Version_When_Any_Property_Value_Changed_And_Its_Already_Published()
-        {
-            var contentType = MockedContentTypes.CreateTextpageContentType();
-            var content = MockedContent.CreateTextpageContent(contentType, "Textpage", -1);
-
-            content.ResetDirtyProperties(false);
-
-            content.Properties.First().Value = "hello world";
-            Assert.IsTrue(content.ShouldCreateNewVersion(PublishedState.Published));
-        }
-        
-        [Test]
-        public void Should_Not_Create_New_Version_When_Published_Status_Not_Changed()
-        {
-            var contentType = MockedContentTypes.CreateTextpageContentType();
-            var content = MockedContent.CreateTextpageContent(contentType, "Textpage", -1);
-
-            content.ResetDirtyProperties(false);
-
-            Assert.IsFalse(content.ShouldCreateNewVersion(PublishedState.Unpublished));
-        }
-
-        [Test]
-        public void Should_Not_Create_New_Version_When_Not_Published_And_Property_Changed()
-        {
-            var contentType = MockedContentTypes.CreateTextpageContentType();
-            var content = MockedContent.CreateTextpageContent(contentType, "Textpage", -1);
-
-            content.ResetDirtyProperties(false);
-
-            content.Properties.First().Value = "hello world";
-            Assert.IsFalse(content.ShouldCreateNewVersion(PublishedState.Unpublished));
-        }
-
-
-
-    }
-=======
-﻿using System.Linq;
-using NUnit.Framework;
-using Umbraco.Core.Models;
-using Umbraco.Tests.TestHelpers.Entities;
-
-namespace Umbraco.Tests.Models
-{
-    [TestFixture]
-    public class ContentExtensionsTests
-    {
-        [Test]
-        public void Should_Create_New_Version_When_Publishing()
-        {
-            var contentType = MockedContentTypes.CreateTextpageContentType();
-            var content = MockedContent.CreateTextpageContent(contentType, "Textpage", -1);
-
-            content.ResetDirtyProperties(false);
-            
-            content.ChangePublishedState(PublishedState.Published);
-            Assert.IsTrue(content.ShouldCreateNewVersion());
-        }
-
-        [Test]
-        public void Should_Create_New_Version_When_Saving_After_Publishing()
-        {
-            var contentType = MockedContentTypes.CreateTextpageContentType();
-            var content = MockedContent.CreateTextpageContent(contentType, "Textpage", -1);
-
-            content.ResetDirtyProperties(false);
-            content.ChangePublishedState(PublishedState.Published);
-            content.ResetDirtyProperties(false);
-
-            content.ChangePublishedState(PublishedState.Saved);
-            Assert.IsTrue(content.ShouldCreateNewVersion());
-        }
-
-        [Test]
-        public void Should_Create_New_Version_When_Language_Changed()
-        {
-            var contentType = MockedContentTypes.CreateTextpageContentType();
-            var content = MockedContent.CreateTextpageContent(contentType, "Textpage", -1);
-
-            content.ResetDirtyProperties(false);
-
-            content.Language = "en-AU";
-            Assert.IsTrue(content.ShouldCreateNewVersion(PublishedState.Unpublished));
-        }
-
-        [Test]
-        public void Should_Create_New_Version_When_Any_Property_Value_Changed_And_Its_Already_Published()
-        {
-            var contentType = MockedContentTypes.CreateTextpageContentType();
-            var content = MockedContent.CreateTextpageContent(contentType, "Textpage", -1);
-
-            content.ResetDirtyProperties(false);
-
-            content.Properties.First().Value = "hello world";
-            Assert.IsTrue(content.ShouldCreateNewVersion(PublishedState.Published));
-        }
-        
-        [Test]
-        public void Should_Not_Create_New_Version_When_Published_Status_Not_Changed()
-        {
-            var contentType = MockedContentTypes.CreateTextpageContentType();
-            var content = MockedContent.CreateTextpageContent(contentType, "Textpage", -1);
-
-            content.ResetDirtyProperties(false);
-
-            Assert.IsFalse(content.ShouldCreateNewVersion(PublishedState.Unpublished));
-        }
-
-        [Test]
-        public void Should_Not_Create_New_Version_When_Not_Published_And_Property_Changed()
-        {
-            var contentType = MockedContentTypes.CreateTextpageContentType();
-            var content = MockedContent.CreateTextpageContent(contentType, "Textpage", -1);
-
-            content.ResetDirtyProperties(false);
-
-            content.Properties.First().Value = "hello world";
-            Assert.IsFalse(content.ShouldCreateNewVersion(PublishedState.Unpublished));
-        }
-
-
-        [Test]
-        public void Should_Clear_Published_Flag_When_Newly_Published_Version()
-        {
-            var contentType = MockedContentTypes.CreateTextpageContentType();
-            var content = MockedContent.CreateTextpageContent(contentType, "Textpage", -1);
-
-            content.ResetDirtyProperties(false);
-
-            content.ChangePublishedState(PublishedState.Published);
-            Assert.IsTrue(content.ShouldClearPublishedFlagForPreviousVersions());
-        }
-
-        [Test]
-        public void Should_Not_Clear_Published_Flag_When_Saving_Version()
-        {
-            var contentType = MockedContentTypes.CreateTextpageContentType();
-            var content = MockedContent.CreateTextpageContent(contentType, "Textpage", -1);
-
-            content.ResetDirtyProperties(false);
-            content.ChangePublishedState(PublishedState.Published);
-            content.ResetDirtyProperties(false);
-
-            content.ChangePublishedState(PublishedState.Saved);
-            Assert.IsFalse(content.ShouldClearPublishedFlagForPreviousVersions());
-        }
-
-        [Test]
-        public void Should_Clear_Published_Flag_When_Unpublishing_From_Published()
-        {
-            var contentType = MockedContentTypes.CreateTextpageContentType();
-            var content = MockedContent.CreateTextpageContent(contentType, "Textpage", -1);
-
-            content.ResetDirtyProperties(false);
-            content.ChangePublishedState(PublishedState.Published);
-            content.ResetDirtyProperties(false);
-
-            content.ChangePublishedState(PublishedState.Unpublished);
-            Assert.IsTrue(content.ShouldClearPublishedFlagForPreviousVersions());
-        }
-
-        [Test]
-        public void Should_Not_Clear_Published_Flag_When_Unpublishing_From_Saved()
-        {
-            var contentType = MockedContentTypes.CreateTextpageContentType();
-            var content = MockedContent.CreateTextpageContent(contentType, "Textpage", -1);
-
-            content.ResetDirtyProperties(false);
-            content.ChangePublishedState(PublishedState.Saved);
-            content.ResetDirtyProperties(false);
-
-            content.ChangePublishedState(PublishedState.Unpublished);
-            Assert.IsFalse(content.ShouldClearPublishedFlagForPreviousVersions());
-        }
-
-
-
-    }
->>>>>>> bfabfd9f
+﻿using System.Linq;
+using NUnit.Framework;
+using Umbraco.Core.Models;
+using Umbraco.Tests.TestHelpers.Entities;
+
+namespace Umbraco.Tests.Models
+{
+    [TestFixture]
+    public class ContentExtensionsTests
+    {
+        [Test]
+        public void Should_Create_New_Version_When_Publishing()
+        {
+            var contentType = MockedContentTypes.CreateTextpageContentType();
+            var content = MockedContent.CreateTextpageContent(contentType, "Textpage", -1);
+
+            content.ResetDirtyProperties(false);
+            
+            content.ChangePublishedState(PublishedState.Published);
+            Assert.IsTrue(content.ShouldCreateNewVersion());
+        }
+
+        [Test]
+        public void Should_Create_New_Version_When_Saving_After_Publishing()
+        {
+            var contentType = MockedContentTypes.CreateTextpageContentType();
+            var content = MockedContent.CreateTextpageContent(contentType, "Textpage", -1);
+
+            content.ResetDirtyProperties(false);
+            content.ChangePublishedState(PublishedState.Published);
+            content.ResetDirtyProperties(false);
+
+            content.ChangePublishedState(PublishedState.Saved);
+            Assert.IsTrue(content.ShouldCreateNewVersion());
+        }
+
+        [Test]
+        public void Should_Create_New_Version_When_Language_Changed()
+        {
+            var contentType = MockedContentTypes.CreateTextpageContentType();
+            var content = MockedContent.CreateTextpageContent(contentType, "Textpage", -1);
+
+            content.ResetDirtyProperties(false);
+
+            content.Language = "en-AU";
+            Assert.IsTrue(content.ShouldCreateNewVersion(PublishedState.Unpublished));
+        }
+
+        [Test]
+        public void Should_Create_New_Version_When_Any_Property_Value_Changed_And_Its_Already_Published()
+        {
+            var contentType = MockedContentTypes.CreateTextpageContentType();
+            var content = MockedContent.CreateTextpageContent(contentType, "Textpage", -1);
+
+            content.ResetDirtyProperties(false);
+
+            content.Properties.First().Value = "hello world";
+            Assert.IsTrue(content.ShouldCreateNewVersion(PublishedState.Published));
+        }
+        
+        [Test]
+        public void Should_Not_Create_New_Version_When_Published_Status_Not_Changed()
+        {
+            var contentType = MockedContentTypes.CreateTextpageContentType();
+            var content = MockedContent.CreateTextpageContent(contentType, "Textpage", -1);
+
+            content.ResetDirtyProperties(false);
+
+            Assert.IsFalse(content.ShouldCreateNewVersion(PublishedState.Unpublished));
+        }
+
+        [Test]
+        public void Should_Not_Create_New_Version_When_Not_Published_And_Property_Changed()
+        {
+            var contentType = MockedContentTypes.CreateTextpageContentType();
+            var content = MockedContent.CreateTextpageContent(contentType, "Textpage", -1);
+
+            content.ResetDirtyProperties(false);
+
+            content.Properties.First().Value = "hello world";
+            Assert.IsFalse(content.ShouldCreateNewVersion(PublishedState.Unpublished));
+        }
+
+
+        [Test]
+        public void Should_Clear_Published_Flag_When_Newly_Published_Version()
+        {
+            var contentType = MockedContentTypes.CreateTextpageContentType();
+            var content = MockedContent.CreateTextpageContent(contentType, "Textpage", -1);
+
+            content.ResetDirtyProperties(false);
+
+            content.ChangePublishedState(PublishedState.Published);
+            Assert.IsTrue(content.ShouldClearPublishedFlagForPreviousVersions());
+        }
+
+        [Test]
+        public void Should_Not_Clear_Published_Flag_When_Saving_Version()
+        {
+            var contentType = MockedContentTypes.CreateTextpageContentType();
+            var content = MockedContent.CreateTextpageContent(contentType, "Textpage", -1);
+
+            content.ResetDirtyProperties(false);
+            content.ChangePublishedState(PublishedState.Published);
+            content.ResetDirtyProperties(false);
+
+            content.ChangePublishedState(PublishedState.Saved);
+            Assert.IsFalse(content.ShouldClearPublishedFlagForPreviousVersions());
+        }
+
+        [Test]
+        public void Should_Clear_Published_Flag_When_Unpublishing_From_Published()
+        {
+            var contentType = MockedContentTypes.CreateTextpageContentType();
+            var content = MockedContent.CreateTextpageContent(contentType, "Textpage", -1);
+
+            content.ResetDirtyProperties(false);
+            content.ChangePublishedState(PublishedState.Published);
+            content.ResetDirtyProperties(false);
+
+            content.ChangePublishedState(PublishedState.Unpublished);
+            Assert.IsTrue(content.ShouldClearPublishedFlagForPreviousVersions());
+        }
+
+        [Test]
+        public void Should_Not_Clear_Published_Flag_When_Unpublishing_From_Saved()
+        {
+            var contentType = MockedContentTypes.CreateTextpageContentType();
+            var content = MockedContent.CreateTextpageContent(contentType, "Textpage", -1);
+
+            content.ResetDirtyProperties(false);
+            content.ChangePublishedState(PublishedState.Saved);
+            content.ResetDirtyProperties(false);
+
+            content.ChangePublishedState(PublishedState.Unpublished);
+            Assert.IsFalse(content.ShouldClearPublishedFlagForPreviousVersions());
+        }
+
+
+
+    }
 }
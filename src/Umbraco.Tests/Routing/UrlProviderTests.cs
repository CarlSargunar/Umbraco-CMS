--- conflicted
+++ resolved
@@ -202,13 +202,8 @@
                 new SiteDomainHelper(), umbracoContextAccessor, UriUtility);
             var publishedUrlProvider = GetPublishedUrlProvider(umbracoContext, urlProvider);
 
-<<<<<<< HEAD
-            //even though we are asking for a specific culture URL, there are no domains assigned so all that can be returned is a normal relative url.
+            //even though we are asking for a specific culture URL, there are no domains assigned so all that can be returned is a normal relative URL.
             var url = publishedUrlProvider.GetUrl(1234, culture: "fr-FR");
-=======
-            //even though we are asking for a specific culture URL, there are no domains assigned so all that can be returned is a normal relative URL.
-            var url = umbracoContext.UrlProvider.GetUrl(1234, culture: "fr-FR");
->>>>>>> 862a7fdc
 
             Assert.AreEqual("/home/test-fr/", url);
         }

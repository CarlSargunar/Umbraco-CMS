--- conflicted
+++ resolved
@@ -19,13 +19,8 @@
             var umbracoContext = GetUmbracoContext(urlAsString);
             var publishedRouter = CreatePublishedRouter();
             var frequest = publishedRouter.CreateRequest(umbracoContext);
-<<<<<<< HEAD
-            var webRoutingSettings = new WebRoutingSettingsBuilder().Build();
+            var webRoutingSettings = new WebRoutingSettings();
             var lookup = new ContentFinderByIdPath(Microsoft.Extensions.Options.Options.Create(webRoutingSettings), LoggerFactory.CreateLogger<ContentFinderByIdPath>(), Factory.GetInstance<IRequestAccessor>());
-=======
-            var webRoutingSettings = new WebRoutingSettings();
-            var lookup = new ContentFinderByIdPath(Microsoft.Extensions.Options.Options.Create(webRoutingSettings), Logger, Factory.GetInstance<IRequestAccessor>());
->>>>>>> 9a6b75d5
 
 
             var result = lookup.TryFindContent(frequest);

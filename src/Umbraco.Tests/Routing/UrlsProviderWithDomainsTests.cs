﻿using System;
using System.Collections.Generic;
using System.Linq;
using Moq;
using NUnit.Framework;
using Umbraco.Core;
using Umbraco.Core.Configuration;
using Umbraco.Core.Models;
using Umbraco.Core.Models.PublishedContent;
using Umbraco.Core.Services;
using Umbraco.Tests.LegacyXmlPublishedCache;
using Umbraco.Tests.TestHelpers;
using Umbraco.Tests.Testing.Objects.Accessors;
using Umbraco.Web;
using Umbraco.Web.Routing;

namespace Umbraco.Tests.Routing
{
    [TestFixture]
    public class UrlsProviderWithDomainsTests : UrlRoutingTestBase
    {
        private IUmbracoContextAccessor UmbracoContextAccessor { get; } = new TestUmbracoContextAccessor();
        protected override void Compose()
        {
            base.Compose();

            Composition.RegisterUnique(_ => Mock.Of<IDomainService>());
            Composition.Register<ISiteDomainHelper, SiteDomainHelper>();
        }

        void SetDomains1()
        {
            SetupDomainServiceMock(new[]
            {
                new UmbracoDomain("domain1.com") {Id = 1, LanguageId = LangFrId, RootContentId = 1001, LanguageIsoCode = "fr-FR"}
            });
        }

        void SetDomains2()
        {
            SetupDomainServiceMock(new[]
            {
                new UmbracoDomain("http://domain1.com/foo") {Id = 1, LanguageId = LangFrId, RootContentId = 1001, LanguageIsoCode = "fr-FR"}
            });
        }

        void SetDomains3()
        {
            SetupDomainServiceMock(new[]
            {
                new UmbracoDomain("http://domain1.com/") {Id = 1, LanguageId = LangFrId, RootContentId = 10011, LanguageIsoCode = "fr-FR"}
            });
        }

        void SetDomains4()
        {
            SetupDomainServiceMock(new[]
            {
                new UmbracoDomain("http://domain1.com/") {Id = 1, LanguageId = LangEngId, RootContentId = 1001, LanguageIsoCode = "en-US"},
                new UmbracoDomain("http://domain1.com/en") {Id = 1, LanguageId = LangEngId, RootContentId = 10011, LanguageIsoCode = "en-US"},
                new UmbracoDomain("http://domain1.com/fr") {Id = 1, LanguageId = LangFrId, RootContentId = 10012, LanguageIsoCode = "fr-FR"},
                new UmbracoDomain("http://domain3.com/") {Id = 1, LanguageId = LangEngId, RootContentId = 1003, LanguageIsoCode = "en-US"},
                new UmbracoDomain("http://domain3.com/en") {Id = 1, LanguageId = LangEngId, RootContentId = 10031, LanguageIsoCode = "en-US"},
                new UmbracoDomain("http://domain3.com/fr") {Id = 1, LanguageId = LangFrId, RootContentId = 10032, LanguageIsoCode = "fr-FR"}
            });
        }

        void SetDomains5()
        {
            SetupDomainServiceMock(new[]
            {
                new UmbracoDomain("http://domain1.com/en") {Id = 1, LanguageId = LangEngId, RootContentId = 10011, LanguageIsoCode = "en-US"},
                new UmbracoDomain("http://domain1a.com/en") {Id = 1, LanguageId = LangEngId, RootContentId = 10011, LanguageIsoCode = "en-US"},
                new UmbracoDomain("http://domain1b.com/en") {Id = 1, LanguageId = LangEngId, RootContentId = 10011, LanguageIsoCode = "en-US"},
                new UmbracoDomain("http://domain1.com/fr") {Id = 1, LanguageId = LangFrId, RootContentId = 10012, LanguageIsoCode = "fr-FR"},
                new UmbracoDomain("http://domain1a.com/fr") {Id = 1, LanguageId = LangFrId, RootContentId = 10012, LanguageIsoCode = "fr-FR"},
                new UmbracoDomain("http://domain1b.com/fr") {Id = 1, LanguageId = LangFrId, RootContentId = 10012, LanguageIsoCode = "fr-FR"},
                new UmbracoDomain("http://domain3.com/en") {Id = 1, LanguageId = LangEngId, RootContentId = 10031, LanguageIsoCode = "en-US"},
                new UmbracoDomain("http://domain3.com/fr") {Id = 1, LanguageId = LangFrId, RootContentId = 10032, LanguageIsoCode = "fr-FR"}
            });
        }

        protected override string GetXmlContent(int templateId)
        {
            return @"<?xml version=""1.0"" encoding=""utf-8""?>
<!DOCTYPE root[
<!ELEMENT Doc ANY>
<!ATTLIST Doc id ID #REQUIRED>
]>
<root id=""-1"">
    <Doc id=""1001"" parentID=""-1"" level=""1"" writerID=""0"" creatorID=""0"" nodeType=""1044"" template=""" + templateId + @""" sortOrder=""1"" createDate=""2012-06-12T14:13:17"" updateDate=""2012-07-20T18:50:43"" nodeName=""Home"" urlName=""1001"" writerName=""admin"" creatorName=""admin"" path=""-1,1001"" isDoc="""">
        <content><![CDATA[]]></content>
        <Doc id=""10011"" parentID=""1001"" level=""2"" writerID=""0"" creatorID=""0"" nodeType=""1044"" template=""" + templateId + @""" sortOrder=""1"" createDate=""2012-07-20T18:06:45"" updateDate=""2012-07-20T19:07:31"" nodeName=""Sub1"" urlName=""1001-1"" writerName=""admin"" creatorName=""admin"" path=""-1,1001,10011"" isDoc="""">
            <content><![CDATA[<div>This is some content</div>]]></content>
            <Doc id=""100111"" parentID=""10011"" level=""3"" writerID=""0"" creatorID=""0"" nodeType=""1044"" template=""" + templateId + @""" sortOrder=""1"" createDate=""2012-07-20T18:07:54"" updateDate=""2012-07-20T19:10:27"" nodeName=""Sub2"" urlName=""1001-1-1"" writerName=""admin"" creatorName=""admin"" path=""-1,1001,10011,100111"" isDoc="""">
                <content><![CDATA[]]></content>
            </Doc>
            <Doc id=""100112"" parentID=""10011"" level=""3"" writerID=""0"" creatorID=""0"" nodeType=""1044"" template=""" + templateId + @""" sortOrder=""2"" createDate=""2012-07-20T18:08:08"" updateDate=""2012-07-20T19:10:52"" nodeName=""Sub 3"" urlName=""1001-1-2"" writerName=""admin"" creatorName=""admin"" path=""-1,1001,10011,100112"" isDoc="""">
                <content><![CDATA[]]></content>
                <Doc id=""1001121"" parentID=""100112"" level=""4"" writerID=""0"" creatorID=""0"" nodeType=""1044"" template=""" + templateId + @""" sortOrder=""2"" createDate=""2012-07-20T18:08:08"" updateDate=""2012-07-20T19:10:52"" nodeName=""Sub 3"" urlName=""1001-1-2-1"" writerName=""admin"" creatorName=""admin"" path=""-1,1001,10011,100112,1001121"" isDoc="""">
                    <content><![CDATA[]]></content>
                </Doc>
                <Doc id=""1001122"" parentID=""100112"" level=""4"" writerID=""0"" creatorID=""0"" nodeType=""1044"" template=""" + templateId + @""" sortOrder=""2"" createDate=""2012-07-20T18:08:08"" updateDate=""2012-07-20T19:10:52"" nodeName=""Sub 3"" urlName=""1001-1-2-2"" writerName=""admin"" creatorName=""admin"" path=""-1,1001,10011,100112,1001122"" isDoc="""">
                    <content><![CDATA[]]></content>
                </Doc>
            </Doc>
        </Doc>
        <Doc id=""10012"" parentID=""1001"" level=""2"" writerID=""0"" creatorID=""0"" nodeType=""1044"" template=""" + templateId + @""" sortOrder=""2"" createDate=""2012-07-20T18:08:01"" updateDate=""2012-07-20T18:49:32"" nodeName=""Sub 2"" urlName=""1001-2"" writerName=""admin"" creatorName=""admin"" path=""-1,1001,10012"" isDoc="""">
            <content><![CDATA[<div>This is some content</div>]]></content>
            <Doc id=""100121"" parentID=""10012"" level=""3"" writerID=""0"" creatorID=""0"" nodeType=""1044"" template=""" + templateId + @""" sortOrder=""1"" createDate=""2012-07-20T18:07:54"" updateDate=""2012-07-20T19:10:27"" nodeName=""Sub2"" urlName=""1001-2-1"" writerName=""admin"" creatorName=""admin"" path=""-1,1001,10012,100121"" isDoc="""">
                <content><![CDATA[]]></content>
            </Doc>
            <Doc id=""100122"" parentID=""10012"" level=""3"" writerID=""0"" creatorID=""0"" nodeType=""1044"" template=""" + templateId + @""" sortOrder=""2"" createDate=""2012-07-20T18:08:08"" updateDate=""2012-07-20T19:10:52"" nodeName=""Sub 3"" urlName=""1001-2-2"" writerName=""admin"" creatorName=""admin"" path=""-1,1001,10012,100122"" isDoc="""">
                <content><![CDATA[]]></content>
                <Doc id=""1001221"" parentID=""100122"" level=""4"" writerID=""0"" creatorID=""0"" nodeType=""1044"" template=""" + templateId + @""" sortOrder=""2"" createDate=""2012-07-20T18:08:08"" updateDate=""2012-07-20T19:10:52"" nodeName=""Sub 3"" urlName=""1001-2-2-1"" writerName=""admin"" creatorName=""admin"" path=""-1,1001,10012,100122,1001221"" isDoc="""">
                    <content><![CDATA[]]></content>
                </Doc>
                <Doc id=""1001222"" parentID=""100122"" level=""4"" writerID=""0"" creatorID=""0"" nodeType=""1044"" template=""" + templateId + @""" sortOrder=""2"" createDate=""2012-07-20T18:08:08"" updateDate=""2012-07-20T19:10:52"" nodeName=""Sub 3"" urlName=""1001-2-2-2"" writerName=""admin"" creatorName=""admin"" path=""-1,1001,10012,100122,1001222"" isDoc="""">
                    <content><![CDATA[]]></content>
                </Doc>
            </Doc>
        </Doc>
        <Doc id=""10013"" parentID=""1001"" level=""2"" writerID=""0"" creatorID=""0"" nodeType=""1044"" template=""" + templateId + @""" sortOrder=""3"" createDate=""2012-07-20T18:08:01"" updateDate=""2012-07-20T18:49:32"" nodeName=""Sub 2"" urlName=""1001-3"" writerName=""admin"" creatorName=""admin"" path=""-1,1001,10013"" isDoc="""">
        </Doc>
    </Doc>
    <Doc id=""1002"" parentID=""-1"" level=""1"" writerID=""0"" creatorID=""0"" nodeType=""1234"" template=""" + templateId + @""" sortOrder=""3"" createDate=""2012-07-16T15:26:59"" updateDate=""2012-07-18T14:23:35"" nodeName=""Test"" urlName=""1002"" writerName=""admin"" creatorName=""admin"" path=""-1,1002"" isDoc="""">
    </Doc>
    <Doc id=""1003"" parentID=""-1"" level=""1"" writerID=""0"" creatorID=""0"" nodeType=""1044"" template=""" + templateId + @""" sortOrder=""1"" createDate=""2012-06-12T14:13:17"" updateDate=""2012-07-20T18:50:43"" nodeName=""Home"" urlName=""1003"" writerName=""admin"" creatorName=""admin"" path=""-1,1003"" isDoc="""">
        <content><![CDATA[]]></content>
        <Doc id=""10031"" parentID=""1003"" level=""2"" writerID=""0"" creatorID=""0"" nodeType=""1044"" template=""" + templateId + @""" sortOrder=""1"" createDate=""2012-07-20T18:06:45"" updateDate=""2012-07-20T19:07:31"" nodeName=""Sub1"" urlName=""1003-1"" writerName=""admin"" creatorName=""admin"" path=""-1,1003,10031"" isDoc="""">
            <content><![CDATA[<div>This is some content</div>]]></content>
            <Doc id=""100311"" parentID=""10031"" level=""3"" writerID=""0"" creatorID=""0"" nodeType=""1044"" template=""" + templateId + @""" sortOrder=""1"" createDate=""2012-07-20T18:07:54"" updateDate=""2012-07-20T19:10:27"" nodeName=""Sub2"" urlName=""1003-1-1"" writerName=""admin"" creatorName=""admin"" path=""-1,1003,10031,100311"" isDoc="""">
                <content><![CDATA[]]></content>
            </Doc>
            <Doc id=""100312"" parentID=""10031"" level=""3"" writerID=""0"" creatorID=""0"" nodeType=""1044"" template=""" + templateId + @""" sortOrder=""2"" createDate=""2012-07-20T18:08:08"" updateDate=""2012-07-20T19:10:52"" nodeName=""Sub 3"" urlName=""1003-1-2"" writerName=""admin"" creatorName=""admin"" path=""-1,1003,10031,100312"" isDoc="""">
                <content><![CDATA[]]></content>
                <Doc id=""1003121"" parentID=""100312"" level=""4"" writerID=""0"" creatorID=""0"" nodeType=""1044"" template=""" + templateId + @""" sortOrder=""2"" createDate=""2012-07-20T18:08:08"" updateDate=""2012-07-20T19:10:52"" nodeName=""Sub 3"" urlName=""1003-1-2-1"" writerName=""admin"" creatorName=""admin"" path=""-1,1003,10031,100312,1003121"" isDoc="""">
                    <content><![CDATA[]]></content>
                </Doc>
                <Doc id=""1003122"" parentID=""100312"" level=""4"" writerID=""0"" creatorID=""0"" nodeType=""1044"" template=""" + templateId + @""" sortOrder=""2"" createDate=""2012-07-20T18:08:08"" updateDate=""2012-07-20T19:10:52"" nodeName=""Sub 3"" urlName=""1003-1-2-2"" writerName=""admin"" creatorName=""admin"" path=""-1,1003,10031,100312,1003122"" isDoc="""">
                    <content><![CDATA[]]></content>
                </Doc>
            </Doc>
        </Doc>
        <Doc id=""10032"" parentID=""1003"" level=""2"" writerID=""0"" creatorID=""0"" nodeType=""1044"" template=""" + templateId + @""" sortOrder=""2"" createDate=""2012-07-20T18:08:01"" updateDate=""2012-07-20T18:49:32"" nodeName=""Sub 2"" urlName=""1003-2"" writerName=""admin"" creatorName=""admin"" path=""-1,1003,10032"" isDoc="""">
            <content><![CDATA[<div>This is some content</div>]]></content>
            <Doc id=""100321"" parentID=""10032"" level=""3"" writerID=""0"" creatorID=""0"" nodeType=""1044"" template=""" + templateId + @""" sortOrder=""1"" createDate=""2012-07-20T18:07:54"" updateDate=""2012-07-20T19:10:27"" nodeName=""Sub2"" urlName=""1003-2-1"" writerName=""admin"" creatorName=""admin"" path=""-1,1003,10032,100321"" isDoc="""">
                <content><![CDATA[]]></content>
            </Doc>
            <Doc id=""100322"" parentID=""10032"" level=""3"" writerID=""0"" creatorID=""0"" nodeType=""1044"" template=""" + templateId + @""" sortOrder=""2"" createDate=""2012-07-20T18:08:08"" updateDate=""2012-07-20T19:10:52"" nodeName=""Sub 3"" urlName=""1003-2-2"" writerName=""admin"" creatorName=""admin"" path=""-1,1003,10032,100322"" isDoc="""">
                <content><![CDATA[]]></content>
                <Doc id=""1003221"" parentID=""100322"" level=""4"" writerID=""0"" creatorID=""0"" nodeType=""1044"" template=""" + templateId + @""" sortOrder=""2"" createDate=""2012-07-20T18:08:08"" updateDate=""2012-07-20T19:10:52"" nodeName=""Sub 3"" urlName=""1003-2-2-1"" writerName=""admin"" creatorName=""admin"" path=""-1,1003,10032,100322,1003221"" isDoc="""">
                    <content><![CDATA[]]></content>
                </Doc>
                <Doc id=""1003222"" parentID=""100322"" level=""4"" writerID=""0"" creatorID=""0"" nodeType=""1044"" template=""" + templateId + @""" sortOrder=""2"" createDate=""2012-07-20T18:08:08"" updateDate=""2012-07-20T19:10:52"" nodeName=""Sub 3"" urlName=""1003-2-2-2"" writerName=""admin"" creatorName=""admin"" path=""-1,1003,10032,100322,1003222"" isDoc="""">
                    <content><![CDATA[]]></content>
                </Doc>
            </Doc>
        </Doc>
        <Doc id=""10033"" parentID=""1003"" level=""2"" writerID=""0"" creatorID=""0"" nodeType=""1044"" template=""" + templateId + @""" sortOrder=""3"" createDate=""2012-07-20T18:08:01"" updateDate=""2012-07-20T18:49:32"" nodeName=""Sub 2"" urlName=""1003-3"" writerName=""admin"" creatorName=""admin"" path=""-1,1003,10033"" isDoc="""">
        </Doc>
    </Doc>
</root>";
        }

        // with one simple domain "domain1.com"
        // basic tests
        [TestCase(1001, "http://domain1.com", false, "/")]
        [TestCase(10011, "http://domain1.com", false, "/1001-1/")]
        [TestCase(1002, "http://domain1.com", false, "/1002/")]
        // absolute tests
        [TestCase(1001, "http://domain1.com", true, "http://domain1.com/")]
        [TestCase(10011, "http://domain1.com", true, "http://domain1.com/1001-1/")]
        // different current tests
        [TestCase(1001, "http://domain2.com", false, "http://domain1.com/")]
        [TestCase(10011, "http://domain2.com", false, "http://domain1.com/1001-1/")]
        [TestCase(1001, "https://domain1.com", false, "/")]
        [TestCase(10011, "https://domain1.com", false, "/1001-1/")]
        public void Get_Url_SimpleDomain(int nodeId, string currentUrl, bool absolute, string expected)
        {
            var settings = SettingsForTests.GenerateMockUmbracoSettings();

            var globalSettings = Mock.Get(Factory.GetInstance<IGlobalSettings>()); //this will modify the IGlobalSettings instance stored in the container
            globalSettings.Setup(x => x.HideTopLevelNodeFromPath).Returns(false); // ignored w/domains

<<<<<<< HEAD
            var umbracoContext = GetUmbracoContext("/test", 1111, globalSettings:globalSettings.Object);
            var umbracoContextAccessor = new TestUmbracoContextAccessor(umbracoContext);
            var urlProvider = new DefaultUrlProvider(settings.RequestHandler, Logger, globalSettings.Object,
                new SiteDomainHelper(), umbracoContextAccessor);
            var publishedUrlProvider = GetPublishedUrlProvider(umbracoContext, urlProvider);
=======
            var umbracoContext = GetUmbracoContext("/test", 1111, umbracoSettings: settings, urlProviders: new[]
            {
                new DefaultUrlProvider(settings.RequestHandler, Logger, globalSettings.Object, new SiteDomainHelper(), UriUtility)
            }, globalSettings:globalSettings.Object);
>>>>>>> 2b8be2cf

            SetDomains1();

            var currentUri = new Uri(currentUrl);
            var mode = absolute ? UrlMode.Absolute : UrlMode.Auto;
            var result = publishedUrlProvider.GetUrl(nodeId, mode, current: currentUri);
            Assert.AreEqual(expected, result);
        }

        // with one complete domain "http://domain1.com/foo"
        // basic tests
        [TestCase(1001, "http://domain1.com", false, "/foo/")]
        [TestCase(10011, "http://domain1.com", false, "/foo/1001-1/")]
        [TestCase(1002, "http://domain1.com", false, "/1002/")]
        // absolute tests
        [TestCase(1001, "http://domain1.com", true, "http://domain1.com/foo/")]
        [TestCase(10011, "http://domain1.com", true, "http://domain1.com/foo/1001-1/")]
        // different current tests
        [TestCase(1001, "http://domain2.com", false, "http://domain1.com/foo/")]
        [TestCase(10011, "http://domain2.com", false, "http://domain1.com/foo/1001-1/")]
        [TestCase(1001, "https://domain1.com", false, "http://domain1.com/foo/")]
        [TestCase(10011, "https://domain1.com", false, "http://domain1.com/foo/1001-1/")]
        public void Get_Url_SimpleWithSchemeAndPath(int nodeId, string currentUrl, bool absolute, string expected)
        {
            var settings = SettingsForTests.GenerateMockUmbracoSettings();

            var globalSettings = Mock.Get(Factory.GetInstance<IGlobalSettings>()); //this will modify the IGlobalSettings instance stored in the container
            globalSettings.Setup(x => x.HideTopLevelNodeFromPath).Returns(false); // ignored w/domains

<<<<<<< HEAD
            var umbracoContext = GetUmbracoContext("/test", 1111, globalSettings:globalSettings.Object);
            var umbracoContextAccessor = new TestUmbracoContextAccessor(umbracoContext);
            var urlProvider = new DefaultUrlProvider(settings.RequestHandler, Logger, globalSettings.Object,
                new SiteDomainHelper(), umbracoContextAccessor);
            var publishedUrlProvider = GetPublishedUrlProvider(umbracoContext, urlProvider);
=======
            var umbracoContext = GetUmbracoContext("/test", 1111, umbracoSettings: settings, urlProviders: new[]
            {
                new DefaultUrlProvider(settings.RequestHandler, Logger, globalSettings.Object, new SiteDomainHelper(), UriUtility)
            }, globalSettings:globalSettings.Object);
>>>>>>> 2b8be2cf

            SetDomains2();

            var currentUri = new Uri(currentUrl);
            var mode = absolute ? UrlMode.Absolute : UrlMode.Auto;
            var result = publishedUrlProvider.GetUrl(nodeId, mode, current : currentUri);
            Assert.AreEqual(expected, result);
        }

        // with one domain, not at root
        [TestCase(1001, "http://domain1.com", false, "/1001/")]
        [TestCase(10011, "http://domain1.com", false, "/")]
        [TestCase(100111, "http://domain1.com", false, "/1001-1-1/")]
        [TestCase(1002, "http://domain1.com", false, "/1002/")]
        public void Get_Url_DeepDomain(int nodeId, string currentUrl, bool absolute, string expected)
        {
            var settings = SettingsForTests.GenerateMockUmbracoSettings();

            var globalSettings = Mock.Get(Factory.GetInstance<IGlobalSettings>()); //this will modify the IGlobalSettings instance stored in the container
            globalSettings.Setup(x => x.HideTopLevelNodeFromPath).Returns(false); // ignored w/domains

<<<<<<< HEAD
            var umbracoContext = GetUmbracoContext("/test", 1111, globalSettings:globalSettings.Object);
            var umbracoContextAccessor = new TestUmbracoContextAccessor(umbracoContext);
            var urlProvider = new DefaultUrlProvider(settings.RequestHandler, Logger, globalSettings.Object,
                new SiteDomainHelper(), umbracoContextAccessor);
            var publishedUrlProvider = GetPublishedUrlProvider(umbracoContext, urlProvider);
=======
            var umbracoContext = GetUmbracoContext("/test", 1111, umbracoSettings: settings, urlProviders: new[]
            {
                new DefaultUrlProvider(settings.RequestHandler, Logger, globalSettings.Object, new SiteDomainHelper(), UriUtility)
            }, globalSettings:globalSettings.Object);
>>>>>>> 2b8be2cf

            SetDomains3();

            var currentUri = new Uri(currentUrl);
            var mode = absolute ? UrlMode.Absolute : UrlMode.Auto;
            var result = publishedUrlProvider.GetUrl(nodeId, mode, current : currentUri);
            Assert.AreEqual(expected, result);
        }

        // with nested domains
        [TestCase(1001, "http://domain1.com", false, "/")]
        [TestCase(10011, "http://domain1.com", false, "/en/")]
        [TestCase(100111, "http://domain1.com", false, "/en/1001-1-1/")]
        [TestCase(10012, "http://domain1.com", false, "/fr/")]
        [TestCase(100121, "http://domain1.com", false, "/fr/1001-2-1/")]
        [TestCase(10013, "http://domain1.com", false, "/1001-3/")]
        [TestCase(1002, "http://domain1.com", false, "/1002/")]
        [TestCase(1003, "http://domain3.com", false, "/")]
        [TestCase(10031, "http://domain3.com", false, "/en/")]
        [TestCase(100321, "http://domain3.com", false, "/fr/1003-2-1/")]
        public void Get_Url_NestedDomains(int nodeId, string currentUrl, bool absolute, string expected)
        {
            var settings = SettingsForTests.GenerateMockUmbracoSettings();

            var globalSettings = Mock.Get(Factory.GetInstance<IGlobalSettings>()); //this will modify the IGlobalSettings instance stored in the container
            globalSettings.Setup(x => x.HideTopLevelNodeFromPath).Returns(false); // ignored w/domains

<<<<<<< HEAD
            var umbracoContext = GetUmbracoContext("/test", 1111, globalSettings:globalSettings.Object);
            var umbracoContextAccessor = new TestUmbracoContextAccessor(umbracoContext);
            var urlProvider = new DefaultUrlProvider(settings.RequestHandler, Logger, globalSettings.Object,
                new SiteDomainHelper(), umbracoContextAccessor);
            var publishedUrlProvider = GetPublishedUrlProvider(umbracoContext, urlProvider);
=======
            var umbracoContext = GetUmbracoContext("/test", 1111, umbracoSettings: settings, urlProviders: new[]
            {
                new DefaultUrlProvider(settings.RequestHandler, Logger, globalSettings.Object, new SiteDomainHelper(), UriUtility)
            }, globalSettings:globalSettings.Object);
>>>>>>> 2b8be2cf

            SetDomains4();

            var currentUri = new Uri(currentUrl);
            var mode = absolute ? UrlMode.Absolute : UrlMode.Auto;
            var result = publishedUrlProvider.GetUrl(nodeId, mode, current : currentUri);
            Assert.AreEqual(expected, result);
        }

        [Test]
        public void Get_Url_DomainsAndCache()
        {
            var settings = SettingsForTests.GenerateMockUmbracoSettings();

            var globalSettings = Mock.Get(Factory.GetInstance<IGlobalSettings>()); //this will modify the IGlobalSettings instance stored in the container
            globalSettings.Setup(x => x.HideTopLevelNodeFromPath).Returns(false); // ignored w/domains

<<<<<<< HEAD
            var umbracoContext = GetUmbracoContext("/test", 1111, globalSettings:globalSettings.Object);
            var umbracoContextAccessor = new TestUmbracoContextAccessor(umbracoContext);
            var urlProvider = new DefaultUrlProvider(settings.RequestHandler, Logger, globalSettings.Object,
                new SiteDomainHelper(), umbracoContextAccessor);
            var publishedUrlProvider = GetPublishedUrlProvider(umbracoContext, urlProvider);
=======
            var umbracoContext = GetUmbracoContext("/test", 1111, umbracoSettings: settings, urlProviders: new[]
            {
                new DefaultUrlProvider(settings.RequestHandler, Logger, globalSettings.Object, new SiteDomainHelper(), UriUtility)
            }, globalSettings:globalSettings.Object);
>>>>>>> 2b8be2cf

            SetDomains4();

            string ignore;
            ignore = publishedUrlProvider.GetUrl(1001, UrlMode.Auto, current: new Uri("http://domain1.com"));
            ignore = publishedUrlProvider.GetUrl(10011, UrlMode.Auto, current: new Uri("http://domain1.com"));
            ignore = publishedUrlProvider.GetUrl(100111, UrlMode.Auto, current: new Uri("http://domain1.com"));
            ignore = publishedUrlProvider.GetUrl(10012, UrlMode.Auto, current: new Uri("http://domain1.com"));
            ignore = publishedUrlProvider.GetUrl(100121, UrlMode.Auto, current: new Uri("http://domain1.com"));
            ignore = publishedUrlProvider.GetUrl(10013, UrlMode.Auto, current: new Uri("http://domain1.com"));
            ignore = publishedUrlProvider.GetUrl(1002, UrlMode.Auto, current: new Uri("http://domain1.com"));
            ignore = publishedUrlProvider.GetUrl(1001, UrlMode.Auto, current: new Uri("http://domain2.com"));
            ignore = publishedUrlProvider.GetUrl(10011, UrlMode.Auto, current: new Uri("http://domain2.com"));
            ignore = publishedUrlProvider.GetUrl(100111, UrlMode.Auto, current: new Uri("http://domain2.com"));
            ignore = publishedUrlProvider.GetUrl(1002, UrlMode.Auto, current: new Uri("http://domain2.com"));

            var cache = umbracoContext.Content as PublishedContentCache;
            if (cache == null) throw new Exception("Unsupported IPublishedContentCache, only the Xml one is supported.");
            var cachedRoutes = cache.RoutesCache.GetCachedRoutes();
            Assert.AreEqual(7, cachedRoutes.Count);

            var cachedIds = cache.RoutesCache.GetCachedIds();
            Assert.AreEqual(0, cachedIds.Count);

            CheckRoute(cachedRoutes, cachedIds, 1001, "1001/");
            CheckRoute(cachedRoutes, cachedIds, 10011, "10011/");
            CheckRoute(cachedRoutes, cachedIds, 100111, "10011/1001-1-1");
            CheckRoute(cachedRoutes, cachedIds, 10012, "10012/");
            CheckRoute(cachedRoutes, cachedIds, 100121, "10012/1001-2-1");
            CheckRoute(cachedRoutes, cachedIds, 10013, "1001/1001-3");
            CheckRoute(cachedRoutes, cachedIds, 1002, "/1002");

            // use the cache
            Assert.AreEqual("/", publishedUrlProvider.GetUrl(1001, UrlMode.Auto, current: new Uri("http://domain1.com")));
            Assert.AreEqual("/en/", publishedUrlProvider.GetUrl(10011, UrlMode.Auto, current: new Uri("http://domain1.com")));
            Assert.AreEqual("/en/1001-1-1/", publishedUrlProvider.GetUrl(100111, UrlMode.Auto, current: new Uri("http://domain1.com")));
            Assert.AreEqual("/fr/", publishedUrlProvider.GetUrl(10012, UrlMode.Auto, current: new Uri("http://domain1.com")));
            Assert.AreEqual("/fr/1001-2-1/", publishedUrlProvider.GetUrl(100121, UrlMode.Auto, current: new Uri("http://domain1.com")));
            Assert.AreEqual("/1001-3/", publishedUrlProvider.GetUrl(10013, UrlMode.Auto, current: new Uri("http://domain1.com")));
            Assert.AreEqual("/1002/", publishedUrlProvider.GetUrl(1002, UrlMode.Auto, current: new Uri("http://domain1.com")));

            Assert.AreEqual("http://domain1.com/fr/1001-2-1/", publishedUrlProvider.GetUrl(100121, UrlMode.Auto, current: new Uri("http://domain2.com")));
        }

        private static void CheckRoute(IDictionary<int, string> routes, IDictionary<string, int> ids, int id, string route)
        {
            Assert.IsTrue(routes.ContainsKey(id));
            Assert.AreEqual(route, routes[id]);
            Assert.IsFalse(ids.ContainsKey(route));
        }

        [Test]
        public void Get_Url_Relative_Or_Absolute()
        {
            var settings = SettingsForTests.GenerateMockUmbracoSettings();

            var globalSettings = Mock.Get(Factory.GetInstance<IGlobalSettings>()); //this will modify the IGlobalSettings instance stored in the container
            globalSettings.Setup(x => x.HideTopLevelNodeFromPath).Returns(false); // ignored w/domains

<<<<<<< HEAD
            var umbracoContext = GetUmbracoContext("http://domain1.com/test", 1111, globalSettings:globalSettings.Object);
            var umbracoContextAccessor = new TestUmbracoContextAccessor(umbracoContext);
            var urlProvider = new DefaultUrlProvider(settings.RequestHandler, Logger, globalSettings.Object,
                new SiteDomainHelper(), umbracoContextAccessor);
            var publishedUrlProvider = GetPublishedUrlProvider(umbracoContext, urlProvider);
=======
            var umbracoContext = GetUmbracoContext("http://domain1.com/test", 1111, umbracoSettings: settings, urlProviders: new[]
            {
                new DefaultUrlProvider(settings.RequestHandler, Logger, globalSettings.Object, new SiteDomainHelper(), UriUtility)
            }, globalSettings:globalSettings.Object);
>>>>>>> 2b8be2cf

            SetDomains4();

            Assert.AreEqual("/en/1001-1-1/", publishedUrlProvider.GetUrl(100111));
            Assert.AreEqual("http://domain3.com/en/1003-1-1/", publishedUrlProvider.GetUrl(100311));

            publishedUrlProvider.Mode = UrlMode.Absolute;

            Assert.AreEqual("http://domain1.com/en/1001-1-1/", publishedUrlProvider.GetUrl(100111));
            Assert.AreEqual("http://domain3.com/en/1003-1-1/", publishedUrlProvider.GetUrl(100311));
        }

        [Test]
        public void Get_Url_Alternate()
        {
            var settings = SettingsForTests.GenerateMockUmbracoSettings();

            var globalSettings = Mock.Get(Factory.GetInstance<IGlobalSettings>()); //this will modify the IGlobalSettings instance stored in the container
            globalSettings.Setup(x => x.HideTopLevelNodeFromPath).Returns(false); // ignored w/domains

<<<<<<< HEAD
            var umbracoContext = GetUmbracoContext("http://domain1.com/en/test", 1111, globalSettings:globalSettings.Object);
            var umbracoContextAccessor = new TestUmbracoContextAccessor(umbracoContext);
            var urlProvider = new DefaultUrlProvider(settings.RequestHandler, Logger, globalSettings.Object,
                new SiteDomainHelper(), umbracoContextAccessor);
            var publishedUrlProvider = GetPublishedUrlProvider(umbracoContext, urlProvider);
=======
            var umbracoContext = GetUmbracoContext("http://domain1.com/en/test", 1111, umbracoSettings: settings, urlProviders: new[]
            {
                new DefaultUrlProvider(settings.RequestHandler, Logger, globalSettings.Object, new SiteDomainHelper(), UriUtility)
            }, globalSettings:globalSettings.Object);
>>>>>>> 2b8be2cf

            SetDomains5();

            var url = publishedUrlProvider.GetUrl(100111, UrlMode.Absolute);
            Assert.AreEqual("http://domain1.com/en/1001-1-1/", url);

            var result = publishedUrlProvider.GetOtherUrls(100111).ToArray();

            foreach (var x in result) Console.WriteLine(x);

            Assert.AreEqual(2, result.Length);
            Assert.AreEqual(result[0].Text, "http://domain1b.com/en/1001-1-1/");
            Assert.AreEqual(result[1].Text, "http://domain1a.com/en/1001-1-1/");
        }

        private IPublishedUrlProvider GetPublishedUrlProvider(IUmbracoContext umbracoContext, DefaultUrlProvider urlProvider)
        {
            return new UrlProvider(
                new TestUmbracoContextAccessor(umbracoContext),
                TestHelper.WebRoutingSection,
                new UrlProviderCollection(new []{urlProvider}),
                new MediaUrlProviderCollection(Enumerable.Empty<IMediaUrlProvider>()),
                Mock.Of<IVariationContextAccessor>()
            );
        }
    }
}<|MERGE_RESOLUTION|>--- conflicted
+++ resolved
@@ -183,18 +183,11 @@
             var globalSettings = Mock.Get(Factory.GetInstance<IGlobalSettings>()); //this will modify the IGlobalSettings instance stored in the container
             globalSettings.Setup(x => x.HideTopLevelNodeFromPath).Returns(false); // ignored w/domains
 
-<<<<<<< HEAD
             var umbracoContext = GetUmbracoContext("/test", 1111, globalSettings:globalSettings.Object);
             var umbracoContextAccessor = new TestUmbracoContextAccessor(umbracoContext);
             var urlProvider = new DefaultUrlProvider(settings.RequestHandler, Logger, globalSettings.Object,
-                new SiteDomainHelper(), umbracoContextAccessor);
-            var publishedUrlProvider = GetPublishedUrlProvider(umbracoContext, urlProvider);
-=======
-            var umbracoContext = GetUmbracoContext("/test", 1111, umbracoSettings: settings, urlProviders: new[]
-            {
-                new DefaultUrlProvider(settings.RequestHandler, Logger, globalSettings.Object, new SiteDomainHelper(), UriUtility)
-            }, globalSettings:globalSettings.Object);
->>>>>>> 2b8be2cf
+                new SiteDomainHelper(), umbracoContextAccessor, UriUtility);
+            var publishedUrlProvider = GetPublishedUrlProvider(umbracoContext, urlProvider);
 
             SetDomains1();
 
@@ -224,18 +217,11 @@
             var globalSettings = Mock.Get(Factory.GetInstance<IGlobalSettings>()); //this will modify the IGlobalSettings instance stored in the container
             globalSettings.Setup(x => x.HideTopLevelNodeFromPath).Returns(false); // ignored w/domains
 
-<<<<<<< HEAD
             var umbracoContext = GetUmbracoContext("/test", 1111, globalSettings:globalSettings.Object);
             var umbracoContextAccessor = new TestUmbracoContextAccessor(umbracoContext);
             var urlProvider = new DefaultUrlProvider(settings.RequestHandler, Logger, globalSettings.Object,
-                new SiteDomainHelper(), umbracoContextAccessor);
-            var publishedUrlProvider = GetPublishedUrlProvider(umbracoContext, urlProvider);
-=======
-            var umbracoContext = GetUmbracoContext("/test", 1111, umbracoSettings: settings, urlProviders: new[]
-            {
-                new DefaultUrlProvider(settings.RequestHandler, Logger, globalSettings.Object, new SiteDomainHelper(), UriUtility)
-            }, globalSettings:globalSettings.Object);
->>>>>>> 2b8be2cf
+                new SiteDomainHelper(), umbracoContextAccessor, UriUtility);
+            var publishedUrlProvider = GetPublishedUrlProvider(umbracoContext, urlProvider);
 
             SetDomains2();
 
@@ -257,18 +243,11 @@
             var globalSettings = Mock.Get(Factory.GetInstance<IGlobalSettings>()); //this will modify the IGlobalSettings instance stored in the container
             globalSettings.Setup(x => x.HideTopLevelNodeFromPath).Returns(false); // ignored w/domains
 
-<<<<<<< HEAD
             var umbracoContext = GetUmbracoContext("/test", 1111, globalSettings:globalSettings.Object);
             var umbracoContextAccessor = new TestUmbracoContextAccessor(umbracoContext);
             var urlProvider = new DefaultUrlProvider(settings.RequestHandler, Logger, globalSettings.Object,
-                new SiteDomainHelper(), umbracoContextAccessor);
-            var publishedUrlProvider = GetPublishedUrlProvider(umbracoContext, urlProvider);
-=======
-            var umbracoContext = GetUmbracoContext("/test", 1111, umbracoSettings: settings, urlProviders: new[]
-            {
-                new DefaultUrlProvider(settings.RequestHandler, Logger, globalSettings.Object, new SiteDomainHelper(), UriUtility)
-            }, globalSettings:globalSettings.Object);
->>>>>>> 2b8be2cf
+                new SiteDomainHelper(), umbracoContextAccessor, UriUtility);
+            var publishedUrlProvider = GetPublishedUrlProvider(umbracoContext, urlProvider);
 
             SetDomains3();
 
@@ -296,18 +275,11 @@
             var globalSettings = Mock.Get(Factory.GetInstance<IGlobalSettings>()); //this will modify the IGlobalSettings instance stored in the container
             globalSettings.Setup(x => x.HideTopLevelNodeFromPath).Returns(false); // ignored w/domains
 
-<<<<<<< HEAD
             var umbracoContext = GetUmbracoContext("/test", 1111, globalSettings:globalSettings.Object);
             var umbracoContextAccessor = new TestUmbracoContextAccessor(umbracoContext);
             var urlProvider = new DefaultUrlProvider(settings.RequestHandler, Logger, globalSettings.Object,
-                new SiteDomainHelper(), umbracoContextAccessor);
-            var publishedUrlProvider = GetPublishedUrlProvider(umbracoContext, urlProvider);
-=======
-            var umbracoContext = GetUmbracoContext("/test", 1111, umbracoSettings: settings, urlProviders: new[]
-            {
-                new DefaultUrlProvider(settings.RequestHandler, Logger, globalSettings.Object, new SiteDomainHelper(), UriUtility)
-            }, globalSettings:globalSettings.Object);
->>>>>>> 2b8be2cf
+                new SiteDomainHelper(), umbracoContextAccessor, UriUtility);
+            var publishedUrlProvider = GetPublishedUrlProvider(umbracoContext, urlProvider);
 
             SetDomains4();
 
@@ -325,18 +297,11 @@
             var globalSettings = Mock.Get(Factory.GetInstance<IGlobalSettings>()); //this will modify the IGlobalSettings instance stored in the container
             globalSettings.Setup(x => x.HideTopLevelNodeFromPath).Returns(false); // ignored w/domains
 
-<<<<<<< HEAD
             var umbracoContext = GetUmbracoContext("/test", 1111, globalSettings:globalSettings.Object);
             var umbracoContextAccessor = new TestUmbracoContextAccessor(umbracoContext);
             var urlProvider = new DefaultUrlProvider(settings.RequestHandler, Logger, globalSettings.Object,
-                new SiteDomainHelper(), umbracoContextAccessor);
-            var publishedUrlProvider = GetPublishedUrlProvider(umbracoContext, urlProvider);
-=======
-            var umbracoContext = GetUmbracoContext("/test", 1111, umbracoSettings: settings, urlProviders: new[]
-            {
-                new DefaultUrlProvider(settings.RequestHandler, Logger, globalSettings.Object, new SiteDomainHelper(), UriUtility)
-            }, globalSettings:globalSettings.Object);
->>>>>>> 2b8be2cf
+                new SiteDomainHelper(), umbracoContextAccessor, UriUtility);
+            var publishedUrlProvider = GetPublishedUrlProvider(umbracoContext, urlProvider);
 
             SetDomains4();
 
@@ -396,18 +361,11 @@
             var globalSettings = Mock.Get(Factory.GetInstance<IGlobalSettings>()); //this will modify the IGlobalSettings instance stored in the container
             globalSettings.Setup(x => x.HideTopLevelNodeFromPath).Returns(false); // ignored w/domains
 
-<<<<<<< HEAD
             var umbracoContext = GetUmbracoContext("http://domain1.com/test", 1111, globalSettings:globalSettings.Object);
             var umbracoContextAccessor = new TestUmbracoContextAccessor(umbracoContext);
             var urlProvider = new DefaultUrlProvider(settings.RequestHandler, Logger, globalSettings.Object,
-                new SiteDomainHelper(), umbracoContextAccessor);
-            var publishedUrlProvider = GetPublishedUrlProvider(umbracoContext, urlProvider);
-=======
-            var umbracoContext = GetUmbracoContext("http://domain1.com/test", 1111, umbracoSettings: settings, urlProviders: new[]
-            {
-                new DefaultUrlProvider(settings.RequestHandler, Logger, globalSettings.Object, new SiteDomainHelper(), UriUtility)
-            }, globalSettings:globalSettings.Object);
->>>>>>> 2b8be2cf
+                new SiteDomainHelper(), umbracoContextAccessor, UriUtility);
+            var publishedUrlProvider = GetPublishedUrlProvider(umbracoContext, urlProvider);
 
             SetDomains4();
 
@@ -428,18 +386,11 @@
             var globalSettings = Mock.Get(Factory.GetInstance<IGlobalSettings>()); //this will modify the IGlobalSettings instance stored in the container
             globalSettings.Setup(x => x.HideTopLevelNodeFromPath).Returns(false); // ignored w/domains
 
-<<<<<<< HEAD
             var umbracoContext = GetUmbracoContext("http://domain1.com/en/test", 1111, globalSettings:globalSettings.Object);
             var umbracoContextAccessor = new TestUmbracoContextAccessor(umbracoContext);
             var urlProvider = new DefaultUrlProvider(settings.RequestHandler, Logger, globalSettings.Object,
-                new SiteDomainHelper(), umbracoContextAccessor);
-            var publishedUrlProvider = GetPublishedUrlProvider(umbracoContext, urlProvider);
-=======
-            var umbracoContext = GetUmbracoContext("http://domain1.com/en/test", 1111, umbracoSettings: settings, urlProviders: new[]
-            {
-                new DefaultUrlProvider(settings.RequestHandler, Logger, globalSettings.Object, new SiteDomainHelper(), UriUtility)
-            }, globalSettings:globalSettings.Object);
->>>>>>> 2b8be2cf
+                new SiteDomainHelper(), umbracoContextAccessor, UriUtility);
+            var publishedUrlProvider = GetPublishedUrlProvider(umbracoContext, urlProvider);
 
             SetDomains5();
 

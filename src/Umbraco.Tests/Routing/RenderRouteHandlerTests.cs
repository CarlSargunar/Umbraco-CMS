--- conflicted
+++ resolved
@@ -148,20 +148,12 @@
 
             var handler = new RenderRouteHandler(umbracoContext, new TestControllerFactory(umbracoContextAccessor, Mock.Of<ILogger>(), context =>
                 {
-<<<<<<< HEAD
-                    return new CustomDocumentController(Factory.GetInstance<IGlobalSettings>(),
-                          umbracoContextAccessor,
-                          Factory.GetInstance<ServiceContext>(),
-                          Factory.GetInstance<AppCaches>(),
-                          Factory.GetInstance<IProfilingLogger>(),
-                          new UmbracoHelper(Mock.Of<IPublishedContent>(), Mock.Of<ITagQuery>(), Mock.Of<ICultureDictionaryFactory>(), Mock.Of<IUmbracoComponentRenderer>(), Mock.Of<IPublishedContentQuery>()));
-=======
+
                   return new CustomDocumentController(Factory.GetInstance<IGlobalSettings>(),
                         umbracoContextAccessor,
                         Factory.GetInstance<ServiceContext>(),
                         Factory.GetInstance<AppCaches>(),
                         Factory.GetInstance<IProfilingLogger>());
->>>>>>> 84f19e09
                 }), ShortStringHelper);
 
             handler.GetHandlerForRoute(httpContext.Request.RequestContext, frequest);

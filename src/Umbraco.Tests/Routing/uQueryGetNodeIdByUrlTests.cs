﻿using Moq;
using NUnit.Framework;
using Umbraco.Tests.TestHelpers;
<<<<<<< HEAD
=======
using System.Configuration;
using Umbraco.Tests.TestHelpers.Stubs;
using Umbraco.Web;
using Umbraco.Web.PublishedCache.XmlPublishedCache;
>>>>>>> 09b71867
using Umbraco.Web.Routing;
using umbraco.BusinessLogic;
using umbraco.cms.businesslogic.template;

namespace Umbraco.Tests.Routing
{
	[TestFixture]
	public class uQueryGetNodeIdByUrlTests : BaseRoutingTest
	{
		public override void Initialize()
		{
			base.Initialize();

			var url = "/test";
			
			var lookup = new Umbraco.Web.Routing.ContentFinderByNiceUrl();
			var lookups = new Umbraco.Web.Routing.IContentFinder[] { lookup };

			var t = Template.MakeNew("test", new User(0));

			var umbracoContext = GetUmbracoContext(url, t.Id);
            var urlProvider = new UrlProvider(umbracoContext, new IUrlProvider[] { new DefaultUrlProvider() });
			var routingContext = new RoutingContext(
				umbracoContext,
				lookups,
				new FakeLastChanceFinder(),
                urlProvider);

			//assign the routing context back to the umbraco context
			umbracoContext.RoutingContext = routingContext;

			////assign the routing context back to the umbraco context
			//umbracoContext.RoutingContext = routingContext;
			Umbraco.Web.UmbracoContext.Current = routingContext.UmbracoContext;
		}

        public override void TearDown()
        {
            Umbraco.Web.UmbracoContext.Current = null;
            base.TearDown();
        }

		[TestCase(1046, "/home")]
		[TestCase(1173, "/home/sub1")]
		[TestCase(1174, "/home/sub1/sub2")]
		[TestCase(1176, "/home/sub1/sub-3")]
		[TestCase(1177, "/home/sub1/custom-sub-1")]
		[TestCase(1178, "/home/sub1/custom-sub-2")]
		[TestCase(1175, "/home/sub-2")]
		[TestCase(1172, "/test-page")]

		public void GetNodeIdByUrl_Not_Hiding_Top_Level_Absolute(int nodeId, string url)
		{
		    SettingsForTests.UseDirectoryUrls = true;
		    SettingsForTests.HideTopLevelNodeFromPath = false;
            var requestMock = Mock.Get(UmbracoSettings.RequestHandler);
            requestMock.Setup(x => x.UseDomainPrefixes).Returns(false);

			Assert.AreEqual(nodeId, global::umbraco.uQuery.GetNodeIdByUrl("http://example.com" + url));
		}

		[TestCase(1046, "/home")]
		[TestCase(1173, "/home/sub1")]
		[TestCase(1174, "/home/sub1/sub2")]
		[TestCase(1176, "/home/sub1/sub-3")]
		[TestCase(1177, "/home/sub1/custom-sub-1")]
		[TestCase(1178, "/home/sub1/custom-sub-2")]
		[TestCase(1175, "/home/sub-2")]
		[TestCase(1172, "/test-page")]

		public void GetNodeIdByUrl_Not_Hiding_Top_Level_Relative(int nodeId, string url)
		{
            SettingsForTests.UseDirectoryUrls = true;
            SettingsForTests.HideTopLevelNodeFromPath = false;
            var requestMock = Mock.Get(UmbracoSettings.RequestHandler);
            requestMock.Setup(x => x.UseDomainPrefixes).Returns(false);

			Assert.AreEqual(nodeId, global::umbraco.uQuery.GetNodeIdByUrl(url));
		}
	}
}
<|MERGE_RESOLUTION|>--- conflicted
+++ resolved
@@ -1,91 +1,85 @@
-﻿using Moq;
-using NUnit.Framework;
-using Umbraco.Tests.TestHelpers;
-<<<<<<< HEAD
-=======
-using System.Configuration;
-using Umbraco.Tests.TestHelpers.Stubs;
-using Umbraco.Web;
-using Umbraco.Web.PublishedCache.XmlPublishedCache;
->>>>>>> 09b71867
-using Umbraco.Web.Routing;
-using umbraco.BusinessLogic;
-using umbraco.cms.businesslogic.template;
-
-namespace Umbraco.Tests.Routing
-{
-	[TestFixture]
-	public class uQueryGetNodeIdByUrlTests : BaseRoutingTest
-	{
-		public override void Initialize()
-		{
-			base.Initialize();
-
-			var url = "/test";
-			
-			var lookup = new Umbraco.Web.Routing.ContentFinderByNiceUrl();
-			var lookups = new Umbraco.Web.Routing.IContentFinder[] { lookup };
-
-			var t = Template.MakeNew("test", new User(0));
-
-			var umbracoContext = GetUmbracoContext(url, t.Id);
-            var urlProvider = new UrlProvider(umbracoContext, new IUrlProvider[] { new DefaultUrlProvider() });
-			var routingContext = new RoutingContext(
-				umbracoContext,
-				lookups,
-				new FakeLastChanceFinder(),
-                urlProvider);
-
-			//assign the routing context back to the umbraco context
-			umbracoContext.RoutingContext = routingContext;
-
-			////assign the routing context back to the umbraco context
-			//umbracoContext.RoutingContext = routingContext;
-			Umbraco.Web.UmbracoContext.Current = routingContext.UmbracoContext;
-		}
-
-        public override void TearDown()
-        {
-            Umbraco.Web.UmbracoContext.Current = null;
-            base.TearDown();
-        }
-
-		[TestCase(1046, "/home")]
-		[TestCase(1173, "/home/sub1")]
-		[TestCase(1174, "/home/sub1/sub2")]
-		[TestCase(1176, "/home/sub1/sub-3")]
-		[TestCase(1177, "/home/sub1/custom-sub-1")]
-		[TestCase(1178, "/home/sub1/custom-sub-2")]
-		[TestCase(1175, "/home/sub-2")]
-		[TestCase(1172, "/test-page")]
-
-		public void GetNodeIdByUrl_Not_Hiding_Top_Level_Absolute(int nodeId, string url)
-		{
-		    SettingsForTests.UseDirectoryUrls = true;
-		    SettingsForTests.HideTopLevelNodeFromPath = false;
-            var requestMock = Mock.Get(UmbracoSettings.RequestHandler);
-            requestMock.Setup(x => x.UseDomainPrefixes).Returns(false);
-
-			Assert.AreEqual(nodeId, global::umbraco.uQuery.GetNodeIdByUrl("http://example.com" + url));
-		}
-
-		[TestCase(1046, "/home")]
-		[TestCase(1173, "/home/sub1")]
-		[TestCase(1174, "/home/sub1/sub2")]
-		[TestCase(1176, "/home/sub1/sub-3")]
-		[TestCase(1177, "/home/sub1/custom-sub-1")]
-		[TestCase(1178, "/home/sub1/custom-sub-2")]
-		[TestCase(1175, "/home/sub-2")]
-		[TestCase(1172, "/test-page")]
-
-		public void GetNodeIdByUrl_Not_Hiding_Top_Level_Relative(int nodeId, string url)
-		{
-            SettingsForTests.UseDirectoryUrls = true;
-            SettingsForTests.HideTopLevelNodeFromPath = false;
-            var requestMock = Mock.Get(UmbracoSettings.RequestHandler);
-            requestMock.Setup(x => x.UseDomainPrefixes).Returns(false);
-
-			Assert.AreEqual(nodeId, global::umbraco.uQuery.GetNodeIdByUrl(url));
-		}
-	}
-}
+﻿using Moq;
+using NUnit.Framework;
+using Umbraco.Tests.TestHelpers;
+using Umbraco.Tests.TestHelpers.Stubs;
+using Umbraco.Web.Routing;
+using umbraco.BusinessLogic;
+using umbraco.cms.businesslogic.template;
+
+namespace Umbraco.Tests.Routing
+{
+	[TestFixture]
+	public class uQueryGetNodeIdByUrlTests : BaseRoutingTest
+	{
+		public override void Initialize()
+		{
+			base.Initialize();
+
+			var url = "/test";
+			
+			var lookup = new Umbraco.Web.Routing.ContentFinderByNiceUrl();
+			var lookups = new Umbraco.Web.Routing.IContentFinder[] { lookup };
+
+			var t = Template.MakeNew("test", new User(0));
+
+			var umbracoContext = GetUmbracoContext(url, t.Id);
+            var urlProvider = new UrlProvider(umbracoContext, new IUrlProvider[] { new DefaultUrlProvider() });
+			var routingContext = new RoutingContext(
+				umbracoContext,
+				lookups,
+				new FakeLastChanceFinder(),
+                urlProvider);
+
+			//assign the routing context back to the umbraco context
+			umbracoContext.RoutingContext = routingContext;
+
+			////assign the routing context back to the umbraco context
+			//umbracoContext.RoutingContext = routingContext;
+			Umbraco.Web.UmbracoContext.Current = routingContext.UmbracoContext;
+		}
+
+        public override void TearDown()
+        {
+            Umbraco.Web.UmbracoContext.Current = null;
+            base.TearDown();
+        }
+
+		[TestCase(1046, "/home")]
+		[TestCase(1173, "/home/sub1")]
+		[TestCase(1174, "/home/sub1/sub2")]
+		[TestCase(1176, "/home/sub1/sub-3")]
+		[TestCase(1177, "/home/sub1/custom-sub-1")]
+		[TestCase(1178, "/home/sub1/custom-sub-2")]
+		[TestCase(1175, "/home/sub-2")]
+		[TestCase(1172, "/test-page")]
+
+		public void GetNodeIdByUrl_Not_Hiding_Top_Level_Absolute(int nodeId, string url)
+		{
+		    SettingsForTests.UseDirectoryUrls = true;
+		    SettingsForTests.HideTopLevelNodeFromPath = false;
+            var requestMock = Mock.Get(UmbracoSettings.RequestHandler);
+            requestMock.Setup(x => x.UseDomainPrefixes).Returns(false);
+
+			Assert.AreEqual(nodeId, global::umbraco.uQuery.GetNodeIdByUrl("http://example.com" + url));
+		}
+
+		[TestCase(1046, "/home")]
+		[TestCase(1173, "/home/sub1")]
+		[TestCase(1174, "/home/sub1/sub2")]
+		[TestCase(1176, "/home/sub1/sub-3")]
+		[TestCase(1177, "/home/sub1/custom-sub-1")]
+		[TestCase(1178, "/home/sub1/custom-sub-2")]
+		[TestCase(1175, "/home/sub-2")]
+		[TestCase(1172, "/test-page")]
+
+		public void GetNodeIdByUrl_Not_Hiding_Top_Level_Relative(int nodeId, string url)
+		{
+            SettingsForTests.UseDirectoryUrls = true;
+            SettingsForTests.HideTopLevelNodeFromPath = false;
+            var requestMock = Mock.Get(UmbracoSettings.RequestHandler);
+            requestMock.Setup(x => x.UseDomainPrefixes).Returns(false);
+
+			Assert.AreEqual(nodeId, global::umbraco.uQuery.GetNodeIdByUrl(url));
+		}
+	}
+}
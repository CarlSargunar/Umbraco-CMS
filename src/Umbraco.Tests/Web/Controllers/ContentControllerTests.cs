--- conflicted
+++ resolved
@@ -81,18 +81,8 @@
             var textService = new Mock<ILocalizedTextService>();
             textService.Setup(x => x.Localize(It.IsAny<string>(), It.IsAny<CultureInfo>(), It.IsAny<IDictionary<string, string>>())).Returns("text");
 
-<<<<<<< HEAD
-            Container.RegisterSingleton(f => Mock.Of<IContentService>());
-            Container.RegisterSingleton(f => Mock.Of<IContentTypeService>());
-            Container.RegisterSingleton(f => userServiceMock.Object);
-            Container.RegisterSingleton(f => entityService.Object);
-            Container.RegisterSingleton(f => dataTypeService.Object);
-            Container.RegisterSingleton(f => langService.Object);
-            Container.RegisterSingleton(f => textService.Object);
-            Container.RegisterSingleton(f => Mock.Of<ICultureDictionaryFactory>());
-            Container.RegisterSingleton(f => new UmbracoApiControllerTypeCollection(new[] { typeof(ContentTreeController) }));
-=======
             Composition.RegisterUnique(f => Mock.Of<IContentService>());
+            Composition.RegisterUnique(f => Mock.Of<IContentTypeService>());
             Composition.RegisterUnique(f => userServiceMock.Object);
             Composition.RegisterUnique(f => entityService.Object);
             Composition.RegisterUnique(f => dataTypeService.Object);
@@ -100,7 +90,6 @@
             Composition.RegisterUnique(f => textService.Object);
             Composition.RegisterUnique(f => Mock.Of<ICultureDictionaryFactory>());
             Composition.RegisterUnique(f => new UmbracoApiControllerTypeCollection(new[] { typeof(ContentTreeController) }));
->>>>>>> 677311aa
         }
 
         private MultipartFormDataContent GetMultiPartRequestContent(string json)

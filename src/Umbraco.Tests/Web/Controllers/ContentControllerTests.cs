--- conflicted
+++ resolved
@@ -269,11 +269,7 @@
                     Factory.GetInstance<IProfilingLogger>(),
                     Factory.GetInstance<IRuntimeState>(),
                     helper,
-<<<<<<< HEAD
-                    Factory.GetInstance<IShortStringHelper>());
-=======
                     ShortStringHelper);
->>>>>>> 8aa6fff8
 
                 return controller;
             }
@@ -351,11 +347,7 @@
                     Factory.GetInstance<IProfilingLogger>(),
                     Factory.GetInstance<IRuntimeState>(),
                     helper,
-<<<<<<< HEAD
-                    Factory.GetInstance<IShortStringHelper>());
-=======
                     ShortStringHelper);
->>>>>>> 8aa6fff8
 
                 return controller;
             }
@@ -403,11 +395,7 @@
                     Factory.GetInstance<IProfilingLogger>(),
                     Factory.GetInstance<IRuntimeState>(),
                     helper,
-<<<<<<< HEAD
-                    Factory.GetInstance<IShortStringHelper>());
-=======
                     ShortStringHelper);
->>>>>>> 8aa6fff8
 
                 return controller;
             }
@@ -447,11 +435,7 @@
                     Factory.GetInstance<IProfilingLogger>(),
                     Factory.GetInstance<IRuntimeState>(),
                     helper,
-<<<<<<< HEAD
-                    Factory.GetInstance<IShortStringHelper>());
-=======
                     ShortStringHelper);
->>>>>>> 8aa6fff8
 
                 return controller;
             }
@@ -497,11 +481,7 @@
                     Factory.GetInstance<IProfilingLogger>(),
                     Factory.GetInstance<IRuntimeState>(),
                     helper,
-<<<<<<< HEAD
-                    Factory.GetInstance<IShortStringHelper>());
-=======
                     ShortStringHelper);
->>>>>>> 8aa6fff8
 
                 return controller;
             }

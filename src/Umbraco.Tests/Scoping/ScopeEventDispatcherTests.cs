--- conflicted
+++ resolved
@@ -11,7 +11,6 @@
 using Umbraco.Tests.TestHelpers;
 using Umbraco.Tests.TestHelpers.Entities;
 using Umbraco.Core.Composing;
-using Umbraco.Core.Configuration;
 using Umbraco.Core.Persistence.Mappers;
 using Umbraco.Core.Services;
 using Umbraco.Tests.Components;
@@ -33,11 +32,7 @@
 
             var register = RegisterFactory.Create();
 
-<<<<<<< HEAD
-            var composition = new Composition(register, new TypeLoader(), Mock.Of<IProfilingLogger>(), ComponentTests.MockRuntimeState(RuntimeLevel.Run), new ConfigsFactory().Create());
-=======
-            var composition = new Composition(register, TestHelper.GetMockedTypeLoader(), Mock.Of<IProfilingLogger>(), ComponentTests.MockRuntimeState(RuntimeLevel.Run));
->>>>>>> 9b4c26bf
+            var composition = new Composition(register, TestHelper.GetMockedTypeLoader(), Mock.Of<IProfilingLogger>(), ComponentTests.MockRuntimeState(RuntimeLevel.Run), TestHelper.GetConfigs());
 
             _testObjects = new TestObjects(register);
 
@@ -48,7 +43,7 @@
             composition.Configs.Add(SettingsForTests.GetDefaultUmbracoSettings);
 
             Current.Reset();
-            Current.Factory = CurrentCore.Factory = composition.CreateFactory();
+            Current.Factory = composition.CreateFactory();
 
             SettingsForTests.Reset(); // ensure we have configuration
         }

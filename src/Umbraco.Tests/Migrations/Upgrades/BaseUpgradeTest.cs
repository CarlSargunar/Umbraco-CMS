﻿using System;
using System.Collections.Generic;
using System.Text.RegularExpressions;
using Moq;
using NUnit.Framework;
using Umbraco.Core;
using Umbraco.Core.Configuration;
using Umbraco.Core.LightInject;
using Umbraco.Core.Logging;
using Umbraco.Core.ObjectResolution;
using Umbraco.Core.Persistence;
using Umbraco.Core.Persistence.Migrations;
using Umbraco.Core.Persistence.Migrations.Upgrades.TargetVersionSix;
using Umbraco.Core.Persistence.SqlSyntax;
using Umbraco.Tests.TestHelpers;
using GlobalSettings = Umbraco.Core.Configuration.GlobalSettings;

namespace Umbraco.Tests.Migrations.Upgrades
{
    [TestFixture]
    public abstract class BaseUpgradeTest
    {
        /// <summary>Regular expression that finds multiline block comments.</summary>
        private static readonly Regex FindComments = new Regex(@"\/\*.*?\*\/", RegexOptions.Singleline | RegexOptions.Compiled);

        internal MigrationResolver MigrationResolver { get; private set; }

        [SetUp]
        public virtual void Initialize()
        {
            TestHelper.InitializeContentDirectories();

            Path = TestHelper.CurrentAssemblyDirectory;
<<<<<<< HEAD
            AppDomain.CurrentDomain.SetData("DataDirectory", Path);

            var container = new ServiceContainer();
            container.Register<ILogger>(factory => Mock.Of<ILogger>(), new PerContainerLifetime());
            container.Register<ISqlSyntaxProvider>(factory => Mock.Of<ISqlSyntaxProvider>(), new PerContainerLifetime());

            MigrationResolver = new MigrationResolver(
                container, 
                Mock.Of<ILogger>(),
                () => new List<Type>
				{
					typeof (Core.Persistence.Migrations.Upgrades.TargetVersionFourNineZero.RemoveUmbracoAppConstraints),
					typeof (DeleteAppTables),
					typeof (EnsureAppsTreesUpdated),
					typeof (MoveMasterContentTypeData),
					typeof (NewCmsContentType2ContentTypeTable),
					typeof (RemoveMasterContentTypeColumn),
					typeof (RenameCmsTabTable),
					typeof (RenameTabIdColumn),
					typeof (UpdateCmsContentTypeAllowedContentTypeTable),
					typeof (UpdateCmsContentTypeTable),
					typeof (UpdateCmsContentVersionTable),
					typeof (UpdateCmsPropertyTypeGroupTable)
				});


            DatabaseSpecificSetUp();

            
=======
            AppDomain.CurrentDomain.SetData("DataDirectory", Path);         
            DatabaseSpecificSetUp();
>>>>>>> e2a821c2
        }

        [Test]
        public virtual void Can_Upgrade_From_470_To_600()
        {
            var sqlHelper = new SqlCeSyntaxProvider();

            var configuredVersion = new Version("4.7.0");
            var targetVersion = new Version("6.0.0");
            var provider = GetDatabaseProvider();
            var db = GetConfiguredDatabase();

            //Create db schema and data from old Total.sql file for Sql Ce
            string statements = GetDatabaseSpecificSqlScript();
            // replace block comments by whitespace
            statements = FindComments.Replace(statements, " ");
            // execute all non-empty statements
            foreach (string statement in statements.Split(";".ToCharArray()))
            {
                string rawStatement = statement.Replace("GO", "").Trim();
                if (rawStatement.Length > 0)
                    db.Execute(new Sql(rawStatement));
            }

            var logger = Mock.Of<ILogger>();
            var sql = GetSyntaxProvider();

            //Setup the MigrationRunner
            var migrationRunner = new MigrationRunner(
<<<<<<< HEAD
                MigrationResolver,
                Mock.Of<ILogger>(), configuredVersion, targetVersion, GlobalSettings.UmbracoMigrationName);
            bool upgraded = migrationRunner.Execute(db, provider, sqlHelper, true);
=======
                logger,
                configuredVersion,
                targetVersion,
                GlobalSettings.UmbracoMigrationName,
                //pass in explicit migrations
                new Core.Persistence.Migrations.Upgrades.TargetVersionFourNineZero.RemoveUmbracoAppConstraints(sql, logger),
                new DeleteAppTables(sql, logger),
                new EnsureAppsTreesUpdated(sql, logger),
                new MoveMasterContentTypeData(sql, logger),
                new NewCmsContentType2ContentTypeTable(sql, logger),
                new RemoveMasterContentTypeColumn(sql, logger),
                new RenameCmsTabTable(sql, logger),
                new RenameTabIdColumn(sql, logger),
                new UpdateCmsContentTypeAllowedContentTypeTable(sql, logger),
                new UpdateCmsContentTypeTable(sql, logger),
                new UpdateCmsContentVersionTable(sql, logger),
                new UpdateCmsPropertyTypeGroupTable(sql, logger));

            bool upgraded = migrationRunner.Execute(db, provider, true);
>>>>>>> e2a821c2

            Assert.That(upgraded, Is.True);

            var schemaHelper = new DatabaseSchemaHelper(db, Mock.Of<ILogger>(), sqlHelper);

            bool hasTabTable = schemaHelper.TableExist("cmsTab");
            bool hasPropertyTypeGroupTable = schemaHelper.TableExist("cmsPropertyTypeGroup");
            bool hasAppTreeTable = schemaHelper.TableExist("umbracoAppTree");

            Assert.That(hasTabTable, Is.False);
            Assert.That(hasPropertyTypeGroupTable, Is.True);
            Assert.That(hasAppTreeTable, Is.False);
        }

        [TearDown]
        public virtual void TearDown()
        {
            PluginManager.Current = null;
			
            TestHelper.CleanContentDirectories();

            Path = TestHelper.CurrentAssemblyDirectory;
            AppDomain.CurrentDomain.SetData("DataDirectory", null);

            DatabaseSpecificTearDown();
        }

        public string Path { get; set; }
        public abstract void DatabaseSpecificSetUp();
        public abstract void DatabaseSpecificTearDown();
        public abstract ISqlSyntaxProvider GetSyntaxProvider();
        public abstract UmbracoDatabase GetConfiguredDatabase();
        public abstract DatabaseProviders GetDatabaseProvider();
        public abstract string GetDatabaseSpecificSqlScript();
    }
}<|MERGE_RESOLUTION|>--- conflicted
+++ resolved
@@ -1,157 +1,119 @@
-﻿using System;
-using System.Collections.Generic;
-using System.Text.RegularExpressions;
-using Moq;
-using NUnit.Framework;
-using Umbraco.Core;
-using Umbraco.Core.Configuration;
-using Umbraco.Core.LightInject;
-using Umbraco.Core.Logging;
-using Umbraco.Core.ObjectResolution;
-using Umbraco.Core.Persistence;
-using Umbraco.Core.Persistence.Migrations;
-using Umbraco.Core.Persistence.Migrations.Upgrades.TargetVersionSix;
-using Umbraco.Core.Persistence.SqlSyntax;
-using Umbraco.Tests.TestHelpers;
-using GlobalSettings = Umbraco.Core.Configuration.GlobalSettings;
-
-namespace Umbraco.Tests.Migrations.Upgrades
-{
-    [TestFixture]
-    public abstract class BaseUpgradeTest
-    {
-        /// <summary>Regular expression that finds multiline block comments.</summary>
-        private static readonly Regex FindComments = new Regex(@"\/\*.*?\*\/", RegexOptions.Singleline | RegexOptions.Compiled);
-
-        internal MigrationResolver MigrationResolver { get; private set; }
-
-        [SetUp]
-        public virtual void Initialize()
-        {
-            TestHelper.InitializeContentDirectories();
-
-            Path = TestHelper.CurrentAssemblyDirectory;
-<<<<<<< HEAD
-            AppDomain.CurrentDomain.SetData("DataDirectory", Path);
-
-            var container = new ServiceContainer();
-            container.Register<ILogger>(factory => Mock.Of<ILogger>(), new PerContainerLifetime());
-            container.Register<ISqlSyntaxProvider>(factory => Mock.Of<ISqlSyntaxProvider>(), new PerContainerLifetime());
-
-            MigrationResolver = new MigrationResolver(
-                container, 
-                Mock.Of<ILogger>(),
-                () => new List<Type>
-				{
-					typeof (Core.Persistence.Migrations.Upgrades.TargetVersionFourNineZero.RemoveUmbracoAppConstraints),
-					typeof (DeleteAppTables),
-					typeof (EnsureAppsTreesUpdated),
-					typeof (MoveMasterContentTypeData),
-					typeof (NewCmsContentType2ContentTypeTable),
-					typeof (RemoveMasterContentTypeColumn),
-					typeof (RenameCmsTabTable),
-					typeof (RenameTabIdColumn),
-					typeof (UpdateCmsContentTypeAllowedContentTypeTable),
-					typeof (UpdateCmsContentTypeTable),
-					typeof (UpdateCmsContentVersionTable),
-					typeof (UpdateCmsPropertyTypeGroupTable)
-				});
-
-
-            DatabaseSpecificSetUp();
-
-            
-=======
-            AppDomain.CurrentDomain.SetData("DataDirectory", Path);         
-            DatabaseSpecificSetUp();
->>>>>>> e2a821c2
-        }
-
-        [Test]
-        public virtual void Can_Upgrade_From_470_To_600()
-        {
-            var sqlHelper = new SqlCeSyntaxProvider();
-
-            var configuredVersion = new Version("4.7.0");
-            var targetVersion = new Version("6.0.0");
-            var provider = GetDatabaseProvider();
-            var db = GetConfiguredDatabase();
-
-            //Create db schema and data from old Total.sql file for Sql Ce
-            string statements = GetDatabaseSpecificSqlScript();
-            // replace block comments by whitespace
-            statements = FindComments.Replace(statements, " ");
-            // execute all non-empty statements
-            foreach (string statement in statements.Split(";".ToCharArray()))
-            {
-                string rawStatement = statement.Replace("GO", "").Trim();
-                if (rawStatement.Length > 0)
-                    db.Execute(new Sql(rawStatement));
-            }
-
-            var logger = Mock.Of<ILogger>();
-            var sql = GetSyntaxProvider();
-
-            //Setup the MigrationRunner
-            var migrationRunner = new MigrationRunner(
-<<<<<<< HEAD
-                MigrationResolver,
-                Mock.Of<ILogger>(), configuredVersion, targetVersion, GlobalSettings.UmbracoMigrationName);
-            bool upgraded = migrationRunner.Execute(db, provider, sqlHelper, true);
-=======
-                logger,
-                configuredVersion,
-                targetVersion,
-                GlobalSettings.UmbracoMigrationName,
-                //pass in explicit migrations
-                new Core.Persistence.Migrations.Upgrades.TargetVersionFourNineZero.RemoveUmbracoAppConstraints(sql, logger),
-                new DeleteAppTables(sql, logger),
-                new EnsureAppsTreesUpdated(sql, logger),
-                new MoveMasterContentTypeData(sql, logger),
-                new NewCmsContentType2ContentTypeTable(sql, logger),
-                new RemoveMasterContentTypeColumn(sql, logger),
-                new RenameCmsTabTable(sql, logger),
-                new RenameTabIdColumn(sql, logger),
-                new UpdateCmsContentTypeAllowedContentTypeTable(sql, logger),
-                new UpdateCmsContentTypeTable(sql, logger),
-                new UpdateCmsContentVersionTable(sql, logger),
-                new UpdateCmsPropertyTypeGroupTable(sql, logger));
-
-            bool upgraded = migrationRunner.Execute(db, provider, true);
->>>>>>> e2a821c2
-
-            Assert.That(upgraded, Is.True);
-
-            var schemaHelper = new DatabaseSchemaHelper(db, Mock.Of<ILogger>(), sqlHelper);
-
-            bool hasTabTable = schemaHelper.TableExist("cmsTab");
-            bool hasPropertyTypeGroupTable = schemaHelper.TableExist("cmsPropertyTypeGroup");
-            bool hasAppTreeTable = schemaHelper.TableExist("umbracoAppTree");
-
-            Assert.That(hasTabTable, Is.False);
-            Assert.That(hasPropertyTypeGroupTable, Is.True);
-            Assert.That(hasAppTreeTable, Is.False);
-        }
-
-        [TearDown]
-        public virtual void TearDown()
-        {
-            PluginManager.Current = null;
-			
-            TestHelper.CleanContentDirectories();
-
-            Path = TestHelper.CurrentAssemblyDirectory;
-            AppDomain.CurrentDomain.SetData("DataDirectory", null);
-
-            DatabaseSpecificTearDown();
-        }
-
-        public string Path { get; set; }
-        public abstract void DatabaseSpecificSetUp();
-        public abstract void DatabaseSpecificTearDown();
-        public abstract ISqlSyntaxProvider GetSyntaxProvider();
-        public abstract UmbracoDatabase GetConfiguredDatabase();
-        public abstract DatabaseProviders GetDatabaseProvider();
-        public abstract string GetDatabaseSpecificSqlScript();
-    }
+﻿using System;
+using System.Collections.Generic;
+using System.Text.RegularExpressions;
+using Moq;
+using NUnit.Framework;
+using Umbraco.Core;
+using Umbraco.Core.Configuration;
+using Umbraco.Core.LightInject;
+using Umbraco.Core.Logging;
+using Umbraco.Core.ObjectResolution;
+using Umbraco.Core.Persistence;
+using Umbraco.Core.Persistence.Migrations;
+using Umbraco.Core.Persistence.Migrations.Upgrades.TargetVersionSix;
+using Umbraco.Core.Persistence.SqlSyntax;
+using Umbraco.Tests.TestHelpers;
+using GlobalSettings = Umbraco.Core.Configuration.GlobalSettings;
+
+namespace Umbraco.Tests.Migrations.Upgrades
+{
+    [TestFixture]
+    public abstract class BaseUpgradeTest
+    {
+        /// <summary>Regular expression that finds multiline block comments.</summary>
+        private static readonly Regex FindComments = new Regex(@"\/\*.*?\*\/", RegexOptions.Singleline | RegexOptions.Compiled);
+
+        internal MigrationResolver MigrationResolver { get; private set; }
+
+        [SetUp]
+        public virtual void Initialize()
+        {
+            TestHelper.InitializeContentDirectories();
+
+            Path = TestHelper.CurrentAssemblyDirectory;
+            AppDomain.CurrentDomain.SetData("DataDirectory", Path);         
+
+            DatabaseSpecificSetUp();
+        }
+
+        [Test]
+        public virtual void Can_Upgrade_From_470_To_600()
+        {
+            var sqlHelper = new SqlCeSyntaxProvider();
+
+            var configuredVersion = new Version("4.7.0");
+            var targetVersion = new Version("6.0.0");
+            var provider = GetDatabaseProvider();
+            var db = GetConfiguredDatabase();
+
+            //Create db schema and data from old Total.sql file for Sql Ce
+            string statements = GetDatabaseSpecificSqlScript();
+            // replace block comments by whitespace
+            statements = FindComments.Replace(statements, " ");
+            // execute all non-empty statements
+            foreach (string statement in statements.Split(";".ToCharArray()))
+            {
+                string rawStatement = statement.Replace("GO", "").Trim();
+                if (rawStatement.Length > 0)
+                    db.Execute(new Sql(rawStatement));
+            }
+
+            var logger = Mock.Of<ILogger>();
+            var sql = GetSyntaxProvider();
+
+            //Setup the MigrationRunner
+            var migrationRunner = new MigrationRunner(
+                logger,
+                configuredVersion,
+                targetVersion,
+                GlobalSettings.UmbracoMigrationName,
+                //pass in explicit migrations
+                new Core.Persistence.Migrations.Upgrades.TargetVersionFourNineZero.RemoveUmbracoAppConstraints(sql, logger),
+                new DeleteAppTables(sql, logger),
+                new EnsureAppsTreesUpdated(sql, logger),
+                new MoveMasterContentTypeData(sql, logger),
+                new NewCmsContentType2ContentTypeTable(sql, logger),
+                new RemoveMasterContentTypeColumn(sql, logger),
+                new RenameCmsTabTable(sql, logger),
+                new RenameTabIdColumn(sql, logger),
+                new UpdateCmsContentTypeAllowedContentTypeTable(sql, logger),
+                new UpdateCmsContentTypeTable(sql, logger),
+                new UpdateCmsContentVersionTable(sql, logger),
+                new UpdateCmsPropertyTypeGroupTable(sql, logger));
+
+
+            Assert.That(upgraded, Is.True);
+
+            var schemaHelper = new DatabaseSchemaHelper(db, Mock.Of<ILogger>(), sqlHelper);
+
+            bool hasTabTable = schemaHelper.TableExist("cmsTab");
+            bool hasPropertyTypeGroupTable = schemaHelper.TableExist("cmsPropertyTypeGroup");
+            bool hasAppTreeTable = schemaHelper.TableExist("umbracoAppTree");
+
+            Assert.That(hasTabTable, Is.False);
+            Assert.That(hasPropertyTypeGroupTable, Is.True);
+            Assert.That(hasAppTreeTable, Is.False);
+        }
+
+        [TearDown]
+        public virtual void TearDown()
+        {
+            PluginManager.Current = null;
+			
+            TestHelper.CleanContentDirectories();
+
+            Path = TestHelper.CurrentAssemblyDirectory;
+            AppDomain.CurrentDomain.SetData("DataDirectory", null);
+
+            DatabaseSpecificTearDown();
+        }
+
+        public string Path { get; set; }
+        public abstract void DatabaseSpecificSetUp();
+        public abstract void DatabaseSpecificTearDown();
+        public abstract ISqlSyntaxProvider GetSyntaxProvider();
+        public abstract UmbracoDatabase GetConfiguredDatabase();
+        public abstract DatabaseProviders GetDatabaseProvider();
+        public abstract string GetDatabaseSpecificSqlScript();
+    }
 }
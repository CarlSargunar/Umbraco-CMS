--- conflicted
+++ resolved
@@ -29,11 +29,7 @@
             base.SetUp();
 
             _fileSystems = Mock.Of<IFileSystems>();
-<<<<<<< HEAD
-            _fileSystem = new PhysicalFileSystem(Current.IOHelper, Current.Logger, SettingsForTests.GenerateMockGlobalSettings().UmbracoScriptsPath);
-=======
-            _fileSystem = new PhysicalFileSystem(SettingsForTests.GenerateMockGlobalSettings().UmbracoScriptsPath, IOHelper);
->>>>>>> 44e2019e
+            _fileSystem = new PhysicalFileSystem(IOHelper, Logger, SettingsForTests.GenerateMockGlobalSettings().UmbracoScriptsPath);
             Mock.Get(_fileSystems).Setup(x => x.ScriptsFileSystem).Returns(_fileSystem);
             using (var stream = CreateStream("Umbraco.Sys.registerNamespace(\"Umbraco.Utils\");"))
             {

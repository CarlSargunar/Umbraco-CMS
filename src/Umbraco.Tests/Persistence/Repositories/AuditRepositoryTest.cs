﻿using System.Linq;
using NUnit.Framework;
using Umbraco.Core.Models;
using Umbraco.Core.Persistence.DatabaseModelDefinitions;
using Umbraco.Core.Persistence.Dtos;
using Umbraco.Core.Persistence.Querying;
using Umbraco.Core.Persistence.Repositories;
using Umbraco.Core.Persistence.Repositories.Implement;
using Umbraco.Core.Scoping;
using Umbraco.Tests.TestHelpers;
using Umbraco.Tests.Testing;

namespace Umbraco.Tests.Persistence.Repositories
{
    [TestFixture]
    [UmbracoTest(Database = UmbracoTestOptions.Database.NewSchemaPerTest)]
    public class AuditRepositoryTest : TestWithDatabaseBase
    {
        [Test]
        public void Can_Add_Audit_Entry()
        {
            var sp = TestObjects.GetScopeProvider(Logger);
            using (var scope = sp.CreateScope())
            {
                var repo = new AuditRepository((IScopeAccessor) sp, CacheHelper, Logger);
                repo.Save(new AuditItem(-1, "This is a System audit trail", AuditType.System, 0));

                var dtos = scope.Database.Fetch<LogDto>("WHERE id > -1");

                Assert.That(dtos.Any(), Is.True);
                Assert.That(dtos.First().Comment, Is.EqualTo("This is a System audit trail"));
            }
        }

        [Test]
        public void Get_Paged_Items()
        {
            var sp = TestObjects.GetScopeProvider(Logger);
            using (var scope = sp.CreateScope())
            {
                var repo = new AuditRepository((IScopeAccessor) sp, CacheHelper, Logger);

                for (var i = 0; i < 100; i++)
                {
                    repo.Save(new AuditItem(i, $"Content {i} created", AuditType.New, 0));
                    repo.Save(new AuditItem(i, $"Content {i} published", AuditType.Publish, 0));
                }

                scope.Complete();
            }

            using (var scope = sp.CreateScope())
            {
                var repo = new AuditRepository((IScopeAccessor) sp, CacheHelper, Logger);

                var page = repo.GetPagedResultsByQuery(sp.SqlContext.Query<IAuditItem>(), 0, 10, out var total, Direction.Descending, null, null);

                Assert.AreEqual(10, page.Count());
                Assert.AreEqual(200, total);
            }
        }

        [Test]
        public void Get_Paged_Items_By_User_Id_With_Query_And_Filter()
        {
            var provider = new PetaPocoUnitOfWorkProvider(Logger);
            var unitOfWork = provider.GetUnitOfWork();
            using (var repo = new AuditRepository(unitOfWork, CacheHelper, Logger, SqlSyntax))
            {
                for (int i = 0; i < 100; i++)
                {
                    repo.AddOrUpdate(new AuditItem(i, string.Format("Content {0} created", i), AuditType.New, 0));
                    repo.AddOrUpdate(new AuditItem(i, string.Format("Content {0} published", i), AuditType.Publish, 0));
                }
                unitOfWork.Commit();
            }

            using (var repo = new AuditRepository(unitOfWork, CacheHelper, Logger, SqlSyntax))
            {
                var query = Query<IAuditItem>.Builder.Where(x => x.UserId == 0);

                try
                {
                    DatabaseContext.Database.EnableSqlTrace = true;
                    DatabaseContext.Database.EnableSqlCount();

                    var page = repo.GetPagedResultsByQuery(query, 0, 10, out var total, Direction.Descending,
                            new[] { AuditType.Publish },
                            Query<IAuditItem>.Builder.Where(x => x.UserId > -1));

                    Assert.AreEqual(10, page.Count());
                    Assert.AreEqual(100, total);
                }
                finally
                {
                    DatabaseContext.Database.EnableSqlTrace = false;
                    DatabaseContext.Database.DisableSqlCount();
                }
            }
        }


        [Test]
        public void Get_Paged_Items_With_AuditType_Filter()
        {
            var sp = TestObjects.GetScopeProvider(Logger);
            using (var scope = sp.CreateScope())
            {
                var repo = new AuditRepository((IScopeAccessor) sp, CacheHelper, Logger);

                for (var i = 0; i < 100; i++)
                {
                    repo.Save(new AuditItem(i, $"Content {i} created", AuditType.New, 0));
                    repo.Save(new AuditItem(i, $"Content {i} published", AuditType.Publish, 0));
                }

                scope.Complete();
            }

            using (var scope = sp.CreateScope())
            {
<<<<<<< HEAD
                var repo = new AuditRepository((IScopeAccessor) sp, CacheHelper, Logger);

                var page = repo.GetPagedResultsByQuery(sp.SqlContext.Query<IAuditItem>(), 0, 9, out var total, Direction.Descending,
                        new[] {AuditType.Publish}, null)
                    .ToArray();
=======
                try
                {
                    DatabaseContext.Database.EnableSqlTrace = true;
                    DatabaseContext.Database.EnableSqlCount();

                    var page = repo.GetPagedResultsByQuery(Query<IAuditItem>.Builder, 0, 9, out var total, Direction.Descending,
                                new[] { AuditType.Publish }, null)
                            .ToArray();
>>>>>>> 328b4b15

                    Assert.AreEqual(9, page.Length);
                    Assert.IsTrue(page.All(x => x.AuditType == AuditType.Publish));
                    Assert.AreEqual(100, total);
                }
                finally
                {
                    DatabaseContext.Database.EnableSqlTrace = false;
                    DatabaseContext.Database.DisableSqlCount();
                }
            }
        }

        [Test]
        public void Get_Paged_Items_With_Custom_Filter()
        {
            var sp = TestObjects.GetScopeProvider(Logger);
            using (var scope = sp.CreateScope())
            {
                var repo = new AuditRepository((IScopeAccessor) sp, CacheHelper, Logger);

                for (var i = 0; i < 100; i++)
                {
                    repo.Save(new AuditItem(i, "Content created", AuditType.New, 0));
                    repo.Save(new AuditItem(i, "Content published", AuditType.Publish, 0));
                }

                scope.Complete();
            }

            using (var scope = sp.CreateScope())
            {
<<<<<<< HEAD
                var repo = new AuditRepository((IScopeAccessor) sp, CacheHelper, Logger);

                var page = repo.GetPagedResultsByQuery(sp.SqlContext.Query<IAuditItem>(), 0, 8, out var total, Direction.Descending,
                        null, sp.SqlContext.Query<IAuditItem>().Where(item => item.Comment == "Content created"))
                    .ToArray();
=======
                try
                {
                    DatabaseContext.Database.EnableSqlTrace = true;
                    DatabaseContext.Database.EnableSqlCount();
>>>>>>> 328b4b15

                    var page = repo.GetPagedResultsByQuery(Query<IAuditItem>.Builder, 0, 8, out var total, Direction.Descending,
                                null, Query<IAuditItem>.Builder.Where(item => item.Comment == "Content created"))
                            .ToArray();

                    Assert.AreEqual(8, page.Length);
                    Assert.IsTrue(page.All(x => x.Comment == "Content created"));
                    Assert.AreEqual(100, total);
                }
                finally
                {
                    DatabaseContext.Database.EnableSqlTrace = false;
                    DatabaseContext.Database.DisableSqlCount();
                }
            }
        }
    }
}<|MERGE_RESOLUTION|>--- conflicted
+++ resolved
@@ -119,32 +119,15 @@
 
             using (var scope = sp.CreateScope())
             {
-<<<<<<< HEAD
                 var repo = new AuditRepository((IScopeAccessor) sp, CacheHelper, Logger);
 
                 var page = repo.GetPagedResultsByQuery(sp.SqlContext.Query<IAuditItem>(), 0, 9, out var total, Direction.Descending,
                         new[] {AuditType.Publish}, null)
                     .ToArray();
-=======
-                try
-                {
-                    DatabaseContext.Database.EnableSqlTrace = true;
-                    DatabaseContext.Database.EnableSqlCount();
 
-                    var page = repo.GetPagedResultsByQuery(Query<IAuditItem>.Builder, 0, 9, out var total, Direction.Descending,
-                                new[] { AuditType.Publish }, null)
-                            .ToArray();
->>>>>>> 328b4b15
-
-                    Assert.AreEqual(9, page.Length);
-                    Assert.IsTrue(page.All(x => x.AuditType == AuditType.Publish));
-                    Assert.AreEqual(100, total);
-                }
-                finally
-                {
-                    DatabaseContext.Database.EnableSqlTrace = false;
-                    DatabaseContext.Database.DisableSqlCount();
-                }
+                Assert.AreEqual(9, page.Length);
+                Assert.IsTrue(page.All(x => x.AuditType == AuditType.Publish));
+                Assert.AreEqual(100, total);
             }
         }
 
@@ -167,32 +150,15 @@
 
             using (var scope = sp.CreateScope())
             {
-<<<<<<< HEAD
                 var repo = new AuditRepository((IScopeAccessor) sp, CacheHelper, Logger);
 
                 var page = repo.GetPagedResultsByQuery(sp.SqlContext.Query<IAuditItem>(), 0, 8, out var total, Direction.Descending,
                         null, sp.SqlContext.Query<IAuditItem>().Where(item => item.Comment == "Content created"))
                     .ToArray();
-=======
-                try
-                {
-                    DatabaseContext.Database.EnableSqlTrace = true;
-                    DatabaseContext.Database.EnableSqlCount();
->>>>>>> 328b4b15
 
-                    var page = repo.GetPagedResultsByQuery(Query<IAuditItem>.Builder, 0, 8, out var total, Direction.Descending,
-                                null, Query<IAuditItem>.Builder.Where(item => item.Comment == "Content created"))
-                            .ToArray();
-
-                    Assert.AreEqual(8, page.Length);
-                    Assert.IsTrue(page.All(x => x.Comment == "Content created"));
-                    Assert.AreEqual(100, total);
-                }
-                finally
-                {
-                    DatabaseContext.Database.EnableSqlTrace = false;
-                    DatabaseContext.Database.DisableSqlCount();
-                }
+                Assert.AreEqual(8, page.Length);
+                Assert.IsTrue(page.All(x => x.Comment == "Content created"));
+                Assert.AreEqual(100, total);
             }
         }
     }

--- conflicted
+++ resolved
@@ -50,11 +50,7 @@
             TemplateRepository tr;
             var ctRepository = CreateRepository(scopeAccessor, out contentTypeRepository, out tr);
             var editors = new PropertyEditorCollection(new DataEditorCollection(Enumerable.Empty<IDataEditor>()));
-<<<<<<< HEAD
-            dtdRepository = new DataTypeRepository(scopeAccessor, appCaches, new Lazy<PropertyEditorCollection>(() => editors), Logger, TestHelper.IOHelper, ShortStringHelper);
-=======
             dtdRepository = new DataTypeRepository(scopeAccessor, appCaches, new Lazy<PropertyEditorCollection>(() => editors), Logger, IOHelper, new Lazy<IDataTypeService>(() => DataTypeService), LocalizedTextService, LocalizationService, ShortStringHelper);
->>>>>>> 8aa6fff8
             return ctRepository;
         }
 

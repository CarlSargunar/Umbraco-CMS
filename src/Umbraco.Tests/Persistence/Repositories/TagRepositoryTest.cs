﻿using System;
using System.Linq;
using Microsoft.Extensions.Logging;
using Moq;
using NUnit.Framework;
using Umbraco.Core.Cache;
using Umbraco.Core.Configuration.Models;
using Umbraco.Core.Models;
using Umbraco.Core.Persistence.Repositories;
using Umbraco.Core.Persistence.Repositories.Implement;
using Umbraco.Core.PropertyEditors;
using Umbraco.Core.Scoping;
using Umbraco.Tests.TestHelpers;
using Umbraco.Tests.TestHelpers.Entities;
using Umbraco.Tests.Testing;

namespace Umbraco.Tests.Persistence.Repositories
{
    [TestFixture]
    [UmbracoTest(Database = UmbracoTestOptions.Database.NewSchemaPerTest)]
    public class TagRepositoryTest : TestWithDatabaseBase
    {
        [Test]
        public void Can_Perform_Add_On_Repository()
        {
            var provider = TestObjects.GetScopeProvider(LoggerFactory);
            using (ScopeProvider.CreateScope())
            {
                var repository = CreateRepository(provider);

                var tag = new Tag
                {
                    Group = "Test",
                    Text = "Test"
                };

                repository.Save(tag);

                Assert.That(tag.HasIdentity, Is.True);
            }
        }

        [Test]
        public void Can_Perform_Multiple_Adds_On_Repository()
        {
            var provider = TestObjects.GetScopeProvider(LoggerFactory);
            using (ScopeProvider.CreateScope())
            {
                var repository = CreateRepository(provider);

                var tag = new Tag
                {
                    Group = "Test",
                    Text = "Test"
                };

                repository.Save(tag);

                var tag2 = new Tag
                {
                    Group = "Test",
                    Text = "Test2"
                };

                repository.Save(tag2);

                Assert.That(tag.HasIdentity, Is.True);
                Assert.That(tag2.HasIdentity, Is.True);
                Assert.AreNotEqual(tag.Id, tag2.Id);
            }
        }

        [Test]
        public void Can_Create_Tag_Relations()
        {
            var provider = TestObjects.GetScopeProvider(LoggerFactory);
            using (ScopeProvider.CreateScope())
            {
                var contentRepository = CreateDocumentRepository(provider, out var contentTypeRepository);

                // create data to relate to
                var contentType = MockedContentTypes.CreateSimpleContentType("test", "Test");
                ServiceContext.FileService.SaveTemplate(contentType.DefaultTemplate); // else, FK violation on contentType!
                contentTypeRepository.Save(contentType);

                var content = MockedContent.CreateSimpleContent(contentType);
                contentRepository.Save(content);

                var repository = CreateRepository(provider);
                repository.Assign(
                    content.Id,
                    contentType.PropertyTypes.First().Id,
                    new[]
                    {
                        new Tag {Text = "tag1", Group = "test"},
                        new Tag {Text = "tag2", Group = "test"},
                    }, false);

                Assert.AreEqual(2, repository.GetTagsForEntity(content.Id).Count());
            }
        }

        [Test]
        public void Can_Append_Tag_Relations()
        {
            var provider = TestObjects.GetScopeProvider(LoggerFactory);
            using (ScopeProvider.CreateScope())
            {
                var contentRepository = CreateDocumentRepository(provider, out var contentTypeRepository);

                //create data to relate to
                var contentType = MockedContentTypes.CreateSimpleContentType("test", "Test");
                ServiceContext.FileService.SaveTemplate(contentType.DefaultTemplate); // else, FK violation on contentType!
                contentTypeRepository.Save(contentType);

                var content = MockedContent.CreateSimpleContent(contentType);
                contentRepository.Save(content);

                var repository = CreateRepository(provider);
                repository.Assign(
                    content.Id,
                    contentType.PropertyTypes.First().Id,
                    new[]
                    {
                        new Tag {Text = "tag1", Group = "test"},
                        new Tag {Text = "tag2", Group = "test"},
                    }, false);

                repository.Assign(
                    content.Id,
                    contentType.PropertyTypes.First().Id,
                    new[]
                    {
                        new Tag {Text = "tag3", Group = "test"},
                        new Tag {Text = "tag4", Group = "test"},
                    }, false);

                Assert.AreEqual(4, repository.GetTagsForEntity(content.Id).Count());
            }
        }

        [Test]
        public void Can_Replace_Tag_Relations()
        {
            var provider = TestObjects.GetScopeProvider(LoggerFactory);
            using (ScopeProvider.CreateScope())
            {
                var contentRepository = CreateDocumentRepository(provider, out var contentTypeRepository);

                //create data to relate to
                var contentType = MockedContentTypes.CreateSimpleContentType("test", "Test");
                ServiceContext.FileService.SaveTemplate(contentType.DefaultTemplate); // else, FK violation on contentType!
                contentTypeRepository.Save(contentType);

                var content = MockedContent.CreateSimpleContent(contentType);
                contentRepository.Save(content);

                var repository = CreateRepository(provider);
                repository.Assign(
                    content.Id,
                    contentType.PropertyTypes.First().Id,
                    new[]
                    {
                        new Tag {Text = "tag1", Group = "test"},
                        new Tag {Text = "tag2", Group = "test"},
                    }, false);

                repository.Assign(
                    content.Id,
                    contentType.PropertyTypes.First().Id,
                    new[]
                    {
                        new Tag {Text = "tag3", Group = "test"},
                        new Tag {Text = "tag4", Group = "test"},
                    }, true);

                var result = repository.GetTagsForEntity(content.Id).ToArray();
                Assert.AreEqual(2, result.Length);
                Assert.AreEqual("tag3", result[0].Text);
                Assert.AreEqual("tag4", result[1].Text);
            }
        }

        [Test]
        public void Can_Merge_Tag_Relations()
        {
            var provider = TestObjects.GetScopeProvider(LoggerFactory);
            using (ScopeProvider.CreateScope())
            {
                var contentRepository = CreateDocumentRepository(provider, out var contentTypeRepository);

                //create data to relate to
                var contentType = MockedContentTypes.CreateSimpleContentType("test", "Test");
                ServiceContext.FileService.SaveTemplate(contentType.DefaultTemplate); // else, FK violation on contentType!
                contentTypeRepository.Save(contentType);

                var content = MockedContent.CreateSimpleContent(contentType);
                contentRepository.Save(content);

                var repository = CreateRepository(provider);
                repository.Assign(
                    content.Id,
                    contentType.PropertyTypes.First().Id,
                    new[]
                    {
                        new Tag {Text = "tag1", Group = "test"},
                        new Tag {Text = "tag2", Group = "test"},
                    }, false);

                repository.Assign(
                    content.Id,
                    contentType.PropertyTypes.First().Id,
                    new[]
                    {
                        new Tag {Text = "tag2", Group = "test"},
                        new Tag {Text = "tag3", Group = "test"},
                    }, false);

                var result = repository.GetTagsForEntity(content.Id);
                Assert.AreEqual(3, result.Count());
            }
        }

        [Test]
        public void Can_Clear_Tag_Relations()
        {
            var provider = TestObjects.GetScopeProvider(LoggerFactory);
            using (ScopeProvider.CreateScope())
            {
                var contentRepository = CreateDocumentRepository(provider, out var contentTypeRepository);

                //create data to relate to
                var contentType = MockedContentTypes.CreateSimpleContentType("test", "Test");
                ServiceContext.FileService.SaveTemplate(contentType.DefaultTemplate); // else, FK violation on contentType!
                contentTypeRepository.Save(contentType);

                var content = MockedContent.CreateSimpleContent(contentType);
                contentRepository.Save(content);

                var repository = CreateRepository(provider);
                repository.Assign(
                    content.Id,
                    contentType.PropertyTypes.First().Id,
                    new[]
                    {
                        new Tag {Text = "tag1", Group = "test"},
                        new Tag {Text = "tag2", Group = "test"},
                    }, false);

                repository.Assign(
                    content.Id,
                    contentType.PropertyTypes.First().Id,
                    Enumerable.Empty<ITag>(), true);

                var result = repository.GetTagsForEntity(content.Id);
                Assert.AreEqual(0, result.Count());
            }
        }

        [Test]
        public void Can_Remove_Specific_Tags_From_Property()
        {
            var provider = TestObjects.GetScopeProvider(LoggerFactory);
            using (ScopeProvider.CreateScope())
            {
                var contentRepository = CreateDocumentRepository(provider, out var contentTypeRepository);

                //create data to relate to
                var contentType = MockedContentTypes.CreateSimpleContentType("test", "Test");
                ServiceContext.FileService.SaveTemplate(contentType.DefaultTemplate); // else, FK violation on contentType!
                contentTypeRepository.Save(contentType);

                var content = MockedContent.CreateSimpleContent(contentType);
                contentRepository.Save(content);

                var repository = CreateRepository(provider);
                repository.Assign(
                    content.Id,
                    contentType.PropertyTypes.First().Id,
                    new[]
                    {
                        new Tag {Text = "tag1", Group = "test"},
                        new Tag {Text = "tag2", Group = "test"},
                        new Tag {Text = "tag3", Group = "test"},
                        new Tag {Text = "tag4", Group = "test"}
                    }, false);

                repository.Remove(
                    content.Id,
                    contentType.PropertyTypes.First().Id,
                    new[]
                    {
                        new Tag {Text = "tag2", Group = "test"},
                        new Tag {Text = "tag3", Group = "test"}
                    });

                var result = repository.GetTagsForEntity(content.Id).ToArray();
                Assert.AreEqual(2, result.Length);
                Assert.AreEqual("tag1", result[0].Text);
                Assert.AreEqual("tag4", result[1].Text);
            }
        }

        [Test]
        public void Can_Get_Tags_For_Content_By_Id()
        {
            var provider = TestObjects.GetScopeProvider(LoggerFactory);
            using (ScopeProvider.CreateScope())
            {
                var contentRepository = CreateDocumentRepository(provider, out var contentTypeRepository);

                //create data to relate to
                var contentType = MockedContentTypes.CreateSimpleContentType("test", "Test");
                ServiceContext.FileService.SaveTemplate(contentType.DefaultTemplate); // else, FK violation on contentType!
                contentTypeRepository.Save(contentType);

                var content1 = MockedContent.CreateSimpleContent(contentType);
                contentRepository.Save(content1);
                var content2 = MockedContent.CreateSimpleContent(contentType);
                contentRepository.Save(content2);

                var repository = CreateRepository(provider);
                repository.Assign(
                    content1.Id,
                    contentType.PropertyTypes.First().Id,
                    new[]
                    {
                        new Tag {Text = "tag1", Group = "test"},
                        new Tag {Text = "tag2", Group = "test"},
                        new Tag {Text = "tag3", Group = "test"},
                        new Tag {Text = "tag4", Group = "test"}
                    }, false);

                repository.Assign(
                    content2.Id,
                    contentType.PropertyTypes.First().Id,
                    new[]
                    {
                        new Tag {Text = "tag1", Group = "test"},
                        new Tag {Text = "tag2", Group = "test"}
                    }, false);

                var result = repository.GetTagsForEntity(content2.Id);
                Assert.AreEqual(2, result.Count());
            }
        }

        [Test]
        public void Can_Get_Tags_For_Content_By_Key()
        {
            var provider = TestObjects.GetScopeProvider(LoggerFactory);
            using (ScopeProvider.CreateScope())
            {
                var contentRepository = CreateDocumentRepository(provider, out var contentTypeRepository);

                //create data to relate to
                var contentType = MockedContentTypes.CreateSimpleContentType("test", "Test");
                ServiceContext.FileService.SaveTemplate(contentType.DefaultTemplate); // else, FK violation on contentType!
                contentTypeRepository.Save(contentType);

                var content1 = MockedContent.CreateSimpleContent(contentType);
                contentRepository.Save(content1);
                var content2 = MockedContent.CreateSimpleContent(contentType);
                contentRepository.Save(content2);

                var repository = CreateRepository(provider);
                repository.Assign(
                    content1.Id,
                    contentType.PropertyTypes.First().Id,
                    new[]
                    {
                        new Tag {Text = "tag1", Group = "test"},
                        new Tag {Text = "tag2", Group = "test"},
                        new Tag {Text = "tag3", Group = "test"},
                        new Tag {Text = "tag4", Group = "test"}
                    }, false);

                repository.Assign(
                    content2.Id,
                    contentType.PropertyTypes.First().Id,
                    new[]
                    {
                        new Tag {Text = "tag1", Group = "test"},
                        new Tag {Text = "tag2", Group = "test"}
                    }, false);

                //get by key
                var result = repository.GetTagsForEntity(content2.Key);
                Assert.AreEqual(2, result.Count());
            }
        }

        [Test]
        public void Can_Get_All()
        {
            var provider = TestObjects.GetScopeProvider(LoggerFactory);
            using (ScopeProvider.CreateScope())
            {
                var contentRepository = CreateDocumentRepository(provider, out var contentTypeRepository);

                //create data to relate to
                var contentType = MockedContentTypes.CreateSimpleContentType("test", "Test");
                ServiceContext.FileService.SaveTemplate(contentType.DefaultTemplate); // else, FK violation on contentType!
                contentTypeRepository.Save(contentType);

                var content1 = MockedContent.CreateSimpleContent(contentType);
                contentRepository.Save(content1);
                var content2 = MockedContent.CreateSimpleContent(contentType);
                contentRepository.Save(content2);

                var repository = CreateRepository(provider);
                repository.Assign(
                    content1.Id,
                    contentType.PropertyTypes.First().Id,
                    new[]
                    {
                        new Tag {Text = "tag1", Group = "test"},
                        new Tag {Text = "tag2", Group = "test"},
                        new Tag {Text = "tag3", Group = "test"},
                        new Tag {Text = "tag4", Group = "test"}
                    }, false);

                var result = repository.GetMany();
                Assert.AreEqual(4, result.Count());
            }
        }

        [Test]
        public void Can_Get_All_With_Ids()
        {
            var provider = TestObjects.GetScopeProvider(LoggerFactory);
            using (ScopeProvider.CreateScope())
            {
                var contentRepository = CreateDocumentRepository(provider, out var contentTypeRepository);

                //create data to relate to
                var contentType = MockedContentTypes.CreateSimpleContentType("test", "Test");
                ServiceContext.FileService.SaveTemplate(contentType.DefaultTemplate); // else, FK violation on contentType!
                contentTypeRepository.Save(contentType);

                var content1 = MockedContent.CreateSimpleContent(contentType);
                contentRepository.Save(content1);
                var content2 = MockedContent.CreateSimpleContent(contentType);
                contentRepository.Save(content2);

                var repository = CreateRepository(provider);
                var tags = new[]
                {
                    new Tag {Text = "tag1", Group = "test"},
                    new Tag {Text = "tag2", Group = "test"},
                    new Tag {Text = "tag3", Group = "test"},
                    new Tag {Text = "tag4", Group = "test"}
                };
                repository.Assign(
                    content1.Id,
                    contentType.PropertyTypes.First().Id,
                    tags, false);

                // TODO: This would be nice to be able to map the ids back but unfortunately we are not doing this
                //var result = repository.GetAll(new[] {tags[0].Id, tags[1].Id, tags[2].Id});
                var all = repository.GetMany().ToArray();

                var result = repository.GetMany(all[0].Id, all[1].Id, all[2].Id);
                Assert.AreEqual(3, result.Count());
            }
        }

        [Test]
        public void Can_Get_Tags_For_Content_For_Group()
        {
            var provider = TestObjects.GetScopeProvider(LoggerFactory);
            using (ScopeProvider.CreateScope())
            {
                var contentRepository = CreateDocumentRepository(provider, out var contentTypeRepository);

                //create data to relate to
                var contentType = MockedContentTypes.CreateSimpleContentType("test", "Test");
                ServiceContext.FileService.SaveTemplate(contentType.DefaultTemplate); // else, FK violation on contentType!
                contentTypeRepository.Save(contentType);

                var content1 = MockedContent.CreateSimpleContent(contentType);
                contentRepository.Save(content1);
                var content2 = MockedContent.CreateSimpleContent(contentType);
                contentRepository.Save(content2);

                var repository = CreateRepository(provider);
                repository.Assign(
                    content1.Id,
                    contentType.PropertyTypes.First().Id,
                    new[]
                    {
                        new Tag {Text = "tag1", Group = "test"},
                        new Tag {Text = "tag2", Group = "test1"},
                        new Tag {Text = "tag3", Group = "test"},
                        new Tag {Text = "tag4", Group = "test1"}
                    }, false);

                repository.Assign(
                    content2.Id,
                    contentType.PropertyTypes.First().Id,
                    new[]
                    {
                        new Tag {Text = "tag1", Group = "test"},
                        new Tag {Text = "tag2", Group = "test"}
                    }, false);

                var result = repository.GetTagsForEntity(content1.Id, "test1");
                Assert.AreEqual(2, result.Count());
            }
        }

        [Test]
        public void Can_Get_Tags_For_Property_By_Id()
        {
            var provider = TestObjects.GetScopeProvider(LoggerFactory);
            using (ScopeProvider.CreateScope())
            {
                var contentRepository = CreateDocumentRepository(provider, out var contentTypeRepository);

                //create data to relate to
                var contentType = MockedContentTypes.CreateSimpleContentType("test", "Test");
                ServiceContext.FileService.SaveTemplate(contentType.DefaultTemplate); // else, FK violation on contentType!
                contentTypeRepository.Save(contentType);

                var content1 = MockedContent.CreateSimpleContent(contentType);
                contentRepository.Save(content1);

                var repository = CreateRepository(provider);
                repository.Assign(
                    content1.Id,
                    contentType.PropertyTypes.First().Id,
                    new[]
                    {
                        new Tag {Text = "tag1", Group = "test"},
                        new Tag {Text = "tag2", Group = "test"},
                        new Tag {Text = "tag3", Group = "test"},
                        new Tag {Text = "tag4", Group = "test"}
                    }, false);

                repository.Assign(
                    content1.Id,
                    contentType.PropertyTypes.Last().Id,
                    new[]
                    {
                        new Tag {Text = "tag1", Group = "test"},
                        new Tag {Text = "tag2", Group = "test"}
                    }, false);

                var result1 = repository.GetTagsForProperty(content1.Id, contentType.PropertyTypes.First().Alias).ToArray();
                var result2 = repository.GetTagsForProperty(content1.Id, contentType.PropertyTypes.Last().Alias).ToArray();
                Assert.AreEqual(4, result1.Length);
                Assert.AreEqual(2, result2.Length);
            }
        }

        [Test]
        public void Can_Get_Tags_For_Property_By_Key()
        {
            var provider = TestObjects.GetScopeProvider(LoggerFactory);
            using (ScopeProvider.CreateScope())
            {
                var contentRepository = CreateDocumentRepository(provider, out var contentTypeRepository);

                //create data to relate to
                var contentType = MockedContentTypes.CreateSimpleContentType("test", "Test");
                ServiceContext.FileService.SaveTemplate(contentType.DefaultTemplate); // else, FK violation on contentType!
                contentTypeRepository.Save(contentType);

                var content1 = MockedContent.CreateSimpleContent(contentType);
                contentRepository.Save(content1);

                var repository = CreateRepository(provider);
                repository.Assign(
                    content1.Id,
                    contentType.PropertyTypes.First().Id,
                    new[]
                    {
                        new Tag {Text = "tag1", Group = "test"},
                        new Tag {Text = "tag2", Group = "test"},
                        new Tag {Text = "tag3", Group = "test"},
                        new Tag {Text = "tag4", Group = "test"}
                    }, false);

                repository.Assign(
                    content1.Id,
                    contentType.PropertyTypes.Last().Id,
                    new[]
                    {
                        new Tag {Text = "tag1", Group = "test"},
                        new Tag {Text = "tag2", Group = "test"}
                    }, false);

                var result1 = repository.GetTagsForProperty(content1.Key, contentType.PropertyTypes.First().Alias).ToArray();
                var result2 = repository.GetTagsForProperty(content1.Key, contentType.PropertyTypes.Last().Alias).ToArray();
                Assert.AreEqual(4, result1.Length);
                Assert.AreEqual(2, result2.Length);
            }
        }

        [Test]
        public void Can_Get_Tags_For_Property_For_Group()
        {
            var provider = TestObjects.GetScopeProvider(LoggerFactory);
            using (ScopeProvider.CreateScope())
            {
                var contentRepository = CreateDocumentRepository(provider, out var contentTypeRepository);

                //create data to relate to
                var contentType = MockedContentTypes.CreateSimpleContentType("test", "Test");
                ServiceContext.FileService.SaveTemplate(contentType.DefaultTemplate); // else, FK violation on contentType!
                contentTypeRepository.Save(contentType);

                var content1 = MockedContent.CreateSimpleContent(contentType);
                contentRepository.Save(content1);

                var repository = CreateRepository(provider);
                repository.Assign(
                    content1.Id,
                    contentType.PropertyTypes.First().Id,
                    new[]
                    {
                        new Tag {Text = "tag1", Group = "test"},
                        new Tag {Text = "tag2", Group = "test1"},
                        new Tag {Text = "tag3", Group = "test"},
                        new Tag {Text = "tag4", Group = "test1"}
                    }, false);

                repository.Assign(
                    content1.Id,
                    contentType.PropertyTypes.Last().Id,
                    new[]
                    {
                        new Tag {Text = "tag1", Group = "test"},
                        new Tag {Text = "tag2", Group = "test1"}
                    }, false);

                var result1 = repository.GetTagsForProperty(content1.Id, contentType.PropertyTypes.First().Alias, "test1").ToArray();
                var result2 = repository.GetTagsForProperty(content1.Id, contentType.PropertyTypes.Last().Alias, "test1").ToArray();

                Assert.AreEqual(2, result1.Length);
                Assert.AreEqual(1, result2.Length);
            }
        }

        [Test]
        public void Can_Get_Tags_For_Entity_Type()
        {
            var provider = TestObjects.GetScopeProvider(LoggerFactory);
            using (ScopeProvider.CreateScope())
            {
                var contentRepository = CreateDocumentRepository(provider, out var contentTypeRepository);
                var mediaRepository = CreateMediaRepository(provider, out var mediaTypeRepository);

                //create data to relate to
                var contentType = MockedContentTypes.CreateSimpleContentType("test", "Test");
                ServiceContext.FileService.SaveTemplate(contentType.DefaultTemplate); // else, FK violation on contentType!
                contentTypeRepository.Save(contentType);

                var content1 = MockedContent.CreateSimpleContent(contentType);
                contentRepository.Save(content1);

                var mediaType = MockedContentTypes.CreateImageMediaType("image2");
                mediaTypeRepository.Save(mediaType);

                var media1 = MockedMedia.CreateMediaImage(mediaType, -1);
                mediaRepository.Save(media1);

                var repository = CreateRepository(provider);
                repository.Assign(
                    content1.Id,
                    contentType.PropertyTypes.First().Id,
                    new[]
                    {
                        new Tag {Text = "tag1", Group = "test"},
                        new Tag {Text = "tag2", Group = "test1"},
                        new Tag {Text = "tag3", Group = "test"}
                    }, false);

                repository.Assign(
                    media1.Id,
                    mediaType.PropertyTypes.Last().Id,
                    new[]
                    {
                        new Tag {Text = "tag1", Group = "test"},
                        new Tag {Text = "tag4", Group = "test1"}
                    }, false);

                var result1 = repository.GetTagsForEntityType(TaggableObjectTypes.Content).ToArray();
                var result2 = repository.GetTagsForEntityType(TaggableObjectTypes.Media).ToArray();
                var result3 = repository.GetTagsForEntityType(TaggableObjectTypes.All).ToArray();

                Assert.AreEqual(3, result1.Length);
                Assert.AreEqual(2, result2.Length);
                Assert.AreEqual(4, result3.Length);

                Assert.AreEqual(1, result1.Single(x => x.Text == "tag1").NodeCount);
                Assert.AreEqual(2, result3.Single(x => x.Text == "tag1").NodeCount);
                Assert.AreEqual(1, result3.Single(x => x.Text == "tag4").NodeCount);
            }
        }

        [Test]
        public void Can_Get_Tags_For_Entity_Type_For_Group()
        {
            var provider = TestObjects.GetScopeProvider(LoggerFactory);
            using (ScopeProvider.CreateScope())
            {
                var contentRepository = CreateDocumentRepository(provider, out var contentTypeRepository);
                var mediaRepository = CreateMediaRepository(provider, out var mediaTypeRepository);

                //create data to relate to
                var contentType = MockedContentTypes.CreateSimpleContentType("test", "Test");
                ServiceContext.FileService.SaveTemplate(contentType.DefaultTemplate); // else, FK violation on contentType!
                contentTypeRepository.Save(contentType);

                var content1 = MockedContent.CreateSimpleContent(contentType);
                contentRepository.Save(content1);

                var mediaType = MockedContentTypes.CreateImageMediaType("image2");
                mediaTypeRepository.Save(mediaType);

                var media1 = MockedMedia.CreateMediaImage(mediaType, -1);
                mediaRepository.Save(media1);

                var repository = CreateRepository(provider);
                repository.Assign(
                    content1.Id,
                    contentType.PropertyTypes.First().Id,
                    new[]
                    {
                        new Tag {Text = "tag1", Group = "test"},
                        new Tag {Text = "tag2", Group = "test1"},
                        new Tag {Text = "tag3", Group = "test"},
                        new Tag {Text = "tag4", Group = "test1"}
                    }, false);

                repository.Assign(
                    media1.Id,
                    mediaType.PropertyTypes.Last().Id,
                    new[]
                    {
                        new Tag {Text = "tag1", Group = "test"},
                        new Tag {Text = "tag2", Group = "test1"}
                    }, false);

                var result1 = repository.GetTagsForEntityType(TaggableObjectTypes.Content,  "test1").ToArray();
                var result2 = repository.GetTagsForEntityType(TaggableObjectTypes.Media, "test1").ToArray();

                Assert.AreEqual(2, result1.Length);
                Assert.AreEqual(1, result2.Length);
            }
        }

        [Test]
        public void Cascade_Deletes_Tag_Relations()
        {
            var provider = TestObjects.GetScopeProvider(LoggerFactory);
            using (var scope = ScopeProvider.CreateScope())
            {
                var contentRepository = CreateDocumentRepository(provider, out var contentTypeRepository);

                //create data to relate to
                var contentType = MockedContentTypes.CreateSimpleContentType("test", "Test");
                ServiceContext.FileService.SaveTemplate(contentType.DefaultTemplate); // else, FK violation on contentType!
                contentTypeRepository.Save(contentType);

                var content1 = MockedContent.CreateSimpleContent(contentType);
                contentRepository.Save(content1);

                var repository = CreateRepository(provider);
                repository.Assign(
                    content1.Id,
                    contentType.PropertyTypes.First().Id,
                    new[]
                        {
                            new Tag {Text = "tag1", Group = "test"},
                            new Tag {Text = "tag2", Group = "test"},
                            new Tag {Text = "tag3", Group = "test"},
                            new Tag {Text = "tag4", Group = "test"}
                        }, false);

                contentRepository.Delete(content1);

                Assert.AreEqual(0, scope.Database.ExecuteScalar<int>(
                    "SELECT COUNT(*) FROM cmsTagRelationship WHERE nodeId=@nodeId AND propertyTypeId=@propTypeId",
                    new { nodeId = content1.Id, propTypeId = contentType.PropertyTypes.First().Id }));
            }
        }

        [Test]
        public void Can_Get_Tagged_Entities_For_Tag_Group()
        {
            var provider = TestObjects.GetScopeProvider(LoggerFactory);
            using (ScopeProvider.CreateScope())
            {
                var contentRepository = CreateDocumentRepository(provider, out var contentTypeRepository);
                var mediaRepository = CreateMediaRepository(provider, out var mediaTypeRepository);

                //create data to relate to
                var contentType = MockedContentTypes.CreateSimpleContentType("test", "Test");
                ServiceContext.FileService.SaveTemplate(contentType.DefaultTemplate); // else, FK violation on contentType!
                contentTypeRepository.Save(contentType);

                var content1 = MockedContent.CreateSimpleContent(contentType);
                contentRepository.Save(content1);

                var content2 = MockedContent.CreateSimpleContent(contentType);
                contentRepository.Save(content2);

                var mediaType = MockedContentTypes.CreateImageMediaType("image2");
                mediaTypeRepository.Save(mediaType);

                var media1 = MockedMedia.CreateMediaImage(mediaType, -1);
                mediaRepository.Save(media1);

                var repository = CreateRepository(provider);
                repository.Assign(
                    content1.Id,
                    contentType.PropertyTypes.First().Id,
                    new[]
                    {
                        new Tag {Text = "tag1", Group = "test"},
                        new Tag {Text = "tag2", Group = "test1"},
                        new Tag {Text = "tag3", Group = "test"}
                    }, false);

                repository.Assign(
                    content2.Id,
                    contentType.PropertyTypes.Last().Id,
                    new[]
                    {
                        new Tag {Text = "tag1", Group = "test"},
                        new Tag {Text = "tag2", Group = "test1"},
                        new Tag {Text = "tag3", Group = "test"}
                    }, false);

                repository.Assign(
                    media1.Id,
                    mediaType.PropertyTypes.Last().Id,
                    new[]
                    {
                        new Tag {Text = "tag1", Group = "test"},
                        new Tag {Text = "tag2", Group = "test1"}
                    }, false);

                var contentTestIds = repository.GetTaggedEntitiesByTagGroup(TaggableObjectTypes.Content, "test").ToArray();
                //there are two content items tagged against the 'test' group
                Assert.AreEqual(2, contentTestIds.Length);
                //there are a total of two property types tagged against the 'test' group
                Assert.AreEqual(2, contentTestIds.SelectMany(x => x.TaggedProperties).Count());
                //there are a total of 2 tags tagged against the 'test' group
                Assert.AreEqual(2, contentTestIds.SelectMany(x => x.TaggedProperties).SelectMany(x => x.Tags).Select(x => x.Id).Distinct().Count());

                var contentTest1Ids = repository.GetTaggedEntitiesByTagGroup(TaggableObjectTypes.Content, "test1").ToArray();
                //there are two content items tagged against the 'test1' group
                Assert.AreEqual(2, contentTest1Ids.Length);
                //there are a total of two property types tagged against the 'test1' group
                Assert.AreEqual(2, contentTest1Ids.SelectMany(x => x.TaggedProperties).Count());
                //there are a total of 1 tags tagged against the 'test1' group
                Assert.AreEqual(1, contentTest1Ids.SelectMany(x => x.TaggedProperties).SelectMany(x => x.Tags).Select(x => x.Id).Distinct().Count());

                var mediaTestIds = repository.GetTaggedEntitiesByTagGroup(TaggableObjectTypes.Media, "test");
                Assert.AreEqual(1, mediaTestIds.Count());

                var mediaTest1Ids = repository.GetTaggedEntitiesByTagGroup(TaggableObjectTypes.Media, "test1");
                Assert.AreEqual(1, mediaTest1Ids.Count());
            }
        }

        [Test]
        public void Can_Get_Tagged_Entities_For_Tag()
        {
            var provider = TestObjects.GetScopeProvider(LoggerFactory);
            using (ScopeProvider.CreateScope())
            {
                var contentRepository = CreateDocumentRepository(provider, out var contentTypeRepository);
                var mediaRepository = CreateMediaRepository(provider, out var mediaTypeRepository);

                //create data to relate to
                var contentType = MockedContentTypes.CreateSimpleContentType("test", "Test");
                ServiceContext.FileService.SaveTemplate(contentType.DefaultTemplate); // else, FK violation on contentType!
                contentTypeRepository.Save(contentType);


                var content1 = MockedContent.CreateSimpleContent(contentType);
                contentRepository.Save(content1);


                var content2 = MockedContent.CreateSimpleContent(contentType);
                contentRepository.Save(content2);


                var mediaType = MockedContentTypes.CreateImageMediaType("image2");
                mediaTypeRepository.Save(mediaType);

                var media1 = MockedMedia.CreateMediaImage(mediaType, -1);
                mediaRepository.Save(media1);


                var repository = CreateRepository(provider);
                repository.Assign(
                    content1.Id,
                    contentType.PropertyTypes.First().Id,
                    new[]
                    {
                        new Tag {Text = "tag1", Group = "test"},
                        new Tag {Text = "tag2", Group = "test1"},
                        new Tag {Text = "tag3", Group = "test"}
                    }, false);

                repository.Assign(
                    content2.Id,
                    contentType.PropertyTypes.Last().Id,
                    new[]
                    {
                        new Tag {Text = "tag1", Group = "test"},
                        new Tag {Text = "tag2", Group = "test1"},
                    }, false);

                repository.Assign(
                    media1.Id,
                    mediaType.PropertyTypes.Last().Id,
                    new[]
                    {
                        new Tag {Text = "tag1", Group = "test"},
                        new Tag {Text = "tag2", Group = "test1"}
                    }, false);

                var contentTestIds = repository.GetTaggedEntitiesByTag(TaggableObjectTypes.Content, "tag1").ToArray();
                //there are two content items tagged against the 'tag1' tag
                Assert.AreEqual(2, contentTestIds.Length);
                //there are a total of two property types tagged against the 'tag1' tag
                Assert.AreEqual(2, contentTestIds.SelectMany(x => x.TaggedProperties).Count());
                //there are a total of 1 tags since we're only looking against one tag
                Assert.AreEqual(1, contentTestIds.SelectMany(x => x.TaggedProperties).SelectMany(x => x.Tags).Select(x => x.Id).Distinct().Count());

                var contentTest1Ids = repository.GetTaggedEntitiesByTag(TaggableObjectTypes.Content, "tag3").ToArray();
                //there are 1 content items tagged against the 'tag3' tag
                Assert.AreEqual(1, contentTest1Ids.Length);
                //there are a total of two property types tagged against the 'tag3' tag
                Assert.AreEqual(1, contentTest1Ids.SelectMany(x => x.TaggedProperties).Count());
                //there are a total of 1 tags since we're only looking against one tag
                Assert.AreEqual(1, contentTest1Ids.SelectMany(x => x.TaggedProperties).SelectMany(x => x.Tags).Select(x => x.Id).Distinct().Count());

                var mediaTestIds = repository.GetTaggedEntitiesByTag(TaggableObjectTypes.Media, "tag1");
                Assert.AreEqual(1, mediaTestIds.Count());
            }
        }

        private TagRepository CreateRepository(IScopeProvider provider)
        {
            return new TagRepository((IScopeAccessor) provider, AppCaches.Disabled, LoggerFactory.CreateLogger<TagRepository>());
        }

        private DocumentRepository CreateDocumentRepository(IScopeProvider provider, out ContentTypeRepository contentTypeRepository)
        {
            var accessor = (IScopeAccessor) provider;
<<<<<<< HEAD
            var globalSettings = new GlobalSettingsBuilder().Build();
            var templateRepository = new TemplateRepository(accessor, AppCaches.Disabled, LoggerFactory.CreateLogger<TemplateRepository>(), TestObjects.GetFileSystemsMock(), IOHelper, ShortStringHelper);
            var tagRepository = new TagRepository(accessor, AppCaches.Disabled, LoggerFactory.CreateLogger<TagRepository>());
=======
            var globalSettings = new GlobalSettings();
            var templateRepository = new TemplateRepository(accessor, AppCaches.Disabled, Logger, TestObjects.GetFileSystemsMock(), IOHelper, ShortStringHelper);
            var tagRepository = new TagRepository(accessor, AppCaches.Disabled, Logger);
>>>>>>> 9a6b75d5
            var commonRepository = new ContentTypeCommonRepository(accessor, templateRepository, AppCaches.Disabled, ShortStringHelper);
            var languageRepository = new LanguageRepository(accessor, AppCaches.Disabled, LoggerFactory.CreateLogger<LanguageRepository>(), Microsoft.Extensions.Options.Options.Create(globalSettings));
            contentTypeRepository = new ContentTypeRepository(accessor, AppCaches.Disabled, LoggerFactory.CreateLogger<ContentTypeRepository>(), commonRepository, languageRepository, ShortStringHelper);
            var relationTypeRepository = new RelationTypeRepository(accessor, AppCaches.Disabled, LoggerFactory.CreateLogger<RelationTypeRepository>());
            var entityRepository = new EntityRepository(accessor);
            var relationRepository = new RelationRepository(accessor, LoggerFactory.CreateLogger<RelationRepository>(), relationTypeRepository, entityRepository);
            var propertyEditors = new Lazy<PropertyEditorCollection>(() => new PropertyEditorCollection(new DataEditorCollection(Enumerable.Empty<IDataEditor>())));
            var dataValueReferences = new DataValueReferenceFactoryCollection(Enumerable.Empty<IDataValueReferenceFactory>());
            var repository = new DocumentRepository(accessor, AppCaches.Disabled, LoggerFactory.CreateLogger<DocumentRepository>(), LoggerFactory, contentTypeRepository, templateRepository, tagRepository, languageRepository, relationRepository, relationTypeRepository, propertyEditors, dataValueReferences, DataTypeService);
            return repository;
        }

        private MediaRepository CreateMediaRepository(IScopeProvider provider, out MediaTypeRepository mediaTypeRepository)
        {
            var accessor = (IScopeAccessor) provider;
<<<<<<< HEAD
            var globalSettings = new GlobalSettingsBuilder().Build();
            var templateRepository = new TemplateRepository(accessor, AppCaches.Disabled, LoggerFactory.CreateLogger<TemplateRepository>(), TestObjects.GetFileSystemsMock(), IOHelper, ShortStringHelper);
            var tagRepository = new TagRepository(accessor, AppCaches.Disabled, LoggerFactory.CreateLogger<TagRepository>());
=======
            var globalSettings = new GlobalSettings();
            var templateRepository = new TemplateRepository(accessor, AppCaches.Disabled, Logger, TestObjects.GetFileSystemsMock(), IOHelper, ShortStringHelper);
            var tagRepository = new TagRepository(accessor, AppCaches.Disabled, Logger);
>>>>>>> 9a6b75d5
            var commonRepository = new ContentTypeCommonRepository(accessor, templateRepository, AppCaches.Disabled, ShortStringHelper);
            var languageRepository = new LanguageRepository(accessor, AppCaches.Disabled, LoggerFactory.CreateLogger<LanguageRepository>(), Microsoft.Extensions.Options.Options.Create(globalSettings));
            mediaTypeRepository = new MediaTypeRepository(accessor, AppCaches.Disabled, LoggerFactory.CreateLogger<MediaTypeRepository>(), commonRepository, languageRepository, ShortStringHelper);
            var relationTypeRepository = new RelationTypeRepository(accessor, AppCaches.Disabled, LoggerFactory.CreateLogger<RelationTypeRepository>());
            var entityRepository = new EntityRepository(accessor);
            var relationRepository = new RelationRepository(accessor, LoggerFactory.CreateLogger<RelationRepository>(), relationTypeRepository, entityRepository);
            var propertyEditors = new Lazy<PropertyEditorCollection>(() => new PropertyEditorCollection(new DataEditorCollection(Enumerable.Empty<IDataEditor>())));
            var mediaUrlGenerators = new MediaUrlGeneratorCollection(Enumerable.Empty<IMediaUrlGenerator>());
            var dataValueReferences = new DataValueReferenceFactoryCollection(Enumerable.Empty<IDataValueReferenceFactory>());
            var repository = new MediaRepository(accessor, AppCaches.Disabled, LoggerFactory.CreateLogger<MediaRepository>(), LoggerFactory, mediaTypeRepository, tagRepository, Mock.Of<ILanguageRepository>(), relationRepository, relationTypeRepository, propertyEditors, mediaUrlGenerators, dataValueReferences, DataTypeService);
            return repository;
        }
    }
}<|MERGE_RESOLUTION|>--- conflicted
+++ resolved
@@ -955,15 +955,9 @@
         private DocumentRepository CreateDocumentRepository(IScopeProvider provider, out ContentTypeRepository contentTypeRepository)
         {
             var accessor = (IScopeAccessor) provider;
-<<<<<<< HEAD
-            var globalSettings = new GlobalSettingsBuilder().Build();
+            var globalSettings = new GlobalSettings();
             var templateRepository = new TemplateRepository(accessor, AppCaches.Disabled, LoggerFactory.CreateLogger<TemplateRepository>(), TestObjects.GetFileSystemsMock(), IOHelper, ShortStringHelper);
             var tagRepository = new TagRepository(accessor, AppCaches.Disabled, LoggerFactory.CreateLogger<TagRepository>());
-=======
-            var globalSettings = new GlobalSettings();
-            var templateRepository = new TemplateRepository(accessor, AppCaches.Disabled, Logger, TestObjects.GetFileSystemsMock(), IOHelper, ShortStringHelper);
-            var tagRepository = new TagRepository(accessor, AppCaches.Disabled, Logger);
->>>>>>> 9a6b75d5
             var commonRepository = new ContentTypeCommonRepository(accessor, templateRepository, AppCaches.Disabled, ShortStringHelper);
             var languageRepository = new LanguageRepository(accessor, AppCaches.Disabled, LoggerFactory.CreateLogger<LanguageRepository>(), Microsoft.Extensions.Options.Options.Create(globalSettings));
             contentTypeRepository = new ContentTypeRepository(accessor, AppCaches.Disabled, LoggerFactory.CreateLogger<ContentTypeRepository>(), commonRepository, languageRepository, ShortStringHelper);
@@ -979,15 +973,9 @@
         private MediaRepository CreateMediaRepository(IScopeProvider provider, out MediaTypeRepository mediaTypeRepository)
         {
             var accessor = (IScopeAccessor) provider;
-<<<<<<< HEAD
-            var globalSettings = new GlobalSettingsBuilder().Build();
+            var globalSettings = new GlobalSettings();
             var templateRepository = new TemplateRepository(accessor, AppCaches.Disabled, LoggerFactory.CreateLogger<TemplateRepository>(), TestObjects.GetFileSystemsMock(), IOHelper, ShortStringHelper);
             var tagRepository = new TagRepository(accessor, AppCaches.Disabled, LoggerFactory.CreateLogger<TagRepository>());
-=======
-            var globalSettings = new GlobalSettings();
-            var templateRepository = new TemplateRepository(accessor, AppCaches.Disabled, Logger, TestObjects.GetFileSystemsMock(), IOHelper, ShortStringHelper);
-            var tagRepository = new TagRepository(accessor, AppCaches.Disabled, Logger);
->>>>>>> 9a6b75d5
             var commonRepository = new ContentTypeCommonRepository(accessor, templateRepository, AppCaches.Disabled, ShortStringHelper);
             var languageRepository = new LanguageRepository(accessor, AppCaches.Disabled, LoggerFactory.CreateLogger<LanguageRepository>(), Microsoft.Extensions.Options.Options.Create(globalSettings));
             mediaTypeRepository = new MediaTypeRepository(accessor, AppCaches.Disabled, LoggerFactory.CreateLogger<MediaTypeRepository>(), commonRepository, languageRepository, ShortStringHelper);

﻿using System;
using System.Collections.Generic;
using System.Linq;
<<<<<<< HEAD
using Microsoft.Extensions.Logging;
=======
using Microsoft.Extensions.Options;
>>>>>>> d7ab7d3d
using NUnit.Framework;
using Umbraco.Core;
using Umbraco.Core.Cache;
using Umbraco.Core.Configuration.Models;
using Umbraco.Core.Models;
using Umbraco.Core.Persistence;
using Umbraco.Core.Persistence.Dtos;
using Umbraco.Core.Persistence.Repositories.Implement;
using Umbraco.Core.PropertyEditors;
using Umbraco.Core.Scoping;
using Umbraco.Tests.Common.Builders;
using Umbraco.Tests.TestHelpers;
using Umbraco.Tests.TestHelpers.Entities;
using Umbraco.Tests.Testing;
using Umbraco.Web.Models.ContentEditing;

namespace Umbraco.Tests.Persistence.Repositories
{
    [TestFixture]
    [UmbracoTest(Mapper = true, Database = UmbracoTestOptions.Database.NewSchemaPerTest)]
    public class ContentTypeRepositoryTest : TestWithDatabaseBase
    {
        private IOptions<GlobalSettings> _globalSettings;

        public override void SetUp()
        {
            base.SetUp();

            CreateTestData();

            _globalSettings = Microsoft.Extensions.Options.Options.Create(new GlobalSettingsBuilder().Build());
        }

        private DocumentRepository CreateRepository(IScopeAccessor scopeAccessor, out ContentTypeRepository contentTypeRepository)
        {
<<<<<<< HEAD
            var langRepository = new LanguageRepository(scopeAccessor, AppCaches.Disabled, LoggerFactory_.CreateLogger<LanguageRepository>(),TestObjects.GetGlobalSettings());
            var templateRepository = new TemplateRepository(scopeAccessor, AppCaches.Disabled, LoggerFactory_.CreateLogger<TemplateRepository>(), TestObjects.GetFileSystemsMock(), IOHelper, ShortStringHelper);
            var tagRepository = new TagRepository(scopeAccessor, AppCaches.Disabled, LoggerFactory_.CreateLogger<TagRepository>());
            var commonRepository = new ContentTypeCommonRepository(scopeAccessor, templateRepository, AppCaches.Disabled, ShortStringHelper);
            contentTypeRepository = new ContentTypeRepository(scopeAccessor, AppCaches.Disabled, LoggerFactory_.CreateLogger<ContentTypeRepository>(), commonRepository, langRepository, ShortStringHelper);
            var languageRepository = new LanguageRepository(scopeAccessor, AppCaches.Disabled, LoggerFactory_.CreateLogger<LanguageRepository>(), TestObjects.GetGlobalSettings());
            var relationTypeRepository = new RelationTypeRepository(scopeAccessor, AppCaches.Disabled, LoggerFactory_.CreateLogger<RelationTypeRepository>());
=======
            var langRepository = new LanguageRepository(scopeAccessor, AppCaches.Disabled, Logger, _globalSettings);
            var templateRepository = new TemplateRepository(scopeAccessor, AppCaches.Disabled, Logger, TestObjects.GetFileSystemsMock(), IOHelper, ShortStringHelper);
            var tagRepository = new TagRepository(scopeAccessor, AppCaches.Disabled, Logger);
            var commonRepository = new ContentTypeCommonRepository(scopeAccessor, templateRepository, AppCaches.Disabled, ShortStringHelper);
            contentTypeRepository = new ContentTypeRepository(scopeAccessor, AppCaches.Disabled, Logger, commonRepository, langRepository, ShortStringHelper);
            var languageRepository = new LanguageRepository(scopeAccessor, AppCaches.Disabled, Logger, _globalSettings);
            var relationTypeRepository = new RelationTypeRepository(scopeAccessor, AppCaches.Disabled, Logger);
>>>>>>> d7ab7d3d
            var entityRepository = new EntityRepository(scopeAccessor);
            var relationRepository = new RelationRepository(scopeAccessor, LoggerFactory_.CreateLogger<RelationRepository>(), relationTypeRepository, entityRepository);
            var propertyEditors = new Lazy<PropertyEditorCollection>(() => new PropertyEditorCollection(new DataEditorCollection(Enumerable.Empty<IDataEditor>())));
            var dataValueReferences = new DataValueReferenceFactoryCollection(Enumerable.Empty<IDataValueReferenceFactory>());
            var repository = new DocumentRepository(scopeAccessor, AppCaches.Disabled, LoggerFactory_.CreateLogger<DocumentRepository>(), LoggerFactory_, contentTypeRepository, templateRepository, tagRepository, languageRepository, relationRepository, relationTypeRepository, propertyEditors, dataValueReferences, DataTypeService);
            return repository;
        }

        private ContentTypeRepository CreateRepository(IScopeAccessor scopeAccessor)
        {
<<<<<<< HEAD
            var langRepository = new LanguageRepository(scopeAccessor, AppCaches.Disabled, LoggerFactory_.CreateLogger<LanguageRepository>(), TestObjects.GetGlobalSettings());
            var templateRepository = new TemplateRepository(scopeAccessor, AppCaches.Disabled, LoggerFactory_.CreateLogger<TemplateRepository>(), TestObjects.GetFileSystemsMock(), IOHelper, ShortStringHelper);
=======
            var langRepository = new LanguageRepository(scopeAccessor, AppCaches.Disabled, Logger, _globalSettings);
            var templateRepository = new TemplateRepository(scopeAccessor, AppCaches.Disabled, Logger, TestObjects.GetFileSystemsMock(), IOHelper, ShortStringHelper);
>>>>>>> d7ab7d3d
            var commonRepository = new ContentTypeCommonRepository(scopeAccessor, templateRepository, AppCaches.Disabled, ShortStringHelper);
            var contentTypeRepository = new ContentTypeRepository(scopeAccessor, AppCaches.Disabled, LoggerFactory_.CreateLogger<ContentTypeRepository>(), commonRepository, langRepository, ShortStringHelper);
            return contentTypeRepository;
        }

        private MediaTypeRepository CreateMediaTypeRepository(IScopeAccessor scopeAccessor)
        {
            var templateRepository = new TemplateRepository(scopeAccessor, AppCaches.Disabled, LoggerFactory_.CreateLogger<TemplateRepository>(), TestObjects.GetFileSystemsMock(), IOHelper, ShortStringHelper);
            var commonRepository = new ContentTypeCommonRepository(scopeAccessor, templateRepository, AppCaches.Disabled, ShortStringHelper);
<<<<<<< HEAD
            var langRepository = new LanguageRepository(scopeAccessor, AppCaches.Disabled, LoggerFactory_.CreateLogger<LanguageRepository>(), TestObjects.GetGlobalSettings());
            var contentTypeRepository = new MediaTypeRepository(scopeAccessor, AppCaches.Disabled, LoggerFactory_.CreateLogger<MediaTypeRepository>(), commonRepository, langRepository, ShortStringHelper);
=======
            var langRepository = new LanguageRepository(scopeAccessor, AppCaches.Disabled, Logger, _globalSettings);
            var contentTypeRepository = new MediaTypeRepository(scopeAccessor, AppCaches.Disabled, Logger, commonRepository, langRepository, ShortStringHelper);
>>>>>>> d7ab7d3d
            return contentTypeRepository;
        }

        private EntityContainerRepository CreateContainerRepository(IScopeAccessor scopeAccessor, Guid containerEntityType)
        {
            return new EntityContainerRepository(scopeAccessor, AppCaches.Disabled, LoggerFactory_.CreateLogger<EntityContainerRepository>(), containerEntityType);
        }

        // TODO: Add test to verify SetDefaultTemplates updates both AllowedTemplates and DefaultTemplate(id).

        [Test]
        public void Maps_Templates_Correctly()
        {
            // Arrange
            var provider = TestObjects.GetScopeProvider(LoggerFactory_);
            using (var scope = provider.CreateScope())
            {
                var templateRepo = new TemplateRepository((IScopeAccessor) provider, AppCaches.Disabled, LoggerFactory_.CreateLogger<TemplateRepository>(), TestObjects.GetFileSystemsMock(), IOHelper, ShortStringHelper);
                var repository = CreateRepository((IScopeAccessor) provider);
                var templates = new[]
                {
                    new Template(ShortStringHelper, "test1", "test1"),
                    new Template(ShortStringHelper, "test2", "test2"),
                    new Template(ShortStringHelper, "test3", "test3")
                };
                foreach (var template in templates)
                {
                    templateRepo.Save(template);
                }


                var contentType = MockedContentTypes.CreateSimpleContentType();
                contentType.AllowedTemplates = new[] { templates[0], templates[1] };
                contentType.SetDefaultTemplate(templates[0]);
                repository.Save(contentType);


                //re-get
                var result = repository.Get(contentType.Id);

                Assert.AreEqual(2, result.AllowedTemplates.Count());
                Assert.AreEqual(templates[0].Id, result.DefaultTemplate.Id);
            }

        }

        [Test]
        public void Can_Move()
        {
            var provider = TestObjects.GetScopeProvider(LoggerFactory_);
            using (var scope = provider.CreateScope())
            {
                var containerRepository = CreateContainerRepository((IScopeAccessor) provider, Constants.ObjectTypes.DocumentTypeContainer);
                var repository = CreateRepository((IScopeAccessor) provider);
                var container1 = new EntityContainer(Constants.ObjectTypes.DocumentType) { Name = "blah1" };
                containerRepository.Save(container1);


                var container2 = new EntityContainer(Constants.ObjectTypes.DocumentType) { Name = "blah2", ParentId = container1.Id };
                containerRepository.Save(container2);


                var contentType = (IContentType)MockedContentTypes.CreateBasicContentType("asdfasdf");
                contentType.ParentId = container2.Id;
                repository.Save(contentType);


                //create a
                var contentType2 = (IContentType)new ContentType(ShortStringHelper, contentType, "hello")
                {
                    Name = "Blahasdfsadf"
                };
                contentType.ParentId = contentType.Id;
                repository.Save(contentType2);


                var result = repository.Move(contentType, container1).ToArray();


                Assert.AreEqual(2, result.Count());

                //re-get
                contentType = repository.Get(contentType.Id);
                contentType2 = repository.Get(contentType2.Id);

                Assert.AreEqual(container1.Id, contentType.ParentId);
                Assert.AreNotEqual(result.Single(x => x.Entity.Id == contentType.Id).OriginalPath, contentType.Path);
                Assert.AreNotEqual(result.Single(x => x.Entity.Id == contentType2.Id).OriginalPath, contentType2.Path);
            }

        }

        [Test]
        public void Can_Create_Container()
        {
            var provider = TestObjects.GetScopeProvider(LoggerFactory_);
            using (var scope = provider.CreateScope())
            {
                var containerRepository = CreateContainerRepository((IScopeAccessor) provider, Constants.ObjectTypes.DocumentTypeContainer);
                var container = new EntityContainer(Constants.ObjectTypes.DocumentType) { Name = "blah" };
                containerRepository.Save(container);

                Assert.That(container.Id, Is.GreaterThan(0));

                var found = containerRepository.Get(container.Id);
                Assert.IsNotNull(found);
            }
        }

        [Test]
        public void Can_Get_All_Containers()
        {
            EntityContainer container1, container2, container3;

            var provider = TestObjects.GetScopeProvider(LoggerFactory_);
            using (var scope = provider.CreateScope())
            {
                var containerRepository = CreateContainerRepository((IScopeAccessor) provider, Constants.ObjectTypes.DocumentTypeContainer);

                container1 = new EntityContainer(Constants.ObjectTypes.DocumentType) { Name = "container1" };
                containerRepository.Save(container1);
                container2 = new EntityContainer(Constants.ObjectTypes.DocumentType) { Name = "container2" };
                containerRepository.Save(container2);
                container3 = new EntityContainer(Constants.ObjectTypes.DocumentType) { Name = "container3" };
                containerRepository.Save(container3);

                Assert.That(container1.Id, Is.GreaterThan(0));
                Assert.That(container2.Id, Is.GreaterThan(0));
                Assert.That(container3.Id, Is.GreaterThan(0));

                var found1 = containerRepository.Get(container1.Id);
                Assert.IsNotNull(found1);
                var found2 = containerRepository.Get(container2.Id);
                Assert.IsNotNull(found2);
                var found3 = containerRepository.Get(container3.Id);
                Assert.IsNotNull(found3);
                var allContainers = containerRepository.GetMany();
                Assert.AreEqual(3, allContainers.Count());
            }
        }

        [Test]
        public void Can_Delete_Container()
        {
            var provider = TestObjects.GetScopeProvider(LoggerFactory_);
            using (var scope = provider.CreateScope())
            {
                var containerRepository = CreateContainerRepository((IScopeAccessor) provider, Constants.ObjectTypes.DocumentTypeContainer);
                var container = new EntityContainer(Constants.ObjectTypes.DocumentType) { Name = "blah" };
                containerRepository.Save(container);


                // Act
                containerRepository.Delete(container);


                var found = containerRepository.Get(container.Id);
                Assert.IsNull(found);
            }
        }

        [Test]
        public void Can_Create_Container_Containing_Media_Types()
        {
            var provider = TestObjects.GetScopeProvider(LoggerFactory_);
            using (var scope = provider.CreateScope())
            {
                var containerRepository = CreateContainerRepository((IScopeAccessor) provider, Constants.ObjectTypes.MediaTypeContainer);
                var repository = CreateRepository((IScopeAccessor) provider);
                var container = new EntityContainer(Constants.ObjectTypes.MediaType) { Name = "blah" };
                containerRepository.Save(container);


                var contentType = MockedContentTypes.CreateSimpleContentType("test", "Test", propertyGroupName: "testGroup");
                contentType.ParentId = container.Id;
                repository.Save(contentType);


                Assert.AreEqual(container.Id, contentType.ParentId);
            }
        }

        [Test]
        public void Can_Delete_Container_Containing_Media_Types()
        {
            var provider = TestObjects.GetScopeProvider(LoggerFactory_);
            using (var scope = provider.CreateScope())
            {
                var containerRepository = CreateContainerRepository((IScopeAccessor) provider, Constants.ObjectTypes.MediaTypeContainer);
                var repository = CreateMediaTypeRepository((IScopeAccessor) provider);
                var container = new EntityContainer(Constants.ObjectTypes.MediaType) { Name = "blah" };
                containerRepository.Save(container);


                IMediaType contentType = MockedContentTypes.CreateSimpleMediaType("test", "Test", propertyGroupName: "testGroup");
                contentType.ParentId = container.Id;
                repository.Save(contentType);


                // Act
                containerRepository.Delete(container);


                var found = containerRepository.Get(container.Id);
                Assert.IsNull(found);

                contentType = repository.Get(contentType.Id);
                Assert.IsNotNull(contentType);
                Assert.AreEqual(-1, contentType.ParentId);
            }
        }

        [Test]
        public void Can_Perform_Add_On_ContentTypeRepository()
        {
            // Arrange
            var provider = TestObjects.GetScopeProvider(LoggerFactory_);
            using (var scope = provider.CreateScope())
            {
                var repository = CreateRepository((IScopeAccessor) provider);
                // Act
                var contentType = MockedContentTypes.CreateSimpleContentType("test", "Test", propertyGroupName: "testGroup");
                repository.Save(contentType);


                var fetched = repository.Get(contentType.Id);

                // Assert
                Assert.That(contentType.HasIdentity, Is.True);
                Assert.That(contentType.PropertyGroups.All(x => x.HasIdentity), Is.True);
                Assert.That(contentType.PropertyTypes.All(x => x.HasIdentity), Is.True);
                Assert.That(contentType.Path.Contains(","), Is.True);
                Assert.That(contentType.SortOrder, Is.GreaterThan(0));

                Assert.That(contentType.PropertyGroups.ElementAt(0).Name == "testGroup", Is.True);
                var groupId = contentType.PropertyGroups.ElementAt(0).Id;
                Assert.That(contentType.PropertyTypes.All(x => x.PropertyGroupId.Value == groupId), Is.True);

                foreach (var propertyType in contentType.PropertyTypes)
                {
                    Assert.AreNotEqual(propertyType.Key, Guid.Empty);
                }

                TestHelper.AssertPropertyValuesAreEqual(fetched, contentType, "yyyy-MM-dd HH:mm:ss", ignoreProperties: new [] { "DefaultTemplate", "AllowedTemplates", "UpdateDate" });
            }
        }

        [Test]
        public void Can_Perform_Add_On_ContentTypeRepository_After_Model_Mapping()
        {
            // Arrange
            var provider = TestObjects.GetScopeProvider(LoggerFactory_);
            using (var scope = provider.CreateScope())
            {
                var repository = CreateRepository((IScopeAccessor) provider);
                // Act
                var contentType = (IContentType)MockedContentTypes.CreateSimpleContentType2("test", "Test", propertyGroupName: "testGroup");

                Assert.AreEqual(4, contentType.PropertyTypes.Count());

                // remove all templates - since they are not saved, they would break the (!) mapping code
                contentType.AllowedTemplates = new ITemplate[0];

                // there is NO mapping from display to contentType, but only from save
                // to contentType, so if we want to test, let's to it properly!
                var display = Mapper.Map<DocumentTypeDisplay>(contentType);
                var save = MapToContentTypeSave(display);
                var mapped = Mapper.Map<IContentType>(save);

                Assert.AreEqual(4, mapped.PropertyTypes.Count());

                repository.Save(mapped);


                Assert.AreEqual(4, mapped.PropertyTypes.Count());

                //re-get
                contentType = repository.Get(mapped.Id);

                Assert.AreEqual(4, contentType.PropertyTypes.Count());

                // Assert
                Assert.That(contentType.HasIdentity, Is.True);
                Assert.That(contentType.PropertyGroups.All(x => x.HasIdentity), Is.True);
                Assert.That(contentType.PropertyTypes.All(x => x.HasIdentity), Is.True);
                Assert.That(contentType.Path.Contains(","), Is.True);
                Assert.That(contentType.SortOrder, Is.GreaterThan(0));

                Assert.That(contentType.PropertyGroups.ElementAt(0).Name == "testGroup", Is.True);
                var groupId = contentType.PropertyGroups.ElementAt(0).Id;

                var propertyTypes = contentType.PropertyTypes.ToArray();
                Assert.AreEqual("gen", propertyTypes[0].Alias); // just to be sure
                Assert.IsNull(propertyTypes[0].PropertyGroupId);
                Assert.IsTrue(propertyTypes.Skip(1).All((x => x.PropertyGroupId.Value == groupId)));
            }

        }

        [Test]
        public void Can_Perform_Update_On_ContentTypeRepository()
        {
            // Arrange
            var provider = TestObjects.GetScopeProvider(LoggerFactory_);
            using (var scope = provider.CreateScope())
            {
                var repository = CreateRepository((IScopeAccessor) provider);
                // Act
                var contentType = repository.Get(NodeDto.NodeIdSeed + 1);

                contentType.Thumbnail = "Doc2.png";
                contentType.PropertyGroups["Content"].PropertyTypes.Add(new PropertyType(ShortStringHelper, "test", ValueStorageType.Ntext, "subtitle")
                {
                    Name = "Subtitle",
                    Description = "Optional Subtitle",
                    Mandatory = false,
                    SortOrder = 1,
                    DataTypeId = -88
                });
                repository.Save(contentType);


                var dirty = contentType.IsDirty();

                // Assert
                Assert.That(contentType.HasIdentity, Is.True);
                Assert.That(dirty, Is.False);
                Assert.That(contentType.Thumbnail, Is.EqualTo("Doc2.png"));
                Assert.That(contentType.PropertyTypes.Any(x => x.Alias == "subtitle"), Is.True);
            }


        }

        // this is for tests only because it makes no sense at all to have such a
        // mapping defined, we only need it for the weird tests that use it
        private DocumentTypeSave MapToContentTypeSave(DocumentTypeDisplay display)
        {
            return new DocumentTypeSave
            {
                // EntityBasic
                Name = display.Name,
                Icon = display.Icon,
                Trashed = display.Trashed,
                Key = display.Key,
                ParentId = display.ParentId,
                //Alias = display.Alias,
                Path = display.Path,
                //AdditionalData = display.AdditionalData,

                // ContentTypeBasic
                Alias = display.Alias,
                UpdateDate = display.UpdateDate,
                CreateDate = display.CreateDate,
                Description = display.Description,
                Thumbnail = display.Thumbnail,

                // ContentTypeSave
                CompositeContentTypes = display.CompositeContentTypes,
                IsContainer = display.IsContainer,
                AllowAsRoot = display.AllowAsRoot,
                AllowedTemplates = display.AllowedTemplates.Select(x => x.Alias),
                AllowedContentTypes = display.AllowedContentTypes,
                DefaultTemplate = display.DefaultTemplate == null ? null : display.DefaultTemplate.Alias,
                Groups = display.Groups.Select(x => new PropertyGroupBasic<PropertyTypeBasic>
                {
                    Inherited = x.Inherited,
                    Id = x.Id,
                    Properties = x.Properties,
                    SortOrder = x.SortOrder,
                    Name = x.Name
                }).ToArray()
            };
        }

        [Test]
        public void Can_Perform_Update_On_ContentTypeRepository_After_Model_Mapping()
        {
            // Arrange
            var provider = TestObjects.GetScopeProvider(LoggerFactory_);
            using (var scope = provider.CreateScope())
            {
                var repository = CreateRepository((IScopeAccessor) provider);
                // Act
                var contentType = repository.Get(NodeDto.NodeIdSeed + 1);

                // there is NO mapping from display to contentType, but only from save
                // to contentType, so if we want to test, let's to it properly!
                var display = Mapper.Map<DocumentTypeDisplay>(contentType);
                var save = MapToContentTypeSave(display);

                // modify...
                save.Thumbnail = "Doc2.png";
                var contentGroup = save.Groups.Single(x => x.Name == "Content");
                contentGroup.Properties = contentGroup.Properties.Concat(new[]
                {
                    new PropertyTypeBasic
                    {
                        Alias = "subtitle",
                        Label = "Subtitle",
                        Description = "Optional Subtitle",
                        Validation = new PropertyTypeValidation
                        {
                            Mandatory = false,
                            Pattern = ""
                        },
                        SortOrder = 1,
                        DataTypeId = -88
                    }
                });

                var mapped = Mapper.Map(save, contentType);

                // just making sure
                Assert.AreEqual(mapped.Thumbnail, "Doc2.png");
                Assert.IsTrue(mapped.PropertyTypes.Any(x => x.Alias == "subtitle"));

                repository.Save(mapped);


                var dirty = mapped.IsDirty();

                //re-get
                contentType = repository.Get(NodeDto.NodeIdSeed + 1);

                // Assert
                Assert.That(contentType.HasIdentity, Is.True);
                Assert.That(dirty, Is.False);
                Assert.That(contentType.Thumbnail, Is.EqualTo("Doc2.png"));
                Assert.That(contentType.PropertyTypes.Any(x => x.Alias == "subtitle"), Is.True);
                foreach (var propertyType in contentType.PropertyTypes)
                {
                    Assert.IsTrue(propertyType.HasIdentity);
                    Assert.Greater(propertyType.Id, 0);
                }
            }
        }

        [Test]
        public void Can_Perform_Delete_On_ContentTypeRepository()
        {
            // Arrange
            var provider = TestObjects.GetScopeProvider(LoggerFactory_);
            using (var scope = provider.CreateScope())
            {
                var repository = CreateRepository((IScopeAccessor) provider);
                // Act
                var contentType = MockedContentTypes.CreateSimpleContentType();
                repository.Save(contentType);


                var contentType2 = repository.Get(contentType.Id);
                repository.Delete(contentType2);


                var exists = repository.Exists(contentType.Id);

                // Assert
                Assert.That(exists, Is.False);
            }
        }

        [Test]
        public void Can_Perform_Delete_With_Heirarchy_On_ContentTypeRepository()
        {
            // Arrange
            var provider = TestObjects.GetScopeProvider(LoggerFactory_);
            using (var scope = provider.CreateScope())
            {
                var repository = CreateRepository((IScopeAccessor) provider);
                var ctMain = MockedContentTypes.CreateSimpleContentType();
                var ctChild1 = MockedContentTypes.CreateSimpleContentType("child1", "Child 1", ctMain, true);
                var ctChild2 = MockedContentTypes.CreateSimpleContentType("child2", "Child 2", ctChild1, true);

                repository.Save(ctMain);
                repository.Save(ctChild1);
                repository.Save(ctChild2);


                // Act

                var resolvedParent = repository.Get(ctMain.Id);
                repository.Delete(resolvedParent);


                // Assert
                Assert.That(repository.Exists(ctMain.Id), Is.False);
                Assert.That(repository.Exists(ctChild1.Id), Is.False);
                Assert.That(repository.Exists(ctChild2.Id), Is.False);
            }
        }

        [Test]
        public void Can_Perform_Query_On_ContentTypeRepository_Sort_By_Name()
        {
            IContentType contentType;

            // Arrange
            var provider = TestObjects.GetScopeProvider(LoggerFactory_);
            using (var scope = provider.CreateScope())
            {
                var repository = CreateRepository((IScopeAccessor) provider);
                contentType = repository.Get(NodeDto.NodeIdSeed + 1);
                var child1 = MockedContentTypes.CreateSimpleContentType("abc", "abc", contentType, randomizeAliases: true);
                repository.Save(child1);
                var child3 = MockedContentTypes.CreateSimpleContentType("zyx", "zyx", contentType, randomizeAliases: true);
                repository.Save(child3);
                var child2 = MockedContentTypes.CreateSimpleContentType("a123", "a123", contentType, randomizeAliases: true);
                repository.Save(child2);

                scope.Complete();
            }

            using (var scope = provider.CreateScope())
            {
                var repository = CreateRepository((IScopeAccessor)provider);

                // Act
                var contentTypes = repository.Get(scope.SqlContext.Query<IContentType>().Where(x => x.ParentId == contentType.Id));

                // Assert
                Assert.That(contentTypes.Count(), Is.EqualTo(3));
                Assert.AreEqual("a123", contentTypes.ElementAt(0).Name);
                Assert.AreEqual("abc", contentTypes.ElementAt(1).Name);
                Assert.AreEqual("zyx", contentTypes.ElementAt(2).Name);
            }

        }

        [Test]
        public void Can_Perform_Get_On_ContentTypeRepository()
        {
            // Arrange
            var provider = TestObjects.GetScopeProvider(LoggerFactory_);
            using (var scope = provider.CreateScope())
            {
                var repository = CreateRepository((IScopeAccessor) provider);

                // Act
                var contentType = repository.Get(NodeDto.NodeIdSeed + 1);

                // Assert
                Assert.That(contentType, Is.Not.Null);
                Assert.That(contentType.Id, Is.EqualTo(NodeDto.NodeIdSeed + 1));
            }
        }

        [Test]
        public void Can_Perform_Get_By_Guid_On_ContentTypeRepository()
        {
            // Arrange
            var provider = TestObjects.GetScopeProvider(LoggerFactory_);
            using (var scope = provider.CreateScope())
            {
                var repository = CreateRepository((IScopeAccessor) provider);
                var contentType = repository.Get(NodeDto.NodeIdSeed + 1);
                var childContentType = MockedContentTypes.CreateSimpleContentType("blah", "Blah", contentType, randomizeAliases:true);
                repository.Save(childContentType);


                // Act
                var result = repository.Get(childContentType.Key);

                // Assert
                Assert.That(result, Is.Not.Null);
                Assert.That(result.Id, Is.EqualTo(childContentType.Id));
            }
        }

        [Test]
        public void Can_Perform_Get_By_Missing_Guid_On_ContentTypeRepository()
        {
            // Arrange
            var provider = TestObjects.GetScopeProvider(LoggerFactory_);
            using (var scope = provider.CreateScope())
            {
                var repository = CreateRepository((IScopeAccessor) provider);
                // Act
                var result = repository.Get(Guid.NewGuid());

                // Assert
                Assert.That(result, Is.Null);
            }
        }

        [Test]
        public void Can_Perform_GetAll_On_ContentTypeRepository()
        {
            // Arrange
            var provider = TestObjects.GetScopeProvider(LoggerFactory_);
            using (var scope = provider.CreateScope())
            {
                var repository = CreateRepository((IScopeAccessor) provider);

                // Act
                var contentTypes = repository.GetMany();
                int count =
                    scope.Database.ExecuteScalar<int>(
                        "SELECT COUNT(*) FROM umbracoNode WHERE nodeObjectType = @NodeObjectType",
                        new {NodeObjectType = Constants.ObjectTypes.DocumentType});

                // Assert
                Assert.That(contentTypes.Any(), Is.True);
                Assert.That(contentTypes.Count(), Is.EqualTo(count));
            }
        }

        [Test]
        public void Can_Perform_GetAll_By_Guid_On_ContentTypeRepository()
        {
            // Arrange
            var provider = TestObjects.GetScopeProvider(LoggerFactory_);
            using (var scope = provider.CreateScope())
            {
                var repository = CreateRepository((IScopeAccessor) provider);
                var allGuidIds = repository.GetMany().Select(x => x.Key).ToArray();

                // Act
                var contentTypes = ((IReadRepository<Guid, IContentType>)repository).GetMany(allGuidIds);
                int count =
                    scope.Database.ExecuteScalar<int>(
                        "SELECT COUNT(*) FROM umbracoNode WHERE nodeObjectType = @NodeObjectType",
                        new { NodeObjectType = Constants.ObjectTypes.DocumentType });

                // Assert
                Assert.That(contentTypes.Any(), Is.True);
                Assert.That(contentTypes.Count(), Is.EqualTo(count));
            }
        }

        [Test]
        public void Can_Perform_Exists_On_ContentTypeRepository()
        {
            // Arrange
            var provider = TestObjects.GetScopeProvider(LoggerFactory_);
            using (var scope = provider.CreateScope())
            {
                var repository = CreateRepository((IScopeAccessor) provider);

                // Act
                var exists = repository.Exists(NodeDto.NodeIdSeed);

                // Assert
                Assert.That(exists, Is.True);
            }
        }

        [Test]
        public void Can_Update_ContentType_With_PropertyType_Removed()
        {
            // Arrange
            var provider = TestObjects.GetScopeProvider(LoggerFactory_);
            using (var scope = provider.CreateScope())
            {
                var repository = CreateRepository((IScopeAccessor) provider);
                var contentType = repository.Get(NodeDto.NodeIdSeed + 1);

                // Act
                contentType.PropertyGroups["Meta"].PropertyTypes.Remove("description");
                repository.Save(contentType);


                var result = repository.Get(NodeDto.NodeIdSeed + 1);

                // Assert
                Assert.That(result.PropertyTypes.Any(x => x.Alias == "description"), Is.False);
                Assert.That(contentType.PropertyGroups.Count, Is.EqualTo(result.PropertyGroups.Count));
                Assert.That(contentType.PropertyTypes.Count(), Is.EqualTo(result.PropertyTypes.Count()));
            }
        }

        [Test]
        public void Can_Verify_PropertyTypes_On_SimpleTextpage()
        {
            // Arrange
            var provider = TestObjects.GetScopeProvider(LoggerFactory_);
            using (var scope = provider.CreateScope())
            {
                var repository = CreateRepository((IScopeAccessor) provider);

                // Act
                var contentType = repository.Get(NodeDto.NodeIdSeed);

                // Assert
                Assert.That(contentType.PropertyTypes.Count(), Is.EqualTo(3));
                Assert.That(contentType.PropertyGroups.Count(), Is.EqualTo(1));
            }
        }

        [Test]
        public void Can_Verify_PropertyTypes_On_Textpage()
        {
            // Arrange
            var provider = TestObjects.GetScopeProvider(LoggerFactory_);
            using (var scope = provider.CreateScope())
            {
                var repository = CreateRepository((IScopeAccessor) provider);

                // Act
                var contentType = repository.Get(NodeDto.NodeIdSeed + 1);

                // Assert
                Assert.That(contentType.PropertyTypes.Count(), Is.EqualTo(4));
                Assert.That(contentType.PropertyGroups.Count(), Is.EqualTo(2));
            }
        }

        [Test]
        public void Can_Verify_PropertyType_With_No_Group()
        {
            // Arrange
            var provider = TestObjects.GetScopeProvider(LoggerFactory_);
            using (var scope = provider.CreateScope())
            {
                var repository = CreateRepository((IScopeAccessor) provider);
                var contentType = repository.Get(NodeDto.NodeIdSeed + 1);

                Assert.That(contentType.PropertyGroups.Count, Is.EqualTo(2));
                Assert.That(contentType.PropertyTypes.Count(), Is.EqualTo(4));

                // Act
                var urlAlias = new PropertyType(ShortStringHelper, "test", ValueStorageType.Nvarchar, "urlAlias")
                    {
                        Name = "Url Alias",
                        Description = "",
                        Mandatory = false,
                        SortOrder = 1,
                        DataTypeId = -88
                    };

                var addedPropertyType = contentType.AddPropertyType(urlAlias);

                Assert.That(contentType.PropertyGroups.Count, Is.EqualTo(2));
                Assert.That(contentType.PropertyTypes.Count(), Is.EqualTo(5));

                repository.Save(contentType);


                // Assert
                var updated = repository.Get(NodeDto.NodeIdSeed + 1);
                Assert.That(addedPropertyType, Is.True);
                Assert.That(updated.PropertyGroups.Count, Is.EqualTo(2));
                Assert.That(updated.PropertyTypes.Count(), Is.EqualTo(5));
                Assert.That(updated.PropertyTypes.Any(x => x.Alias == "urlAlias"), Is.True);
                Assert.That(updated.PropertyTypes.First(x => x.Alias == "urlAlias").PropertyGroupId, Is.Null);
            }
        }

        [Test]
        public void Can_Verify_AllowedChildContentTypes_On_ContentType()
        {
            // Arrange
            var provider = TestObjects.GetScopeProvider(LoggerFactory_);
            using (var scope = provider.CreateScope())
            {
                var repository = CreateRepository((IScopeAccessor) provider);

                var subpageContentType = MockedContentTypes.CreateSimpleContentType("umbSubpage", "Subpage");
                var simpleSubpageContentType = MockedContentTypes.CreateSimpleContentType("umbSimpleSubpage", "Simple Subpage");
                repository.Save(subpageContentType);
                repository.Save(simpleSubpageContentType);


                // Act
                var contentType = repository.Get(NodeDto.NodeIdSeed);
                contentType.AllowedContentTypes = new List<ContentTypeSort>
                    {
                        new ContentTypeSort(new Lazy<int>(() => subpageContentType.Id), 0, subpageContentType.Alias),
                        new ContentTypeSort(new Lazy<int>(() => simpleSubpageContentType.Id), 1, simpleSubpageContentType.Alias)
                    };
                repository.Save(contentType);


                //Assert
                var updated = repository.Get(NodeDto.NodeIdSeed);

                Assert.That(updated.AllowedContentTypes.Any(), Is.True);
                Assert.That(updated.AllowedContentTypes.Any(x => x.Alias == subpageContentType.Alias), Is.True);
                Assert.That(updated.AllowedContentTypes.Any(x => x.Alias == simpleSubpageContentType.Alias), Is.True);
            }
        }

        [Test]
        public void Can_Verify_Removal_Of_Used_PropertyType_From_ContentType()
        {
            // Arrange
            var provider = TestObjects.GetScopeProvider(LoggerFactory_);
            using (var scope = provider.CreateScope())
            {
                ContentTypeRepository repository;
                var contentRepository = CreateRepository((IScopeAccessor) provider, out repository);
                var contentType = repository.Get(NodeDto.NodeIdSeed + 1);

                var subpage = MockedContent.CreateTextpageContent(contentType, "Text Page 1", contentType.Id);
                contentRepository.Save(subpage);


                // Act
                contentType.RemovePropertyType("keywords");
                repository.Save(contentType);


                // Assert
                Assert.That(contentType.PropertyTypes.Count(), Is.EqualTo(3));
                Assert.That(contentType.PropertyTypes.Any(x => x.Alias == "keywords"), Is.False);
                Assert.That(subpage.Properties.First(x => x.Alias == "description").GetValue(), Is.EqualTo("This is the meta description for a textpage"));
            }
        }

        [Test]
        public void Can_Verify_Addition_Of_PropertyType_After_ContentType_Is_Used()
        {
            // Arrange
            var provider = TestObjects.GetScopeProvider(LoggerFactory_);
            using (var scope = provider.CreateScope())
            {
                ContentTypeRepository repository;
                var contentRepository = CreateRepository((IScopeAccessor) provider, out repository);
                var contentType = repository.Get(NodeDto.NodeIdSeed + 1);

                var subpage = MockedContent.CreateTextpageContent(contentType, "Text Page 1", contentType.Id);
                contentRepository.Save(subpage);


                // Act
                var propertyGroup = contentType.PropertyGroups.First(x => x.Name == "Meta");
                propertyGroup.PropertyTypes.Add(new PropertyType(ShortStringHelper, "test", ValueStorageType.Ntext, "metaAuthor") { Name = "Meta Author", Description = "", Mandatory = false, SortOrder = 1, DataTypeId = -88 });
                repository.Save(contentType);


                // Assert
                Assert.That(contentType.PropertyTypes.Count(), Is.EqualTo(5));
                Assert.That(contentType.PropertyTypes.Any(x => x.Alias == "metaAuthor"), Is.True);
            }

        }

        [Test]
        public void Can_Verify_Usage_Of_New_PropertyType_On_Content()
        {
            // Arrange
            var provider = TestObjects.GetScopeProvider(LoggerFactory_);
            using (var scope = provider.CreateScope())
            {
                ContentTypeRepository repository;
                var contentRepository = CreateRepository((IScopeAccessor) provider, out repository);
                var contentType = repository.Get(NodeDto.NodeIdSeed + 1);

                var subpage = MockedContent.CreateTextpageContent(contentType, "Text Page 1", contentType.Id);
                contentRepository.Save(subpage);


                var propertyGroup = contentType.PropertyGroups.First(x => x.Name == "Meta");
                propertyGroup.PropertyTypes.Add(new PropertyType(ShortStringHelper, "test", ValueStorageType.Ntext, "metaAuthor") { Name = "Meta Author", Description = "", Mandatory = false, SortOrder = 1, DataTypeId = -88 });
                repository.Save(contentType);


                // Act
                var content = contentRepository.Get(subpage.Id);
                content.SetValue("metaAuthor", "John Doe");
                contentRepository.Save(content);


                //Assert
                var updated = contentRepository.Get(subpage.Id);
                Assert.That(updated.GetValue("metaAuthor").ToString(), Is.EqualTo("John Doe"));
                Assert.That(contentType.PropertyTypes.Count(), Is.EqualTo(5));
                Assert.That(contentType.PropertyTypes.Any(x => x.Alias == "metaAuthor"), Is.True);
            }
        }

        [Test]
        public void Can_Verify_That_A_Combination_Of_Adding_And_Deleting_PropertyTypes_Doesnt_Cause_Issues_For_Content_And_ContentType()
        {
            // Arrange
            var provider = TestObjects.GetScopeProvider(LoggerFactory_);
            using (var scope = provider.CreateScope())
            {
                ContentTypeRepository repository;
                var contentRepository = CreateRepository((IScopeAccessor) provider, out repository);
                var contentType = repository.Get(NodeDto.NodeIdSeed + 1);

                var subpage = MockedContent.CreateTextpageContent(contentType, "Text Page 1", contentType.Id);
                contentRepository.Save(subpage);


                //Remove PropertyType
                contentType.RemovePropertyType("keywords");
                //Add PropertyType
                var propertyGroup = contentType.PropertyGroups.First(x => x.Name == "Meta");
                propertyGroup.PropertyTypes.Add(new PropertyType(ShortStringHelper, "test", ValueStorageType.Ntext, "metaAuthor") { Name = "Meta Author", Description = "",  Mandatory = false, SortOrder = 1, DataTypeId = -88 });
                repository.Save(contentType);


                // Act
                var content = contentRepository.Get(subpage.Id);
                content.SetValue("metaAuthor", "John Doe");
                contentRepository.Save(content);


                //Assert
                var updated = contentRepository.Get(subpage.Id);
                Assert.That(updated.GetValue("metaAuthor").ToString(), Is.EqualTo("John Doe"));
                Assert.That(updated.Properties.First(x => x.Alias == "description").GetValue(), Is.EqualTo("This is the meta description for a textpage"));

                Assert.That(contentType.PropertyTypes.Count(), Is.EqualTo(4));
                Assert.That(contentType.PropertyTypes.Any(x => x.Alias == "metaAuthor"), Is.True);
                Assert.That(contentType.PropertyTypes.Any(x => x.Alias == "keywords"), Is.False);
            }
        }

        [Test]
        public void Can_Verify_Content_Type_Has_Content_Nodes()
        {
            // Arrange
            var provider = TestObjects.GetScopeProvider(LoggerFactory_);
            using (var scope = provider.CreateScope())
            {
                ContentTypeRepository repository;
                var contentRepository = CreateRepository((IScopeAccessor)provider, out repository);
                var contentTypeId = NodeDto.NodeIdSeed + 1;
                var contentType = repository.Get(contentTypeId);

                // Act
                var result = repository.HasContentNodes(contentTypeId);

                var subpage = MockedContent.CreateTextpageContent(contentType, "Test Page 1", contentType.Id);
                contentRepository.Save(subpage);

                var result2 = repository.HasContentNodes(contentTypeId);

                // Assert
                Assert.That(result, Is.False);
                Assert.That(result2, Is.True);
            }
        }

        public void CreateTestData()
        {
            //Create and Save ContentType "umbTextpage" -> (NodeDto.NodeIdSeed)
            ContentType simpleContentType = MockedContentTypes.CreateSimpleContentType("umbTextpage", "Textpage");
            ServiceContext.ContentTypeService.Save(simpleContentType);

            //Create and Save ContentType "textPage" -> (NodeDto.NodeIdSeed + 1)
            ContentType textpageContentType = MockedContentTypes.CreateTextPageContentType();
            ServiceContext.ContentTypeService.Save(textpageContentType);
        }
    }
}<|MERGE_RESOLUTION|>--- conflicted
+++ resolved
@@ -1,11 +1,8 @@
 ﻿using System;
 using System.Collections.Generic;
 using System.Linq;
-<<<<<<< HEAD
+using Microsoft.Extensions.Options;
 using Microsoft.Extensions.Logging;
-=======
-using Microsoft.Extensions.Options;
->>>>>>> d7ab7d3d
 using NUnit.Framework;
 using Umbraco.Core;
 using Umbraco.Core.Cache;
@@ -41,23 +38,13 @@
 
         private DocumentRepository CreateRepository(IScopeAccessor scopeAccessor, out ContentTypeRepository contentTypeRepository)
         {
-<<<<<<< HEAD
-            var langRepository = new LanguageRepository(scopeAccessor, AppCaches.Disabled, LoggerFactory_.CreateLogger<LanguageRepository>(),TestObjects.GetGlobalSettings());
+            var langRepository = new LanguageRepository(scopeAccessor, AppCaches.Disabled, LoggerFactory_.CreateLogger<LanguageRepository>(), _globalSettings);
             var templateRepository = new TemplateRepository(scopeAccessor, AppCaches.Disabled, LoggerFactory_.CreateLogger<TemplateRepository>(), TestObjects.GetFileSystemsMock(), IOHelper, ShortStringHelper);
             var tagRepository = new TagRepository(scopeAccessor, AppCaches.Disabled, LoggerFactory_.CreateLogger<TagRepository>());
             var commonRepository = new ContentTypeCommonRepository(scopeAccessor, templateRepository, AppCaches.Disabled, ShortStringHelper);
             contentTypeRepository = new ContentTypeRepository(scopeAccessor, AppCaches.Disabled, LoggerFactory_.CreateLogger<ContentTypeRepository>(), commonRepository, langRepository, ShortStringHelper);
-            var languageRepository = new LanguageRepository(scopeAccessor, AppCaches.Disabled, LoggerFactory_.CreateLogger<LanguageRepository>(), TestObjects.GetGlobalSettings());
+            var languageRepository = new LanguageRepository(scopeAccessor, AppCaches.Disabled, LoggerFactory_.CreateLogger<LanguageRepository>(), _globalSettings);
             var relationTypeRepository = new RelationTypeRepository(scopeAccessor, AppCaches.Disabled, LoggerFactory_.CreateLogger<RelationTypeRepository>());
-=======
-            var langRepository = new LanguageRepository(scopeAccessor, AppCaches.Disabled, Logger, _globalSettings);
-            var templateRepository = new TemplateRepository(scopeAccessor, AppCaches.Disabled, Logger, TestObjects.GetFileSystemsMock(), IOHelper, ShortStringHelper);
-            var tagRepository = new TagRepository(scopeAccessor, AppCaches.Disabled, Logger);
-            var commonRepository = new ContentTypeCommonRepository(scopeAccessor, templateRepository, AppCaches.Disabled, ShortStringHelper);
-            contentTypeRepository = new ContentTypeRepository(scopeAccessor, AppCaches.Disabled, Logger, commonRepository, langRepository, ShortStringHelper);
-            var languageRepository = new LanguageRepository(scopeAccessor, AppCaches.Disabled, Logger, _globalSettings);
-            var relationTypeRepository = new RelationTypeRepository(scopeAccessor, AppCaches.Disabled, Logger);
->>>>>>> d7ab7d3d
             var entityRepository = new EntityRepository(scopeAccessor);
             var relationRepository = new RelationRepository(scopeAccessor, LoggerFactory_.CreateLogger<RelationRepository>(), relationTypeRepository, entityRepository);
             var propertyEditors = new Lazy<PropertyEditorCollection>(() => new PropertyEditorCollection(new DataEditorCollection(Enumerable.Empty<IDataEditor>())));
@@ -68,13 +55,8 @@
 
         private ContentTypeRepository CreateRepository(IScopeAccessor scopeAccessor)
         {
-<<<<<<< HEAD
-            var langRepository = new LanguageRepository(scopeAccessor, AppCaches.Disabled, LoggerFactory_.CreateLogger<LanguageRepository>(), TestObjects.GetGlobalSettings());
+            var langRepository = new LanguageRepository(scopeAccessor, AppCaches.Disabled, LoggerFactory_.CreateLogger<LanguageRepository>(), _globalSettings);
             var templateRepository = new TemplateRepository(scopeAccessor, AppCaches.Disabled, LoggerFactory_.CreateLogger<TemplateRepository>(), TestObjects.GetFileSystemsMock(), IOHelper, ShortStringHelper);
-=======
-            var langRepository = new LanguageRepository(scopeAccessor, AppCaches.Disabled, Logger, _globalSettings);
-            var templateRepository = new TemplateRepository(scopeAccessor, AppCaches.Disabled, Logger, TestObjects.GetFileSystemsMock(), IOHelper, ShortStringHelper);
->>>>>>> d7ab7d3d
             var commonRepository = new ContentTypeCommonRepository(scopeAccessor, templateRepository, AppCaches.Disabled, ShortStringHelper);
             var contentTypeRepository = new ContentTypeRepository(scopeAccessor, AppCaches.Disabled, LoggerFactory_.CreateLogger<ContentTypeRepository>(), commonRepository, langRepository, ShortStringHelper);
             return contentTypeRepository;
@@ -84,13 +66,8 @@
         {
             var templateRepository = new TemplateRepository(scopeAccessor, AppCaches.Disabled, LoggerFactory_.CreateLogger<TemplateRepository>(), TestObjects.GetFileSystemsMock(), IOHelper, ShortStringHelper);
             var commonRepository = new ContentTypeCommonRepository(scopeAccessor, templateRepository, AppCaches.Disabled, ShortStringHelper);
-<<<<<<< HEAD
-            var langRepository = new LanguageRepository(scopeAccessor, AppCaches.Disabled, LoggerFactory_.CreateLogger<LanguageRepository>(), TestObjects.GetGlobalSettings());
+            var langRepository = new LanguageRepository(scopeAccessor, AppCaches.Disabled, LoggerFactory_.CreateLogger<LanguageRepository>(), _globalSettings);
             var contentTypeRepository = new MediaTypeRepository(scopeAccessor, AppCaches.Disabled, LoggerFactory_.CreateLogger<MediaTypeRepository>(), commonRepository, langRepository, ShortStringHelper);
-=======
-            var langRepository = new LanguageRepository(scopeAccessor, AppCaches.Disabled, Logger, _globalSettings);
-            var contentTypeRepository = new MediaTypeRepository(scopeAccessor, AppCaches.Disabled, Logger, commonRepository, langRepository, ShortStringHelper);
->>>>>>> d7ab7d3d
             return contentTypeRepository;
         }
 

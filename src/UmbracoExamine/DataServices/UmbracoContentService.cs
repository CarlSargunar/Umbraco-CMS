--- conflicted
+++ resolved
@@ -1,206 +1,126 @@
-<<<<<<< HEAD
-﻿//using System;
-//using System.Collections.Generic;
-//using System.Linq;
-//using System.Security;
-//using System.Text;
-//using Umbraco.Core;
-//using Umbraco.Core.Logging;
-//using Umbraco.Core.Models;
-//using Umbraco.Core.Persistence;
-//using Umbraco.Core.Persistence.UnitOfWork;
-//using Umbraco.Core.Services;
-//using umbraco;
-//using System.Xml.Linq;
-//using System.Xml;
-//using umbraco.cms.businesslogic.web;
-//using System.Collections;
-//using System.Xml.XPath;
-//using umbraco.DataLayer;
-//using umbraco.BusinessLogic;
-//using Examine.LuceneEngine;
-//using System.Data.SqlClient;
-//using System.Diagnostics;
-
-//namespace UmbracoExamine.DataServices
-//{
-//    public class UmbracoContentService
-//    {
-
-//        private readonly ApplicationContext _applicationContext;
-
-//		public UmbracoContentService()
-//			: this(ApplicationContext.Current)
-//		{
-
-//		}
-=======
-﻿using System;
-using System.Collections.Generic;
-using System.Linq;
-using Umbraco.Core;
-using Umbraco.Core.Logging;
-using Umbraco.Core.Models;
-using System.Xml.Linq;
-using System.Collections;
-using System.Xml.XPath;
-using Examine.LuceneEngine;
-
-namespace UmbracoExamine.DataServices
-{
-    public class UmbracoContentService : IContentService
-    {
-        private readonly ApplicationContext _applicationContext;
-
-		public UmbracoContentService()
-			: this(ApplicationContext.Current)
-		{ }
->>>>>>> 4863052a
-
-//        public UmbracoContentService(ApplicationContext applicationContext)
-//		{
-//            _applicationContext = applicationContext;
-//		}
-
-//        /// <summary>
-//        /// removes html markup from a string
-//        /// </summary>
-//        /// <param name="value"></param>
-//        /// <returns></returns>
-//		public string StripHtml(string value)
-//        {
-//			return value.StripHtml();
-//        }
-
-//        /// <summary>
-//        /// Gets published content by xpath
-//        /// </summary>
-//        /// <param name="xpath"></param>
-//        /// <returns></returns>
-//		public XDocument GetPublishedContentByXPath(string xpath)
-//        {
-//			//TODO: Remove the need for this, the best way would be to remove all requirements of examine based on Xml but that
-//			// would take some time. Another way in the in-term would be to add a static delegate to this class which can be set
-//			// on the WebBootManager to set how to get the XmlNodeByXPath but that is still ugly :(
-//            return LegacyLibrary.GetXmlNodeByXPath(xpath).ToXDocument();
-//        }
-
-<<<<<<< HEAD
-//        /// <summary>
-//        /// This is quite an intensive operation...
-//        /// get all root content, then get the XML structure for all children,
-//        /// then run xpath against the navigator that's created
-//        /// </summary>
-//        /// <param name="xpath"></param>
-//        /// <returns></returns>
-//        [Obsolete("This should no longer be used, latest content will be indexed by using the IContentService directly")]
-//		public XDocument GetLatestContentByXPath(string xpath)
-//        {
-//            var xmlContent = XDocument.Parse("<content></content>");
-//            foreach (var c in _applicationContext.Services.ContentService.GetRootContent())
-//            {
-//                xmlContent.Root.Add(c.ToDeepXml(_applicationContext.Services.PackagingService));				
-//            }
-//            var result = ((IEnumerable)xmlContent.XPathEvaluate(xpath)).Cast<XElement>();
-//            return result.ToXDocument();
-//        }
-
-//        /// <summary>
-//        /// Check if the node is protected
-//        /// </summary>
-//        /// <param name="nodeId"></param>
-//        /// <param name="path"></param>
-//        /// <returns></returns>
-//        public bool IsProtected(int nodeId, string path)
-//        {
-//            return _applicationContext.Services.PublicAccessService.IsProtected(path.EnsureEndsWith("," + nodeId));
-//        }
-=======
-        /// <summary>
-        /// This is quite an intensive operation...
-        /// get all root content, then get the XML structure for all children,
-        /// then run xpath against the navigator that's created
-        /// </summary>
-        /// <param name="xpath"></param>
-        /// <returns></returns>
-        [Obsolete("This should no longer be used, latest content will be indexed by using the IContentService directly")]
-		public XDocument GetLatestContentByXPath(string xpath)
-        {
-            using (_applicationContext.DatabaseContext.UseSafeDatabase())
-            {
-                var xmlContent = XDocument.Parse("<content></content>");
-                var rootContent = _applicationContext.Services.ContentService.GetRootContent();
-                foreach (var c in rootContent)
-                {
-                    // not sure this uses the database, but better be save
-                    xmlContent.Root.Add(c.ToDeepXml(_applicationContext.Services.PackagingService));
-                }
-                var result = ((IEnumerable)xmlContent.XPathEvaluate(xpath)).Cast<XElement>();
-                return result.ToXDocument();
-            }
-        }
-
-        /// <summary>
-        /// Check if the node is protected
-        /// </summary>
-        /// <param name="nodeId"></param>
-        /// <param name="path"></param>
-        /// <returns></returns>
-        public bool IsProtected(int nodeId, string path)
-        {
-            using (_applicationContext.DatabaseContext.UseSafeDatabase())
-            {
-                return _applicationContext.Services.PublicAccessService.IsProtected(path.EnsureEndsWith("," + nodeId));
-            }
-        }
->>>>>>> 4863052a
-
-//	    /// <summary>
-//        /// Returns a list of all of the user defined property names in Umbraco
-//        /// </summary>
-//        /// <returns></returns>
-		
-<<<<<<< HEAD
-//		public IEnumerable<string> GetAllUserPropertyNames()
-//	    {
-//            try
-//            {
-//                var result = _applicationContext.DatabaseContext.Database.Fetch<string>("select distinct alias from cmsPropertyType order by alias");
-//                return result;
-//            }
-//            catch (Exception ex)
-//            {
-//                LogHelper.Error<UmbracoContentService>("EXCEPTION OCCURRED reading GetAllUserPropertyNames", ex);
-//                return Enumerable.Empty<string>();
-//            }      
-//	    }
-=======
-		public IEnumerable<string> GetAllUserPropertyNames()
-	    {
-	        using (_applicationContext.DatabaseContext.UseSafeDatabase())
-            {
-	            try
-	            {
-	                var result = _applicationContext.DatabaseContext.Database.Fetch<string>("select distinct alias from cmsPropertyType order by alias");
-	                return result;
-	            }
-	            catch (Exception ex)
-	            {
-	                LogHelper.Error<UmbracoContentService>("EXCEPTION OCCURRED reading GetAllUserPropertyNames", ex);
-	                return Enumerable.Empty<string>();
-	            }
-	        }
-	    }
->>>>>>> 4863052a
-
-//        /// <summary>
-//        /// Returns a list of all system field names in Umbraco
-//        /// </summary>
-//        /// <returns></returns>
-//        public IEnumerable<string> GetAllSystemPropertyNames()
-//        {
-//            return UmbracoContentIndexer.IndexFieldPolicies.Select(x => x.Name);
-//        }
-
-//    }
-//}
+﻿//using System;
+//using System.Collections.Generic;
+//using System.Linq;
+//using System.Security;
+//using System.Text;
+//using Umbraco.Core;
+//using Umbraco.Core.Logging;
+//using Umbraco.Core.Models;
+//using Umbraco.Core.Persistence;
+//using Umbraco.Core.Persistence.UnitOfWork;
+//using Umbraco.Core.Services;
+//using umbraco;
+//using System.Xml.Linq;
+//using System.Xml;
+//using umbraco.cms.businesslogic.web;
+//using System.Collections;
+//using System.Xml.XPath;
+//using umbraco.DataLayer;
+//using umbraco.BusinessLogic;
+//using Examine.LuceneEngine;
+//using System.Data.SqlClient;
+//using System.Diagnostics;
+
+//// FIXME WOULD NEED TO WRAP THE WHOLE THING IN DATABASE SCOPE (see 7.6)
+
+//namespace UmbracoExamine.DataServices
+//{
+//    public class UmbracoContentService
+//    {
+
+//        private readonly ApplicationContext _applicationContext;
+
+//		public UmbracoContentService()
+//			: this(ApplicationContext.Current)
+//		{
+
+//		}
+
+//        public UmbracoContentService(ApplicationContext applicationContext)
+//		{
+//            _applicationContext = applicationContext;
+//		}
+
+//        /// <summary>
+//        /// removes html markup from a string
+//        /// </summary>
+//        /// <param name="value"></param>
+//        /// <returns></returns>
+//		public string StripHtml(string value)
+//        {
+//			return value.StripHtml();
+//        }
+
+//        /// <summary>
+//        /// Gets published content by xpath
+//        /// </summary>
+//        /// <param name="xpath"></param>
+//        /// <returns></returns>
+//		public XDocument GetPublishedContentByXPath(string xpath)
+//        {
+//			//TODO: Remove the need for this, the best way would be to remove all requirements of examine based on Xml but that
+//			// would take some time. Another way in the in-term would be to add a static delegate to this class which can be set
+//			// on the WebBootManager to set how to get the XmlNodeByXPath but that is still ugly :(
+//            return LegacyLibrary.GetXmlNodeByXPath(xpath).ToXDocument();
+//        }
+
+//        /// <summary>
+//        /// This is quite an intensive operation...
+//        /// get all root content, then get the XML structure for all children,
+//        /// then run xpath against the navigator that's created
+//        /// </summary>
+//        /// <param name="xpath"></param>
+//        /// <returns></returns>
+//        [Obsolete("This should no longer be used, latest content will be indexed by using the IContentService directly")]
+//		public XDocument GetLatestContentByXPath(string xpath)
+//        {
+//            var xmlContent = XDocument.Parse("<content></content>");
+//            foreach (var c in _applicationContext.Services.ContentService.GetRootContent())
+//            {
+//                xmlContent.Root.Add(c.ToDeepXml(_applicationContext.Services.PackagingService));				
+//            }
+//            var result = ((IEnumerable)xmlContent.XPathEvaluate(xpath)).Cast<XElement>();
+//            return result.ToXDocument();
+//        }
+
+//        /// <summary>
+//        /// Check if the node is protected
+//        /// </summary>
+//        /// <param name="nodeId"></param>
+//        /// <param name="path"></param>
+//        /// <returns></returns>
+//        public bool IsProtected(int nodeId, string path)
+//        {
+//            return _applicationContext.Services.PublicAccessService.IsProtected(path.EnsureEndsWith("," + nodeId));
+//        }
+
+//	    /// <summary>
+//        /// Returns a list of all of the user defined property names in Umbraco
+//        /// </summary>
+//        /// <returns></returns>
+		
+//		public IEnumerable<string> GetAllUserPropertyNames()
+//	    {
+//            try
+//            {
+//                var result = _applicationContext.DatabaseContext.Database.Fetch<string>("select distinct alias from cmsPropertyType order by alias");
+//                return result;
+//            }
+//            catch (Exception ex)
+//            {
+//                LogHelper.Error<UmbracoContentService>("EXCEPTION OCCURRED reading GetAllUserPropertyNames", ex);
+//                return Enumerable.Empty<string>();
+//            }      
+//	    }
+
+//        /// <summary>
+//        /// Returns a list of all system field names in Umbraco
+//        /// </summary>
+//        /// <returns></returns>
+//        public IEnumerable<string> GetAllSystemPropertyNames()
+//        {
+//            return UmbracoContentIndexer.IndexFieldPolicies.Select(x => x.Name);
+//        }
+
+//    }
+//}
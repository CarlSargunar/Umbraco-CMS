﻿using System;
using System.Collections;
using System.Linq;
using System.Xml.Linq;
using Examine.LuceneEngine.Config;
using Umbraco.Core;
using Umbraco.Core.Models;
using Umbraco.Core.Persistence.DatabaseModelDefinitions;
using Umbraco.Core.Services;
using UmbracoExamine.Config;
using System.Collections.Generic;
using Examine;
using System.IO;
using UmbracoExamine.DataServices;
using Lucene.Net.Analysis;

namespace UmbracoExamine
{
   
	/// <summary>
    /// Custom indexer for members
    /// </summary>
    public class UmbracoMemberIndexer : UmbracoContentIndexer
    {

        private readonly IMemberService _memberService;
        private readonly IDataTypeService _dataTypeService;

	    /// <summary>
	    /// Default constructor
	    /// </summary>
	    public UmbracoMemberIndexer() : base()
	    {
            _dataTypeService = ApplicationContext.Current.Services.DataTypeService;
            _memberService = ApplicationContext.Current.Services.MemberService;
	    }

	    /// <summary>
	    /// Constructor to allow for creating an indexer at runtime
	    /// </summary>
	    /// <param name="indexerData"></param>
	    /// <param name="indexPath"></param>
	    /// <param name="dataService"></param>
	    /// <param name="analyzer"></param>
	    [Obsolete("Use the overload that specifies the Umbraco services")]
	    public UmbracoMemberIndexer(IIndexCriteria indexerData, DirectoryInfo indexPath, IDataService dataService, Analyzer analyzer, bool async)
	        : base(indexerData, indexPath, dataService, analyzer, async)
	    {
            _dataTypeService = ApplicationContext.Current.Services.DataTypeService;
            _memberService = ApplicationContext.Current.Services.MemberService;
	    }

        /// <summary>
        /// Constructor to allow for creating an indexer at runtime
        /// </summary>
        /// <param name="indexerData"></param>
        /// <param name="indexPath"></param>
        /// <param name="dataService"></param>
        /// <param name="dataTypeService"></param>
        /// <param name="memberService"></param>
        /// <param name="analyzer"></param>
        /// <param name="async"></param>
	    public UmbracoMemberIndexer(IIndexCriteria indexerData, DirectoryInfo indexPath, IDataService dataService,
            IDataTypeService dataTypeService,
            IMemberService memberService,
            Analyzer analyzer, bool async)
	        : base(indexerData, indexPath, dataService, analyzer, async)
	    {
            _dataTypeService = dataTypeService;
            _memberService = memberService;
	    }

	    

	    /// <summary>
        /// Ensures that the'_searchEmail' is added to the user fields so that it is indexed - without having to modify the config
        /// </summary>
        /// <param name="indexSet"></param>
        /// <returns></returns>
        protected override IIndexCriteria GetIndexerData(IndexSet indexSet)
        {
            var indexerData = base.GetIndexerData(indexSet);

            if (CanInitialize())
            {
                //If the fields are missing a custom _searchEmail, then add it

                if (indexerData.UserFields.Any(x => x.Name == "_searchEmail") == false)
                {
                    var field = new IndexField {Name = "_searchEmail"};
                    var policy = IndexFieldPolicies.FirstOrDefault(x => x.Name == "_searchEmail");
                    if (policy != null)
                    {
                        field.Type = policy.Type;
                        field.EnableSorting = policy.EnableSorting;
                    }

                    return new IndexCriteria(
                        indexerData.StandardFields,
                        indexerData.UserFields.Concat(new[] {field}),
                        indexerData.IncludeNodeTypes,
                        indexerData.ExcludeNodeTypes,
                        indexerData.ParentNodeId
                        );
                }
            }

	        return indexerData;
        }

	    /// <summary>
        /// The supported types for this indexer
        /// </summary>
        protected override IEnumerable<string> SupportedTypes
        {
            get
            {
                return new string[] { IndexTypes.Member };
            }
        }

	    /// <summary>
	    /// Reindex all members
	    /// </summary>
	    /// <param name="type"></param>
	    protected override void PerformIndexAll(string type)
	    {
            //This only supports members
            if (SupportedTypes.Contains(type) == false)
                return;
            
            const int pageSize = 1000;
            var pageIndex = 0;

            IMember[] members;

            if (IndexerData.IncludeNodeTypes.Any())
	        {
                //if there are specific node types then just index those
                foreach (var nodeType in IndexerData.IncludeNodeTypes)
	            {
                    do
                    {
<<<<<<< HEAD
                        long total;
                        members = _memberService.GetAll(pageIndex, pageSize, out total, "LoginName", Direction.Ascending, nodeType).ToArray();

                        AddNodesToIndex(GetSerializedMembers(members), type);

=======
                        int total;
                        var members = _memberService.GetAll(pageIndex, pageSize, out total, "LoginName", Direction.Ascending, true, nodeType).ToArray();
                        memberCount = 0;
                        foreach (var member in members)
                        {
                            AddNodesToIndex(new[] { serializer.Serialize(_dataTypeService, member) }, type);
                            memberCount++;
                        }
>>>>>>> af244917
                        pageIndex++;
                    } while (members.Length == pageSize);
	            }
	        }
	        else
	        {
                //no node types specified, do all members
                do
                {
                    int total;
                    members = _memberService.GetAll(pageIndex, pageSize, out total).ToArray();

                    AddNodesToIndex(GetSerializedMembers(members), type);

                    pageIndex++;
                } while (members.Length == pageSize);
	        }
	    }

        private IEnumerable<XElement> GetSerializedMembers(IEnumerable<IMember> members)
        {
            var serializer = new EntityXmlSerializer();
            return members.Select(member => serializer.Serialize(_dataTypeService, member));
        }

	    protected override XDocument GetXDocument(string xPath, string type)
	    {
	        throw new NotSupportedException();
	    }
        
        protected override Dictionary<string, string> GetSpecialFieldsToIndex(Dictionary<string, string> allValuesForIndexing)
        {
            var fields = base.GetSpecialFieldsToIndex(allValuesForIndexing);

            //adds the special path property to the index
            fields.Add("__key", allValuesForIndexing["__key"]);
            
            return fields;

        }

        /// <summary>
        /// Add the special __key and _searchEmail fields
        /// </summary>
        /// <param name="e"></param>
        protected override void OnGatheringNodeData(IndexingNodeDataEventArgs e)
        {
            base.OnGatheringNodeData(e);

            if (e.Node.Attribute("key") != null)
            {
                if (e.Fields.ContainsKey("__key") == false)
                    e.Fields.Add("__key", e.Node.Attribute("key").Value);
            }

            if (e.Node.Attribute("email") != null)
            {
                //NOTE: the single underscore = it's not a 'special' field which means it will be indexed normally
                if (e.Fields.ContainsKey("_searchEmail") == false)
                    e.Fields.Add("_searchEmail", e.Node.Attribute("email").Value.Replace(".", " ").Replace("@", " "));
            }
            
            if (e.Fields.ContainsKey(IconFieldName) == false)
                e.Fields.Add(IconFieldName, (string)e.Node.Attribute("icon"));
        }

        private static XElement GetMemberItem(int nodeId)
        {
			//TODO: Change this so that it is not using the LegacyLibrary, just serialize manually!
            var nodes = LegacyLibrary.GetMember(nodeId);
            return XElement.Parse(nodes.Current.OuterXml);
        }
    }
}
<|MERGE_RESOLUTION|>--- conflicted
+++ resolved
@@ -1,233 +1,223 @@
-﻿using System;
-using System.Collections;
-using System.Linq;
-using System.Xml.Linq;
-using Examine.LuceneEngine.Config;
-using Umbraco.Core;
-using Umbraco.Core.Models;
-using Umbraco.Core.Persistence.DatabaseModelDefinitions;
-using Umbraco.Core.Services;
-using UmbracoExamine.Config;
-using System.Collections.Generic;
-using Examine;
-using System.IO;
-using UmbracoExamine.DataServices;
-using Lucene.Net.Analysis;
-
-namespace UmbracoExamine
-{
-   
-	/// <summary>
-    /// Custom indexer for members
-    /// </summary>
-    public class UmbracoMemberIndexer : UmbracoContentIndexer
-    {
-
-        private readonly IMemberService _memberService;
-        private readonly IDataTypeService _dataTypeService;
-
-	    /// <summary>
-	    /// Default constructor
-	    /// </summary>
-	    public UmbracoMemberIndexer() : base()
-	    {
-            _dataTypeService = ApplicationContext.Current.Services.DataTypeService;
-            _memberService = ApplicationContext.Current.Services.MemberService;
-	    }
-
-	    /// <summary>
-	    /// Constructor to allow for creating an indexer at runtime
-	    /// </summary>
-	    /// <param name="indexerData"></param>
-	    /// <param name="indexPath"></param>
-	    /// <param name="dataService"></param>
-	    /// <param name="analyzer"></param>
-	    [Obsolete("Use the overload that specifies the Umbraco services")]
-	    public UmbracoMemberIndexer(IIndexCriteria indexerData, DirectoryInfo indexPath, IDataService dataService, Analyzer analyzer, bool async)
-	        : base(indexerData, indexPath, dataService, analyzer, async)
-	    {
-            _dataTypeService = ApplicationContext.Current.Services.DataTypeService;
-            _memberService = ApplicationContext.Current.Services.MemberService;
-	    }
-
-        /// <summary>
-        /// Constructor to allow for creating an indexer at runtime
-        /// </summary>
-        /// <param name="indexerData"></param>
-        /// <param name="indexPath"></param>
-        /// <param name="dataService"></param>
-        /// <param name="dataTypeService"></param>
-        /// <param name="memberService"></param>
-        /// <param name="analyzer"></param>
-        /// <param name="async"></param>
-	    public UmbracoMemberIndexer(IIndexCriteria indexerData, DirectoryInfo indexPath, IDataService dataService,
-            IDataTypeService dataTypeService,
-            IMemberService memberService,
-            Analyzer analyzer, bool async)
-	        : base(indexerData, indexPath, dataService, analyzer, async)
-	    {
-            _dataTypeService = dataTypeService;
-            _memberService = memberService;
-	    }
-
-	    
-
-	    /// <summary>
-        /// Ensures that the'_searchEmail' is added to the user fields so that it is indexed - without having to modify the config
-        /// </summary>
-        /// <param name="indexSet"></param>
-        /// <returns></returns>
-        protected override IIndexCriteria GetIndexerData(IndexSet indexSet)
-        {
-            var indexerData = base.GetIndexerData(indexSet);
-
-            if (CanInitialize())
-            {
-                //If the fields are missing a custom _searchEmail, then add it
-
-                if (indexerData.UserFields.Any(x => x.Name == "_searchEmail") == false)
-                {
-                    var field = new IndexField {Name = "_searchEmail"};
-                    var policy = IndexFieldPolicies.FirstOrDefault(x => x.Name == "_searchEmail");
-                    if (policy != null)
-                    {
-                        field.Type = policy.Type;
-                        field.EnableSorting = policy.EnableSorting;
-                    }
-
-                    return new IndexCriteria(
-                        indexerData.StandardFields,
-                        indexerData.UserFields.Concat(new[] {field}),
-                        indexerData.IncludeNodeTypes,
-                        indexerData.ExcludeNodeTypes,
-                        indexerData.ParentNodeId
-                        );
-                }
-            }
-
-	        return indexerData;
-        }
-
-	    /// <summary>
-        /// The supported types for this indexer
-        /// </summary>
-        protected override IEnumerable<string> SupportedTypes
-        {
-            get
-            {
-                return new string[] { IndexTypes.Member };
-            }
-        }
-
-	    /// <summary>
-	    /// Reindex all members
-	    /// </summary>
-	    /// <param name="type"></param>
-	    protected override void PerformIndexAll(string type)
-	    {
-            //This only supports members
-            if (SupportedTypes.Contains(type) == false)
-                return;
-            
-            const int pageSize = 1000;
-            var pageIndex = 0;
-
-            IMember[] members;
-
-            if (IndexerData.IncludeNodeTypes.Any())
-	        {
-                //if there are specific node types then just index those
-                foreach (var nodeType in IndexerData.IncludeNodeTypes)
-	            {
-                    do
-                    {
-<<<<<<< HEAD
-                        long total;
-                        members = _memberService.GetAll(pageIndex, pageSize, out total, "LoginName", Direction.Ascending, nodeType).ToArray();
-
-                        AddNodesToIndex(GetSerializedMembers(members), type);
-
-=======
-                        int total;
-                        var members = _memberService.GetAll(pageIndex, pageSize, out total, "LoginName", Direction.Ascending, true, nodeType).ToArray();
-                        memberCount = 0;
-                        foreach (var member in members)
-                        {
-                            AddNodesToIndex(new[] { serializer.Serialize(_dataTypeService, member) }, type);
-                            memberCount++;
-                        }
->>>>>>> af244917
-                        pageIndex++;
-                    } while (members.Length == pageSize);
-	            }
-	        }
-	        else
-	        {
-                //no node types specified, do all members
-                do
-                {
-                    int total;
-                    members = _memberService.GetAll(pageIndex, pageSize, out total).ToArray();
-
-                    AddNodesToIndex(GetSerializedMembers(members), type);
-
-                    pageIndex++;
-                } while (members.Length == pageSize);
-	        }
-	    }
-
-        private IEnumerable<XElement> GetSerializedMembers(IEnumerable<IMember> members)
-        {
-            var serializer = new EntityXmlSerializer();
-            return members.Select(member => serializer.Serialize(_dataTypeService, member));
-        }
-
-	    protected override XDocument GetXDocument(string xPath, string type)
-	    {
-	        throw new NotSupportedException();
-	    }
-        
-        protected override Dictionary<string, string> GetSpecialFieldsToIndex(Dictionary<string, string> allValuesForIndexing)
-        {
-            var fields = base.GetSpecialFieldsToIndex(allValuesForIndexing);
-
-            //adds the special path property to the index
-            fields.Add("__key", allValuesForIndexing["__key"]);
-            
-            return fields;
-
-        }
-
-        /// <summary>
-        /// Add the special __key and _searchEmail fields
-        /// </summary>
-        /// <param name="e"></param>
-        protected override void OnGatheringNodeData(IndexingNodeDataEventArgs e)
-        {
-            base.OnGatheringNodeData(e);
-
-            if (e.Node.Attribute("key") != null)
-            {
-                if (e.Fields.ContainsKey("__key") == false)
-                    e.Fields.Add("__key", e.Node.Attribute("key").Value);
-            }
-
-            if (e.Node.Attribute("email") != null)
-            {
-                //NOTE: the single underscore = it's not a 'special' field which means it will be indexed normally
-                if (e.Fields.ContainsKey("_searchEmail") == false)
-                    e.Fields.Add("_searchEmail", e.Node.Attribute("email").Value.Replace(".", " ").Replace("@", " "));
-            }
-            
-            if (e.Fields.ContainsKey(IconFieldName) == false)
-                e.Fields.Add(IconFieldName, (string)e.Node.Attribute("icon"));
-        }
-
-        private static XElement GetMemberItem(int nodeId)
-        {
-			//TODO: Change this so that it is not using the LegacyLibrary, just serialize manually!
-            var nodes = LegacyLibrary.GetMember(nodeId);
-            return XElement.Parse(nodes.Current.OuterXml);
-        }
-    }
-}
+﻿using System;
+using System.Collections;
+using System.Linq;
+using System.Xml.Linq;
+using Examine.LuceneEngine.Config;
+using Umbraco.Core;
+using Umbraco.Core.Models;
+using Umbraco.Core.Persistence.DatabaseModelDefinitions;
+using Umbraco.Core.Services;
+using UmbracoExamine.Config;
+using System.Collections.Generic;
+using Examine;
+using System.IO;
+using UmbracoExamine.DataServices;
+using Lucene.Net.Analysis;
+
+namespace UmbracoExamine
+{
+   
+	/// <summary>
+    /// Custom indexer for members
+    /// </summary>
+    public class UmbracoMemberIndexer : UmbracoContentIndexer
+    {
+
+        private readonly IMemberService _memberService;
+        private readonly IDataTypeService _dataTypeService;
+
+	    /// <summary>
+	    /// Default constructor
+	    /// </summary>
+	    public UmbracoMemberIndexer() : base()
+	    {
+            _dataTypeService = ApplicationContext.Current.Services.DataTypeService;
+            _memberService = ApplicationContext.Current.Services.MemberService;
+	    }
+
+	    /// <summary>
+	    /// Constructor to allow for creating an indexer at runtime
+	    /// </summary>
+	    /// <param name="indexerData"></param>
+	    /// <param name="indexPath"></param>
+	    /// <param name="dataService"></param>
+	    /// <param name="analyzer"></param>
+	    [Obsolete("Use the overload that specifies the Umbraco services")]
+	    public UmbracoMemberIndexer(IIndexCriteria indexerData, DirectoryInfo indexPath, IDataService dataService, Analyzer analyzer, bool async)
+	        : base(indexerData, indexPath, dataService, analyzer, async)
+	    {
+            _dataTypeService = ApplicationContext.Current.Services.DataTypeService;
+            _memberService = ApplicationContext.Current.Services.MemberService;
+	    }
+
+        /// <summary>
+        /// Constructor to allow for creating an indexer at runtime
+        /// </summary>
+        /// <param name="indexerData"></param>
+        /// <param name="indexPath"></param>
+        /// <param name="dataService"></param>
+        /// <param name="dataTypeService"></param>
+        /// <param name="memberService"></param>
+        /// <param name="analyzer"></param>
+        /// <param name="async"></param>
+	    public UmbracoMemberIndexer(IIndexCriteria indexerData, DirectoryInfo indexPath, IDataService dataService,
+            IDataTypeService dataTypeService,
+            IMemberService memberService,
+            Analyzer analyzer, bool async)
+	        : base(indexerData, indexPath, dataService, analyzer, async)
+	    {
+            _dataTypeService = dataTypeService;
+            _memberService = memberService;
+	    }
+
+	    
+
+	    /// <summary>
+        /// Ensures that the'_searchEmail' is added to the user fields so that it is indexed - without having to modify the config
+        /// </summary>
+        /// <param name="indexSet"></param>
+        /// <returns></returns>
+        protected override IIndexCriteria GetIndexerData(IndexSet indexSet)
+        {
+            var indexerData = base.GetIndexerData(indexSet);
+
+            if (CanInitialize())
+            {
+                //If the fields are missing a custom _searchEmail, then add it
+
+                if (indexerData.UserFields.Any(x => x.Name == "_searchEmail") == false)
+                {
+                    var field = new IndexField {Name = "_searchEmail"};
+                    var policy = IndexFieldPolicies.FirstOrDefault(x => x.Name == "_searchEmail");
+                    if (policy != null)
+                    {
+                        field.Type = policy.Type;
+                        field.EnableSorting = policy.EnableSorting;
+                    }
+
+                    return new IndexCriteria(
+                        indexerData.StandardFields,
+                        indexerData.UserFields.Concat(new[] {field}),
+                        indexerData.IncludeNodeTypes,
+                        indexerData.ExcludeNodeTypes,
+                        indexerData.ParentNodeId
+                        );
+                }
+            }
+
+	        return indexerData;
+        }
+
+	    /// <summary>
+        /// The supported types for this indexer
+        /// </summary>
+        protected override IEnumerable<string> SupportedTypes
+        {
+            get
+            {
+                return new string[] { IndexTypes.Member };
+            }
+        }
+
+	    /// <summary>
+	    /// Reindex all members
+	    /// </summary>
+	    /// <param name="type"></param>
+	    protected override void PerformIndexAll(string type)
+	    {
+            //This only supports members
+            if (SupportedTypes.Contains(type) == false)
+                return;
+            
+            const int pageSize = 1000;
+            var pageIndex = 0;
+
+            IMember[] members;
+
+            if (IndexerData.IncludeNodeTypes.Any())
+	        {
+                //if there are specific node types then just index those
+                foreach (var nodeType in IndexerData.IncludeNodeTypes)
+	            {
+                    do
+                    {
+                        long total;
+                        var members = _memberService.GetAll(pageIndex, pageSize, out total, "LoginName", Direction.Ascending, true, nodeType).ToArray();
+                        members = _memberService.GetAll(pageIndex, pageSize, out total, "LoginName", Direction.Ascending, nodeType).ToArray();
+
+                        AddNodesToIndex(GetSerializedMembers(members), type);
+
+                        pageIndex++;
+                    } while (members.Length == pageSize);
+	            }
+	        }
+	        else
+	        {
+                //no node types specified, do all members
+                do
+                {
+                    int total;
+                    members = _memberService.GetAll(pageIndex, pageSize, out total).ToArray();
+
+                    AddNodesToIndex(GetSerializedMembers(members), type);
+
+                    pageIndex++;
+                } while (members.Length == pageSize);
+	        }
+	    }
+
+        private IEnumerable<XElement> GetSerializedMembers(IEnumerable<IMember> members)
+        {
+            var serializer = new EntityXmlSerializer();
+            return members.Select(member => serializer.Serialize(_dataTypeService, member));
+        }
+
+	    protected override XDocument GetXDocument(string xPath, string type)
+	    {
+	        throw new NotSupportedException();
+	    }
+        
+        protected override Dictionary<string, string> GetSpecialFieldsToIndex(Dictionary<string, string> allValuesForIndexing)
+        {
+            var fields = base.GetSpecialFieldsToIndex(allValuesForIndexing);
+
+            //adds the special path property to the index
+            fields.Add("__key", allValuesForIndexing["__key"]);
+            
+            return fields;
+
+        }
+
+        /// <summary>
+        /// Add the special __key and _searchEmail fields
+        /// </summary>
+        /// <param name="e"></param>
+        protected override void OnGatheringNodeData(IndexingNodeDataEventArgs e)
+        {
+            base.OnGatheringNodeData(e);
+
+            if (e.Node.Attribute("key") != null)
+            {
+                if (e.Fields.ContainsKey("__key") == false)
+                    e.Fields.Add("__key", e.Node.Attribute("key").Value);
+            }
+
+            if (e.Node.Attribute("email") != null)
+            {
+                //NOTE: the single underscore = it's not a 'special' field which means it will be indexed normally
+                if (e.Fields.ContainsKey("_searchEmail") == false)
+                    e.Fields.Add("_searchEmail", e.Node.Attribute("email").Value.Replace(".", " ").Replace("@", " "));
+            }
+            
+            if (e.Fields.ContainsKey(IconFieldName) == false)
+                e.Fields.Add(IconFieldName, (string)e.Node.Attribute("icon"));
+        }
+
+        private static XElement GetMemberItem(int nodeId)
+        {
+			//TODO: Change this so that it is not using the LegacyLibrary, just serialize manually!
+            var nodes = LegacyLibrary.GetMember(nodeId);
+            return XElement.Parse(nodes.Current.OuterXml);
+        }
+    }
+}
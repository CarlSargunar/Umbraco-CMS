<<<<<<< HEAD
// Copyright (c) Umbraco.
// See LICENSE for more details.

=======
>>>>>>> 9d0665e6
using System;
using System.IO;
using System.Text;
using NUnit.Framework;
using Umbraco.Core.Hosting;
using Umbraco.Core.IO;
using Umbraco.Core.IO.MediaPathSchemes;
using Umbraco.Tests.Integration.Testing;
using Umbraco.Tests.Testing;

namespace Umbraco.Tests.IO
{
    [TestFixture]
    [UmbracoTest]
    public class FileSystemsTests : UmbracoIntegrationTest
    {
        [Test]
        public void Can_Get_MediaFileSystem()
        {
            IMediaFileSystem fileSystem = GetRequiredService<IMediaFileSystem>();
            Assert.NotNull(fileSystem);
        }

        [Test]
        public void Can_Get_IMediaFileSystem()
        {
            IMediaFileSystem fileSystem = GetRequiredService<IMediaFileSystem>();
            Assert.NotNull(fileSystem);
        }

        [Test]
        public void IMediaFileSystem_Is_Singleton()
        {
            IMediaFileSystem fileSystem1 = GetRequiredService<IMediaFileSystem>();
            IMediaFileSystem fileSystem2 = GetRequiredService<IMediaFileSystem>();
            Assert.AreSame(fileSystem1, fileSystem2);
        }

        [Test]
        public void Can_Unwrap_MediaFileSystem()
        {
            IMediaFileSystem fileSystem = GetRequiredService<IMediaFileSystem>();
            IFileSystem unwrapped = fileSystem.Unwrap();
            Assert.IsNotNull(unwrapped);
            var physical = unwrapped as PhysicalFileSystem;
            Assert.IsNotNull(physical);
        }

        [Test]
        public void Can_Delete_MediaFiles()
        {
            IMediaFileSystem fs = GetRequiredService<IMediaFileSystem>();
            var ms = new MemoryStream(Encoding.UTF8.GetBytes("test"));
            string virtPath = fs.GetMediaPath("file.txt", Guid.NewGuid(), Guid.NewGuid());
            fs.AddFile(virtPath, ms);

            // ~/media/1234/file.txt exists
            IHostingEnvironment hostingEnvironment = GetRequiredService<IHostingEnvironment>();
            string physPath = hostingEnvironment.MapPathWebRoot(Path.Combine("media", virtPath));
            Assert.IsTrue(File.Exists(physPath));

            // ~/media/1234/file.txt is gone
            fs.DeleteMediaFiles(new[] { virtPath });
            Assert.IsFalse(File.Exists(physPath));

            IMediaPathScheme scheme = GetRequiredService<IMediaPathScheme>();
            if (scheme is UniqueMediaPathScheme)
            {
                // ~/media/1234 is *not* gone
                physPath = Path.GetDirectoryName(physPath);
                Assert.IsTrue(Directory.Exists(physPath));
            }
            else
            {
                // ~/media/1234 is gone
                physPath = Path.GetDirectoryName(physPath);
                Assert.IsFalse(Directory.Exists(physPath));
            }

            // ~/media exists
            physPath = Path.GetDirectoryName(physPath);
            Assert.IsTrue(Directory.Exists(physPath));
        }

        // FIXME: don't make sense anymore
        /*
        [Test]
        public void Cannot_Get_InvalidFileSystem()
        {
            // throws because InvalidTypedFileSystem does not have the proper attribute with an alias
            Assert.Throws<InvalidOperationException>(() => FileSystems.GetFileSystem<InvalidFileSystem>());
        }

        [Test]
        public void Cannot_Get_NonConfiguredFileSystem()
        {
            // note: we need to reset the manager between tests else the Accept_Fallback test would corrupt that one
            // throws because NonConfiguredFileSystem has the proper attribute with an alias,
            // but then the container cannot find an IFileSystem implementation for that alias
            Assert.Throws<InvalidOperationException>(() => FileSystems.GetFileSystem<NonConfiguredFileSystem>());

            // all we'd need to pass is to register something like:
            //_container.Register<IFileSystem>("noconfig", factory => new PhysicalFileSystem("~/foo"));
        }

        internal class InvalidFileSystem : FileSystemWrapper
        {
            public InvalidFileSystem(IFileSystem innerFileSystem)
                : base(innerFileSystem)
            { }
        }

        [InnerFileSystem("noconfig")]
        internal class NonConfiguredFileSystem : FileSystemWrapper
        {
            public NonConfiguredFileSystem(IFileSystem innerFileSystem)
                : base(innerFileSystem)
            { }
        }
        */
    }
}<|MERGE_RESOLUTION|>--- conflicted
+++ resolved
@@ -1,9 +1,6 @@
-<<<<<<< HEAD
-// Copyright (c) Umbraco.
+﻿// Copyright (c) Umbraco.
 // See LICENSE for more details.
 
-=======
->>>>>>> 9d0665e6
 using System;
 using System.IO;
 using System.Text;

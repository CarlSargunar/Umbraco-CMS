--- conflicted
+++ resolved
@@ -101,11 +101,7 @@
 
                     // Add it!
                     services.AddUmbracoConfiguration(hostContext.Configuration);
-<<<<<<< HEAD
-                    services.AddUmbracoCore(webHostEnvironment, umbracoContainer, GetType().Assembly, testHelper.GetLoggingConfiguration(), out _);
-=======
-                    services.AddUmbracoCore(webHostEnvironment, umbracoContainer, GetType().Assembly, NoAppCache.Instance, null, out _);
->>>>>>> 30c877c6
+                    services.AddUmbracoCore(webHostEnvironment, umbracoContainer, GetType().Assembly, NoAppCache.Instance,  testHelper.GetLoggingConfiguration(), out _);
                 });
 
             var host = await hostBuilder.StartAsync();
@@ -144,11 +140,7 @@
 
                     // Add it!
                     services.AddUmbracoConfiguration(hostContext.Configuration);
-<<<<<<< HEAD
-                    services.AddUmbracoCore(webHostEnvironment, umbracoContainer, GetType().Assembly, testHelper.GetLoggingConfiguration(), out _);
-=======
-                    services.AddUmbracoCore(webHostEnvironment, umbracoContainer, GetType().Assembly, NoAppCache.Instance, null, out _);
->>>>>>> 30c877c6
+                    services.AddUmbracoCore(webHostEnvironment, umbracoContainer, GetType().Assembly, NoAppCache.Instance, testHelper.GetLoggingConfiguration(), out _);
                 });
 
             var host = await hostBuilder.StartAsync();

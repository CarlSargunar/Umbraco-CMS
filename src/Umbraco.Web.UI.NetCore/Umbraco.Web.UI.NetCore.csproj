﻿<Project Sdk="Microsoft.NET.Sdk.Web">

    <PropertyGroup>
        <TargetFramework>netcoreapp3.1</TargetFramework>
        <RootNamespace>Umbraco.Web.UI.NetCore</RootNamespace>
        <LangVersion>latest</LangVersion>
    </PropertyGroup>

    <PropertyGroup Condition=" '$(Configuration)' == 'Release' ">
        <DocumentationFile>bin\Release\Umbraco.Web.UI.NetCore.xml</DocumentationFile>
    </PropertyGroup>
    <PropertyGroup>
        <CopyRazorGenerateFilesToPublishDirectory>true</CopyRazorGenerateFilesToPublishDirectory>
    </PropertyGroup>
    <ItemGroup>
<<<<<<< HEAD
      <ProjectReference Include="..\Umbraco.Examine.Lucene\Umbraco.Examine.Lucene.csproj" />
      <ProjectReference Include="..\Umbraco.ModelsBuilder.Embedded\Umbraco.ModelsBuilder.Embedded.csproj" />
      <ProjectReference Include="..\Umbraco.Persistance.SqlCe\Umbraco.Persistance.SqlCe.csproj" />
=======
>>>>>>> 5e04f1d0
      <ProjectReference Include="..\Umbraco.PublishedCache.NuCache\Umbraco.PublishedCache.NuCache.csproj" />
      <ProjectReference Include="..\Umbraco.Web.BackOffice\Umbraco.Web.BackOffice.csproj" />
      <ProjectReference Include="..\Umbraco.Web.Common\Umbraco.Web.Common.csproj" />
      <ProjectReference Include="..\Umbraco.Web.Website\Umbraco.Web.Website.csproj" />
      <ProjectReference Include="..\Umbraco.Persistance.SqlCe\Umbraco.Persistance.SqlCe.csproj" Condition="'$(OS)' == 'Windows_NT'"  />
    </ItemGroup>

    <ItemGroup>
        <Compile Remove="App_Data\**" />
    </ItemGroup>

    <ItemGroup>
        <EmbeddedResource Remove="App_Data\**" />
    </ItemGroup>

    <ItemGroup>
<<<<<<< HEAD
      <Folder Include="Views" />
      <Folder Include="wwwroot\Media" />
      <Folder Include="wwwroot\Umbraco\views\install" />
    </ItemGroup>

    <ItemGroup>
        <Compile Remove="App_Data\**" />
    </ItemGroup>

    <ItemGroup>
        <EmbeddedResource Remove="App_Data\**" />
    </ItemGroup>

    <ItemGroup>
        <None Remove="App_Data\**" />
        <None Include="Config\tinyMceConfig.Release.config">
          <DependentUpon>tinyMceConfig.config</DependentUpon>
          <SubType>Designer</SubType>
        </None>
        <None Include="Config\umbracoSettings.Release.config">
          <DependentUpon>umbracoSettings.config</DependentUpon>
          <SubType>Designer</SubType>
        </None>
    </ItemGroup>

    <ItemGroup>
        <Content Remove="App_Data\**" />
        <Content Remove="wwwroot\Umbraco\views\install\machinekey.html" />
        <Content Remove="wwwroot\Umbraco\views\install\permissionsreport.html" />
        <Content Remove="wwwroot\Umbraco\views\install\starterkit.html" />
        <Content Remove="wwwroot\Umbraco\views\install\upgrade.html" />
        <Content Remove="wwwroot\Umbraco\views\install\user.html" />
        <Content Remove="wwwroot\Umbraco\views\install\version7upgradereport.html" />
        <Content Remove="wwwroot\Umbraco\views\install\continueinstall.html" />
        <Content Remove="wwwroot\Umbraco\views\install\database.html" />
        <Content Remove="wwwroot\Umbraco\views\install\error.html" />
        <Content Update="Areas\UmbracoInstall\Views\Install\Index.cshtml">
          <ExcludeFromSingleFile>true</ExcludeFromSingleFile>
          <CopyToPublishDirectory>PreserveNewest</CopyToPublishDirectory>
        </Content>
        <Content Update="Config\tinyMceConfig.config">
          <SubType>Designer</SubType>
        </Content>
        <Content Update="Config\umbracoSettings.config">
          <SubType>Designer</SubType>
        </Content>
        <Content Remove="wwwroot\Web.config" />
        <Content Remove="Umbraco\PartialViewMacros\Templates\Gallery.cshtml" />
        <Content Remove="Umbraco\PartialViewMacros\Templates\ListAncestorsFromCurrentPage.cshtml" />
        <Content Remove="Umbraco\PartialViewMacros\Templates\ListChildPagesFromChangeableSource.cshtml" />
        <Content Remove="Umbraco\PartialViewMacros\Templates\ListChildPagesFromCurrentPage.cshtml" />
        <Content Remove="Umbraco\PartialViewMacros\Templates\ListChildPagesOrderedByDate.cshtml" />
        <Content Remove="Umbraco\PartialViewMacros\Templates\ListChildPagesOrderedByName.cshtml" />
        <Content Remove="Umbraco\PartialViewMacros\Templates\ListChildPagesOrderedByProperty.cshtml" />
        <Content Remove="Umbraco\PartialViewMacros\Templates\ListChildPagesWithDoctype.cshtml" />
        <Content Remove="Umbraco\PartialViewMacros\Templates\ListDescendantsFromCurrentPage.cshtml" />
        <Content Remove="Umbraco\PartialViewMacros\Templates\ListImagesFromMediaFolder.cshtml" />
        <Content Remove="Umbraco\PartialViewMacros\Templates\Login.cshtml" />
        <Content Remove="Umbraco\PartialViewMacros\Templates\LoginStatus.cshtml" />
        <Content Remove="Umbraco\PartialViewMacros\Templates\MultinodeTree-picker.cshtml" />
        <Content Remove="Umbraco\PartialViewMacros\Templates\Navigation.cshtml" />
        <Content Remove="Umbraco\PartialViewMacros\Templates\RegisterMember.cshtml" />
        <Content Remove="Umbraco\PartialViewMacros\Templates\SiteMap.cshtml" />
        <Content Remove="Umbraco\PartialViewMacros\Templates\EditProfile.cshtml" />
    </ItemGroup>

=======
        <Content Remove="App_Data\**" />
    </ItemGroup>

    
    <ItemGroup>
        <None Include="config\**\*.*">
            <ExcludeFromSingleFile>true</ExcludeFromSingleFile>
            <CopyToOutputDirectory>PreserveNewest</CopyToOutputDirectory>
            <CopyToPublishDirectory>Always</CopyToPublishDirectory>
        </None>
        <None Include="umbraco\**\*.*">
            <ExcludeFromSingleFile>true</ExcludeFromSingleFile>
            <CopyToOutputDirectory>PreserveNewest</CopyToOutputDirectory>
            <CopyToPublishDirectory>Always</CopyToPublishDirectory>
        </None>
        <None Remove="App_Data\**" />
    </ItemGroup>
    
>>>>>>> 5e04f1d0
    <ItemGroup>
      <PackageReference Include="Microsoft.AspNetCore.Mvc.NewtonsoftJson" Version="3.1.3" />
        <!-- TODO: remove the reference to System.Configuration.ConfigurationManager when Examine/lucene dont need it-->
        <PackageReference Include="System.Configuration.ConfigurationManager" Version="4.7.0" />
    </ItemGroup>





</Project><|MERGE_RESOLUTION|>--- conflicted
+++ resolved
@@ -13,12 +13,9 @@
         <CopyRazorGenerateFilesToPublishDirectory>true</CopyRazorGenerateFilesToPublishDirectory>
     </PropertyGroup>
     <ItemGroup>
-<<<<<<< HEAD
       <ProjectReference Include="..\Umbraco.Examine.Lucene\Umbraco.Examine.Lucene.csproj" />
       <ProjectReference Include="..\Umbraco.ModelsBuilder.Embedded\Umbraco.ModelsBuilder.Embedded.csproj" />
       <ProjectReference Include="..\Umbraco.Persistance.SqlCe\Umbraco.Persistance.SqlCe.csproj" />
-=======
->>>>>>> 5e04f1d0
       <ProjectReference Include="..\Umbraco.PublishedCache.NuCache\Umbraco.PublishedCache.NuCache.csproj" />
       <ProjectReference Include="..\Umbraco.Web.BackOffice\Umbraco.Web.BackOffice.csproj" />
       <ProjectReference Include="..\Umbraco.Web.Common\Umbraco.Web.Common.csproj" />
@@ -35,7 +32,6 @@
     </ItemGroup>
 
     <ItemGroup>
-<<<<<<< HEAD
       <Folder Include="Views" />
       <Folder Include="wwwroot\Media" />
       <Folder Include="wwwroot\Umbraco\views\install" />
@@ -102,7 +98,6 @@
         <Content Remove="Umbraco\PartialViewMacros\Templates\EditProfile.cshtml" />
     </ItemGroup>
 
-=======
         <Content Remove="App_Data\**" />
     </ItemGroup>
 
@@ -121,7 +116,6 @@
         <None Remove="App_Data\**" />
     </ItemGroup>
     
->>>>>>> 5e04f1d0
     <ItemGroup>
       <PackageReference Include="Microsoft.AspNetCore.Mvc.NewtonsoftJson" Version="3.1.3" />
         <!-- TODO: remove the reference to System.Configuration.ConfigurationManager when Examine/lucene dont need it-->

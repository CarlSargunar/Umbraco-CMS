--- conflicted
+++ resolved
@@ -1,12 +1,7 @@
 using System;
 using Microsoft.AspNetCore.Builder;
 using Microsoft.AspNetCore.Hosting;
-<<<<<<< HEAD
-using Microsoft.AspNetCore.Http;
-using Microsoft.AspNetCore.Mvc;
 using Microsoft.AspNetCore.Server.Kestrel.Core;
-=======
->>>>>>> 2e51b11f
 using Microsoft.Extensions.Configuration;
 using Microsoft.Extensions.DependencyInjection;
 using Microsoft.Extensions.Hosting;
@@ -48,7 +43,6 @@
             {
                 options.ShouldProfile = request => false; // WebProfiler determine and start profiling. We should not use the MiniProfilerMiddleware to also profile
             });
-<<<<<<< HEAD
 
             // If using Kestrel: https://stackoverflow.com/a/55196057
             services.Configure<KestrelServerOptions>(options =>
@@ -56,19 +50,6 @@
                 options.AllowSynchronousIO = true;
             });
 
-            //Finally initialize Current
-            // TODO: This should be moved to the UmbracoServiceProviderFactory when the container is cross-wired and then don't use the overload above to `out var factory`
-            Current.Initialize(
-                factory.GetInstance<ILogger>(),
-                factory.GetInstance<Configs>(),
-                factory.GetInstance<IIOHelper>(),
-                factory.GetInstance<IHostingEnvironment>(),
-                factory.GetInstance<IBackOfficeInfo>(),
-                factory.GetInstance<IProfiler>()
-            );
-
-=======
->>>>>>> 2e51b11f
         }
 
         // This method gets called by the runtime. Use this method to configure the HTTP request pipeline.

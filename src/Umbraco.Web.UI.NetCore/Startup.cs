--- conflicted
+++ resolved
@@ -5,19 +5,7 @@
 using Microsoft.Extensions.Configuration;
 using Microsoft.Extensions.DependencyInjection;
 using Microsoft.Extensions.Hosting;
-<<<<<<< HEAD
 using Umbraco.Extensions;
-=======
-using Umbraco.Composing;
-using Umbraco.Core;
-using Umbraco.Core.Configuration;
-using Umbraco.Core.IO;
-using Umbraco.Core.Logging;
-using Umbraco.Web.BackOffice.AspNetCore;
-using Umbraco.Web.Common.Extensions;
-using Umbraco.Web.Website.AspNetCore;
-using IHostingEnvironment = Umbraco.Core.Hosting.IHostingEnvironment;
->>>>>>> cda531e3
 
 namespace Umbraco.Web.UI.BackOffice
 {
@@ -51,7 +39,7 @@
             // relying on a global configuration set by a user since if a custom IControllerActivator is used for our own controllers we may not
             // guarantee it will work. And then... is that even possible?
 
-            services.AddUmbracoConfiguration(_config);            
+            services.AddUmbracoConfiguration(_config);
             services.AddUmbracoCore(_env, out var factory);
             services.AddUmbracoWebComponents();
             services.AddUmbracoRuntimeMinifier(_config);
@@ -74,7 +62,7 @@
         // This method gets called by the runtime. Use this method to configure the HTTP request pipeline.
         public void Configure(IApplicationBuilder app)
         {
-            //app.UseMiniProfiler();            
+            //app.UseMiniProfiler();
             if (_env.IsDevelopment())
             {
                 app.UseDeveloperExceptionPage();
@@ -89,12 +77,12 @@
             app.UseUmbracoWebsite();
             app.UseUmbracoBackOffice();
             app.UseUmbracoInstaller();
-            
+
             app.UseEndpoints(endpoints =>
-            {   
+            {
                 endpoints.MapControllerRoute(
                     name: "default",
-                    pattern: "{controller}/{action=Index}/{id?}");               
+                    pattern: "{controller}/{action=Index}/{id?}");
             });
         }
     }

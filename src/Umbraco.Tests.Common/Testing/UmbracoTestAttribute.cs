// Copyright (c) Umbraco.
// See LICENSE for more details.

using System;
using Umbraco.Core;

namespace Umbraco.Tests.Testing
{
    [AttributeUsage(AttributeTargets.Class | AttributeTargets.Method, /*AllowMultiple = false,*/ Inherited = false)]
    public class UmbracoTestAttribute : TestOptionAttributeBase
    {
        /// <summary>
        /// Gets or sets a value indicating whether tests are "WithApplication".
        /// </summary>
        /// <remarks>
        /// <para>Default is false.</para>
        /// <para>This is for tests that inherited from TestWithApplicationBase.</para>
        /// <para>Implies Mapper = true (, ResetPluginManager = false).</para>
        /// </remarks>
        public bool WithApplication { get => _withApplication.ValueOrDefault(false); set => _withApplication.Set(value); }

        private readonly Settable<bool> _withApplication = new Settable<bool>();

        /// <summary>
        /// Gets or sets a value indicating whether to compose and initialize the mapper.
        /// </summary>
        /// <remarks>Default is false unless WithApplication is true, in which case default is true.</remarks>
        public bool Mapper { get => _mapper.ValueOrDefault(WithApplication); set => _mapper.Set(value); }

        private readonly Settable<bool> _mapper = new Settable<bool>();

<<<<<<< HEAD
        // FIXME: to be completed

        /// <summary>
        /// Gets or sets a value indicating whether ...
=======
        /// <summary>
        /// Gets or sets a value indicating whether the LEGACY XML Cache used in tests should bind to repository events
>>>>>>> 9d0665e6
        /// </summary>
        public bool PublishedRepositoryEvents { get => _publishedRepositoryEvents.ValueOrDefault(false); set => _publishedRepositoryEvents.Set(value); }

        private readonly Settable<bool> _publishedRepositoryEvents = new Settable<bool>();

        /// <summary>
        /// Gets or sets a value indicating the required logging support.
        /// </summary>
        /// <remarks>Default is to mock logging.</remarks>
        public UmbracoTestOptions.Logger Logger { get => _logger.ValueOrDefault(UmbracoTestOptions.Logger.Mock); set => _logger.Set(value); }

        private readonly Settable<UmbracoTestOptions.Logger> _logger = new Settable<UmbracoTestOptions.Logger>();

        /// <summary>
        /// Gets or sets a value indicating the required database support.
        /// </summary>
        /// <remarks>Default is no database support.</remarks>
        public UmbracoTestOptions.Database Database { get => _database.ValueOrDefault(UmbracoTestOptions.Database.None); set => _database.Set(value); }

        private readonly Settable<UmbracoTestOptions.Database> _database = new Settable<UmbracoTestOptions.Database>();

        /// <summary>
        /// Gets or sets a value indicating the required plugin manager support.
        /// </summary>
        /// <remarks>Default is to use the global tests plugin manager.</remarks>
        public UmbracoTestOptions.TypeLoader TypeLoader { get => _typeLoader.ValueOrDefault(UmbracoTestOptions.TypeLoader.Default); set => _typeLoader.Set(value); }

        public bool Boot { get => _boot.ValueOrDefault(false); set => _boot.Set(value); }

        private readonly Settable<bool> _boot = new Settable<bool>();

        private readonly Settable<UmbracoTestOptions.TypeLoader> _typeLoader = new Settable<UmbracoTestOptions.TypeLoader>();

        protected override TestOptionAttributeBase Merge(TestOptionAttributeBase other)
        {
            if (!(other is UmbracoTestAttribute attr))
            {
                throw new ArgumentException(nameof(other));
            }

            base.Merge(other);
            _boot.Set(attr.Boot);
            _mapper.Set(attr._mapper);
            _publishedRepositoryEvents.Set(attr._publishedRepositoryEvents);
            _logger.Set(attr._logger);
            _database.Set(attr._database);
            _typeLoader.Set(attr._typeLoader);

            return this;
        }
    }
}<|MERGE_RESOLUTION|>--- conflicted
+++ resolved
@@ -29,15 +29,8 @@
 
         private readonly Settable<bool> _mapper = new Settable<bool>();
 
-<<<<<<< HEAD
-        // FIXME: to be completed
-
-        /// <summary>
-        /// Gets or sets a value indicating whether ...
-=======
         /// <summary>
         /// Gets or sets a value indicating whether the LEGACY XML Cache used in tests should bind to repository events
->>>>>>> 9d0665e6
         /// </summary>
         public bool PublishedRepositoryEvents { get => _publishedRepositoryEvents.ValueOrDefault(false); set => _publishedRepositoryEvents.Set(value); }
 

--- conflicted
+++ resolved
@@ -47,13 +47,9 @@
                 Mock.Of<IDataTypeService>(),
                 Mock.Of<ILocalizationService>(),
                 Mock.Of<ILocalizedTextService>(),
-<<<<<<< HEAD
                 Mock.Of<IShortStringHelper>(),
                 Mock.Of<IJsonSerializer>()
             )
-=======
-                Mock.Of<IShortStringHelper>())
->>>>>>> 58219daf
             {
                 DefaultConfiguration = defaultConfiguration,
                 ExplicitConfigurationEditor = explicitConfigurationEditor,

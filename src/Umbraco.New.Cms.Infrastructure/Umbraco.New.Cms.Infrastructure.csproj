--- conflicted
+++ resolved
@@ -12,10 +12,7 @@
   </ItemGroup>
 
   <ItemGroup>
-<<<<<<< HEAD
     <PackageReference Include="OpenIddict.Abstractions" Version="4.0.0" />
-=======
     <PackageReference Include="OpenIddict.Abstractions" Version="4.3.0" />
->>>>>>> 1a8dc32b
   </ItemGroup>
 </Project>
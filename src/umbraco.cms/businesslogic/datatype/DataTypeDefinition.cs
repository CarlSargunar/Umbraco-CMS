using System;
using System.Collections;
using System.Linq;
using Umbraco.Core.Cache;
using umbraco.DataLayer;
using System.Xml;
using umbraco.cms.businesslogic.media;
using umbraco.interfaces;
<<<<<<< HEAD
using umbraco.cms.businesslogic.propertytype;
using Umbraco.Core;
=======
using PropertyType = umbraco.cms.businesslogic.propertytype.PropertyType;
>>>>>>> 1db7f808

namespace umbraco.cms.businesslogic.datatype
{
    /// <summary>
    /// Datatypedefinitions is the basic buildingblocks of umbraco's documents/medias/members generic datastructure 
    /// 
    /// A datatypedefinition encapsulates an object which implements the interface IDataType, and are used when defining
    /// the properties of a document in the documenttype. This extra layer between IDataType and a documenttypes propertytype
    /// are used amongst other for enabling shared prevalues.
    /// 
    /// </summary>
    public class DataTypeDefinition : CMSNode
    {
        #region Private fields
        private Guid _controlId;

        private static Guid _objectType = new Guid(Constants.ObjectTypes.DataType);
	    private string _dbType;

	    #endregion

        #region Constructors

        /// <summary>
        /// Initialization of the datatypedefinition
        /// </summary>
        /// <param name="id">Datattypedefininition id</param>
        public DataTypeDefinition(int id) : base(id) { }

        /// <summary>
        /// Initialization of the datatypedefinition
        /// </summary>
        /// <param name="id">Datattypedefininition id</param>
        public DataTypeDefinition(Guid id) : base(id) { }

        #endregion

        #region Public Properties
        /// <summary>
        /// The associated datatype, which delivers the methods for editing data, editing prevalues see: umbraco.interfaces.IDataType
        /// </summary>
        public IDataType DataType
        {
            get
            {
                if (_controlId != Guid.Empty)
                {
                    cms.businesslogic.datatype.controls.Factory f = new cms.businesslogic.datatype.controls.Factory();
                    interfaces.IDataType dt = f.DataType(_controlId);
                    dt.DataTypeDefinitionId = Id;

                    return dt;
                }
                else
                {
                    return null;
                }
            }
            set
            {
                if (SqlHelper == null)
                    throw new InvalidOperationException("Cannot execute a SQL command when the SqlHelper is null");
                if (value == null)
                    throw new InvalidOperationException("The value passed in is null. The DataType property cannot be set to a null value");

                SqlHelper.ExecuteNonQuery("update cmsDataType set controlId = @id where nodeID = " + this.Id.ToString(),
                    SqlHelper.CreateParameter("@id", value.Id));
                _controlId = value.Id;
            }
        } 
	    internal string DbType
	    {
            get { return _dbType; }
        } 
        #endregion

        #region Public methods
        public override void delete()
        {
            DeleteEventArgs e = new DeleteEventArgs();
            FireBeforeDelete(e);
            if (!e.Cancel)
            {
                //first clear the prevalues
                PreValues.DeleteByDataTypeDefinition(this.Id);

                //next clear out the property types
                var propTypes = PropertyType.GetByDataTypeDefinition(this.Id);
                foreach (var p in propTypes)
                {
                    p.delete();
                }

                //delete the cmsDataType role, then the umbracoNode
                SqlHelper.ExecuteNonQuery("delete from cmsDataType where nodeId=@nodeId",
                                          SqlHelper.CreateParameter("@nodeId", this.Id));
                base.delete();

<<<<<<< HEAD
            OnDeleting(new EventArgs());
=======
                cache.Cache.ClearCacheItem(string.Format("UmbracoDataTypeDefinition{0}", Id));
                FireAfterDelete(e);
            }
>>>>>>> 1db7f808
        }

        [Obsolete("Use the standard delete() method instead")]
        public void Delete()
        {
            delete();
        }

        /// <summary>
        /// Used to persist object changes to the database. In Version3.0 it's just a stub for future compatibility
        /// </summary>
        public override void Save()
        {
            OnSaving(EventArgs.Empty);
        }

        public XmlElement ToXml(XmlDocument xd)
        {
            XmlElement dt = xd.CreateElement("DataType");
            dt.Attributes.Append(xmlHelper.addAttribute(xd, "Name", Text));
            dt.Attributes.Append(xmlHelper.addAttribute(xd, "Id", this.DataType.Id.ToString()));
            dt.Attributes.Append(xmlHelper.addAttribute(xd, "Definition", this.UniqueId.ToString()));
            dt.Attributes.Append(xmlHelper.addAttribute(xd, "DatabaseType", this.DbType));

            // templates
            XmlElement prevalues = xd.CreateElement("PreValues");
            foreach (DictionaryEntry item in PreValues.GetPreValues(this.Id))
            {
                XmlElement prevalue = xd.CreateElement("PreValue");
                prevalue.Attributes.Append(xmlHelper.addAttribute(xd, "Id", ((PreValue)item.Value).Id.ToString()));
                prevalue.Attributes.Append(xmlHelper.addAttribute(xd, "Value", ((PreValue)item.Value).Value));

                prevalues.AppendChild(prevalue);
            }

            dt.AppendChild(prevalues);

            return dt;
        }
        #endregion

        #region Static methods
        public static DataTypeDefinition Import(XmlNode xmlData)
        {
            string _name = xmlData.Attributes["Name"].Value;
            string _id = xmlData.Attributes["Id"].Value;
            string _def = xmlData.Attributes["Definition"].Value;


            //Make sure that the dtd is not already present
            if (!CMSNode.IsNode(new Guid(_def)))
            {
<<<<<<< HEAD

=======
>>>>>>> 1db7f808
                BusinessLogic.User u = BusinessLogic.User.GetCurrent();

                if (u == null)
                    u = BusinessLogic.User.GetUser(0);

<<<<<<< HEAD
                var f = new controls.Factory();


=======
                controls.Factory f = new controls.Factory();
>>>>>>> 1db7f808
                DataTypeDefinition dtd = MakeNew(u, _name, new Guid(_def));
                var dataType = f.DataType(new Guid(_id));
                if (dataType == null)
                    throw new NullReferenceException("Could not resolve a data type with id " + _id);

                dtd.DataType = dataType;
                dtd.Save();

                //add prevalues
                foreach (XmlNode xmlPv in xmlData.SelectNodes("PreValues/PreValue"))
                {
                    XmlAttribute val = xmlPv.Attributes["Value"];

                    if (val != null)
                    {
                        PreValue p = new PreValue(0, 0, val.Value);
                        p.DataTypeId = dtd.Id;
                        p.Save();
                    }
                }

                return dtd;
            }

            return null;
        }

        /// <summary>
        /// Retrieves a list of all datatypedefinitions
        /// </summary>
        /// <returns>A list of all datatypedefinitions</returns>
        public static DataTypeDefinition[] GetAll()
        {
            SortedList retvalSort = new SortedList();
            Guid[] tmp = CMSNode.getAllUniquesFromObjectType(_objectType);
            DataTypeDefinition[] retval = new DataTypeDefinition[tmp.Length];
            for (int i = 0; i < tmp.Length; i++)
            {
                DataTypeDefinition dt = DataTypeDefinition.GetDataTypeDefinition(tmp[i]);
                retvalSort.Add(dt.Text + "|||" + Guid.NewGuid().ToString(), dt);
            }

            IDictionaryEnumerator ide = retvalSort.GetEnumerator();
            int counter = 0;
            while (ide.MoveNext())
            {
                retval[counter] = (DataTypeDefinition)ide.Value;
                counter++;
            }
            return retval;
        }

        /// <summary>
        /// Creates a new datatypedefinition given its name and the user which creates it.
        /// </summary>
        /// <param name="u">The user who creates the datatypedefinition</param>
        /// <param name="Text">The name of the DataTypeDefinition</param>
        /// <returns></returns>
        public static DataTypeDefinition MakeNew(BusinessLogic.User u, string Text)
        {
            return MakeNew(u, Text, Guid.NewGuid());
        }

        /// <summary>
        /// Creates a new datatypedefinition given its name and the user which creates it.
        /// </summary>
        /// <param name="u">The user who creates the datatypedefinition</param>
        /// <param name="Text">The name of the DataTypeDefinition</param>
        /// <param name="UniqueId">Overrides the CMSnodes uniqueID</param>
        /// <returns></returns>
        public static DataTypeDefinition MakeNew(BusinessLogic.User u, string Text, Guid UniqueId)
        {

            int newId = CMSNode.MakeNew(-1, _objectType, u.Id, 1, Text, UniqueId).Id;
            cms.businesslogic.datatype.controls.Factory f = new cms.businesslogic.datatype.controls.Factory();

            // initial control id changed to empty to ensure that it'll always work no matter if 3rd party configurators fail
            // ref: http://umbraco.codeplex.com/workitem/29788
            Guid FirstcontrolId = Guid.Empty;

            SqlHelper.ExecuteNonQuery("Insert into cmsDataType (nodeId, controlId, dbType) values (" + newId.ToString() + ",@controlId,'Ntext')",
                SqlHelper.CreateParameter("@controlId", FirstcontrolId));

            DataTypeDefinition dtd = new DataTypeDefinition(newId);
            dtd.OnNew(EventArgs.Empty);

            return dtd;
        }

        /// <summary>
        /// Retrieve a list of datatypedefinitions which share the same IDataType datatype
        /// </summary>
        /// <param name="DataTypeId">The unique id of the IDataType</param>
        /// <returns>A list of datatypedefinitions which are based on the IDataType specified</returns>
        public static DataTypeDefinition GetByDataTypeId(Guid DataTypeId)
        {
            int dfId = 0;
            // When creating a datatype and not saving it, it will be null, so we need this check
            foreach (DataTypeDefinition df in DataTypeDefinition.GetAll().Where(x => x.DataType != null))
                if (df.DataType.Id == DataTypeId)
                {
                    dfId = df.Id;
                    break;
                }

            if (dfId == 0)
                return null;
            else
                return new DataTypeDefinition(dfId);
        }

        /// <summary>
        /// Analyzes an object to see if its basetype is umbraco.editorControls.DefaultData
        /// </summary>
        /// <param name="Data">The Data object to analyze</param>
        /// <returns>True if the basetype is the DefaultData class</returns>
        public static bool IsDefaultData(object Data)
        {
            Type typeOfData = Data.GetType();

            while (typeOfData.BaseType != new Object().GetType())
                typeOfData = typeOfData.BaseType;

            return (typeOfData.FullName == "umbraco.cms.businesslogic.datatype.DefaultData");
        }

        public static DataTypeDefinition GetDataTypeDefinition(int id)
        {
            return ApplicationContext.Current.ApplicationCache.GetCacheItem(
                string.Format("{0}{1}", CacheKeys.DataTypeCacheKey, id),
                () => new DataTypeDefinition(id));
        }

        [Obsolete("Use GetDataTypeDefinition(int id) instead", false)]
        public static DataTypeDefinition GetDataTypeDefinition(Guid id)
        {
            return ApplicationContext.Current.ApplicationCache.GetCacheItem(
                string.Format("{0}{1}", CacheKeys.DataTypeCacheKey, id),
                () => new DataTypeDefinition(id));
        }
        #endregion

        #region Protected methods
        protected override void setupNode()
        {
            base.setupNode();

            using (IRecordsReader dr = SqlHelper.ExecuteReader("select dbType, controlId from cmsDataType where nodeId = '" + this.Id.ToString() + "'"))
            {
                if (dr.Read())
                {
                    _controlId = dr.GetGuid("controlId");
                    _dbType = dr.GetString("dbType");
                }
                else
                    throw new ArgumentException("No dataType with id = " + this.Id.ToString() + " found");
            }

        }
        #endregion

        #region Events
        //EVENTS
        public delegate void SaveEventHandler(DataTypeDefinition sender, EventArgs e);
        public delegate void NewEventHandler(DataTypeDefinition sender, EventArgs e);
        public delegate void DeleteEventHandler(DataTypeDefinition sender, EventArgs e);

        /// <summary>
        /// Occurs when a data type is saved.
        /// </summary>
        public static event SaveEventHandler Saving;
        protected virtual void OnSaving(EventArgs e)
        {
            if (Saving != null)
                Saving(this, e);
        }

        public static event NewEventHandler New;
        protected virtual void OnNew(EventArgs e)
        {
            if (New != null)
                New(this, e);
        }

        [Obsolete("This event is not used! Use the BeforeDelete or AfterDelete events")]
        public static event DeleteEventHandler Deleting;
        protected virtual void OnDeleting(EventArgs e)
        {
            if (Deleting != null)
                Deleting(this, e);
        }

        /// <summary>
        /// Occurs when [before delete].
        /// </summary>
        public new static event DeleteEventHandler BeforeDelete;
        /// <summary>
        /// Raises the <see cref="E:BeforeDelete"/> event.
        /// </summary>
        /// <param name="e">The <see cref="System.EventArgs"/> instance containing the event data.</param>
        protected new virtual void FireBeforeDelete(DeleteEventArgs e)
        {
            if (BeforeDelete != null)
                BeforeDelete(this, e);
        }

        /// <summary>
        /// Occurs when [after delete].
        /// </summary>
        public new static event DeleteEventHandler AfterDelete;
        /// <summary>
        /// Raises the <see cref="E:AfterDelete"/> event.
        /// </summary>
        /// <param name="e">The <see cref="System.EventArgs"/> instance containing the event data.</param>
        protected new virtual void FireAfterDelete(DeleteEventArgs e)
        {
            if (AfterDelete != null)
                AfterDelete(this, e);
        }

        #endregion

    }
}<|MERGE_RESOLUTION|>--- conflicted
+++ resolved
@@ -1,411 +1,393 @@
-using System;
-using System.Collections;
-using System.Linq;
-using Umbraco.Core.Cache;
-using umbraco.DataLayer;
-using System.Xml;
-using umbraco.cms.businesslogic.media;
-using umbraco.interfaces;
-<<<<<<< HEAD
-using umbraco.cms.businesslogic.propertytype;
-using Umbraco.Core;
-=======
-using PropertyType = umbraco.cms.businesslogic.propertytype.PropertyType;
->>>>>>> 1db7f808
-
-namespace umbraco.cms.businesslogic.datatype
-{
-    /// <summary>
-    /// Datatypedefinitions is the basic buildingblocks of umbraco's documents/medias/members generic datastructure 
-    /// 
-    /// A datatypedefinition encapsulates an object which implements the interface IDataType, and are used when defining
-    /// the properties of a document in the documenttype. This extra layer between IDataType and a documenttypes propertytype
-    /// are used amongst other for enabling shared prevalues.
-    /// 
-    /// </summary>
-    public class DataTypeDefinition : CMSNode
-    {
-        #region Private fields
-        private Guid _controlId;
-
-        private static Guid _objectType = new Guid(Constants.ObjectTypes.DataType);
-	    private string _dbType;
-
-	    #endregion
-
-        #region Constructors
-
-        /// <summary>
-        /// Initialization of the datatypedefinition
-        /// </summary>
-        /// <param name="id">Datattypedefininition id</param>
-        public DataTypeDefinition(int id) : base(id) { }
-
-        /// <summary>
-        /// Initialization of the datatypedefinition
-        /// </summary>
-        /// <param name="id">Datattypedefininition id</param>
-        public DataTypeDefinition(Guid id) : base(id) { }
-
-        #endregion
-
-        #region Public Properties
-        /// <summary>
-        /// The associated datatype, which delivers the methods for editing data, editing prevalues see: umbraco.interfaces.IDataType
-        /// </summary>
-        public IDataType DataType
-        {
-            get
-            {
-                if (_controlId != Guid.Empty)
-                {
-                    cms.businesslogic.datatype.controls.Factory f = new cms.businesslogic.datatype.controls.Factory();
-                    interfaces.IDataType dt = f.DataType(_controlId);
-                    dt.DataTypeDefinitionId = Id;
-
-                    return dt;
-                }
-                else
-                {
-                    return null;
-                }
-            }
-            set
-            {
-                if (SqlHelper == null)
-                    throw new InvalidOperationException("Cannot execute a SQL command when the SqlHelper is null");
-                if (value == null)
-                    throw new InvalidOperationException("The value passed in is null. The DataType property cannot be set to a null value");
-
-                SqlHelper.ExecuteNonQuery("update cmsDataType set controlId = @id where nodeID = " + this.Id.ToString(),
-                    SqlHelper.CreateParameter("@id", value.Id));
-                _controlId = value.Id;
-            }
-        } 
-	    internal string DbType
-	    {
-            get { return _dbType; }
-        } 
-        #endregion
-
-        #region Public methods
-        public override void delete()
-        {
-            DeleteEventArgs e = new DeleteEventArgs();
-            FireBeforeDelete(e);
-            if (!e.Cancel)
-            {
-                //first clear the prevalues
-                PreValues.DeleteByDataTypeDefinition(this.Id);
-
-                //next clear out the property types
-                var propTypes = PropertyType.GetByDataTypeDefinition(this.Id);
-                foreach (var p in propTypes)
-                {
-                    p.delete();
-                }
-
-                //delete the cmsDataType role, then the umbracoNode
-                SqlHelper.ExecuteNonQuery("delete from cmsDataType where nodeId=@nodeId",
-                                          SqlHelper.CreateParameter("@nodeId", this.Id));
-                base.delete();
-
-<<<<<<< HEAD
-            OnDeleting(new EventArgs());
-=======
-                cache.Cache.ClearCacheItem(string.Format("UmbracoDataTypeDefinition{0}", Id));
-                FireAfterDelete(e);
-            }
->>>>>>> 1db7f808
-        }
-
-        [Obsolete("Use the standard delete() method instead")]
-        public void Delete()
-        {
-            delete();
-        }
-
-        /// <summary>
-        /// Used to persist object changes to the database. In Version3.0 it's just a stub for future compatibility
-        /// </summary>
-        public override void Save()
-        {
-            OnSaving(EventArgs.Empty);
-        }
-
-        public XmlElement ToXml(XmlDocument xd)
-        {
-            XmlElement dt = xd.CreateElement("DataType");
-            dt.Attributes.Append(xmlHelper.addAttribute(xd, "Name", Text));
-            dt.Attributes.Append(xmlHelper.addAttribute(xd, "Id", this.DataType.Id.ToString()));
-            dt.Attributes.Append(xmlHelper.addAttribute(xd, "Definition", this.UniqueId.ToString()));
-            dt.Attributes.Append(xmlHelper.addAttribute(xd, "DatabaseType", this.DbType));
-
-            // templates
-            XmlElement prevalues = xd.CreateElement("PreValues");
-            foreach (DictionaryEntry item in PreValues.GetPreValues(this.Id))
-            {
-                XmlElement prevalue = xd.CreateElement("PreValue");
-                prevalue.Attributes.Append(xmlHelper.addAttribute(xd, "Id", ((PreValue)item.Value).Id.ToString()));
-                prevalue.Attributes.Append(xmlHelper.addAttribute(xd, "Value", ((PreValue)item.Value).Value));
-
-                prevalues.AppendChild(prevalue);
-            }
-
-            dt.AppendChild(prevalues);
-
-            return dt;
-        }
-        #endregion
-
-        #region Static methods
-        public static DataTypeDefinition Import(XmlNode xmlData)
-        {
-            string _name = xmlData.Attributes["Name"].Value;
-            string _id = xmlData.Attributes["Id"].Value;
-            string _def = xmlData.Attributes["Definition"].Value;
-
-
-            //Make sure that the dtd is not already present
-            if (!CMSNode.IsNode(new Guid(_def)))
-            {
-<<<<<<< HEAD
-
-=======
->>>>>>> 1db7f808
-                BusinessLogic.User u = BusinessLogic.User.GetCurrent();
-
-                if (u == null)
-                    u = BusinessLogic.User.GetUser(0);
-
-<<<<<<< HEAD
-                var f = new controls.Factory();
-
-
-=======
-                controls.Factory f = new controls.Factory();
->>>>>>> 1db7f808
-                DataTypeDefinition dtd = MakeNew(u, _name, new Guid(_def));
-                var dataType = f.DataType(new Guid(_id));
-                if (dataType == null)
-                    throw new NullReferenceException("Could not resolve a data type with id " + _id);
-
-                dtd.DataType = dataType;
-                dtd.Save();
-
-                //add prevalues
-                foreach (XmlNode xmlPv in xmlData.SelectNodes("PreValues/PreValue"))
-                {
-                    XmlAttribute val = xmlPv.Attributes["Value"];
-
-                    if (val != null)
-                    {
-                        PreValue p = new PreValue(0, 0, val.Value);
-                        p.DataTypeId = dtd.Id;
-                        p.Save();
-                    }
-                }
-
-                return dtd;
-            }
-
-            return null;
-        }
-
-        /// <summary>
-        /// Retrieves a list of all datatypedefinitions
-        /// </summary>
-        /// <returns>A list of all datatypedefinitions</returns>
-        public static DataTypeDefinition[] GetAll()
-        {
-            SortedList retvalSort = new SortedList();
-            Guid[] tmp = CMSNode.getAllUniquesFromObjectType(_objectType);
-            DataTypeDefinition[] retval = new DataTypeDefinition[tmp.Length];
-            for (int i = 0; i < tmp.Length; i++)
-            {
-                DataTypeDefinition dt = DataTypeDefinition.GetDataTypeDefinition(tmp[i]);
-                retvalSort.Add(dt.Text + "|||" + Guid.NewGuid().ToString(), dt);
-            }
-
-            IDictionaryEnumerator ide = retvalSort.GetEnumerator();
-            int counter = 0;
-            while (ide.MoveNext())
-            {
-                retval[counter] = (DataTypeDefinition)ide.Value;
-                counter++;
-            }
-            return retval;
-        }
-
-        /// <summary>
-        /// Creates a new datatypedefinition given its name and the user which creates it.
-        /// </summary>
-        /// <param name="u">The user who creates the datatypedefinition</param>
-        /// <param name="Text">The name of the DataTypeDefinition</param>
-        /// <returns></returns>
-        public static DataTypeDefinition MakeNew(BusinessLogic.User u, string Text)
-        {
-            return MakeNew(u, Text, Guid.NewGuid());
-        }
-
-        /// <summary>
-        /// Creates a new datatypedefinition given its name and the user which creates it.
-        /// </summary>
-        /// <param name="u">The user who creates the datatypedefinition</param>
-        /// <param name="Text">The name of the DataTypeDefinition</param>
-        /// <param name="UniqueId">Overrides the CMSnodes uniqueID</param>
-        /// <returns></returns>
-        public static DataTypeDefinition MakeNew(BusinessLogic.User u, string Text, Guid UniqueId)
-        {
-
-            int newId = CMSNode.MakeNew(-1, _objectType, u.Id, 1, Text, UniqueId).Id;
-            cms.businesslogic.datatype.controls.Factory f = new cms.businesslogic.datatype.controls.Factory();
-
-            // initial control id changed to empty to ensure that it'll always work no matter if 3rd party configurators fail
-            // ref: http://umbraco.codeplex.com/workitem/29788
-            Guid FirstcontrolId = Guid.Empty;
-
-            SqlHelper.ExecuteNonQuery("Insert into cmsDataType (nodeId, controlId, dbType) values (" + newId.ToString() + ",@controlId,'Ntext')",
-                SqlHelper.CreateParameter("@controlId", FirstcontrolId));
-
-            DataTypeDefinition dtd = new DataTypeDefinition(newId);
-            dtd.OnNew(EventArgs.Empty);
-
-            return dtd;
-        }
-
-        /// <summary>
-        /// Retrieve a list of datatypedefinitions which share the same IDataType datatype
-        /// </summary>
-        /// <param name="DataTypeId">The unique id of the IDataType</param>
-        /// <returns>A list of datatypedefinitions which are based on the IDataType specified</returns>
-        public static DataTypeDefinition GetByDataTypeId(Guid DataTypeId)
-        {
-            int dfId = 0;
-            // When creating a datatype and not saving it, it will be null, so we need this check
-            foreach (DataTypeDefinition df in DataTypeDefinition.GetAll().Where(x => x.DataType != null))
-                if (df.DataType.Id == DataTypeId)
-                {
-                    dfId = df.Id;
-                    break;
-                }
-
-            if (dfId == 0)
-                return null;
-            else
-                return new DataTypeDefinition(dfId);
-        }
-
-        /// <summary>
-        /// Analyzes an object to see if its basetype is umbraco.editorControls.DefaultData
-        /// </summary>
-        /// <param name="Data">The Data object to analyze</param>
-        /// <returns>True if the basetype is the DefaultData class</returns>
-        public static bool IsDefaultData(object Data)
-        {
-            Type typeOfData = Data.GetType();
-
-            while (typeOfData.BaseType != new Object().GetType())
-                typeOfData = typeOfData.BaseType;
-
-            return (typeOfData.FullName == "umbraco.cms.businesslogic.datatype.DefaultData");
-        }
-
-        public static DataTypeDefinition GetDataTypeDefinition(int id)
-        {
-            return ApplicationContext.Current.ApplicationCache.GetCacheItem(
-                string.Format("{0}{1}", CacheKeys.DataTypeCacheKey, id),
-                () => new DataTypeDefinition(id));
-        }
-
-        [Obsolete("Use GetDataTypeDefinition(int id) instead", false)]
-        public static DataTypeDefinition GetDataTypeDefinition(Guid id)
-        {
-            return ApplicationContext.Current.ApplicationCache.GetCacheItem(
-                string.Format("{0}{1}", CacheKeys.DataTypeCacheKey, id),
-                () => new DataTypeDefinition(id));
-        }
-        #endregion
-
-        #region Protected methods
-        protected override void setupNode()
-        {
-            base.setupNode();
-
-            using (IRecordsReader dr = SqlHelper.ExecuteReader("select dbType, controlId from cmsDataType where nodeId = '" + this.Id.ToString() + "'"))
-            {
-                if (dr.Read())
-                {
-                    _controlId = dr.GetGuid("controlId");
-                    _dbType = dr.GetString("dbType");
-                }
-                else
-                    throw new ArgumentException("No dataType with id = " + this.Id.ToString() + " found");
-            }
-
-        }
-        #endregion
-
-        #region Events
-        //EVENTS
-        public delegate void SaveEventHandler(DataTypeDefinition sender, EventArgs e);
-        public delegate void NewEventHandler(DataTypeDefinition sender, EventArgs e);
-        public delegate void DeleteEventHandler(DataTypeDefinition sender, EventArgs e);
-
-        /// <summary>
-        /// Occurs when a data type is saved.
-        /// </summary>
-        public static event SaveEventHandler Saving;
-        protected virtual void OnSaving(EventArgs e)
-        {
-            if (Saving != null)
-                Saving(this, e);
-        }
-
-        public static event NewEventHandler New;
-        protected virtual void OnNew(EventArgs e)
-        {
-            if (New != null)
-                New(this, e);
-        }
-
-        [Obsolete("This event is not used! Use the BeforeDelete or AfterDelete events")]
-        public static event DeleteEventHandler Deleting;
-        protected virtual void OnDeleting(EventArgs e)
-        {
-            if (Deleting != null)
-                Deleting(this, e);
-        }
-
-        /// <summary>
-        /// Occurs when [before delete].
-        /// </summary>
-        public new static event DeleteEventHandler BeforeDelete;
-        /// <summary>
-        /// Raises the <see cref="E:BeforeDelete"/> event.
-        /// </summary>
-        /// <param name="e">The <see cref="System.EventArgs"/> instance containing the event data.</param>
-        protected new virtual void FireBeforeDelete(DeleteEventArgs e)
-        {
-            if (BeforeDelete != null)
-                BeforeDelete(this, e);
-        }
-
-        /// <summary>
-        /// Occurs when [after delete].
-        /// </summary>
-        public new static event DeleteEventHandler AfterDelete;
-        /// <summary>
-        /// Raises the <see cref="E:AfterDelete"/> event.
-        /// </summary>
-        /// <param name="e">The <see cref="System.EventArgs"/> instance containing the event data.</param>
-        protected new virtual void FireAfterDelete(DeleteEventArgs e)
-        {
-            if (AfterDelete != null)
-                AfterDelete(this, e);
-        }
-
-        #endregion
-
-    }
+using System;
+using System.Collections;
+using System.Linq;
+using Umbraco.Core.Cache;
+using umbraco.DataLayer;
+using System.Xml;
+using umbraco.cms.businesslogic.media;
+using umbraco.interfaces;
+using PropertyType = umbraco.cms.businesslogic.propertytype.PropertyType;
+using Umbraco.Core;
+
+namespace umbraco.cms.businesslogic.datatype
+{
+    /// <summary>
+    /// Datatypedefinitions is the basic buildingblocks of umbraco's documents/medias/members generic datastructure 
+    /// 
+    /// A datatypedefinition encapsulates an object which implements the interface IDataType, and are used when defining
+    /// the properties of a document in the documenttype. This extra layer between IDataType and a documenttypes propertytype
+    /// are used amongst other for enabling shared prevalues.
+    /// 
+    /// </summary>
+    public class DataTypeDefinition : CMSNode
+    {
+        #region Private fields
+        private Guid _controlId;
+
+        private static Guid _objectType = new Guid(Constants.ObjectTypes.DataType);
+	    private string _dbType;
+
+	    #endregion
+
+        #region Constructors
+
+        /// <summary>
+        /// Initialization of the datatypedefinition
+        /// </summary>
+        /// <param name="id">Datattypedefininition id</param>
+        public DataTypeDefinition(int id) : base(id) { }
+
+        /// <summary>
+        /// Initialization of the datatypedefinition
+        /// </summary>
+        /// <param name="id">Datattypedefininition id</param>
+        public DataTypeDefinition(Guid id) : base(id) { }
+
+        #endregion
+
+        #region Public Properties
+        /// <summary>
+        /// The associated datatype, which delivers the methods for editing data, editing prevalues see: umbraco.interfaces.IDataType
+        /// </summary>
+        public IDataType DataType
+        {
+            get
+            {
+                if (_controlId != Guid.Empty)
+                {
+                    cms.businesslogic.datatype.controls.Factory f = new cms.businesslogic.datatype.controls.Factory();
+                    interfaces.IDataType dt = f.DataType(_controlId);
+                    dt.DataTypeDefinitionId = Id;
+
+                    return dt;
+                }
+                else
+                {
+                    return null;
+                }
+            }
+            set
+            {
+                if (SqlHelper == null)
+                    throw new InvalidOperationException("Cannot execute a SQL command when the SqlHelper is null");
+                if (value == null)
+                    throw new InvalidOperationException("The value passed in is null. The DataType property cannot be set to a null value");
+
+                SqlHelper.ExecuteNonQuery("update cmsDataType set controlId = @id where nodeID = " + this.Id.ToString(),
+                    SqlHelper.CreateParameter("@id", value.Id));
+                _controlId = value.Id;
+            }
+        } 
+	    internal string DbType
+	    {
+            get { return _dbType; }
+        } 
+        #endregion
+
+        #region Public methods
+        public override void delete()
+        {
+            DeleteEventArgs e = new DeleteEventArgs();
+            FireBeforeDelete(e);
+            if (!e.Cancel)
+            {
+                //first clear the prevalues
+                PreValues.DeleteByDataTypeDefinition(this.Id);
+
+                //next clear out the property types
+                var propTypes = PropertyType.GetByDataTypeDefinition(this.Id);
+                foreach (var p in propTypes)
+                {
+                    p.delete();
+                }
+
+                //delete the cmsDataType role, then the umbracoNode
+                SqlHelper.ExecuteNonQuery("delete from cmsDataType where nodeId=@nodeId",
+                                          SqlHelper.CreateParameter("@nodeId", this.Id));
+                base.delete();
+
+                
+                FireAfterDelete(e);
+            }
+        }
+
+        [Obsolete("Use the standard delete() method instead")]
+        public void Delete()
+        {
+            delete();
+        }
+
+        /// <summary>
+        /// Used to persist object changes to the database. In Version3.0 it's just a stub for future compatibility
+        /// </summary>
+        public override void Save()
+        {
+            OnSaving(EventArgs.Empty);
+        }
+
+        public XmlElement ToXml(XmlDocument xd)
+        {
+            XmlElement dt = xd.CreateElement("DataType");
+            dt.Attributes.Append(xmlHelper.addAttribute(xd, "Name", Text));
+            dt.Attributes.Append(xmlHelper.addAttribute(xd, "Id", this.DataType.Id.ToString()));
+            dt.Attributes.Append(xmlHelper.addAttribute(xd, "Definition", this.UniqueId.ToString()));
+            dt.Attributes.Append(xmlHelper.addAttribute(xd, "DatabaseType", this.DbType));
+
+            // templates
+            XmlElement prevalues = xd.CreateElement("PreValues");
+            foreach (DictionaryEntry item in PreValues.GetPreValues(this.Id))
+            {
+                XmlElement prevalue = xd.CreateElement("PreValue");
+                prevalue.Attributes.Append(xmlHelper.addAttribute(xd, "Id", ((PreValue)item.Value).Id.ToString()));
+                prevalue.Attributes.Append(xmlHelper.addAttribute(xd, "Value", ((PreValue)item.Value).Value));
+
+                prevalues.AppendChild(prevalue);
+            }
+
+            dt.AppendChild(prevalues);
+
+            return dt;
+        }
+        #endregion
+
+        #region Static methods
+        public static DataTypeDefinition Import(XmlNode xmlData)
+        {
+            string _name = xmlData.Attributes["Name"].Value;
+            string _id = xmlData.Attributes["Id"].Value;
+            string _def = xmlData.Attributes["Definition"].Value;
+
+
+            //Make sure that the dtd is not already present
+            if (!CMSNode.IsNode(new Guid(_def)))
+            {
+                BusinessLogic.User u = BusinessLogic.User.GetCurrent();
+
+                if (u == null)
+                    u = BusinessLogic.User.GetUser(0);
+
+                var f = new controls.Factory();
+                DataTypeDefinition dtd = MakeNew(u, _name, new Guid(_def));
+                var dataType = f.DataType(new Guid(_id));
+                if (dataType == null)
+                    throw new NullReferenceException("Could not resolve a data type with id " + _id);
+
+                dtd.DataType = dataType;
+                dtd.Save();
+
+                //add prevalues
+                foreach (XmlNode xmlPv in xmlData.SelectNodes("PreValues/PreValue"))
+                {
+                    XmlAttribute val = xmlPv.Attributes["Value"];
+
+                    if (val != null)
+                    {
+                        PreValue p = new PreValue(0, 0, val.Value);
+                        p.DataTypeId = dtd.Id;
+                        p.Save();
+                    }
+                }
+
+                return dtd;
+            }
+
+            return null;
+        }
+
+        /// <summary>
+        /// Retrieves a list of all datatypedefinitions
+        /// </summary>
+        /// <returns>A list of all datatypedefinitions</returns>
+        public static DataTypeDefinition[] GetAll()
+        {
+            SortedList retvalSort = new SortedList();
+            Guid[] tmp = CMSNode.getAllUniquesFromObjectType(_objectType);
+            DataTypeDefinition[] retval = new DataTypeDefinition[tmp.Length];
+            for (int i = 0; i < tmp.Length; i++)
+            {
+                DataTypeDefinition dt = DataTypeDefinition.GetDataTypeDefinition(tmp[i]);
+                retvalSort.Add(dt.Text + "|||" + Guid.NewGuid().ToString(), dt);
+            }
+
+            IDictionaryEnumerator ide = retvalSort.GetEnumerator();
+            int counter = 0;
+            while (ide.MoveNext())
+            {
+                retval[counter] = (DataTypeDefinition)ide.Value;
+                counter++;
+            }
+            return retval;
+        }
+
+        /// <summary>
+        /// Creates a new datatypedefinition given its name and the user which creates it.
+        /// </summary>
+        /// <param name="u">The user who creates the datatypedefinition</param>
+        /// <param name="Text">The name of the DataTypeDefinition</param>
+        /// <returns></returns>
+        public static DataTypeDefinition MakeNew(BusinessLogic.User u, string Text)
+        {
+            return MakeNew(u, Text, Guid.NewGuid());
+        }
+
+        /// <summary>
+        /// Creates a new datatypedefinition given its name and the user which creates it.
+        /// </summary>
+        /// <param name="u">The user who creates the datatypedefinition</param>
+        /// <param name="Text">The name of the DataTypeDefinition</param>
+        /// <param name="UniqueId">Overrides the CMSnodes uniqueID</param>
+        /// <returns></returns>
+        public static DataTypeDefinition MakeNew(BusinessLogic.User u, string Text, Guid UniqueId)
+        {
+
+            int newId = CMSNode.MakeNew(-1, _objectType, u.Id, 1, Text, UniqueId).Id;
+            cms.businesslogic.datatype.controls.Factory f = new cms.businesslogic.datatype.controls.Factory();
+
+            // initial control id changed to empty to ensure that it'll always work no matter if 3rd party configurators fail
+            // ref: http://umbraco.codeplex.com/workitem/29788
+            Guid FirstcontrolId = Guid.Empty;
+
+            SqlHelper.ExecuteNonQuery("Insert into cmsDataType (nodeId, controlId, dbType) values (" + newId.ToString() + ",@controlId,'Ntext')",
+                SqlHelper.CreateParameter("@controlId", FirstcontrolId));
+
+            DataTypeDefinition dtd = new DataTypeDefinition(newId);
+            dtd.OnNew(EventArgs.Empty);
+
+            return dtd;
+        }
+
+        /// <summary>
+        /// Retrieve a list of datatypedefinitions which share the same IDataType datatype
+        /// </summary>
+        /// <param name="DataTypeId">The unique id of the IDataType</param>
+        /// <returns>A list of datatypedefinitions which are based on the IDataType specified</returns>
+        public static DataTypeDefinition GetByDataTypeId(Guid DataTypeId)
+        {
+            int dfId = 0;
+            // When creating a datatype and not saving it, it will be null, so we need this check
+            foreach (DataTypeDefinition df in DataTypeDefinition.GetAll().Where(x => x.DataType != null))
+                if (df.DataType.Id == DataTypeId)
+                {
+                    dfId = df.Id;
+                    break;
+                }
+
+            if (dfId == 0)
+                return null;
+            else
+                return new DataTypeDefinition(dfId);
+        }
+
+        /// <summary>
+        /// Analyzes an object to see if its basetype is umbraco.editorControls.DefaultData
+        /// </summary>
+        /// <param name="Data">The Data object to analyze</param>
+        /// <returns>True if the basetype is the DefaultData class</returns>
+        public static bool IsDefaultData(object Data)
+        {
+            Type typeOfData = Data.GetType();
+
+            while (typeOfData.BaseType != new Object().GetType())
+                typeOfData = typeOfData.BaseType;
+
+            return (typeOfData.FullName == "umbraco.cms.businesslogic.datatype.DefaultData");
+        }
+
+        public static DataTypeDefinition GetDataTypeDefinition(int id)
+        {
+            return ApplicationContext.Current.ApplicationCache.GetCacheItem(
+                string.Format("{0}{1}", CacheKeys.DataTypeCacheKey, id),
+                () => new DataTypeDefinition(id));
+        }
+
+        [Obsolete("Use GetDataTypeDefinition(int id) instead", false)]
+        public static DataTypeDefinition GetDataTypeDefinition(Guid id)
+        {
+            return ApplicationContext.Current.ApplicationCache.GetCacheItem(
+                string.Format("{0}{1}", CacheKeys.DataTypeCacheKey, id),
+                () => new DataTypeDefinition(id));
+        }
+        #endregion
+
+        #region Protected methods
+        protected override void setupNode()
+        {
+            base.setupNode();
+
+            using (IRecordsReader dr = SqlHelper.ExecuteReader("select dbType, controlId from cmsDataType where nodeId = '" + this.Id.ToString() + "'"))
+            {
+                if (dr.Read())
+                {
+                    _controlId = dr.GetGuid("controlId");
+                    _dbType = dr.GetString("dbType");
+                }
+                else
+                    throw new ArgumentException("No dataType with id = " + this.Id.ToString() + " found");
+            }
+
+        }
+        #endregion
+
+        #region Events
+        //EVENTS
+        public delegate void SaveEventHandler(DataTypeDefinition sender, EventArgs e);
+        public delegate void NewEventHandler(DataTypeDefinition sender, EventArgs e);
+        public delegate void DeleteEventHandler(DataTypeDefinition sender, EventArgs e);
+
+        /// <summary>
+        /// Occurs when a data type is saved.
+        /// </summary>
+        public static event SaveEventHandler Saving;
+        protected virtual void OnSaving(EventArgs e)
+        {
+            if (Saving != null)
+                Saving(this, e);
+        }
+
+        public static event NewEventHandler New;
+        protected virtual void OnNew(EventArgs e)
+        {
+            if (New != null)
+                New(this, e);
+        }
+
+        [Obsolete("This event is not used! Use the BeforeDelete or AfterDelete events")]
+        public static event DeleteEventHandler Deleting;
+        protected virtual void OnDeleting(EventArgs e)
+        {
+            if (Deleting != null)
+                Deleting(this, e);
+        }
+
+        /// <summary>
+        /// Occurs when [before delete].
+        /// </summary>
+        public new static event DeleteEventHandler BeforeDelete;
+        /// <summary>
+        /// Raises the <see cref="E:BeforeDelete"/> event.
+        /// </summary>
+        /// <param name="e">The <see cref="System.EventArgs"/> instance containing the event data.</param>
+        protected new virtual void FireBeforeDelete(DeleteEventArgs e)
+        {
+            if (BeforeDelete != null)
+                BeforeDelete(this, e);
+        }
+
+        /// <summary>
+        /// Occurs when [after delete].
+        /// </summary>
+        public new static event DeleteEventHandler AfterDelete;
+        /// <summary>
+        /// Raises the <see cref="E:AfterDelete"/> event.
+        /// </summary>
+        /// <param name="e">The <see cref="System.EventArgs"/> instance containing the event data.</param>
+        protected new virtual void FireAfterDelete(DeleteEventArgs e)
+        {
+            if (AfterDelete != null)
+                AfterDelete(this, e);
+        }
+
+        #endregion
+
+    }
 }
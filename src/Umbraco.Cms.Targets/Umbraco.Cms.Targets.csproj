<Project Sdk="Microsoft.NET.Sdk">
  <PropertyGroup>
    <Title>Umbraco CMS</Title>
    <Description>Installs Umbraco CMS with minimal dependencies in your ASP.NET Core project.</Description>
    <IncludeBuildOutput>false</IncludeBuildOutput>
    <IncludeSymbols>false</IncludeSymbols>
    <!-- TODO: Enable when final version is shipped (because there's currently no previous version) -->
    <EnablePackageValidation>false</EnablePackageValidation>
<<<<<<< HEAD
=======
    <ManagePackageVersionsCentrally>false</ManagePackageVersionsCentrally>
>>>>>>> 34d6695c
  </PropertyGroup>

  <ItemGroup>
    <ProjectReference Include="..\Umbraco.Cms.Api.Delivery\Umbraco.Cms.Api.Delivery.csproj" />
    <ProjectReference Include="..\Umbraco.Cms.StaticAssets\Umbraco.Cms.StaticAssets.csproj" />
    <ProjectReference Include="..\Umbraco.Cms.Api.Management\Umbraco.Cms.Api.Management.csproj" />
  </ItemGroup>

  <ItemGroup>
    <Content Include="buildTransitive\**" PackagePath="buildTransitive" />
  </ItemGroup>

  <!-- Add JSON schema references (and include MSBuild task) -->
  <PropertyGroup>
    <_UmbracoCmsJsonSchemaReference>appsettings-schema.Umbraco.Cms.json</_UmbracoCmsJsonSchemaReference>
    <_UmbracoCmsPackageSchemaReference>umbraco-package-schema.json</_UmbracoCmsPackageSchemaReference>
    <NoWarn>NU5100;NU5128</NoWarn>
  </PropertyGroup>
  <ItemGroup>
    <PackageReference Include="Umbraco.JsonSchema.Extensions" Version="0.3.0" PrivateAssets="all" GeneratePathProperty="true" />
    <None Include="$(PkgUmbraco_JsonSchema_Extensions)\tasks\netstandard2.0\**" Pack="true" PackagePath="tasks\netstandard2.0" Visible="false" />
    <Content Include="$(_UmbracoCmsJsonSchemaReference)" PackagePath="" Visible="false" />
    <Content Include="$(_UmbracoCmsPackageSchemaReference)" PackagePath="" Visible="false" />
  </ItemGroup>

  <!-- We also need physical copies in the right location relative to the Umbraco.Cms.Targets.targets file, as that's directly referenced in projects -->
  <Target Name="CopyUmbracoJsonSchemaExtensionsFiles" BeforeTargets="Build">
    <ItemGroup>
      <_UmbracoJsonSchemaExtensionsFiles Include="$(PkgUmbraco_JsonSchema_Extensions)\tasks\netstandard2.0\**" />
    </ItemGroup>
    <Copy SourceFiles="@(_UmbracoJsonSchemaExtensionsFiles)" DestinationFolder="$(MSBuildThisFileDirectory)tasks\netstandard2.0" SkipUnchangedFiles="true" />
  </Target>
  <ItemGroup>
    <None Remove="tasks\**" />
  </ItemGroup>

  <!-- Generate JSON schema on build (and before copying to project) -->
  <Target Name="GenerateAppsettingsSchema" BeforeTargets="Build;CopyUmbracoJsonSchemaFiles" Condition="!Exists('$(_UmbracoCmsJsonSchemaReference)')">
    <Message Text="Generating $(_UmbracoCmsJsonSchemaReference) because it doesn't exist" Importance="high" />
    <Exec WorkingDirectory="$(MSBuildThisFileDirectory)..\..\tools\Umbraco.JsonSchema" Command="dotnet run --configuration $(Configuration) -- --outputFile &quot;$(MSBuildThisFileDirectory)$(_UmbracoCmsJsonSchemaReference)&quot;" />
  </Target>

  <!-- Remove generated JSON schema on clean -->
  <Target Name="RemoveAppsettingsSchema" AfterTargets="Clean" Condition="Exists('$(_UmbracoCmsJsonSchemaReference)')">
    <Delete Files="$(_UmbracoCmsJsonSchemaReference)" />
  </Target>

  <!-- Create and pack empty file to add TFM dependency -->
  <Target Name="GetTargetFrameworkPackageFiles" BeforeTargets="GenerateNuspec">
    <WriteLinesToFile File="$(IntermediateOutputPath)_._" />
    <ItemGroup>
      <_PackageFiles Include="$(IntermediateOutputPath)_._" PackagePath="lib\$(TargetFramework)" />
    </ItemGroup>
  </Target>

  <!-- Generate JSON package schema on build (and before copying to project) -->
  <Target Name="GenerateUmbracoPackageSchema" BeforeTargets="Build;CopyUmbracoJsonSchemaFiles" Condition="!Exists('$(_UmbracoCmsPackageSchemaReference)')">
    <Message Text="Generating $(_UmbracoCmsPackageSchemaReference) because it doesn't exist" Importance="high" />
    <Exec WorkingDirectory="$(MsBuildThisFileDirectory)..\Umbraco.Web.UI.New.Client" Command="npm run generate:jsonschema -- --out &quot;$(MSBuildThisFileDirectory)$(_UmbracoCmsPackageSchemaReference)&quot; tsconfig.json UmbracoPackage" />
  </Target>

  <!-- Remove generated JSON package schema on clean -->
  <Target Name="RemovePackageSchema" AfterTargets="Clean" Condition="Exists('$(_UmbracoCmsPackageSchemaReference)')">
    <Delete Files="$(_UmbracoCmsPackageSchemaReference)" />
  </Target>
</Project><|MERGE_RESOLUTION|>--- conflicted
+++ resolved
@@ -6,10 +6,7 @@
     <IncludeSymbols>false</IncludeSymbols>
     <!-- TODO: Enable when final version is shipped (because there's currently no previous version) -->
     <EnablePackageValidation>false</EnablePackageValidation>
-<<<<<<< HEAD
-=======
     <ManagePackageVersionsCentrally>false</ManagePackageVersionsCentrally>
->>>>>>> 34d6695c
   </PropertyGroup>
 
   <ItemGroup>

--- conflicted
+++ resolved
@@ -40,10 +40,7 @@
             .AddNewInstaller()
             .AddUpgrader()
             .AddExamineManagement()
-<<<<<<< HEAD
-=======
             .AddFactories()
->>>>>>> 367a4b97
             .AddTrees()
             .AddFactories()
             .AddServices()

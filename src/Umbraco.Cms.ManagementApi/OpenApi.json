{
  "openapi": "3.0.0",
  "info": {
    "title": "Umbraco Backoffice API",
    "description": "This shows all APIs available in this version of Umbraco - Including all the legacy apis that is available for backward compatibility",
    "version": "All"
  },
  "servers": [
    {
      "url": "https://localhost:44331"
    }
  ],
  "paths": {
    "/umbraco/api/v1/upgrade/authorize": {
      "post": {
        "tags": [
          "Upgrade"
        ],
        "operationId": "AuthorizeUpgrade_Authorize",
        "responses": {
          "200": {
            "description": ""
          },
          "428": {
            "description": "",
            "content": {
              "application/json": {
                "schema": {
                  "$ref": "#/components/schemas/ProblemDetails"
                }
              }
            }
          },
          "500": {
            "description": "",
            "content": {
              "application/json": {
                "schema": {
                  "$ref": "#/components/schemas/ProblemDetails"
                }
              }
            }
          }
        }
      }
    },
    "/umbraco/api/v1/upgrade/settings": {
      "get": {
        "tags": [
          "Upgrade"
        ],
        "operationId": "SettingsUpgrade_Settings",
        "responses": {
          "200": {
            "description": "",
            "content": {
              "application/json": {
                "schema": {
                  "$ref": "#/components/schemas/UpgradeSettingsViewModel"
                }
              }
            }
          },
          "428": {
            "description": "",
            "content": {
              "application/json": {
                "schema": {
                  "$ref": "#/components/schemas/ProblemDetails"
                }
              }
            }
          }
        }
      }
    },
    "/umbraco/api/v1/template/tree/children": {
      "get": {
        "tags": [
          "Template"
        ],
        "operationId": "ChildrenTemplateTree_Children",
        "parameters": [
          {
            "name": "parentKey",
            "in": "query",
            "schema": {
              "type": "string",
              "format": "guid"
            },
            "x-position": 1
          },
          {
            "name": "skip",
            "in": "query",
            "schema": {
              "type": "integer",
              "format": "int32",
              "default": 0
            },
            "x-position": 2
          },
          {
            "name": "take",
            "in": "query",
            "schema": {
              "type": "integer",
              "format": "int32",
              "default": 100
            },
            "x-position": 3
          }
        ],
        "responses": {
          "200": {
            "description": "",
            "content": {
              "application/json": {
                "schema": {
                  "$ref": "#/components/schemas/PagedViewModelOfEntityTreeItemViewModel"
                }
              }
            }
          }
        }
      }
    },
    "/umbraco/api/v1/template/tree/items": {
      "get": {
        "tags": [
          "Template"
        ],
        "operationId": "ItemsTemplateTree_Items",
        "parameters": [
          {
            "name": "key",
            "x-originalName": "keys",
            "in": "query",
            "style": "form",
            "explode": true,
            "schema": {
              "type": "array",
              "nullable": true,
              "items": {
                "type": "string",
                "format": "guid"
              }
            },
            "x-position": 1
          }
        ],
        "responses": {
          "200": {
            "description": "",
            "content": {
              "application/json": {
                "schema": {
                  "type": "array",
                  "items": {
                    "$ref": "#/components/schemas/EntityTreeItemViewModel"
                  }
                }
              }
            }
          }
        }
      }
    },
    "/umbraco/api/v1/template/tree/root": {
      "get": {
        "tags": [
          "Template"
        ],
        "operationId": "RootTemplateTree_Root",
        "parameters": [
          {
            "name": "skip",
            "in": "query",
            "schema": {
              "type": "integer",
              "format": "int32",
              "default": 0
            },
            "x-position": 1
          },
          {
            "name": "take",
            "in": "query",
            "schema": {
              "type": "integer",
              "format": "int32",
              "default": 100
            },
            "x-position": 2
          }
        ],
        "responses": {
          "200": {
            "description": "",
            "content": {
              "application/json": {
                "schema": {
                  "$ref": "#/components/schemas/PagedViewModelOfEntityTreeItemViewModel"
                }
              }
            }
          }
        }
      }
    },
    "/umbraco/api/v1/trackedReferences/{id}": {
      "get": {
<<<<<<< HEAD
        "description": "Used by info tabs on content, media etc. and for the delete and unpublish of single items.\nThis is basically finding parents of relations.",
=======
        "description": "Used by info tabs on content, media etc. and for the delete and unpublish of single items.\nThis is basically finding parents of relations.\n            ",
>>>>>>> 367a4b97
        "operationId": "ForItemTrackedReferences_Get",
        "parameters": [
          {
            "in": "path",
            "name": "id",
            "required": true,
            "schema": {
              "format": "int32",
              "type": "integer"
            },
            "x-position": 1
          },
          {
            "in": "query",
            "name": "skip",
            "schema": {
              "format": "int64",
              "type": "integer"
            },
            "x-position": 2
          },
          {
            "in": "query",
            "name": "take",
            "schema": {
              "format": "int64",
              "type": "integer"
            },
            "x-position": 3
          },
          {
            "in": "query",
            "name": "filterMustBeIsDependency",
            "schema": {
              "nullable": true,
              "type": "boolean"
            },
            "x-position": 4
          }
        ],
        "responses": {
          "200": {
            "content": {
              "application/json": {
                "schema": {
                  "$ref": "#/components/schemas/PagedViewModelOfRelationItemViewModel"
                }
              }
            },
            "description": ""
          }
        },
        "summary": "Gets a page list of tracked references for the current item, so you can see where an item is being used.",
        "tags": [
          "TrackedReferences"
        ]
      }
    },
    "/umbraco/api/v1/trackedReferences/descendants/{parentId}": {
      "get": {
<<<<<<< HEAD
        "description": "Used when deleting and unpublishing a single item to check if this item has any descending items that are in any\nkind of relation.\nThis is basically finding the descending items which are children in relations.",
=======
        "description": "Used when deleting and unpublishing a single item to check if this item has any descending items that are in any\nkind of relation.\nThis is basically finding the descending items which are children in relations.\n            ",
>>>>>>> 367a4b97
        "operationId": "DescendantsTrackedReferences_Descendants",
        "parameters": [
          {
            "in": "path",
            "name": "parentId",
            "required": true,
            "schema": {
              "format": "int32",
              "type": "integer"
            },
            "x-position": 1
          },
          {
            "in": "query",
            "name": "skip",
            "schema": {
              "format": "int64",
              "type": "integer"
            },
            "x-position": 2
          },
          {
            "in": "query",
            "name": "take",
            "schema": {
              "format": "int64",
              "type": "integer"
            },
            "x-position": 3
          },
          {
            "in": "query",
            "name": "filterMustBeIsDependency",
            "schema": {
              "nullable": true,
              "type": "boolean"
            },
            "x-position": 4
          }
        ],
        "responses": {
          "200": {
            "content": {
              "application/json": {
                "schema": {
                  "$ref": "#/components/schemas/PagedViewModelOfRelationItemViewModel"
                }
              }
            },
            "description": ""
          }
        },
        "summary": "Gets a page list of the child nodes of the current item used in any kind of relation.",
        "tags": [
          "TrackedReferences"
        ]
      }
    },
    "/umbraco/api/v1/trackedReferences/multiple": {
      "get": {
<<<<<<< HEAD
        "description": "Used when bulk deleting content/media and bulk unpublishing content (delete and unpublish on List view).\nThis is basically finding children of relations.",
=======
        "description": "Used when bulk deleting content/media and bulk unpublishing content (delete and unpublish on List view).\nThis is basically finding children of relations.\n            ",
>>>>>>> 367a4b97
        "operationId": "MultipleTrackedReferences_GetPagedReferencedItems",
        "parameters": [
          {
            "explode": true,
            "in": "query",
            "name": "ids",
            "schema": {
              "items": {
                "format": "int32",
                "type": "integer"
              },
              "nullable": true,
              "type": "array"
            },
            "style": "form",
            "x-position": 1
          },
          {
            "in": "query",
            "name": "skip",
            "schema": {
              "format": "int64",
              "type": "integer"
            },
            "x-position": 2
          },
          {
            "in": "query",
            "name": "take",
            "schema": {
              "format": "int64",
              "type": "integer"
            },
            "x-position": 3
          },
          {
            "in": "query",
            "name": "filterMustBeIsDependency",
            "schema": {
              "nullable": true,
              "type": "boolean"
            },
            "x-position": 4
          }
        ],
        "responses": {
          "200": {
            "content": {
              "application/json": {
                "schema": {
                  "$ref": "#/components/schemas/PagedViewModelOfRelationItemViewModel"
                }
              }
            },
            "description": ""
          }
        },
        "summary": "Gets a page list of the items used in any kind of relation from selected integer ids.",
        "tags": [
          "TrackedReferences"
        ]
      }
    },
    "/umbraco/api/v1/stylesheet/tree/children": {
      "get": {
        "tags": [
          "Stylesheet"
        ],
        "operationId": "ChildrenStylesheetTree_Children",
        "parameters": [
          {
            "name": "path",
            "in": "query",
            "schema": {
              "type": "string",
              "nullable": true
            },
            "x-position": 1
          },
          {
            "name": "skip",
            "in": "query",
            "schema": {
              "type": "integer",
              "format": "int32",
              "default": 0
            },
            "x-position": 2
          },
          {
            "name": "take",
            "in": "query",
            "schema": {
              "type": "integer",
              "format": "int32",
              "default": 100
            },
            "x-position": 3
          }
        ],
        "responses": {
          "200": {
            "description": "",
            "content": {
              "application/json": {
                "schema": {
                  "$ref": "#/components/schemas/PagedViewModelOfFileSystemTreeItemViewModel"
                }
              }
            }
          }
        }
      }
    },
    "/umbraco/api/v1/stylesheet/tree/items": {
      "get": {
        "tags": [
          "Stylesheet"
        ],
        "operationId": "ItemsStylesheetTree_Items",
        "parameters": [
          {
            "name": "path",
            "x-originalName": "paths",
            "in": "query",
            "style": "form",
            "explode": true,
            "schema": {
              "type": "array",
              "nullable": true,
              "items": {
                "type": "string"
              }
            },
            "x-position": 1
          }
        ],
        "responses": {
          "200": {
            "description": "",
            "content": {
              "application/json": {
                "schema": {
                  "type": "array",
                  "items": {
                    "$ref": "#/components/schemas/FileSystemTreeItemViewModel"
                  }
                }
              }
            }
          }
        }
      }
    },
    "/umbraco/api/v1/stylesheet/tree/root": {
      "get": {
        "tags": [
          "Stylesheet"
        ],
        "operationId": "RootStylesheetTree_Root",
        "parameters": [
          {
            "name": "skip",
            "in": "query",
            "schema": {
              "type": "integer",
              "format": "int32",
              "default": 0
            },
            "x-position": 1
          },
          {
            "name": "take",
            "in": "query",
            "schema": {
              "type": "integer",
              "format": "int32",
              "default": 100
            },
            "x-position": 2
          }
        ],
        "responses": {
          "200": {
            "description": "",
            "content": {
              "application/json": {
                "schema": {
                  "$ref": "#/components/schemas/PagedViewModelOfFileSystemTreeItemViewModel"
                }
              }
            }
          }
        }
      }
    },
    "/umbraco/api/v1/static-file/tree/children": {
      "get": {
        "tags": [
          "StaticFile"
        ],
        "operationId": "ChildrenStaticFileTree_Children",
        "parameters": [
          {
            "name": "path",
            "in": "query",
            "schema": {
              "type": "string",
              "nullable": true
            },
            "x-position": 1
          },
          {
            "name": "skip",
            "in": "query",
            "schema": {
              "type": "integer",
              "format": "int32",
              "default": 0
            },
            "x-position": 2
          },
          {
            "name": "take",
            "in": "query",
            "schema": {
              "type": "integer",
              "format": "int32",
              "default": 100
            },
            "x-position": 3
          }
        ],
        "responses": {
          "200": {
            "description": "",
            "content": {
              "application/json": {
                "schema": {
                  "$ref": "#/components/schemas/PagedViewModelOfFileSystemTreeItemViewModel"
                }
              }
            }
          }
        }
      }
    },
    "/umbraco/api/v1/static-file/tree/items": {
      "get": {
        "tags": [
          "StaticFile"
        ],
        "operationId": "ItemsStaticFileTree_Items",
        "parameters": [
          {
            "name": "path",
            "x-originalName": "paths",
            "in": "query",
            "style": "form",
            "explode": true,
            "schema": {
              "type": "array",
              "nullable": true,
              "items": {
                "type": "string"
              }
            },
            "x-position": 1
          }
        ],
        "responses": {
          "200": {
            "description": "",
            "content": {
              "application/json": {
                "schema": {
                  "type": "array",
                  "items": {
                    "$ref": "#/components/schemas/FileSystemTreeItemViewModel"
                  }
                }
              }
            }
          }
        }
      }
    },
    "/umbraco/api/v1/static-file/tree/root": {
      "get": {
        "tags": [
          "StaticFile"
        ],
        "operationId": "RootStaticFileTree_Root",
        "parameters": [
          {
            "name": "skip",
            "in": "query",
            "schema": {
              "type": "integer",
              "format": "int32",
              "default": 0
            },
            "x-position": 1
          },
          {
            "name": "take",
            "in": "query",
            "schema": {
              "type": "integer",
              "format": "int32",
              "default": 100
            },
            "x-position": 2
          }
        ],
        "responses": {
          "200": {
            "description": "",
            "content": {
              "application/json": {
                "schema": {
                  "$ref": "#/components/schemas/PagedViewModelOfFileSystemTreeItemViewModel"
                }
              }
            }
          }
        }
      }
    },
    "/umbraco/api/v1/server/status": {
      "get": {
        "tags": [
          "Server"
        ],
        "operationId": "StatusServer_Get",
        "responses": {
          "400": {
            "description": "",
            "content": {
              "application/json": {
                "schema": {
                  "$ref": "#/components/schemas/ProblemDetails"
                }
              }
            }
          },
          "200": {
            "description": "",
            "content": {
              "application/json": {
                "schema": {
                  "$ref": "#/components/schemas/ServerStatusViewModel"
                }
              }
            }
          }
        }
      }
    },
    "/umbraco/api/v1/server/version": {
      "get": {
        "tags": [
          "Server"
        ],
        "operationId": "VersionServer_Get",
        "responses": {
          "400": {
            "description": "",
            "content": {
              "application/json": {
                "schema": {
                  "$ref": "#/components/schemas/ProblemDetails"
                }
              }
            }
          },
          "200": {
            "description": "",
            "content": {
              "application/json": {
                "schema": {
                  "$ref": "#/components/schemas/VersionViewModel"
                }
              }
            }
          }
        }
      }
    },
    "/umbraco/api/v1/script/tree/children": {
      "get": {
        "tags": [
          "Script"
        ],
        "operationId": "ChildrenScriptTree_Children",
        "parameters": [
          {
            "name": "path",
            "in": "query",
            "schema": {
              "type": "string",
              "nullable": true
            },
            "x-position": 1
          },
          {
            "name": "skip",
            "in": "query",
            "schema": {
              "type": "integer",
              "format": "int32",
              "default": 0
            },
            "x-position": 2
          },
          {
            "name": "take",
            "in": "query",
            "schema": {
              "type": "integer",
              "format": "int32",
              "default": 100
            },
            "x-position": 3
          }
        ],
        "responses": {
          "200": {
            "description": "",
            "content": {
              "application/json": {
                "schema": {
                  "$ref": "#/components/schemas/PagedViewModelOfFileSystemTreeItemViewModel"
                }
              }
            }
          }
        }
      }
    },
    "/umbraco/api/v1/script/tree/items": {
      "get": {
        "tags": [
          "Script"
        ],
        "operationId": "ItemsScriptTree_Items",
        "parameters": [
          {
            "name": "path",
            "x-originalName": "paths",
            "in": "query",
            "style": "form",
            "explode": true,
            "schema": {
              "type": "array",
              "nullable": true,
              "items": {
                "type": "string"
              }
            },
            "x-position": 1
          }
        ],
        "responses": {
          "200": {
            "description": "",
            "content": {
              "application/json": {
                "schema": {
                  "type": "array",
                  "items": {
                    "$ref": "#/components/schemas/FileSystemTreeItemViewModel"
                  }
                }
              }
            }
          }
        }
      }
    },
    "/umbraco/api/v1/script/tree/root": {
      "get": {
        "tags": [
          "Script"
        ],
        "operationId": "RootScriptTree_Root",
        "parameters": [
          {
            "name": "skip",
            "in": "query",
            "schema": {
              "type": "integer",
              "format": "int32",
              "default": 0
            },
            "x-position": 1
          },
          {
            "name": "take",
            "in": "query",
            "schema": {
              "type": "integer",
              "format": "int32",
              "default": 100
            },
            "x-position": 2
          }
        ],
        "responses": {
          "200": {
            "description": "",
            "content": {
              "application/json": {
                "schema": {
                  "$ref": "#/components/schemas/PagedViewModelOfFileSystemTreeItemViewModel"
                }
              }
            }
          }
        }
      }
    },
    "/umbraco/api/v1/relation-type/tree/items": {
      "get": {
        "tags": [
          "RelationType"
        ],
        "operationId": "ItemsRelationTypeTree_Items",
        "parameters": [
          {
            "name": "key",
            "x-originalName": "keys",
            "in": "query",
            "style": "form",
            "explode": true,
            "schema": {
              "type": "array",
              "nullable": true,
              "items": {
                "type": "string",
                "format": "guid"
              }
            },
            "x-position": 1
          }
        ],
        "responses": {
          "200": {
            "description": "",
            "content": {
              "application/json": {
                "schema": {
                  "type": "array",
                  "items": {
                    "$ref": "#/components/schemas/FolderTreeItemViewModel"
                  }
                }
              }
            }
          }
        }
      }
    },
    "/umbraco/api/v1/relation-type/tree/root": {
      "get": {
        "tags": [
          "RelationType"
        ],
        "operationId": "RootRelationTypeTree_Root",
        "parameters": [
          {
            "name": "skip",
            "in": "query",
            "schema": {
              "type": "integer",
              "format": "int32",
              "default": 0
            },
            "x-position": 1
          },
          {
            "name": "take",
            "in": "query",
            "schema": {
              "type": "integer",
              "format": "int32",
              "default": 100
            },
            "x-position": 2
          }
        ],
        "responses": {
          "200": {
            "description": "",
            "content": {
              "application/json": {
                "schema": {
                  "$ref": "#/components/schemas/PagedViewModelOfEntityTreeItemViewModel"
                }
              }
            }
          }
        }
      }
    },
    "/umbraco/api/v1/published-cache/collect": {
      "post": {
        "tags": [
          "PublishedCache"
        ],
        "operationId": "CollectPublishedCache_Collect",
        "responses": {
          "200": {
            "description": ""
          }
        }
      }
    },
    "/umbraco/api/v1/published-cache/rebuild": {
      "post": {
        "tags": [
          "PublishedCache"
        ],
        "operationId": "RebuildPublishedCache_Collect",
        "responses": {
          "200": {
            "description": ""
          }
        }
      }
    },
    "/umbraco/api/v1/published-cache/reload": {
      "post": {
        "tags": [
          "PublishedCache"
        ],
        "operationId": "ReloadPublishedCache_Reload",
        "responses": {
          "200": {
            "description": ""
          }
        }
      }
    },
    "/umbraco/api/v1/published-cache/status": {
      "get": {
        "tags": [
          "PublishedCache"
        ],
        "operationId": "StatusPublishedCache_Status",
        "responses": {
          "200": {
            "description": "",
            "content": {
              "application/json": {
                "schema": {
                  "type": "string"
                }
              }
            }
          }
        }
      }
    },
    "/umbraco/api/v1/profiling/status": {
      "get": {
        "tags": [
          "Profiling"
        ],
        "operationId": "StatusProfiling_Status",
        "responses": {
          "200": {
            "description": "",
            "content": {
              "application/json": {
                "schema": {
                  "$ref": "#/components/schemas/ProfilingStatusViewModel"
                }
              }
            }
          }
        }
      }
    },
    "/umbraco/api/v1/partial-view/tree/children": {
      "get": {
        "tags": [
          "PartialView"
        ],
        "operationId": "ChildrenPartialViewTree_Children",
        "parameters": [
          {
            "name": "path",
            "in": "query",
            "schema": {
              "type": "string",
              "nullable": true
            },
            "x-position": 1
          },
          {
            "name": "skip",
            "in": "query",
            "schema": {
              "type": "integer",
              "format": "int32",
              "default": 0
            },
            "x-position": 2
          },
          {
            "name": "take",
            "in": "query",
            "schema": {
              "type": "integer",
              "format": "int32",
              "default": 100
            },
            "x-position": 3
          }
        ],
        "responses": {
          "200": {
            "description": "",
            "content": {
              "application/json": {
                "schema": {
                  "$ref": "#/components/schemas/PagedViewModelOfFileSystemTreeItemViewModel"
                }
              }
            }
          }
        }
      }
    },
    "/umbraco/api/v1/partial-view/tree/items": {
      "get": {
        "tags": [
          "PartialView"
        ],
        "operationId": "ItemsPartialViewTree_Items",
        "parameters": [
          {
            "name": "path",
            "x-originalName": "paths",
            "in": "query",
            "style": "form",
            "explode": true,
            "schema": {
              "type": "array",
              "nullable": true,
              "items": {
                "type": "string"
              }
            },
            "x-position": 1
          }
        ],
        "responses": {
          "200": {
            "description": "",
            "content": {
              "application/json": {
                "schema": {
                  "type": "array",
                  "items": {
                    "$ref": "#/components/schemas/FileSystemTreeItemViewModel"
                  }
                }
              }
            }
          }
        }
      }
    },
    "/umbraco/api/v1/partial-view/tree/root": {
      "get": {
        "tags": [
          "PartialView"
        ],
        "operationId": "RootPartialViewTree_Root",
        "parameters": [
          {
            "name": "skip",
            "in": "query",
            "schema": {
              "type": "integer",
              "format": "int32",
              "default": 0
            },
            "x-position": 1
          },
          {
            "name": "take",
            "in": "query",
            "schema": {
              "type": "integer",
              "format": "int32",
              "default": 100
            },
            "x-position": 2
          }
        ],
        "responses": {
          "200": {
            "description": "",
            "content": {
              "application/json": {
                "schema": {
                  "$ref": "#/components/schemas/PagedViewModelOfFileSystemTreeItemViewModel"
                }
              }
            }
          }
        }
      }
    },
    "/umbraco/api/v1/member-type/tree/items": {
      "get": {
        "tags": [
          "MemberType"
        ],
        "operationId": "ItemsMemberTypeTree_Items",
        "parameters": [
          {
            "name": "key",
            "x-originalName": "keys",
            "in": "query",
            "style": "form",
            "explode": true,
            "schema": {
              "type": "array",
              "nullable": true,
              "items": {
                "type": "string",
                "format": "guid"
              }
            },
            "x-position": 1
          }
        ],
        "responses": {
          "200": {
            "description": "",
            "content": {
              "application/json": {
                "schema": {
                  "type": "array",
                  "items": {
                    "$ref": "#/components/schemas/EntityTreeItemViewModel"
                  }
                }
              }
            }
          }
        }
      }
    },
    "/umbraco/api/v1/member-type/tree/root": {
      "get": {
        "tags": [
          "MemberType"
        ],
        "operationId": "RootMemberTypeTree_Root",
        "parameters": [
          {
            "name": "skip",
            "in": "query",
            "schema": {
              "type": "integer",
              "format": "int32",
              "default": 0
            },
            "x-position": 1
          },
          {
            "name": "take",
            "in": "query",
            "schema": {
              "type": "integer",
              "format": "int32",
              "default": 100
            },
            "x-position": 2
          }
        ],
        "responses": {
          "200": {
            "description": "",
            "content": {
              "application/json": {
                "schema": {
                  "$ref": "#/components/schemas/PagedViewModelOfEntityTreeItemViewModel"
                }
              }
            }
          }
        }
      }
    },
    "/umbraco/api/v1/member-group/tree/items": {
      "get": {
        "tags": [
          "MemberGroup"
        ],
        "operationId": "ItemsMemberGroupTree_Items",
        "parameters": [
          {
            "name": "key",
            "x-originalName": "keys",
            "in": "query",
            "style": "form",
            "explode": true,
            "schema": {
              "type": "array",
              "nullable": true,
              "items": {
                "type": "string",
                "format": "guid"
              }
            },
            "x-position": 1
          }
        ],
        "responses": {
          "200": {
            "description": "",
            "content": {
              "application/json": {
                "schema": {
                  "type": "array",
                  "items": {
                    "$ref": "#/components/schemas/EntityTreeItemViewModel"
                  }
                }
              }
            }
          }
        }
      }
    },
    "/umbraco/api/v1/member-group/tree/root": {
      "get": {
        "tags": [
          "MemberGroup"
        ],
        "operationId": "RootMemberGroupTree_Root",
        "parameters": [
          {
            "name": "skip",
            "in": "query",
            "schema": {
              "type": "integer",
              "format": "int32",
              "default": 0
            },
            "x-position": 1
          },
          {
            "name": "take",
            "in": "query",
            "schema": {
              "type": "integer",
              "format": "int32",
              "default": 100
            },
            "x-position": 2
          }
        ],
        "responses": {
          "200": {
            "description": "",
            "content": {
              "application/json": {
                "schema": {
                  "$ref": "#/components/schemas/PagedViewModelOfEntityTreeItemViewModel"
                }
              }
            }
          }
        }
      }
    },
    "/umbraco/api/v1/media/tree/children": {
      "get": {
        "tags": [
          "Media"
        ],
        "operationId": "ChildrenMediaTree_Children",
        "parameters": [
          {
            "name": "parentKey",
            "in": "query",
            "schema": {
              "type": "string",
              "format": "guid"
            },
            "x-position": 1
          },
          {
            "name": "skip",
            "in": "query",
            "schema": {
              "type": "integer",
              "format": "int32",
              "default": 0
            },
            "x-position": 2
          },
          {
            "name": "take",
            "in": "query",
            "schema": {
              "type": "integer",
              "format": "int32",
              "default": 100
            },
            "x-position": 3
          },
          {
            "name": "dataTypeKey",
            "in": "query",
            "schema": {
              "type": "string",
              "format": "guid",
              "nullable": true
            },
            "x-position": 4
          }
        ],
        "responses": {
          "200": {
            "description": "",
            "content": {
              "application/json": {
                "schema": {
                  "$ref": "#/components/schemas/PagedViewModelOfContentTreeItemViewModel"
                }
              }
            }
          }
        }
      }
    },
    "/umbraco/api/v1/media/tree/items": {
      "get": {
        "tags": [
          "Media"
        ],
        "operationId": "ItemsMediaTree_Items",
        "parameters": [
          {
            "name": "key",
            "x-originalName": "keys",
            "in": "query",
            "style": "form",
            "explode": true,
            "schema": {
              "type": "array",
              "nullable": true,
              "items": {
                "type": "string",
                "format": "guid"
              }
            },
            "x-position": 1
          },
          {
            "name": "dataTypeKey",
            "in": "query",
            "schema": {
              "type": "string",
              "format": "guid",
              "nullable": true
            },
            "x-position": 2
          }
        ],
        "responses": {
          "200": {
            "description": "",
            "content": {
              "application/json": {
                "schema": {
                  "type": "array",
                  "items": {
                    "$ref": "#/components/schemas/ContentTreeItemViewModel"
                  }
                }
              }
            }
          }
        }
      }
    },
    "/umbraco/api/v1/media/tree/root": {
      "get": {
        "tags": [
          "Media"
        ],
        "operationId": "RootMediaTree_Root",
        "parameters": [
          {
            "name": "skip",
            "in": "query",
            "schema": {
              "type": "integer",
              "format": "int32",
              "default": 0
            },
            "x-position": 1
          },
          {
            "name": "take",
            "in": "query",
            "schema": {
              "type": "integer",
              "format": "int32",
              "default": 100
            },
            "x-position": 2
          },
          {
            "name": "dataTypeKey",
            "in": "query",
            "schema": {
              "type": "string",
              "format": "guid",
              "nullable": true
            },
            "x-position": 3
          }
        ],
        "responses": {
          "200": {
            "description": "",
            "content": {
              "application/json": {
                "schema": {
                  "$ref": "#/components/schemas/PagedViewModelOfContentTreeItemViewModel"
                }
              }
            }
          }
        }
      }
    },
    "/umbraco/api/v1/media/recycle-bin/children": {
      "get": {
        "tags": [
          "Media"
        ],
        "operationId": "ChildrenMediaRecycleBin_Children",
        "parameters": [
          {
            "name": "parentKey",
            "in": "query",
            "schema": {
              "type": "string",
              "format": "guid"
            },
            "x-position": 1
          },
          {
            "name": "skip",
            "in": "query",
            "schema": {
              "type": "integer",
              "format": "int32",
              "default": 0
            },
            "x-position": 2
          },
          {
            "name": "take",
            "in": "query",
            "schema": {
              "type": "integer",
              "format": "int32",
              "default": 100
            },
            "x-position": 3
          }
        ],
        "responses": {
          "401": {
            "description": "",
            "content": {
              "application/json": {
                "schema": {
                  "$ref": "#/components/schemas/ProblemDetails"
                }
              }
            }
          },
          "200": {
            "description": "",
            "content": {
              "application/json": {
                "schema": {
                  "$ref": "#/components/schemas/PagedViewModelOfRecycleBinItemViewModel"
                }
              }
            }
          }
        }
      }
    },
    "/umbraco/api/v1/media/recycle-bin/root": {
      "get": {
        "tags": [
          "Media"
        ],
        "operationId": "RootMediaRecycleBin_Root",
        "parameters": [
          {
            "name": "skip",
            "in": "query",
            "schema": {
              "type": "integer",
              "format": "int32",
              "default": 0
            },
            "x-position": 1
          },
          {
            "name": "take",
            "in": "query",
            "schema": {
              "type": "integer",
              "format": "int32",
              "default": 100
            },
            "x-position": 2
          }
        ],
        "responses": {
          "401": {
            "description": "",
            "content": {
              "application/json": {
                "schema": {
                  "$ref": "#/components/schemas/ProblemDetails"
                }
              }
            }
          },
          "200": {
            "description": "",
            "content": {
              "application/json": {
                "schema": {
                  "$ref": "#/components/schemas/PagedViewModelOfRecycleBinItemViewModel"
                }
              }
            }
          }
        }
      }
    },
    "/umbraco/api/v1/media-type/tree/children": {
      "get": {
        "tags": [
          "MediaType"
        ],
        "operationId": "ChildrenMediaTypeTree_Children",
        "parameters": [
          {
            "name": "parentKey",
            "in": "query",
            "schema": {
              "type": "string",
              "format": "guid"
            },
            "x-position": 1
          },
          {
            "name": "skip",
            "in": "query",
            "schema": {
              "type": "integer",
              "format": "int32",
              "default": 0
            },
            "x-position": 2
          },
          {
            "name": "take",
            "in": "query",
            "schema": {
              "type": "integer",
              "format": "int32",
              "default": 100
            },
            "x-position": 3
          },
          {
            "name": "foldersOnly",
            "in": "query",
            "schema": {
              "type": "boolean",
              "default": false
            },
            "x-position": 4
          }
        ],
        "responses": {
          "200": {
            "description": "",
            "content": {
              "application/json": {
                "schema": {
                  "$ref": "#/components/schemas/PagedViewModelOfFolderTreeItemViewModel"
                }
              }
            }
          }
        }
      }
    },
    "/umbraco/api/v1/media-type/tree/items": {
      "get": {
        "tags": [
          "MediaType"
        ],
        "operationId": "ItemsMediaTypeTree_Items",
        "parameters": [
          {
            "name": "key",
            "x-originalName": "keys",
            "in": "query",
            "style": "form",
            "explode": true,
            "schema": {
              "type": "array",
              "nullable": true,
              "items": {
                "type": "string",
                "format": "guid"
              }
            },
            "x-position": 1
          }
        ],
        "responses": {
          "200": {
            "description": "",
            "content": {
              "application/json": {
                "schema": {
                  "type": "array",
                  "items": {
                    "$ref": "#/components/schemas/FolderTreeItemViewModel"
                  }
                }
              }
            }
          }
        }
      }
    },
    "/umbraco/api/v1/media-type/tree/root": {
      "get": {
        "tags": [
          "MediaType"
        ],
        "operationId": "RootMediaTypeTree_Root",
        "parameters": [
          {
            "name": "skip",
            "in": "query",
            "schema": {
              "type": "integer",
              "format": "int32",
              "default": 0
            },
            "x-position": 1
          },
          {
            "name": "take",
            "in": "query",
            "schema": {
              "type": "integer",
              "format": "int32",
              "default": 100
            },
            "x-position": 2
          },
          {
            "name": "foldersOnly",
            "in": "query",
            "schema": {
              "type": "boolean",
              "default": false
            },
            "x-position": 3
          }
        ],
        "responses": {
          "200": {
            "description": "",
            "content": {
              "application/json": {
                "schema": {
                  "$ref": "#/components/schemas/PagedViewModelOfFolderTreeItemViewModel"
                }
              }
            }
          }
        }
      }
    },
    "/umbraco/api/v1/install/settings": {
      "get": {
        "tags": [
          "Install"
        ],
        "operationId": "SettingsInstall_Settings",
        "responses": {
          "400": {
            "description": "",
            "content": {
              "application/json": {
                "schema": {
                  "$ref": "#/components/schemas/ProblemDetails"
                }
              }
            }
          },
          "428": {
            "description": "",
            "content": {
              "application/json": {
                "schema": {
                  "$ref": "#/components/schemas/ProblemDetails"
                }
              }
            }
          },
          "200": {
            "description": "",
            "content": {
              "application/json": {
                "schema": {
                  "$ref": "#/components/schemas/InstallSettingsViewModel"
                }
              }
            }
          }
        }
      }
    },
    "/umbraco/api/v1/install/setup": {
      "post": {
        "tags": [
          "Install"
        ],
        "operationId": "SetupInstall_Setup",
        "requestBody": {
          "x-name": "installData",
          "content": {
            "application/json": {
              "schema": {
                "$ref": "#/components/schemas/InstallViewModel"
              }
            }
          },
          "required": true,
          "x-position": 1
        },
        "responses": {
          "400": {
            "description": "",
            "content": {
              "application/json": {
                "schema": {
                  "$ref": "#/components/schemas/ProblemDetails"
                }
              }
            }
          },
          "428": {
            "description": "",
            "content": {
              "application/json": {
                "schema": {
                  "$ref": "#/components/schemas/ProblemDetails"
                }
              }
            }
          },
          "200": {
            "description": ""
          }
        }
      }
    },
    "/umbraco/api/v1/install/validateDatabase": {
      "post": {
        "tags": [
          "Install"
        ],
        "operationId": "ValidateDatabaseInstall_ValidateDatabase",
        "requestBody": {
          "x-name": "viewModel",
          "content": {
            "application/json": {
              "schema": {
                "$ref": "#/components/schemas/DatabaseInstallViewModel"
              }
            }
          },
          "required": true,
          "x-position": 1
        },
        "responses": {
          "400": {
            "description": "",
            "content": {
              "application/json": {
                "schema": {
                  "$ref": "#/components/schemas/ProblemDetails"
                }
              }
            }
          },
          "200": {
            "description": ""
          }
        }
      }
    },
    "/umbraco/api/v1/language": {
      "get": {
        "operationId": "AllLanguage_GetAll",
        "parameters": [
          {
            "in": "query",
            "name": "skip",
            "schema": {
              "format": "int32",
              "type": "integer"
            },
            "x-position": 1
          },
          {
            "in": "query",
            "name": "take",
            "schema": {
              "format": "int32",
              "type": "integer"
            },
            "x-position": 2
          }
        ],
        "responses": {
          "200": {
            "content": {
              "application/json": {
                "schema": {
                  "$ref": "#/components/schemas/PagedViewModelOfLanguageViewModel"
                }
              }
            },
            "description": ""
          }
        },
        "summary": "1\n                Returns all currently configured languages.",
        "tags": [
          "Language"
        ]
      }
    },
    "/umbraco/api/v1/language/{id}": {
      "delete": {
        "operationId": "DeleteLanguage_Delete",
        "parameters": [
          {
            "in": "path",
            "name": "id",
            "required": true,
            "schema": {
              "format": "int32",
              "type": "integer"
            },
            "x-position": 1
          }
        ],
        "responses": {
          "200": {
            "description": ""
          },
          "400": {
            "content": {
              "application/json": {
                "schema": {
                  "$ref": "#/components/schemas/ProblemDetails"
                }
              }
            },
            "description": ""
          },
          "404": {
            "content": {
              "application/json": {
                "schema": {
                  "$ref": "#/components/schemas/ProblemDetails"
                }
              }
            },
            "description": ""
          }
        },
        "summary": "Deletes a language with a given ID",
        "tags": [
          "Language"
        ]
      },
      "get": {
        "operationId": "ByIdLanguage_ById",
        "parameters": [
          {
            "in": "path",
            "name": "id",
            "required": true,
            "schema": {
              "format": "int32",
              "type": "integer"
            },
            "x-position": 1
          }
        ],
        "responses": {
          "200": {
            "content": {
              "application/json": {
                "schema": {
                  "$ref": "#/components/schemas/LanguageViewModel"
                }
              }
            },
            "description": ""
          },
          "404": {
            "content": {
              "application/octet-stream": {
                "schema": {
                  "format": "binary",
                  "type": "string"
                }
              }
            },
            "description": ""
          }
        },
        "tags": [
          "Language"
        ]
      }
    },
    "/umbraco/api/v1/language/create": {
      "post": {
        "operationId": "CreateLanguage_Create",
        "requestBody": {
          "content": {
            "application/json": {
              "schema": {
                "$ref": "#/components/schemas/LanguageViewModel"
              }
            }
          },
          "required": true,
          "x-name": "language",
          "x-position": 1
        },
        "responses": {
          "201": {
            "description": ""
          },
          "400": {
            "content": {
              "application/json": {
                "schema": {
                  "$ref": "#/components/schemas/ProblemDetails"
                }
              }
            },
            "description": ""
          }
        },
        "summary": "Creates or saves a language",
        "tags": [
          "Language"
        ]
      }
    },
    "/umbraco/api/v1/language/update": {
      "put": {
        "operationId": "UpdateLanguage_Update",
        "requestBody": {
          "content": {
            "application/json": {
              "schema": {
                "$ref": "#/components/schemas/LanguageViewModel"
              }
            }
          },
          "required": true,
          "x-name": "language",
          "x-position": 1
        },
        "responses": {
          "200": {
            "description": ""
          },
          "400": {
            "content": {
              "application/json": {
                "schema": {
                  "$ref": "#/components/schemas/ProblemDetails"
                }
              }
            },
            "description": ""
          },
          "404": {
            "content": {
              "application/octet-stream": {
                "schema": {
                  "format": "binary",
                  "type": "string"
                }
              }
            },
            "description": ""
          }
        },
        "summary": "Updates a language",
        "tags": [
          "Language"
        ]
      }
    },
    "/umbraco/api/v1/examineManagement/indexes": {
      "get": {
        "tags": [
          "ExamineManagement"
        ],
        "operationId": "IndexesExamineManagement_Indexes",
        "parameters": [
          {
            "name": "skip",
            "in": "query",
            "schema": {
              "type": "integer",
              "format": "int32"
            },
            "x-position": 1
          },
          {
            "name": "take",
            "in": "query",
            "schema": {
              "type": "integer",
              "format": "int32"
            },
            "x-position": 2
          }
        ],
        "responses": {
          "200": {
            "description": "",
            "content": {
              "application/json": {
                "schema": {
                  "$ref": "#/components/schemas/PagedViewModelOfExamineIndexViewModel"
                }
              }
            }
          }
        }
      }
    },
    "/umbraco/api/v1/examineManagement/index": {
      "get": {
        "tags": [
          "ExamineManagement"
        ],
        "operationId": "IndexExamineManagement_Index",
        "parameters": [
          {
            "name": "indexName",
            "in": "query",
            "schema": {
              "type": "string",
              "nullable": true
            },
            "x-position": 1
          }
        ],
        "responses": {
          "400": {
            "description": "",
            "content": {
              "application/json": {
                "schema": {
                  "$ref": "#/components/schemas/ProblemDetails"
                }
              }
            }
          },
          "200": {
            "description": "",
            "content": {
              "application/json": {
                "schema": {
                  "$ref": "#/components/schemas/ExamineIndexViewModel"
                }
              }
            }
          }
        }
      }
    },
    "/umbraco/api/v1/examineManagement/rebuild": {
      "post": {
        "tags": [
          "ExamineManagement"
        ],
        "operationId": "RebuildExamineManagement_Rebuild",
        "parameters": [
          {
            "name": "indexName",
            "in": "query",
            "schema": {
              "type": "string",
              "nullable": true
            },
            "x-position": 1
          }
        ],
        "responses": {
          "400": {
            "description": "",
            "content": {
              "application/json": {
                "schema": {
                  "$ref": "#/components/schemas/ProblemDetails"
                }
              }
            }
          },
          "200": {
            "description": "",
            "content": {
              "application/octet-stream": {
                "schema": {
                  "type": "string",
                  "format": "binary"
                }
              }
            }
          }
        }
      }
    },
    "/umbraco/api/v1/examineManagement/searchers": {
      "get": {
        "tags": [
          "ExamineManagement"
        ],
        "operationId": "SearchersExamineManagement_Searchers",
        "parameters": [
          {
            "name": "skip",
            "in": "query",
            "schema": {
              "type": "integer",
              "format": "int32"
            },
            "x-position": 1
          },
          {
            "name": "take",
            "in": "query",
            "schema": {
              "type": "integer",
              "format": "int32"
            },
            "x-position": 2
          }
        ],
        "responses": {
          "200": {
            "description": "",
            "content": {
              "application/json": {
                "schema": {
                  "$ref": "#/components/schemas/PagedViewModelOfSearcherViewModel"
                }
              }
            }
          }
        }
      }
    },
    "/umbraco/api/v1/examineManagement/search": {
      "get": {
        "tags": [
          "ExamineManagement"
        ],
        "operationId": "SearchExamineManagement_GetSearchResults",
        "parameters": [
          {
            "name": "searcherName",
            "in": "query",
            "schema": {
              "type": "string",
              "nullable": true
            },
            "x-position": 1
          },
          {
            "name": "query",
            "in": "query",
            "schema": {
              "type": "string",
              "nullable": true
            },
            "x-position": 2
          },
          {
            "name": "skip",
            "in": "query",
            "schema": {
              "type": "integer",
              "format": "int32"
            },
            "x-position": 3
          },
          {
            "name": "take",
            "in": "query",
            "schema": {
              "type": "integer",
              "format": "int32"
            },
            "x-position": 4
          }
        ],
        "responses": {
          "200": {
            "description": "",
            "content": {
              "application/json": {
                "schema": {
                  "$ref": "#/components/schemas/PagedViewModelOfPagedViewModelOfSearchResultViewModel"
                }
              }
            }
          },
          "404": {
            "description": "",
            "content": {
              "application/json": {
                "schema": {
                  "$ref": "#/components/schemas/ProblemDetails"
                }
              }
            }
          }
        }
      }
    },
    "/umbraco/api/v1/help": {
      "get": {
        "operationId": "GetHelp_Get",
        "parameters": [
          {
            "in": "query",
            "name": "section",
            "schema": {
              "nullable": true,
              "type": "string"
            },
            "x-position": 1
          },
          {
            "in": "query",
            "name": "tree",
            "schema": {
              "nullable": true,
              "type": "string"
            },
            "x-position": 2
          },
          {
            "in": "query",
            "name": "skip",
            "schema": {
              "format": "int32",
              "type": "integer"
            },
            "x-position": 3
          },
          {
            "in": "query",
            "name": "take",
            "schema": {
              "format": "int32",
              "type": "integer"
            },
            "x-position": 4
          },
          {
            "in": "query",
            "name": "baseUrl",
            "schema": {
              "default": "https://our.umbraco.com",
              "nullable": true,
              "type": "string"
            },
            "x-position": 5
          }
        ],
        "responses": {
          "200": {
            "content": {
              "application/json": {
                "schema": {
                  "$ref": "#/components/schemas/PagedViewModelOfHelpPageViewModel"
                }
              }
            },
            "description": ""
          },
          "400": {
            "content": {
              "application/json": {
                "schema": {
                  "$ref": "#/components/schemas/ProblemDetails"
                }
              }
            },
            "description": ""
          }
        },
        "tags": [
          "Help"
        ]
      }
    },
    "/umbraco/api/v1/dictionary/{id}": {
      "patch": {
        "operationId": "UpdateDictionary_Update",
        "parameters": [
          {
            "in": "path",
            "name": "id",
            "required": true,
            "schema": {
              "format": "guid",
              "type": "string"
            },
            "x-position": 1
          }
        ],
        "requestBody": {
          "content": {
            "application/json": {
              "schema": {
                "items": {
                  "$ref": "#/components/schemas/JsonPatchViewModel"
                },
                "type": "array"
              }
            }
          },
          "required": true,
          "x-name": "updateViewModel",
          "x-position": 2
        },
        "responses": {
          "200": {
            "content": {
              "application/octet-stream": {
                "schema": {
                  "format": "binary",
                  "type": "string"
                }
              }
            },
            "description": ""
          },
          "404": {
            "content": {
              "application/octet-stream": {
                "schema": {
                  "format": "binary",
                  "type": "string"
                }
              }
            },
            "description": ""
          }
        },
        "tags": [
          "Dictionary"
        ]
      }
    },
    "/umbraco/api/v1/dictionary/{key}": {
      "delete": {
        "operationId": "DeleteDictionary_Delete",
        "parameters": [
          {
            "description": "The key of the dictionary item to delete",
            "in": "path",
            "name": "key",
            "required": true,
            "schema": {
              "format": "guid",
              "type": "string"
            },
            "x-position": 1
          }
        ],
        "responses": {
          "200": {
            "description": "HttpResponseMessage\n            "
          },
          "404": {
            "content": {
              "application/octet-stream": {
                "schema": {
                  "format": "binary",
                  "type": "string"
                }
              }
            },
            "description": ""
          }
        },
        "summary": "Deletes a data type with a given ID",
        "tags": [
          "Dictionary"
        ]
      },
      "get": {
        "operationId": "ByIdDictionary_ByKey",
        "parameters": [
          {
            "description": "The id.\n            ",
            "in": "path",
            "name": "key",
            "required": true,
            "schema": {
              "format": "guid",
              "type": "string"
            },
            "x-position": 1
          }
        ],
        "responses": {
          "200": {
            "content": {
              "application/json": {
                "schema": {
                  "$ref": "#/components/schemas/DictionaryViewModel"
                }
              }
            },
            "description": "The DictionaryDisplay. Returns a not found response when dictionary item does not exist\n            "
          },
          "404": {
            "content": {
              "application/octet-stream": {
                "schema": {
                  "format": "binary",
                  "type": "string"
                }
              }
            },
            "description": ""
          }
        },
        "summary": "Gets a dictionary item by guid",
        "tags": [
          "Dictionary"
        ]
      }
    },
    "/umbraco/api/v1/dictionary/create": {
      "post": {
        "operationId": "CreateDictionary_Create",
        "requestBody": {
          "content": {
            "application/json": {
              "schema": {
                "$ref": "#/components/schemas/DictionaryItemViewModel"
              }
            }
          },
          "description": "The viewmodel to pass to the action",
          "required": true,
          "x-name": "dictionaryViewModel",
          "x-position": 1
        },
        "responses": {
          "201": {
            "content": {
              "application/octet-stream": {
                "schema": {
                  "format": "binary",
                  "type": "string"
                }
              }
            },
            "description": "The HttpResponseMessage.\n            "
          },
          "400": {
            "content": {
              "application/json": {
                "schema": {
                  "$ref": "#/components/schemas/ProblemDetails"
                }
              }
            },
            "description": ""
          }
        },
        "summary": "Creates a new dictionary item",
        "tags": [
          "Dictionary"
        ]
      }
    },
    "/umbraco/api/v1/dictionary/export/{key}": {
      "get": {
        "operationId": "ExportDictionary_ExportDictionary",
        "parameters": [
          {
            "in": "path",
            "name": "key",
            "required": true,
            "schema": {
              "format": "guid",
              "type": "string"
            },
            "x-position": 1
          },
          {
            "in": "query",
            "name": "includeChildren",
            "schema": {
              "default": false,
              "type": "boolean"
            },
            "x-position": 2
          }
        ],
        "responses": {
          "200": {
            "content": {
              "application/octet-stream": {
                "schema": {
                  "format": "binary",
                  "type": "string"
                }
              }
            },
            "description": ""
          },
          "404": {
            "content": {
              "application/octet-stream": {
                "schema": {
                  "format": "binary",
                  "type": "string"
                }
              }
            },
            "description": ""
          }
        },
        "tags": [
          "Dictionary"
        ]
      }
    },
    "/umbraco/api/v1/dictionary/import": {
      "post": {
        "operationId": "ImportDictionary_ImportDictionary",
        "parameters": [
          {
            "in": "query",
            "name": "file",
            "schema": {
              "nullable": true,
              "type": "string"
            },
            "x-position": 1
          },
          {
            "in": "query",
            "name": "parentId",
            "schema": {
              "format": "int32",
              "nullable": true,
              "type": "integer"
            },
            "x-position": 2
          }
        ],
        "responses": {
          "200": {
            "content": {
              "application/octet-stream": {
                "schema": {
                  "format": "binary",
                  "type": "string"
                }
              }
            },
            "description": ""
          },
          "404": {
            "content": {
              "application/octet-stream": {
                "schema": {
                  "format": "binary",
                  "type": "string"
                }
              }
            },
            "description": ""
          }
        },
        "tags": [
          "Dictionary"
        ]
      }
    },
    "/umbraco/api/v1/dictionary/upload": {
      "post": {
        "operationId": "UploadDictionary_Upload",
        "requestBody": {
          "content": {
            "multipart/form-data": {
              "schema": {
                "properties": {
                  "file": {
                    "format": "binary",
                    "nullable": true,
                    "type": "string"
                  }
                },
                "type": "object"
              }
            }
          }
        },
        "responses": {
          "200": {
            "content": {
              "application/json": {
                "schema": {
                  "$ref": "#/components/schemas/DictionaryImportViewModel"
                }
              }
            },
            "description": ""
          },
          "400": {
            "content": {
              "application/json": {
                "schema": {
                  "$ref": "#/components/schemas/ProblemDetails"
                }
              }
            },
            "description": ""
          }
        },
        "tags": [
          "Dictionary"
        ]
      }
    },
    "/umbraco/api/v1/document/tree/children": {
      "get": {
        "tags": [
          "Document"
        ],
        "operationId": "ChildrenDocumentTree_Children",
        "parameters": [
          {
            "name": "parentKey",
            "in": "query",
            "schema": {
              "type": "string",
              "format": "guid"
            },
            "x-position": 1
          },
          {
            "name": "skip",
            "in": "query",
            "schema": {
              "type": "integer",
              "format": "int32",
              "default": 0
            },
            "x-position": 2
          },
          {
            "name": "take",
            "in": "query",
            "schema": {
              "type": "integer",
              "format": "int32",
              "default": 100
            },
            "x-position": 3
          },
          {
            "name": "dataTypeKey",
            "in": "query",
            "schema": {
              "type": "string",
              "format": "guid",
              "nullable": true
            },
            "x-position": 4
          },
          {
            "name": "culture",
            "in": "query",
            "schema": {
              "type": "string",
              "nullable": true
            },
            "x-position": 5
          }
        ],
        "responses": {
          "200": {
            "description": "",
            "content": {
              "application/json": {
                "schema": {
                  "$ref": "#/components/schemas/PagedViewModelOfDocumentTreeItemViewModel"
                }
              }
            }
          }
        }
      }
    },
    "/umbraco/api/v1/document/tree/items": {
      "get": {
        "tags": [
          "Document"
        ],
        "operationId": "ItemsDocumentTree_Items",
        "parameters": [
          {
            "name": "key",
            "x-originalName": "keys",
            "in": "query",
            "style": "form",
            "explode": true,
            "schema": {
              "type": "array",
              "nullable": true,
              "items": {
                "type": "string",
                "format": "guid"
              }
            },
            "x-position": 1
          },
          {
            "name": "dataTypeKey",
            "in": "query",
            "schema": {
              "type": "string",
              "format": "guid",
              "nullable": true
            },
            "x-position": 2
          },
          {
            "name": "culture",
            "in": "query",
            "schema": {
              "type": "string",
              "nullable": true
            },
            "x-position": 3
          }
        ],
        "responses": {
          "200": {
            "description": "",
            "content": {
              "application/json": {
                "schema": {
                  "type": "array",
                  "items": {
                    "$ref": "#/components/schemas/DocumentTreeItemViewModel"
                  }
                }
              }
            }
          }
        }
      }
    },
    "/umbraco/api/v1/document/tree/root": {
      "get": {
        "tags": [
          "Document"
        ],
        "operationId": "RootDocumentTree_Root",
        "parameters": [
          {
            "name": "skip",
            "in": "query",
            "schema": {
              "type": "integer",
              "format": "int32",
              "default": 0
            },
            "x-position": 1
          },
          {
            "name": "take",
            "in": "query",
            "schema": {
              "type": "integer",
              "format": "int32",
              "default": 100
            },
            "x-position": 2
          },
          {
            "name": "dataTypeKey",
            "in": "query",
            "schema": {
              "type": "string",
              "format": "guid",
              "nullable": true
            },
            "x-position": 3
          },
          {
            "name": "culture",
            "in": "query",
            "schema": {
              "type": "string",
              "nullable": true
            },
            "x-position": 4
          }
        ],
        "responses": {
          "200": {
            "description": "",
            "content": {
              "application/json": {
                "schema": {
                  "$ref": "#/components/schemas/PagedViewModelOfDocumentTreeItemViewModel"
                }
              }
            }
          }
        }
      }
    },
    "/umbraco/api/v1/document/recycle-bin/children": {
      "get": {
        "tags": [
          "Document"
        ],
        "operationId": "ChildrenDocumentRecycleBin_Children",
        "parameters": [
          {
            "name": "parentKey",
            "in": "query",
            "schema": {
              "type": "string",
              "format": "guid"
            },
            "x-position": 1
          },
          {
            "name": "skip",
            "in": "query",
            "schema": {
              "type": "integer",
              "format": "int32",
              "default": 0
            },
            "x-position": 2
          },
          {
            "name": "take",
            "in": "query",
            "schema": {
              "type": "integer",
              "format": "int32",
              "default": 100
            },
            "x-position": 3
          }
        ],
        "responses": {
          "401": {
            "description": "",
            "content": {
              "application/json": {
                "schema": {
                  "$ref": "#/components/schemas/ProblemDetails"
                }
              }
            }
          },
          "200": {
            "description": "",
            "content": {
              "application/json": {
                "schema": {
                  "$ref": "#/components/schemas/PagedViewModelOfRecycleBinItemViewModel"
                }
              }
            }
          }
        }
      }
    },
    "/umbraco/api/v1/document/recycle-bin/root": {
      "get": {
        "tags": [
          "Document"
        ],
        "operationId": "RootDocumentRecycleBin_Root",
        "parameters": [
          {
            "name": "skip",
            "in": "query",
            "schema": {
              "type": "integer",
              "format": "int32",
              "default": 0
            },
            "x-position": 1
          },
          {
            "name": "take",
            "in": "query",
            "schema": {
              "type": "integer",
              "format": "int32",
              "default": 100
            },
            "x-position": 2
          }
        ],
        "responses": {
          "401": {
            "description": "",
            "content": {
              "application/json": {
                "schema": {
                  "$ref": "#/components/schemas/ProblemDetails"
                }
              }
            }
          },
          "200": {
            "description": "",
            "content": {
              "application/json": {
                "schema": {
                  "$ref": "#/components/schemas/PagedViewModelOfRecycleBinItemViewModel"
                }
              }
            }
          }
        }
      }
    },
    "/umbraco/api/v1/document-type/tree/children": {
      "get": {
        "tags": [
          "DocumentType"
        ],
        "operationId": "ChildrenDocumentTypeTree_Children",
        "parameters": [
          {
            "name": "parentKey",
            "in": "query",
            "schema": {
              "type": "string",
              "format": "guid"
            },
            "x-position": 1
          },
          {
            "name": "skip",
            "in": "query",
            "schema": {
              "type": "integer",
              "format": "int32",
              "default": 0
            },
            "x-position": 2
          },
          {
            "name": "take",
            "in": "query",
            "schema": {
              "type": "integer",
              "format": "int32",
              "default": 100
            },
            "x-position": 3
          },
          {
            "name": "foldersOnly",
            "in": "query",
            "schema": {
              "type": "boolean",
              "default": false
            },
            "x-position": 4
          }
        ],
        "responses": {
          "200": {
            "description": "",
            "content": {
              "application/json": {
                "schema": {
                  "$ref": "#/components/schemas/PagedViewModelOfDocumentTypeTreeItemViewModel"
                }
              }
            }
          }
        }
      }
    },
    "/umbraco/api/v1/document-type/tree/items": {
      "get": {
        "tags": [
          "DocumentType"
        ],
        "operationId": "ItemsDocumentTypeTree_Items",
        "parameters": [
          {
            "name": "key",
            "x-originalName": "keys",
            "in": "query",
            "style": "form",
            "explode": true,
            "schema": {
              "type": "array",
              "nullable": true,
              "items": {
                "type": "string",
                "format": "guid"
              }
            },
            "x-position": 1
          }
        ],
        "responses": {
          "200": {
            "description": "",
            "content": {
              "application/json": {
                "schema": {
                  "type": "array",
                  "items": {
                    "$ref": "#/components/schemas/DocumentTypeTreeItemViewModel"
                  }
                }
              }
            }
          }
        }
      }
    },
    "/umbraco/api/v1/document-type/tree/root": {
      "get": {
        "tags": [
          "DocumentType"
        ],
        "operationId": "RootDocumentTypeTree_Root",
        "parameters": [
          {
            "name": "skip",
            "in": "query",
            "schema": {
              "type": "integer",
              "format": "int32",
              "default": 0
            },
            "x-position": 1
          },
          {
            "name": "take",
            "in": "query",
            "schema": {
              "type": "integer",
              "format": "int32",
              "default": 100
            },
            "x-position": 2
          },
          {
            "name": "foldersOnly",
            "in": "query",
            "schema": {
              "type": "boolean",
              "default": false
            },
            "x-position": 3
          }
        ],
        "responses": {
          "200": {
            "description": "",
            "content": {
              "application/json": {
                "schema": {
                  "$ref": "#/components/schemas/PagedViewModelOfDocumentTypeTreeItemViewModel"
                }
              }
            }
          }
        }
      }
    },
    "/umbraco/api/v1/document-blueprint/tree/items": {
      "get": {
        "tags": [
          "DocumentBlueprint"
        ],
        "operationId": "ItemsDocumentBlueprintTree_Items",
        "parameters": [
          {
            "name": "key",
            "x-originalName": "keys",
            "in": "query",
            "style": "form",
            "explode": true,
            "schema": {
              "type": "array",
              "nullable": true,
              "items": {
                "type": "string",
                "format": "guid"
              }
            },
            "x-position": 1
          }
        ],
        "responses": {
          "200": {
            "description": "",
            "content": {
              "application/json": {
                "schema": {
                  "type": "array",
                  "items": {
                    "$ref": "#/components/schemas/DocumentBlueprintTreeItemViewModel"
                  }
                }
              }
            }
          }
        }
      }
    },
    "/umbraco/api/v1/document-blueprint/tree/root": {
      "get": {
        "tags": [
          "DocumentBlueprint"
        ],
        "operationId": "RootDocumentBlueprintTree_Root",
        "parameters": [
          {
            "name": "skip",
            "in": "query",
            "schema": {
              "type": "integer",
              "format": "int32",
              "default": 0
            },
            "x-position": 1
          },
          {
            "name": "take",
            "in": "query",
            "schema": {
              "type": "integer",
              "format": "int32",
              "default": 100
            },
            "x-position": 2
          }
        ],
        "responses": {
          "200": {
            "description": "",
            "content": {
              "application/json": {
                "schema": {
                  "$ref": "#/components/schemas/PagedViewModelOfDocumentBlueprintTreeItemViewModel"
                }
              }
            }
          }
        }
      }
    },
    "/umbraco/api/v1/dictionary": {
      "get": {
        "operationId": "AllDictionary_All",
        "parameters": [
          {
            "in": "query",
            "name": "skip",
            "schema": {
              "format": "int32",
              "type": "integer"
            },
            "x-position": 1
          },
          {
            "in": "query",
            "name": "take",
            "schema": {
              "format": "int32",
              "type": "integer"
            },
            "x-position": 2
          }
        ],
        "responses": {
          "200": {
            "content": {
              "application/json": {
                "schema": {
                  "$ref": "#/components/schemas/PagedViewModelOfDictionaryOverviewViewModel"
                }
              }
            },
            "description": "The IEnumerable`1.\n            "
          }
        },
        "summary": "Retrieves a list with all dictionary items",
        "tags": [
          "Dictionary"
        ]
      }
    },
    "/umbraco/api/v1/dictionary-item/tree/children": {
      "get": {
        "tags": [
          "DictionaryItem"
        ],
        "operationId": "ChildrenDictionaryItemTree_Children",
        "parameters": [
          {
            "name": "parentKey",
            "in": "query",
            "schema": {
              "type": "string",
              "format": "guid"
            },
            "x-position": 1
          },
          {
            "name": "skip",
            "in": "query",
            "schema": {
              "type": "integer",
              "format": "int32",
              "default": 0
            },
            "x-position": 2
          },
          {
            "name": "take",
            "in": "query",
            "schema": {
              "type": "integer",
              "format": "int32",
              "default": 100
            },
            "x-position": 3
          }
        ],
        "responses": {
          "200": {
            "description": "",
            "content": {
              "application/json": {
                "schema": {
                  "$ref": "#/components/schemas/PagedViewModelOfEntityTreeItemViewModel"
                }
              }
            }
          }
        }
      }
    },
    "/umbraco/api/v1/dictionary-item/tree/items": {
      "get": {
        "tags": [
          "DictionaryItem"
        ],
        "operationId": "ItemsDictionaryItemTree_Items",
        "parameters": [
          {
            "name": "key",
            "x-originalName": "keys",
            "in": "query",
            "style": "form",
            "explode": true,
            "schema": {
              "type": "array",
              "nullable": true,
              "items": {
                "type": "string",
                "format": "guid"
              }
            },
            "x-position": 1
          }
        ],
        "responses": {
          "200": {
            "description": "",
            "content": {
              "application/json": {
                "schema": {
                  "type": "array",
                  "items": {
                    "$ref": "#/components/schemas/FolderTreeItemViewModel"
                  }
                }
              }
            }
          }
        }
      }
    },
    "/umbraco/api/v1/dictionary-item/tree/root": {
      "get": {
        "tags": [
          "DictionaryItem"
        ],
        "operationId": "RootDictionaryItemTree_Root",
        "parameters": [
          {
            "name": "skip",
            "in": "query",
            "schema": {
              "type": "integer",
              "format": "int32",
              "default": 0
            },
            "x-position": 1
          },
          {
            "name": "take",
            "in": "query",
            "schema": {
              "type": "integer",
              "format": "int32",
              "default": 100
            },
            "x-position": 2
          }
        ],
        "responses": {
          "200": {
            "description": "",
            "content": {
              "application/json": {
                "schema": {
                  "$ref": "#/components/schemas/PagedViewModelOfEntityTreeItemViewModel"
                }
              }
            }
          }
        }
      }
    },
    "/umbraco/api/v1/analytics": {
      "get": {
        "operationId": "GetAnalytics_Get",
        "responses": {
          "200": {
            "content": {
              "application/json": {
                "schema": {
                  "$ref": "#/components/schemas/AnalyticsLevelViewModel"
                }
              }
            },
            "description": ""
          }
        },
        "tags": [
          "Analytics"
        ]
      },
      "post": {
        "operationId": "SetAnalytics_SetConsentLevel",
        "requestBody": {
          "content": {
            "application/json": {
              "schema": {
                "$ref": "#/components/schemas/AnalyticsLevelViewModel"
              }
            }
          },
          "required": true,
          "x-name": "analyticsLevelViewModel",
          "x-position": 1
        },
        "responses": {
          "200": {
            "description": ""
          },
          "400": {
            "content": {
              "application/json": {
                "schema": {
                  "$ref": "#/components/schemas/ProblemDetails"
                }
              }
            },
            "description": ""
          }
        },
        "tags": [
          "Analytics"
        ]
      }
    },
    "/umbraco/api/v1/analytics/all": {
      "get": {
        "operationId": "AllAnalytics_GetAll",
        "parameters": [
          {
            "in": "query",
            "name": "skip",
            "schema": {
              "format": "int32",
              "type": "integer"
            },
            "x-position": 1
          },
          {
            "in": "query",
            "name": "take",
            "schema": {
              "format": "int32",
              "type": "integer"
            },
            "x-position": 2
          }
        ],
        "responses": {
          "200": {
            "content": {
              "application/json": {
                "schema": {
                  "$ref": "#/components/schemas/PagedViewModelOfTelemetryLevel"
                }
              }
            },
            "description": ""
          }
        },
        "tags": [
          "Analytics"
        ]
      }
    },
    "/umbraco/api/v1/culture": {
      "get": {
        "operationId": "AllCulture_GetAll",
        "parameters": [
          {
            "in": "query",
            "name": "skip",
            "schema": {
              "format": "int32",
              "type": "integer"
            },
            "x-position": 1
          },
          {
            "in": "query",
            "name": "take",
            "schema": {
              "format": "int32",
              "type": "integer"
            },
            "x-position": 2
          }
        ],
        "responses": {
          "200": {
            "content": {
              "application/json": {
                "schema": {
                  "$ref": "#/components/schemas/PagedViewModelOfCultureViewModel"
                }
              }
            },
            "description": ""
          }
        },
        "summary": "Returns all cultures available for creating languages.",
        "tags": [
          "Culture"
        ]
      }
    },
    "/umbraco/api/v1/data-type/tree/children": {
      "get": {
        "tags": [
          "DataType"
        ],
        "operationId": "ChildrenDataTypeTree_Children",
        "parameters": [
          {
            "name": "parentKey",
            "in": "query",
            "schema": {
              "type": "string",
              "format": "guid"
            },
            "x-position": 1
          },
          {
            "name": "skip",
            "in": "query",
            "schema": {
              "type": "integer",
              "format": "int32",
              "default": 0
            },
            "x-position": 2
          },
          {
            "name": "take",
            "in": "query",
            "schema": {
              "type": "integer",
              "format": "int32",
              "default": 100
            },
            "x-position": 3
          },
          {
            "name": "foldersOnly",
            "in": "query",
            "schema": {
              "type": "boolean",
              "default": false
            },
            "x-position": 4
          }
        ],
        "responses": {
          "200": {
            "description": "",
            "content": {
              "application/json": {
                "schema": {
                  "$ref": "#/components/schemas/PagedViewModelOfFolderTreeItemViewModel"
                }
              }
            }
          }
        }
      }
    },
    "/umbraco/api/v1/data-type/tree/items": {
      "get": {
        "tags": [
          "DataType"
        ],
        "operationId": "ItemsDataTypeTree_Items",
        "parameters": [
          {
            "name": "key",
            "x-originalName": "keys",
            "in": "query",
            "style": "form",
            "explode": true,
            "schema": {
              "type": "array",
              "nullable": true,
              "items": {
                "type": "string",
                "format": "guid"
              }
            },
            "x-position": 1
          }
        ],
        "responses": {
          "200": {
            "description": "",
            "content": {
              "application/json": {
                "schema": {
                  "type": "array",
                  "items": {
                    "$ref": "#/components/schemas/FolderTreeItemViewModel"
                  }
                }
              }
            }
          }
        }
      }
    },
    "/umbraco/api/v1/data-type/tree/root": {
      "get": {
        "tags": [
          "DataType"
        ],
        "operationId": "RootDataTypeTree_Root",
        "parameters": [
          {
            "name": "skip",
            "in": "query",
            "schema": {
              "type": "integer",
              "format": "int32",
              "default": 0
            },
            "x-position": 1
          },
          {
            "name": "take",
            "in": "query",
            "schema": {
              "type": "integer",
              "format": "int32",
              "default": 100
            },
            "x-position": 2
          },
          {
            "name": "foldersOnly",
            "in": "query",
            "schema": {
              "type": "boolean",
              "default": false
            },
            "x-position": 3
          }
        ],
        "responses": {
          "200": {
            "description": "",
            "content": {
              "application/json": {
                "schema": {
                  "$ref": "#/components/schemas/PagedViewModelOfFolderTreeItemViewModel"
                }
              }
            }
          }
        }
      }
<<<<<<< HEAD
=======
    },
    "/umbraco/api/v1/modelsBuilder/build": {
      "post": {
        "tags": [
          "ModelsBuilder"
        ],
        "operationId": "BuildModelsBuilder_BuildModels",
        "responses": {
          "201": {
            "description": "",
            "content": {
              "application/octet-stream": {
                "schema": {
                  "type": "string",
                  "format": "binary"
                }
              }
            }
          },
          "428": {
            "description": "",
            "content": {
              "application/json": {
                "schema": {
                  "$ref": "#/components/schemas/ProblemDetails"
                }
              }
            }
          }
        }
      }
    },
    "/umbraco/api/v1/modelsBuilder": {
      "get": {
        "tags": [
          "ModelsBuilder"
        ],
        "operationId": "GetModelsBuilder_GetDashboard",
        "responses": {
          "200": {
            "description": "",
            "content": {
              "application/octet-stream": {
                "schema": {
                  "type": "string",
                  "format": "binary"
                }
              }
            }
          }
        }
      }
    },
    "/umbraco/api/v1/modelsBuilder/status": {
      "get": {
        "tags": [
          "ModelsBuilder"
        ],
        "operationId": "StatusModelsBuilder_GetModelsOutOfDateStatus",
        "responses": {
          "200": {
            "description": "",
            "content": {
              "application/json": {
                "schema": {
                  "$ref": "#/components/schemas/OutOfDateStatusViewModel"
                }
              }
            }
          }
        }
      }
>>>>>>> 367a4b97
    }
  },
  "components": {
    "schemas": {
      "ProblemDetails": {
        "type": "object",
        "additionalProperties": {
          "nullable": true
        },
        "properties": {
          "type": {
            "type": "string",
            "nullable": true
          },
          "title": {
            "type": "string",
            "nullable": true
          },
          "status": {
            "type": "integer",
            "format": "int32",
            "nullable": true
          },
          "detail": {
            "type": "string",
            "nullable": true
          },
          "instance": {
            "type": "string",
            "nullable": true
          }
        }
      },
      "UpgradeSettingsViewModel": {
        "type": "object",
        "additionalProperties": false,
        "properties": {
          "currentState": {
            "type": "string"
          },
          "newState": {
            "type": "string"
          },
          "newVersion": {
            "type": "string"
          },
          "oldVersion": {
            "type": "string"
          },
          "reportUrl": {
            "type": "string"
          }
        }
      },
      "PagedViewModelOfEntityTreeItemViewModel": {
        "type": "object",
        "additionalProperties": false,
        "properties": {
          "total": {
            "type": "integer",
            "format": "int64"
          },
          "items": {
            "type": "array",
            "items": {
              "$ref": "#/components/schemas/EntityTreeItemViewModel"
            }
          }
        }
      },
      "EntityTreeItemViewModel": {
        "allOf": [
          {
            "$ref": "#/components/schemas/TreeItemViewModel"
          },
          {
            "type": "object",
            "additionalProperties": false,
            "properties": {
              "key": {
                "type": "string",
                "format": "guid"
              },
              "isContainer": {
                "type": "boolean"
              },
              "parentKey": {
                "type": "string",
                "format": "guid",
                "nullable": true
              }
            }
          }
        ]
      },
      "TreeItemViewModel": {
        "type": "object",
        "additionalProperties": false,
        "properties": {
          "name": {
            "type": "string"
          },
          "type": {
            "type": "string"
          },
          "icon": {
            "type": "string"
          },
          "hasChildren": {
            "type": "boolean"
          }
        }
      },
      "PagedViewModelOfFileSystemTreeItemViewModel": {
        "type": "object",
        "additionalProperties": false,
        "properties": {
          "total": {
            "type": "integer",
            "format": "int64"
          },
          "items": {
            "type": "array",
            "items": {
              "$ref": "#/components/schemas/FileSystemTreeItemViewModel"
            }
          }
        }
      },
      "FileSystemTreeItemViewModel": {
        "allOf": [
          {
            "$ref": "#/components/schemas/TreeItemViewModel"
          },
          {
            "type": "object",
            "additionalProperties": false,
            "properties": {
              "path": {
                "type": "string"
              },
              "isFolder": {
                "type": "boolean"
              }
            }
          }
        ]
      },
      "ServerStatusViewModel": {
        "type": "object",
        "additionalProperties": false,
        "properties": {
          "serverStatus": {
            "$ref": "#/components/schemas/RuntimeLevel"
          }
        }
      },
      "RuntimeLevel": {
        "type": "string",
        "description": "Describes the levels in which the runtime can run.\n            ",
        "x-enumNames": [
          "Unknown",
          "Boot",
          "Install",
          "Upgrade",
          "Run",
          "BootFailed"
        ],
        "enum": [
          "Unknown",
          "Boot",
          "Install",
          "Upgrade",
          "Run",
          "BootFailed"
        ]
      },
      "VersionViewModel": {
        "type": "object",
        "additionalProperties": false,
        "properties": {
          "version": {
            "type": "string"
          }
        }
      },
      "FolderTreeItemViewModel": {
        "allOf": [
          {
            "$ref": "#/components/schemas/EntityTreeItemViewModel"
          },
          {
            "type": "object",
            "additionalProperties": false,
            "properties": {
              "isFolder": {
                "type": "boolean"
              }
            }
          }
        ]
      },
      "ProfilingStatusViewModel": {
        "type": "object",
        "additionalProperties": false,
        "properties": {
          "enabled": {
            "type": "boolean"
          }
        }
      },
      "PagedViewModelOfContentTreeItemViewModel": {
        "type": "object",
        "additionalProperties": false,
        "properties": {
          "total": {
            "type": "integer",
            "format": "int64"
          },
          "items": {
            "type": "array",
            "items": {
              "$ref": "#/components/schemas/ContentTreeItemViewModel"
            }
          }
        }
      },
      "ContentTreeItemViewModel": {
        "allOf": [
          {
            "$ref": "#/components/schemas/EntityTreeItemViewModel"
          },
          {
            "type": "object",
            "additionalProperties": false,
            "properties": {
              "noAccess": {
                "type": "boolean"
              }
            }
          }
        ]
      },
      "PagedViewModelOfRecycleBinItemViewModel": {
        "type": "object",
        "additionalProperties": false,
        "properties": {
          "total": {
            "type": "integer",
            "format": "int64"
          },
          "items": {
            "type": "array",
            "items": {
              "$ref": "#/components/schemas/RecycleBinItemViewModel"
            }
          }
        }
      },
      "RecycleBinItemViewModel": {
        "type": "object",
        "additionalProperties": false,
        "properties": {
          "key": {
            "type": "string",
            "format": "guid"
          },
          "name": {
            "type": "string"
          },
          "type": {
            "type": "string"
          },
          "icon": {
            "type": "string"
          },
          "hasChildren": {
            "type": "boolean"
          },
          "isContainer": {
            "type": "boolean"
          },
          "parentKey": {
            "type": "string",
            "format": "guid",
            "nullable": true
          }
        }
      },
      "PagedViewModelOfFolderTreeItemViewModel": {
        "type": "object",
        "additionalProperties": false,
        "properties": {
          "total": {
            "type": "integer",
            "format": "int64"
          },
          "items": {
            "type": "array",
            "items": {
              "$ref": "#/components/schemas/FolderTreeItemViewModel"
            }
          }
        }
      },
      "InstallSettingsViewModel": {
        "type": "object",
        "additionalProperties": false,
        "properties": {
          "user": {
            "$ref": "#/components/schemas/UserSettingsViewModel"
          },
          "databases": {
            "type": "array",
            "items": {
              "$ref": "#/components/schemas/DatabaseSettingsViewModel"
            }
          }
        }
      },
      "UserSettingsViewModel": {
        "type": "object",
        "additionalProperties": false,
        "properties": {
          "minCharLength": {
            "type": "integer",
            "format": "int32"
          },
          "minNonAlphaNumericLength": {
            "type": "integer",
            "format": "int32"
          },
          "consentLevels": {
            "type": "array",
            "items": {
              "$ref": "#/components/schemas/ConsentLevelViewModel"
            }
          }
        }
      },
      "ConsentLevelViewModel": {
        "type": "object",
        "additionalProperties": false,
        "properties": {
          "level": {
            "$ref": "#/components/schemas/TelemetryLevel"
          },
          "description": {
            "type": "string"
          }
        }
      },
      "TelemetryLevel": {
        "type": "string",
        "description": "",
        "x-enumNames": [
          "Minimal",
          "Basic",
          "Detailed"
        ],
        "enum": [
          "Minimal",
          "Basic",
          "Detailed"
        ]
      },
      "DatabaseSettingsViewModel": {
        "type": "object",
        "additionalProperties": false,
        "properties": {
          "id": {
            "type": "string",
            "format": "guid"
          },
          "sortOrder": {
            "type": "integer",
            "format": "int32"
          },
          "displayName": {
            "type": "string"
          },
          "defaultDatabaseName": {
            "type": "string"
          },
          "providerName": {
            "type": "string"
          },
          "isConfigured": {
            "type": "boolean"
          },
          "requiresServer": {
            "type": "boolean"
          },
          "serverPlaceholder": {
            "type": "string"
          },
          "requiresCredentials": {
            "type": "boolean"
          },
          "supportsIntegratedAuthentication": {
            "type": "boolean"
          },
          "requiresConnectionTest": {
            "type": "boolean"
          }
        }
      },
      "InstallViewModel": {
        "type": "object",
        "additionalProperties": false,
        "required": [
          "user",
          "database"
        ],
        "properties": {
          "user": {
            "$ref": "#/components/schemas/UserInstallViewModel"
          },
          "database": {
            "$ref": "#/components/schemas/DatabaseInstallViewModel"
          },
          "telemetryLevel": {
            "$ref": "#/components/schemas/TelemetryLevel"
          }
        }
      },
      "UserInstallViewModel": {
        "type": "object",
        "additionalProperties": false,
        "required": [
          "name",
          "email",
          "password"
        ],
        "properties": {
          "name": {
            "type": "string",
            "maxLength": 255,
            "minLength": 0
          },
          "email": {
            "type": "string",
            "format": "email",
            "minLength": 1
          },
          "password": {
            "type": "string",
            "minLength": 1
          },
          "subscribeToNewsletter": {
            "type": "boolean"
          }
        }
      },
      "DatabaseInstallViewModel": {
        "type": "object",
        "additionalProperties": false,
        "required": [
          "id",
          "providerName"
        ],
        "properties": {
          "id": {
            "type": "string",
            "format": "guid",
            "minLength": 1
          },
          "providerName": {
            "type": "string",
            "minLength": 1
          },
          "server": {
            "type": "string",
            "nullable": true
          },
          "name": {
            "type": "string",
            "nullable": true
          },
          "username": {
            "type": "string",
            "nullable": true
          },
          "password": {
            "type": "string",
            "nullable": true
          },
          "useIntegratedAuthentication": {
            "type": "boolean"
          },
          "connectionString": {
            "type": "string",
            "nullable": true
          }
        }
      },
      "PagedViewModelOfExamineIndexViewModel": {
        "type": "object",
        "additionalProperties": false,
        "properties": {
          "total": {
            "type": "integer",
            "format": "int64"
          },
          "items": {
            "type": "array",
            "items": {
              "$ref": "#/components/schemas/ExamineIndexViewModel"
            }
          }
        }
      },
      "ExamineIndexViewModel": {
        "type": "object",
        "additionalProperties": false,
        "properties": {
          "name": {
            "type": "string"
          },
          "healthStatus": {
            "type": "string",
            "nullable": true
          },
          "isHealthy": {
            "type": "boolean"
          },
          "canRebuild": {
            "type": "boolean"
          },
          "searcherName": {
            "type": "string"
          },
          "documentCount": {
            "type": "integer",
            "format": "int64"
          },
          "fieldCount": {
            "type": "integer",
            "format": "int32"
          }
        }
      },
      "PagedViewModelOfSearcherViewModel": {
        "type": "object",
        "additionalProperties": false,
        "properties": {
          "total": {
            "type": "integer",
            "format": "int64"
          },
          "items": {
            "type": "array",
            "items": {
              "$ref": "#/components/schemas/SearcherViewModel"
            }
          }
        }
      },
      "SearcherViewModel": {
        "type": "object",
        "additionalProperties": false,
        "properties": {
          "name": {
            "type": "string"
          }
        }
      },
      "PagedViewModelOfPagedViewModelOfSearchResultViewModel": {
        "type": "object",
        "additionalProperties": false,
        "properties": {
          "total": {
            "type": "integer",
            "format": "int64"
          },
          "items": {
            "type": "array",
            "items": {
              "$ref": "#/components/schemas/PagedViewModelOfSearchResultViewModel"
            }
          }
        }
      },
      "PagedViewModelOfSearchResultViewModel": {
        "type": "object",
        "additionalProperties": false,
        "properties": {
          "total": {
            "type": "integer",
            "format": "int64"
          },
          "items": {
            "type": "array",
            "items": {
              "$ref": "#/components/schemas/SearchResultViewModel"
            }
          }
        }
      },
      "SearchResultViewModel": {
        "type": "object",
        "additionalProperties": false,
        "properties": {
          "id": {
            "type": "string"
          },
          "score": {
            "type": "number",
            "format": "float"
          },
          "fieldCount": {
            "type": "integer",
            "format": "int32"
          },
          "fields": {
            "type": "array",
            "items": {
              "$ref": "#/components/schemas/FieldViewModel"
            }
          }
        }
      },
      "FieldViewModel": {
        "type": "object",
        "additionalProperties": false,
        "properties": {
          "name": {
            "type": "string"
          },
          "values": {
            "type": "array",
            "items": {
              "type": "string"
            }
          }
        }
      },
      "PagedViewModelOfDocumentTreeItemViewModel": {
        "type": "object",
        "additionalProperties": false,
        "properties": {
          "total": {
            "type": "integer",
            "format": "int64"
          },
          "items": {
            "type": "array",
            "items": {
              "$ref": "#/components/schemas/DocumentTreeItemViewModel"
            }
          }
        }
      },
      "DocumentTreeItemViewModel": {
        "allOf": [
          {
            "$ref": "#/components/schemas/ContentTreeItemViewModel"
          },
          {
            "type": "object",
            "additionalProperties": false,
            "properties": {
              "isProtected": {
                "type": "boolean"
              },
              "isPublished": {
                "type": "boolean"
              },
              "isEdited": {
                "type": "boolean"
              }
            }
          }
        ]
      },
      "PagedViewModelOfDocumentTypeTreeItemViewModel": {
        "type": "object",
        "additionalProperties": false,
        "properties": {
          "total": {
            "type": "integer",
            "format": "int64"
          },
          "items": {
            "type": "array",
            "items": {
              "$ref": "#/components/schemas/DocumentTypeTreeItemViewModel"
            }
          }
        }
      },
      "DocumentTypeTreeItemViewModel": {
        "allOf": [
          {
            "$ref": "#/components/schemas/FolderTreeItemViewModel"
          },
          {
            "type": "object",
            "additionalProperties": false,
            "properties": {
              "isElement": {
                "type": "boolean"
              }
            }
          }
        ]
      },
      "DocumentBlueprintTreeItemViewModel": {
        "allOf": [
          {
            "$ref": "#/components/schemas/EntityTreeItemViewModel"
          },
          {
            "type": "object",
            "additionalProperties": false,
            "properties": {
              "documentTypeKey": {
                "type": "string",
                "format": "guid"
              },
              "documentTypeAlias": {
                "type": "string"
              },
              "documentTypeName": {
                "type": "string",
                "nullable": true
              }
            }
          }
        ]
      },
      "PagedViewModelOfDocumentBlueprintTreeItemViewModel": {
        "type": "object",
        "additionalProperties": false,
        "properties": {
          "total": {
            "type": "integer",
            "format": "int64"
          },
          "items": {
            "type": "array",
            "items": {
              "$ref": "#/components/schemas/DocumentBlueprintTreeItemViewModel"
            }
          }
        }
      }
    }
  },
  "tags": [
    {
      "name": "Analytics"
    },
    {
      "name": "Culture"
    },
    {
      "name": "DataType"
    },
    {
      "name": "Dictionary"
    },
    {
      "name": "DictionaryItem"
    },
    {
      "name": "Document"
    },
    {
      "name": "DocumentBlueprint"
    },
    {
      "name": "DocumentType"
    },
    {
      "name": "ExamineManagement"
    },
    {
      "name": "Help"
    },
    {
      "name": "Install"
    },
    {
      "name": "Language"
    },
    {
      "name": "Media"
    },
    {
      "name": "MediaType"
    },
    {
      "name": "MemberGroup"
    },
    {
      "name": "MemberType"
    },
    {
<<<<<<< HEAD
=======
      "name": "ModelsBuilder"
    },
    {
>>>>>>> 367a4b97
      "name": "PartialView"
    },
    {
      "name": "Profiling"
    },
    {
      "name": "PublishedCache"
    },
    {
      "name": "Relation"
    },
    {
      "name": "RelationType"
    },
    {
      "name": "Script"
    },
    {
      "name": "Server"
    },
    {
      "name": "StaticFile"
    },
    {
      "name": "Stylesheet"
    },
    {
      "name": "Template"
    },
    {
      "name": "TrackedReferences"
    },
    {
      "name": "Upgrade"
    }
  ]
}<|MERGE_RESOLUTION|>--- conflicted
+++ resolved
@@ -210,11 +210,7 @@
     },
     "/umbraco/api/v1/trackedReferences/{id}": {
       "get": {
-<<<<<<< HEAD
-        "description": "Used by info tabs on content, media etc. and for the delete and unpublish of single items.\nThis is basically finding parents of relations.",
-=======
         "description": "Used by info tabs on content, media etc. and for the delete and unpublish of single items.\nThis is basically finding parents of relations.\n            ",
->>>>>>> 367a4b97
         "operationId": "ForItemTrackedReferences_Get",
         "parameters": [
           {
@@ -275,11 +271,7 @@
     },
     "/umbraco/api/v1/trackedReferences/descendants/{parentId}": {
       "get": {
-<<<<<<< HEAD
-        "description": "Used when deleting and unpublishing a single item to check if this item has any descending items that are in any\nkind of relation.\nThis is basically finding the descending items which are children in relations.",
-=======
         "description": "Used when deleting and unpublishing a single item to check if this item has any descending items that are in any\nkind of relation.\nThis is basically finding the descending items which are children in relations.\n            ",
->>>>>>> 367a4b97
         "operationId": "DescendantsTrackedReferences_Descendants",
         "parameters": [
           {
@@ -340,11 +332,7 @@
     },
     "/umbraco/api/v1/trackedReferences/multiple": {
       "get": {
-<<<<<<< HEAD
-        "description": "Used when bulk deleting content/media and bulk unpublishing content (delete and unpublish on List view).\nThis is basically finding children of relations.",
-=======
         "description": "Used when bulk deleting content/media and bulk unpublishing content (delete and unpublish on List view).\nThis is basically finding children of relations.\n            ",
->>>>>>> 367a4b97
         "operationId": "MultipleTrackedReferences_GetPagedReferencedItems",
         "parameters": [
           {
@@ -3733,8 +3721,6 @@
           }
         }
       }
-<<<<<<< HEAD
-=======
     },
     "/umbraco/api/v1/modelsBuilder/build": {
       "post": {
@@ -3807,7 +3793,6 @@
           }
         }
       }
->>>>>>> 367a4b97
     }
   },
   "components": {
@@ -4607,12 +4592,9 @@
       "name": "MemberType"
     },
     {
-<<<<<<< HEAD
-=======
       "name": "ModelsBuilder"
     },
     {
->>>>>>> 367a4b97
       "name": "PartialView"
     },
     {

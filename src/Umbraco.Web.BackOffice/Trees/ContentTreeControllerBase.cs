--- conflicted
+++ resolved
@@ -517,34 +517,19 @@
                 deleteAllowed = perms?.FirstOrDefault(x => x.Contains(deleteAction.Letter)) != null;
             }
 
-<<<<<<< HEAD
-                var menu = MenuItemCollectionFactory.Create();
-
-                // only add empty recycle bin if the current user is allowed to delete by default
-                if (deleteAllowed)
-                {
-                    menu.Items.Add(new MenuItem("emptyrecyclebin", LocalizedTextService)
-                    {
-                        Icon = "icon-trash",
-                        OpensDialog = true,
-                        UseLegacyIcon = false,
-                    });
-
-                    menu.Items.Add(new RefreshNode(LocalizedTextService, true));
-                }
-                return menu;
-=======
             MenuItemCollection menu = MenuItemCollectionFactory.Create();
+
             // only add empty recycle bin if the current user is allowed to delete by default
             if (deleteAllowed)
             {
                 menu.Items.Add(new MenuItem("emptyrecyclebin", LocalizedTextService)
                 {
-                    Icon = "trash",
-                    OpensDialog = true
+                    Icon = "icon-trash",
+                    OpensDialog = true,
+                    UseLegacyIcon = false,
                 });
+
                 menu.Items.Add(new RefreshNode(LocalizedTextService, true));
->>>>>>> 4fc7f775
             }
 
             return menu;

--- conflicted
+++ resolved
@@ -472,61 +472,6 @@
     }
 
     /// <summary>
-    ///     Get entity URLs by UDIs
-    /// </summary>
-    /// <param name="udis">
-    ///     A list of UDIs to lookup items by
-    /// </param>
-    /// <param name="culture">The culture to fetch the URL for</param>
-    /// <returns>Dictionary mapping Udi -> Url</returns>
-    /// <remarks>
-    ///     We allow for POST because there could be quite a lot of Ids.
-    /// </remarks>
-    [HttpGet]
-    [HttpPost]
-    [Obsolete("Use GetUrlsByIds instead.")]
-    public IDictionary<Udi, string?> GetUrlsByUdis([FromJsonPath] Udi[] udis, string? culture = null)
-    {
-        if (udis == null || !udis.Any())
-        {
-            return new Dictionary<Udi, string?>();
-        }
-
-<<<<<<< HEAD
-        /// <summary>
-        ///     Gets the URL of an entity
-        /// </summary>
-        /// <param name="id">Int id of the entity to fetch URL for</param>
-        /// <param name="type">The type of entity such as Document, Media, Member</param>
-        /// <param name="culture">The culture to fetch the URL for</param>
-        /// <returns>The URL or path to the item</returns>
-        /// <remarks>
-        ///     We are not restricting this with security because there is no sensitive data
-        /// </remarks>
-        public IActionResult GetUrl(int id, UmbracoEntityTypes type, string? culture = null)
-        {
-            culture = culture ?? ClientCulture();
-=======
-        var udiEntityType = udis.First().EntityType;
-        UmbracoEntityTypes entityType;
-
-        switch (udiEntityType)
-        {
-            case Constants.UdiEntityType.Document:
-                entityType = UmbracoEntityTypes.Document;
-                break;
-            case Constants.UdiEntityType.Media:
-                entityType = UmbracoEntityTypes.Media;
-                break;
-            default:
-                entityType = (UmbracoEntityTypes)(-1);
-                break;
-        }
-
-        return GetUrlsByIds(udis, entityType, culture);
-    }
-
-    /// <summary>
     ///     Gets the URL of an entity
     /// </summary>
     /// <param name="id">Int id of the entity to fetch URL for</param>
@@ -554,7 +499,6 @@
         }
 
         IEnumerable<EntityBasic> ancestors = GetResultForAncestors(id, type);
->>>>>>> ac4fb6ac
 
         //if content, skip the first node for replicating NiceUrl defaults
         if (type == UmbracoEntityTypes.Document)

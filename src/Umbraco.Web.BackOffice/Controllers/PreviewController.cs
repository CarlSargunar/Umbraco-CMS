--- conflicted
+++ resolved
@@ -137,15 +137,10 @@
         return RedirectPermanent($"../../{id}{query}");
     }
 
-<<<<<<< HEAD
-            return new EmptyResult();
-        }
-=======
     public ActionResult? EnterPreview(int id)
     {
         IUser? user = _backofficeSecurityAccessor.BackOfficeSecurity?.CurrentUser;
         _cookieManager.SetCookieValue(Constants.Web.PreviewCookieName, "preview");
->>>>>>> 4fc7f775
 
         return new EmptyResult();
     }

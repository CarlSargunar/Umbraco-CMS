--- conflicted
+++ resolved
@@ -469,28 +469,15 @@
         {
             display.DocumentType.Name =
                 _localizedTextService.UmbracoDictionaryTranslate(CultureDictionary, display.DocumentType.Name);
-        }
-
-<<<<<<< HEAD
-        private ContentItemDisplay CleanContentItemDisplay(ContentItemDisplay display)
-        {
-            // translate the content type name if applicable
-            display.ContentTypeName = _localizedTextService.UmbracoDictionaryTranslate(CultureDictionary, display.ContentTypeName);
-            // if your user type doesn't have access to the Settings section it would not get this property mapped
-            if (display.DocumentType != null)
-            {
-                display.DocumentType.Name = _localizedTextService.UmbracoDictionaryTranslate(CultureDictionary, display.DocumentType.Name);
-                display.DocumentType.Description = _localizedTextService.UmbracoDictionaryTranslate(CultureDictionary, display.DocumentType.Description);
-            }
-            //remove the listview app if it exists
-            display.ContentApps = display.ContentApps.Where(x => x.Alias != "umbListView").ToList();
-=======
+            display.DocumentType.Description =
+                _localizedTextService.UmbracoDictionaryTranslate(CultureDictionary, display.DocumentType.Description);
+        }
+
         //remove the listview app if it exists
         display.ContentApps = display.ContentApps.Where(x => x.Alias != "umbListView").ToList();
 
         return display;
     }
->>>>>>> 4fc7f775
 
     /// <summary>
     ///     Gets an empty <see cref="ContentItemDisplay" /> for each content type in the IEnumerable, all with the same parent

--- conflicted
+++ resolved
@@ -2401,15 +2401,10 @@
         }
 
         // Validate permissions on node
-<<<<<<< HEAD
-        EntityPermission? permission = _userService.GetPermissions(_backofficeSecurityAccessor.BackOfficeSecurity?.CurrentUser, node.Path);
-        if (permission?.AssignedPermissions.Contains(ActionAssignDomain.ActionLetter.ToString(), StringComparer.Ordinal) == false)
-=======
         var permissions = _userService.GetAllPermissions(_backofficeSecurityAccessor.BackOfficeSecurity?.CurrentUser, node.Path);
 
         if (permissions.Any(x =>
                 x.AssignedPermissions.Contains(ActionAssignDomain.ActionLetter.ToString(), StringComparer.Ordinal) && x.EntityId == node.Id) == false)
->>>>>>> 8d9343b5
         {
             HttpContext.SetReasonPhrase("Permission Denied.");
             return BadRequest("You do not have permission to assign domains on that node.");

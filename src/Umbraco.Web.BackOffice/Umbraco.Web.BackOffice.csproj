﻿<Project Sdk="Microsoft.NET.Sdk">

    <PropertyGroup>
        <TargetFramework>netcoreapp3.1</TargetFramework>
        <OutputType>Library</OutputType>
        <LangVersion>8</LangVersion>
    </PropertyGroup>

    <ItemGroup>
        <FrameworkReference Include="Microsoft.AspNetCore.App" />
    </ItemGroup>

    <ItemGroup>
<<<<<<< HEAD
      <PackageReference Include="Smidge" Version="3.1.0" />
      <PackageReference Include="Smidge.Nuglify" Version="2.0.0" />
=======
      <PackageReference Include="Serilog.AspNetCore" Version="3.2.0" />
>>>>>>> bcc8dff8
    </ItemGroup>

    <ItemGroup>
        <ProjectReference Include="..\Umbraco.Configuration\Umbraco.Configuration.csproj" />
        <ProjectReference Include="..\Umbraco.Core\Umbraco.Core.csproj" />
        <ProjectReference Include="..\Umbraco.Infrastructure\Umbraco.Infrastructure.csproj" />
        <ProjectReference Include="..\Umbraco.Web\Umbraco.Web.csproj" />
    </ItemGroup>

</Project><|MERGE_RESOLUTION|>--- conflicted
+++ resolved
@@ -11,12 +11,9 @@
     </ItemGroup>
 
     <ItemGroup>
-<<<<<<< HEAD
       <PackageReference Include="Smidge" Version="3.1.0" />
       <PackageReference Include="Smidge.Nuglify" Version="2.0.0" />
-=======
       <PackageReference Include="Serilog.AspNetCore" Version="3.2.0" />
->>>>>>> bcc8dff8
     </ItemGroup>
 
     <ItemGroup>

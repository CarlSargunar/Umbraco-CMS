using Umbraco.Cms.Core.Configuration.Models;
using Umbraco.Cms.Core.Dashboards;
using Umbraco.Cms.Core.DependencyInjection;
using Umbraco.Cms.Core.Notifications;
using Umbraco.Cms.Web.Common.Controllers;
using Umbraco.Cms.Web.Common.ModelsBuilder;
using Umbraco.Extensions;

<<<<<<< HEAD
namespace Umbraco.Cms.Web.BackOffice.ModelsBuilder
{
    /// <summary>
    /// Extension methods for <see cref="IUmbracoBuilder"/> for the common Umbraco functionality
=======
namespace Umbraco.Cms.Web.BackOffice.ModelsBuilder;

/// <summary>
/// Extension methods for <see cref="IUmbracoBuilder"/> for the common Umbraco functionality
/// </summary>
public static class UmbracoBuilderExtensions
{
    /// <summary>
    /// Adds the ModelsBuilder dashboard, but only when not in production mode.
    /// </summary>
    internal static IUmbracoBuilder TryAddModelsBuilderDashboard(this IUmbracoBuilder builder)
    {
        if (builder.Config.GetRuntimeMode() == RuntimeMode.Production)
        {
            builder.RemoveModelsBuilderDashboard();
        }
        else
        {
            builder.AddModelsBuilderDashboard();
        }

        return builder;
    }

    /// <summary>
    /// Adds the ModelsBuilder dashboard (dashboard and API controller are automatically added).
>>>>>>> af3e9bf8
    /// </summary>
    public static class UmbracoBuilderExtensions
    {
<<<<<<< HEAD
        /// <summary>
        /// Adds the ModelsBuilder dashboard.
        /// </summary>
        public static IUmbracoBuilder AddModelsBuilderDashboard(this IUmbracoBuilder builder)
        {
            builder.Services.AddUnique<IModelsBuilderDashboardProvider, ModelsBuilderDashboardProvider>();
            return builder;
        }

        /// <summary>
        /// Can be called if using an external models builder to remove the embedded models builder controller features
        /// </summary>
        public static IUmbracoBuilder DisableModelsBuilderControllers(this IUmbracoBuilder builder)
        {
            builder.Services.AddSingleton<DisableModelsBuilderNotificationHandler>();
            return builder;
        }
=======
        builder.Services.AddUnique<IModelsBuilderDashboardProvider, ModelsBuilderDashboardProvider>();

        return builder;
    }

    /// <summary>
    /// Removes the ModelsBuilder dashboard (and API controller).
    /// </summary>
    public static IUmbracoBuilder RemoveModelsBuilderDashboard(this IUmbracoBuilder builder)
    {
        builder.Dashboards().Remove<ModelsBuilderDashboard>();
        builder.WithCollectionBuilder<UmbracoApiControllerTypeCollectionBuilder>().Remove<ModelsBuilderDashboardController>();

        return builder;
>>>>>>> af3e9bf8
    }

    /// <summary>
    /// Can be called if using an external models builder to remove the embedded models builder controller features.
    /// </summary>
    public static IUmbracoBuilder DisableModelsBuilderControllers(this IUmbracoBuilder builder)
        => builder.AddNotificationHandler<UmbracoApplicationStartingNotification, DisableModelsBuilderNotificationHandler>();
}<|MERGE_RESOLUTION|>--- conflicted
+++ resolved
@@ -6,12 +6,6 @@
 using Umbraco.Cms.Web.Common.ModelsBuilder;
 using Umbraco.Extensions;
 
-<<<<<<< HEAD
-namespace Umbraco.Cms.Web.BackOffice.ModelsBuilder
-{
-    /// <summary>
-    /// Extension methods for <see cref="IUmbracoBuilder"/> for the common Umbraco functionality
-=======
 namespace Umbraco.Cms.Web.BackOffice.ModelsBuilder;
 
 /// <summary>
@@ -38,29 +32,9 @@
 
     /// <summary>
     /// Adds the ModelsBuilder dashboard (dashboard and API controller are automatically added).
->>>>>>> af3e9bf8
     /// </summary>
-    public static class UmbracoBuilderExtensions
+    public static IUmbracoBuilder AddModelsBuilderDashboard(this IUmbracoBuilder builder)
     {
-<<<<<<< HEAD
-        /// <summary>
-        /// Adds the ModelsBuilder dashboard.
-        /// </summary>
-        public static IUmbracoBuilder AddModelsBuilderDashboard(this IUmbracoBuilder builder)
-        {
-            builder.Services.AddUnique<IModelsBuilderDashboardProvider, ModelsBuilderDashboardProvider>();
-            return builder;
-        }
-
-        /// <summary>
-        /// Can be called if using an external models builder to remove the embedded models builder controller features
-        /// </summary>
-        public static IUmbracoBuilder DisableModelsBuilderControllers(this IUmbracoBuilder builder)
-        {
-            builder.Services.AddSingleton<DisableModelsBuilderNotificationHandler>();
-            return builder;
-        }
-=======
         builder.Services.AddUnique<IModelsBuilderDashboardProvider, ModelsBuilderDashboardProvider>();
 
         return builder;
@@ -75,7 +49,6 @@
         builder.WithCollectionBuilder<UmbracoApiControllerTypeCollectionBuilder>().Remove<ModelsBuilderDashboardController>();
 
         return builder;
->>>>>>> af3e9bf8
     }
 
     /// <summary>

﻿using System;
using Microsoft.AspNetCore.Authorization;
using Microsoft.AspNetCore.Identity;
using Microsoft.AspNetCore.Mvc.Filters;
using Microsoft.Extensions.DependencyInjection;
using Microsoft.Extensions.DependencyInjection.Extensions;
using Umbraco.Core;
using Umbraco.Core.BackOffice;
using Umbraco.Core.Security;
using Umbraco.Core.Serialization;
using Umbraco.Infrastructure.BackOffice;
using Umbraco.Net;
using Umbraco.Web.Actions;
using Umbraco.Web.BackOffice.Authorization;
using Umbraco.Web.BackOffice.Filters;
using Umbraco.Web.BackOffice.Security;
using Umbraco.Web.Common.AspNetCore;
using Umbraco.Web.Common.Authorization;
using Umbraco.Web.Common.Security;

namespace Umbraco.Extensions
{
    public static class BackOfficeServiceCollectionExtensions
    {
<<<<<<< HEAD
        /// <summary>
        /// Adds the services required for running the Umbraco back office
        /// </summary>
        /// <param name="services"></param>
        public static void AddUmbracoBackOffice(this IServiceCollection services)
        {
            services.AddAntiforgery();

            // TODO: We had this check in v8 where we don't enable these unless we can run...
            //if (runtimeState.Level != RuntimeLevel.Upgrade && runtimeState.Level != RuntimeLevel.Run) return app;

            services.AddSingleton<IFilterProvider, OverrideAuthorizationFilterProvider>();
            services
                .AddAuthentication(Constants.Security.BackOfficeAuthenticationType)
                .AddCookie(Constants.Security.BackOfficeAuthenticationType)
                .AddCookie(Constants.Security.BackOfficeExternalAuthenticationType, o =>
                 {
                     o.Cookie.Name = Constants.Security.BackOfficeExternalAuthenticationType;
                     o.ExpireTimeSpan = TimeSpan.FromMinutes(5);
                 });

            // TODO: Need to add more cookie options, see https://github.com/dotnet/aspnetcore/blob/3.0/src/Identity/Core/src/IdentityServiceCollectionExtensions.cs#L45

            services.ConfigureOptions<ConfigureBackOfficeCookieOptions>();

            services.AddUmbracoCommonAuthorizationPolicies();
            services.AddBackOfficeAuthorizationPolicies();
        }

        public static void AddUmbracoPreview(this IServiceCollection services)
        {
            services.AddSignalR();
        }
=======
>>>>>>> 425c8974

        /// <summary>
        /// Adds the services required for using Umbraco back office Identity
        /// </summary>
        /// <param name="services"></param>
        public static void AddUmbracoBackOfficeIdentity(this IServiceCollection services)
        {
            services.AddDataProtection();

            services.BuildUmbracoBackOfficeIdentity()
                .AddDefaultTokenProviders()
                .AddUserStore<BackOfficeUserStore>()
                .AddUserManager<IBackOfficeUserManager, BackOfficeUserManager>()
                .AddSignInManager<BackOfficeSignInManager>()
                .AddClaimsPrincipalFactory<BackOfficeClaimsPrincipalFactory<BackOfficeIdentityUser>>();

            // Configure the options specifically for the UmbracoBackOfficeIdentityOptions instance
            services.ConfigureOptions<ConfigureBackOfficeIdentityOptions>();
            services.ConfigureOptions<ConfigureBackOfficeSecurityStampValidatorOptions>();
        }

        private static BackOfficeIdentityBuilder BuildUmbracoBackOfficeIdentity(this IServiceCollection services)
        {
            // Borrowed from https://github.com/dotnet/aspnetcore/blob/master/src/Identity/Extensions.Core/src/IdentityServiceCollectionExtensions.cs#L33
            // The reason we need our own is because the Identity system doesn't cater easily for multiple identity systems and particularly being
            // able to configure IdentityOptions to a specific provider since there is no named options. So we have strongly typed options
            // and strongly typed ILookupNormalizer and IdentityErrorDescriber since those are 'global' and we need to be unintrusive.

            // TODO: Could move all of this to BackOfficeComposer?

            // Services used by identity
            services.TryAddScoped<IUserValidator<BackOfficeIdentityUser>, UserValidator<BackOfficeIdentityUser>>();
            services.TryAddScoped<IPasswordValidator<BackOfficeIdentityUser>, PasswordValidator<BackOfficeIdentityUser>>();
            services.TryAddScoped<IPasswordHasher<BackOfficeIdentityUser>>(
                services => new BackOfficePasswordHasher(
                    new LegacyPasswordSecurity(),
                    services.GetRequiredService<IJsonSerializer>()));
            services.TryAddScoped<IUserConfirmation<BackOfficeIdentityUser>, DefaultUserConfirmation<BackOfficeIdentityUser>>();
            services.TryAddScoped<IUserClaimsPrincipalFactory<BackOfficeIdentityUser>, UserClaimsPrincipalFactory<BackOfficeIdentityUser>>();

            // CUSTOM:
            services.TryAddScoped<BackOfficeLookupNormalizer>();
            services.TryAddScoped<BackOfficeIdentityErrorDescriber>();
            services.TryAddScoped<IIpResolver, AspNetCoreIpResolver>();
            services.TryAddSingleton<IBackOfficeExternalLoginProviders, NopBackOfficeExternalLoginProviders>();

            /*
             * IdentityBuilderExtensions.AddUserManager adds UserManager<BackOfficeIdentityUser> to service collection
             * To validate the container the following registrations are required (dependencies of UserManager<T>)
             * Perhaps we shouldn't be registering UserManager<T> at all and only registering/depending the UmbracoBackOffice prefixed types.
             */
            services.TryAddScoped<ILookupNormalizer, BackOfficeLookupNormalizer>();
            services.TryAddScoped<IdentityErrorDescriber, BackOfficeIdentityErrorDescriber>();

            return new BackOfficeIdentityBuilder(services);
        }

        /// <summary>
        /// Add authorization handlers and policies
        /// </summary>
        /// <param name="services"></param>
        private static void AddBackOfficeAuthorizationPolicies(this IServiceCollection services)
        {
            // NOTE: Even though we are registering these handlers globally they will only actually execute their logic for
            // any auth defining a matching requirement and scheme. 

            services.AddSingleton<IAuthorizationHandler, BackOfficeHandler>();
            services.AddSingleton<IAuthorizationHandler, TreeHandler>();
            services.AddSingleton<IAuthorizationHandler, SectionHandler>();
            services.AddSingleton<IAuthorizationHandler, AdminUsersHandler>();
            services.AddSingleton<IAuthorizationHandler, UserGroupHandler>();
            services.AddSingleton<IAuthorizationHandler, ContentPermissionsQueryStringHandler>();
            services.AddSingleton<IAuthorizationHandler, ContentPermissionsResourceHandler>();
            services.AddSingleton<IAuthorizationHandler, ContentPermissionsPublishBranchHandler>();
            services.AddSingleton<IAuthorizationHandler, MediaPermissionsResourceHandler>();
            services.AddSingleton<IAuthorizationHandler, MediaPermissionsQueryStringHandler>();
            services.AddSingleton<IAuthorizationHandler, DenyLocalLoginHandler>();

            services.AddAuthorization(options =>
            {
                options.AddPolicy(AuthorizationPolicies.MediaPermissionPathById, policy =>
                {
                    policy.AuthenticationSchemes.Add(Constants.Security.BackOfficeAuthenticationType);
                    policy.Requirements.Add(new MediaPermissionsQueryStringRequirement("id"));
                });

                options.AddPolicy(AuthorizationPolicies.ContentPermissionEmptyRecycleBin, policy =>
                {
                    policy.AuthenticationSchemes.Add(Constants.Security.BackOfficeAuthenticationType);
                    policy.Requirements.Add(new ContentPermissionsQueryStringRequirement(Constants.System.RecycleBinContent, ActionDelete.ActionLetter));
                });

                options.AddPolicy(AuthorizationPolicies.ContentPermissionAdministrationById, policy =>
                {
                    policy.AuthenticationSchemes.Add(Constants.Security.BackOfficeAuthenticationType);
                    policy.Requirements.Add(new ContentPermissionsQueryStringRequirement(ActionRights.ActionLetter));
                    policy.Requirements.Add(new ContentPermissionsQueryStringRequirement(ActionRights.ActionLetter, "contentId"));
                });

                options.AddPolicy(AuthorizationPolicies.ContentPermissionProtectById, policy =>
                {
                    policy.AuthenticationSchemes.Add(Constants.Security.BackOfficeAuthenticationType);
                    policy.Requirements.Add(new ContentPermissionsQueryStringRequirement(ActionProtect.ActionLetter));
                    policy.Requirements.Add(new ContentPermissionsQueryStringRequirement(ActionProtect.ActionLetter, "contentId"));
                });

                options.AddPolicy(AuthorizationPolicies.ContentPermissionRollbackById, policy =>
                {
                    policy.AuthenticationSchemes.Add(Constants.Security.BackOfficeAuthenticationType);
                    policy.Requirements.Add(new ContentPermissionsQueryStringRequirement(ActionRollback.ActionLetter));
                    policy.Requirements.Add(new ContentPermissionsQueryStringRequirement(ActionRollback.ActionLetter, "contentId"));
                });

                options.AddPolicy(AuthorizationPolicies.ContentPermissionPublishById, policy =>
                {
                    policy.AuthenticationSchemes.Add(Constants.Security.BackOfficeAuthenticationType);
                    policy.Requirements.Add(new ContentPermissionsQueryStringRequirement(ActionPublish.ActionLetter));
                });

                options.AddPolicy(AuthorizationPolicies.ContentPermissionBrowseById, policy =>
                {
                    policy.AuthenticationSchemes.Add(Constants.Security.BackOfficeAuthenticationType);
                    policy.Requirements.Add(new ContentPermissionsQueryStringRequirement(ActionBrowse.ActionLetter));
                    policy.Requirements.Add(new ContentPermissionsQueryStringRequirement(ActionBrowse.ActionLetter, "contentId"));
                });

                options.AddPolicy(AuthorizationPolicies.ContentPermissionDeleteById, policy =>
                {
                    policy.AuthenticationSchemes.Add(Constants.Security.BackOfficeAuthenticationType);
                    policy.Requirements.Add(new ContentPermissionsQueryStringRequirement(ActionDelete.ActionLetter));
                });

                options.AddPolicy(AuthorizationPolicies.BackOfficeAccess, policy =>
                {
                    policy.AuthenticationSchemes.Add(Constants.Security.BackOfficeAuthenticationType);
                    policy.Requirements.Add(new BackOfficeRequirement());
                });

                options.AddPolicy(AuthorizationPolicies.BackOfficeAccessWithoutApproval, policy =>
                {
                    policy.AuthenticationSchemes.Add(Constants.Security.BackOfficeAuthenticationType);
                    policy.Requirements.Add(new BackOfficeRequirement(false));
                });

                options.AddPolicy(AuthorizationPolicies.AdminUserEditsRequireAdmin, policy =>
                {
                    policy.AuthenticationSchemes.Add(Constants.Security.BackOfficeAuthenticationType);
                    policy.Requirements.Add(new AdminUsersRequirement());
                    policy.Requirements.Add(new AdminUsersRequirement("userIds"));
                });

                options.AddPolicy(AuthorizationPolicies.UserBelongsToUserGroupInRequest, policy =>
                {
                    policy.AuthenticationSchemes.Add(Constants.Security.BackOfficeAuthenticationType);
                    policy.Requirements.Add(new UserGroupRequirement());
                    policy.Requirements.Add(new UserGroupRequirement("userGroupIds"));
                });

                options.AddPolicy(AuthorizationPolicies.DenyLocalLoginIfConfigured, policy =>
                {
                    policy.AuthenticationSchemes.Add(Constants.Security.BackOfficeAuthenticationType);
                    policy.Requirements.Add(new DenyLocalLoginRequirement());
                });

                options.AddPolicy(AuthorizationPolicies.SectionAccessContent, policy =>
                {
                    policy.AuthenticationSchemes.Add(Constants.Security.BackOfficeAuthenticationType);
                    policy.Requirements.Add(new SectionRequirement(Constants.Applications.Content));
                });

                options.AddPolicy(AuthorizationPolicies.SectionAccessContentOrMedia, policy =>
                {
                    policy.AuthenticationSchemes.Add(Constants.Security.BackOfficeAuthenticationType);
                    policy.Requirements.Add(new SectionRequirement(Constants.Applications.Content, Constants.Applications.Media));
                });

                options.AddPolicy(AuthorizationPolicies.SectionAccessUsers, policy =>
                {
                    policy.AuthenticationSchemes.Add(Constants.Security.BackOfficeAuthenticationType);
                    policy.Requirements.Add(new SectionRequirement(Constants.Applications.Users));
                });

                options.AddPolicy(AuthorizationPolicies.SectionAccessForTinyMce, policy =>
                {
                    policy.AuthenticationSchemes.Add(Constants.Security.BackOfficeAuthenticationType);
                    policy.Requirements.Add(new SectionRequirement(
                        Constants.Applications.Content, Constants.Applications.Media, Constants.Applications.Members));
                });

                options.AddPolicy(AuthorizationPolicies.SectionAccessMedia, policy =>
                {
                    policy.AuthenticationSchemes.Add(Constants.Security.BackOfficeAuthenticationType);
                    policy.Requirements.Add(new SectionRequirement(Constants.Applications.Media));
                });

                options.AddPolicy(AuthorizationPolicies.SectionAccessMembers, policy =>
                {
                    policy.AuthenticationSchemes.Add(Constants.Security.BackOfficeAuthenticationType);
                    policy.Requirements.Add(new SectionRequirement(Constants.Applications.Members));
                });

                options.AddPolicy(AuthorizationPolicies.SectionAccessPackages, policy =>
                {
                    policy.AuthenticationSchemes.Add(Constants.Security.BackOfficeAuthenticationType);
                    policy.Requirements.Add(new SectionRequirement(Constants.Applications.Packages));
                });

                options.AddPolicy(AuthorizationPolicies.SectionAccessSettings, policy =>
                {
                    policy.AuthenticationSchemes.Add(Constants.Security.BackOfficeAuthenticationType);
                    policy.Requirements.Add(new SectionRequirement(Constants.Applications.Settings));
                });

                //We will not allow the tree to render unless the user has access to any of the sections that the tree gets rendered
                // this is not ideal but until we change permissions to be tree based (not section) there's not much else we can do here.
                options.AddPolicy(AuthorizationPolicies.SectionAccessForContentTree, policy =>
                {
                    policy.AuthenticationSchemes.Add(Constants.Security.BackOfficeAuthenticationType);
                    policy.Requirements.Add(new SectionRequirement(
                        Constants.Applications.Content, Constants.Applications.Media, Constants.Applications.Users,
                        Constants.Applications.Settings, Constants.Applications.Packages, Constants.Applications.Members));
                });
                options.AddPolicy(AuthorizationPolicies.SectionAccessForMediaTree, policy =>
                {
                    policy.AuthenticationSchemes.Add(Constants.Security.BackOfficeAuthenticationType);
                    policy.Requirements.Add(new SectionRequirement(
                        Constants.Applications.Content, Constants.Applications.Media, Constants.Applications.Users,
                        Constants.Applications.Settings, Constants.Applications.Packages, Constants.Applications.Members));
                });
                options.AddPolicy(AuthorizationPolicies.SectionAccessForMemberTree, policy =>
                {
                    policy.AuthenticationSchemes.Add(Constants.Security.BackOfficeAuthenticationType);
                    policy.Requirements.Add(new SectionRequirement(
                        Constants.Applications.Content, Constants.Applications.Media, Constants.Applications.Members));
                });

                // Permission is granted to this policy if the user has access to any of these sections: Content, media, settings, developer, members
                options.AddPolicy(AuthorizationPolicies.SectionAccessForDataTypeReading, policy =>
                {
                    policy.AuthenticationSchemes.Add(Constants.Security.BackOfficeAuthenticationType);
                    policy.Requirements.Add(new SectionRequirement(
                        Constants.Applications.Content, Constants.Applications.Media, Constants.Applications.Members,
                        Constants.Applications.Settings, Constants.Applications.Packages));
                });

                options.AddPolicy(AuthorizationPolicies.TreeAccessDocuments, policy =>
                {
                    policy.AuthenticationSchemes.Add(Constants.Security.BackOfficeAuthenticationType);
                    policy.Requirements.Add(new TreeRequirement(Constants.Trees.Content));
                });

                options.AddPolicy(AuthorizationPolicies.TreeAccessUsers, policy =>
                {
                    policy.AuthenticationSchemes.Add(Constants.Security.BackOfficeAuthenticationType);
                    policy.Requirements.Add(new TreeRequirement(Constants.Trees.Users));
                });

                options.AddPolicy(AuthorizationPolicies.TreeAccessPartialViews, policy =>
                {
                    policy.AuthenticationSchemes.Add(Constants.Security.BackOfficeAuthenticationType);
                    policy.Requirements.Add(new TreeRequirement(Constants.Trees.PartialViews));
                });

                options.AddPolicy(AuthorizationPolicies.TreeAccessPartialViewMacros, policy =>
                {
                    policy.AuthenticationSchemes.Add(Constants.Security.BackOfficeAuthenticationType);
                    policy.Requirements.Add(new TreeRequirement(Constants.Trees.PartialViewMacros));
                });

                options.AddPolicy(AuthorizationPolicies.TreeAccessPackages, policy =>
                {
                    policy.AuthenticationSchemes.Add(Constants.Security.BackOfficeAuthenticationType);
                    policy.Requirements.Add(new TreeRequirement(Constants.Trees.Packages));
                });

                options.AddPolicy(AuthorizationPolicies.TreeAccessLogs, policy =>
                {
                    policy.AuthenticationSchemes.Add(Constants.Security.BackOfficeAuthenticationType);
                    policy.Requirements.Add(new TreeRequirement(Constants.Trees.LogViewer));
                });

                options.AddPolicy(AuthorizationPolicies.TreeAccessDataTypes, policy =>
                {
                    policy.AuthenticationSchemes.Add(Constants.Security.BackOfficeAuthenticationType);
                    policy.Requirements.Add(new TreeRequirement(Constants.Trees.DataTypes));
                });

                options.AddPolicy(AuthorizationPolicies.TreeAccessTemplates, policy =>
                {
                    policy.AuthenticationSchemes.Add(Constants.Security.BackOfficeAuthenticationType);
                    policy.Requirements.Add(new TreeRequirement(Constants.Trees.Templates));
                });

                options.AddPolicy(AuthorizationPolicies.TreeAccessMemberTypes, policy =>
                {
                    policy.AuthenticationSchemes.Add(Constants.Security.BackOfficeAuthenticationType);
                    policy.Requirements.Add(new TreeRequirement(Constants.Trees.MemberTypes));
                });

                options.AddPolicy(AuthorizationPolicies.TreeAccessRelationTypes, policy =>
                {
                    policy.AuthenticationSchemes.Add(Constants.Security.BackOfficeAuthenticationType);
                    policy.Requirements.Add(new TreeRequirement(Constants.Trees.RelationTypes));
                });

                options.AddPolicy(AuthorizationPolicies.TreeAccessDocumentTypes, policy =>
                {
                    policy.AuthenticationSchemes.Add(Constants.Security.BackOfficeAuthenticationType);
                    policy.Requirements.Add(new TreeRequirement(Constants.Trees.DocumentTypes));
                });

                options.AddPolicy(AuthorizationPolicies.TreeAccessMemberGroups, policy =>
                {
                    policy.AuthenticationSchemes.Add(Constants.Security.BackOfficeAuthenticationType);
                    policy.Requirements.Add(new TreeRequirement(Constants.Trees.MemberGroups));
                });

                options.AddPolicy(AuthorizationPolicies.TreeAccessMediaTypes, policy =>
                {
                    policy.AuthenticationSchemes.Add(Constants.Security.BackOfficeAuthenticationType);
                    policy.Requirements.Add(new TreeRequirement(Constants.Trees.MediaTypes));
                });

                options.AddPolicy(AuthorizationPolicies.TreeAccessMacros, policy =>
                {
                    policy.AuthenticationSchemes.Add(Constants.Security.BackOfficeAuthenticationType);
                    policy.Requirements.Add(new TreeRequirement(Constants.Trees.Macros));
                });

                options.AddPolicy(AuthorizationPolicies.TreeAccessLanguages, policy =>
                {
                    policy.AuthenticationSchemes.Add(Constants.Security.BackOfficeAuthenticationType);
                    policy.Requirements.Add(new TreeRequirement(Constants.Trees.Languages));
                });

                options.AddPolicy(AuthorizationPolicies.TreeAccessDocumentTypes, policy =>
                {
                    policy.AuthenticationSchemes.Add(Constants.Security.BackOfficeAuthenticationType);
                    policy.Requirements.Add(new TreeRequirement(Constants.Trees.Dictionary));
                });

                options.AddPolicy(AuthorizationPolicies.TreeAccessDictionary, policy =>
                {
                    policy.AuthenticationSchemes.Add(Constants.Security.BackOfficeAuthenticationType);
                    policy.Requirements.Add(new TreeRequirement(Constants.Trees.Dictionary, Constants.Trees.Dictionary));
                });

                options.AddPolicy(AuthorizationPolicies.TreeAccessDictionaryOrTemplates, policy =>
                {
                    policy.AuthenticationSchemes.Add(Constants.Security.BackOfficeAuthenticationType);
                    policy.Requirements.Add(new TreeRequirement(Constants.Trees.Dictionary, Constants.Trees.Templates));
                });

                options.AddPolicy(AuthorizationPolicies.TreeAccessDocumentsOrDocumentTypes, policy =>
                {
                    policy.AuthenticationSchemes.Add(Constants.Security.BackOfficeAuthenticationType);
                    policy.Requirements.Add(new TreeRequirement(Constants.Trees.DocumentTypes, Constants.Trees.Content));
                });

                options.AddPolicy(AuthorizationPolicies.TreeAccessMediaOrMediaTypes, policy =>
                {
                    policy.AuthenticationSchemes.Add(Constants.Security.BackOfficeAuthenticationType);
                    policy.Requirements.Add(new TreeRequirement(Constants.Trees.MediaTypes, Constants.Trees.Media));
                });

                options.AddPolicy(AuthorizationPolicies.TreeAccessMembersOrMemberTypes, policy =>
                {
                    policy.AuthenticationSchemes.Add(Constants.Security.BackOfficeAuthenticationType);
                    policy.Requirements.Add(new TreeRequirement(Constants.Trees.MemberTypes, Constants.Trees.Members));
                });

                options.AddPolicy(AuthorizationPolicies.TreeAccessAnySchemaTypes, policy =>
                {
                    policy.AuthenticationSchemes.Add(Constants.Security.BackOfficeAuthenticationType);
                    policy.Requirements.Add(new TreeRequirement(Constants.Trees.DataTypes, Constants.Trees.DocumentTypes, Constants.Trees.MediaTypes, Constants.Trees.MemberTypes));
                });

                options.AddPolicy(AuthorizationPolicies.TreeAccessAnyContentOrTypes, policy =>
                {
                    policy.AuthenticationSchemes.Add(Constants.Security.BackOfficeAuthenticationType);
                    policy.Requirements.Add(new TreeRequirement(
                            Constants.Trees.DocumentTypes, Constants.Trees.Content,
                            Constants.Trees.MediaTypes, Constants.Trees.Media,
                            Constants.Trees.MemberTypes, Constants.Trees.Members));
                });
            });
        }
    }
}<|MERGE_RESOLUTION|>--- conflicted
+++ resolved
@@ -22,42 +22,6 @@
 {
     public static class BackOfficeServiceCollectionExtensions
     {
-<<<<<<< HEAD
-        /// <summary>
-        /// Adds the services required for running the Umbraco back office
-        /// </summary>
-        /// <param name="services"></param>
-        public static void AddUmbracoBackOffice(this IServiceCollection services)
-        {
-            services.AddAntiforgery();
-
-            // TODO: We had this check in v8 where we don't enable these unless we can run...
-            //if (runtimeState.Level != RuntimeLevel.Upgrade && runtimeState.Level != RuntimeLevel.Run) return app;
-
-            services.AddSingleton<IFilterProvider, OverrideAuthorizationFilterProvider>();
-            services
-                .AddAuthentication(Constants.Security.BackOfficeAuthenticationType)
-                .AddCookie(Constants.Security.BackOfficeAuthenticationType)
-                .AddCookie(Constants.Security.BackOfficeExternalAuthenticationType, o =>
-                 {
-                     o.Cookie.Name = Constants.Security.BackOfficeExternalAuthenticationType;
-                     o.ExpireTimeSpan = TimeSpan.FromMinutes(5);
-                 });
-
-            // TODO: Need to add more cookie options, see https://github.com/dotnet/aspnetcore/blob/3.0/src/Identity/Core/src/IdentityServiceCollectionExtensions.cs#L45
-
-            services.ConfigureOptions<ConfigureBackOfficeCookieOptions>();
-
-            services.AddUmbracoCommonAuthorizationPolicies();
-            services.AddBackOfficeAuthorizationPolicies();
-        }
-
-        public static void AddUmbracoPreview(this IServiceCollection services)
-        {
-            services.AddSignalR();
-        }
-=======
->>>>>>> 425c8974
 
         /// <summary>
         /// Adds the services required for using Umbraco back office Identity
@@ -119,7 +83,7 @@
         /// Add authorization handlers and policies
         /// </summary>
         /// <param name="services"></param>
-        private static void AddBackOfficeAuthorizationPolicies(this IServiceCollection services)
+        public static void AddBackOfficeAuthorizationPolicies(this IServiceCollection services)
         {
             // NOTE: Even though we are registering these handlers globally they will only actually execute their logic for
             // any auth defining a matching requirement and scheme. 
@@ -136,313 +100,315 @@
             services.AddSingleton<IAuthorizationHandler, MediaPermissionsQueryStringHandler>();
             services.AddSingleton<IAuthorizationHandler, DenyLocalLoginHandler>();
 
-            services.AddAuthorization(options =>
-            {
-                options.AddPolicy(AuthorizationPolicies.MediaPermissionPathById, policy =>
-                {
-                    policy.AuthenticationSchemes.Add(Constants.Security.BackOfficeAuthenticationType);
-                    policy.Requirements.Add(new MediaPermissionsQueryStringRequirement("id"));
-                });
-
-                options.AddPolicy(AuthorizationPolicies.ContentPermissionEmptyRecycleBin, policy =>
-                {
-                    policy.AuthenticationSchemes.Add(Constants.Security.BackOfficeAuthenticationType);
-                    policy.Requirements.Add(new ContentPermissionsQueryStringRequirement(Constants.System.RecycleBinContent, ActionDelete.ActionLetter));
-                });
-
-                options.AddPolicy(AuthorizationPolicies.ContentPermissionAdministrationById, policy =>
-                {
-                    policy.AuthenticationSchemes.Add(Constants.Security.BackOfficeAuthenticationType);
-                    policy.Requirements.Add(new ContentPermissionsQueryStringRequirement(ActionRights.ActionLetter));
-                    policy.Requirements.Add(new ContentPermissionsQueryStringRequirement(ActionRights.ActionLetter, "contentId"));
-                });
-
-                options.AddPolicy(AuthorizationPolicies.ContentPermissionProtectById, policy =>
-                {
-                    policy.AuthenticationSchemes.Add(Constants.Security.BackOfficeAuthenticationType);
-                    policy.Requirements.Add(new ContentPermissionsQueryStringRequirement(ActionProtect.ActionLetter));
-                    policy.Requirements.Add(new ContentPermissionsQueryStringRequirement(ActionProtect.ActionLetter, "contentId"));
-                });
-
-                options.AddPolicy(AuthorizationPolicies.ContentPermissionRollbackById, policy =>
-                {
-                    policy.AuthenticationSchemes.Add(Constants.Security.BackOfficeAuthenticationType);
-                    policy.Requirements.Add(new ContentPermissionsQueryStringRequirement(ActionRollback.ActionLetter));
-                    policy.Requirements.Add(new ContentPermissionsQueryStringRequirement(ActionRollback.ActionLetter, "contentId"));
-                });
-
-                options.AddPolicy(AuthorizationPolicies.ContentPermissionPublishById, policy =>
-                {
-                    policy.AuthenticationSchemes.Add(Constants.Security.BackOfficeAuthenticationType);
-                    policy.Requirements.Add(new ContentPermissionsQueryStringRequirement(ActionPublish.ActionLetter));
-                });
-
-                options.AddPolicy(AuthorizationPolicies.ContentPermissionBrowseById, policy =>
-                {
-                    policy.AuthenticationSchemes.Add(Constants.Security.BackOfficeAuthenticationType);
-                    policy.Requirements.Add(new ContentPermissionsQueryStringRequirement(ActionBrowse.ActionLetter));
-                    policy.Requirements.Add(new ContentPermissionsQueryStringRequirement(ActionBrowse.ActionLetter, "contentId"));
-                });
-
-                options.AddPolicy(AuthorizationPolicies.ContentPermissionDeleteById, policy =>
-                {
-                    policy.AuthenticationSchemes.Add(Constants.Security.BackOfficeAuthenticationType);
-                    policy.Requirements.Add(new ContentPermissionsQueryStringRequirement(ActionDelete.ActionLetter));
-                });
-
-                options.AddPolicy(AuthorizationPolicies.BackOfficeAccess, policy =>
-                {
-                    policy.AuthenticationSchemes.Add(Constants.Security.BackOfficeAuthenticationType);
-                    policy.Requirements.Add(new BackOfficeRequirement());
-                });
-
-                options.AddPolicy(AuthorizationPolicies.BackOfficeAccessWithoutApproval, policy =>
-                {
-                    policy.AuthenticationSchemes.Add(Constants.Security.BackOfficeAuthenticationType);
-                    policy.Requirements.Add(new BackOfficeRequirement(false));
-                });
-
-                options.AddPolicy(AuthorizationPolicies.AdminUserEditsRequireAdmin, policy =>
-                {
-                    policy.AuthenticationSchemes.Add(Constants.Security.BackOfficeAuthenticationType);
-                    policy.Requirements.Add(new AdminUsersRequirement());
-                    policy.Requirements.Add(new AdminUsersRequirement("userIds"));
-                });
-
-                options.AddPolicy(AuthorizationPolicies.UserBelongsToUserGroupInRequest, policy =>
-                {
-                    policy.AuthenticationSchemes.Add(Constants.Security.BackOfficeAuthenticationType);
-                    policy.Requirements.Add(new UserGroupRequirement());
-                    policy.Requirements.Add(new UserGroupRequirement("userGroupIds"));
-                });
-
-                options.AddPolicy(AuthorizationPolicies.DenyLocalLoginIfConfigured, policy =>
-                {
-                    policy.AuthenticationSchemes.Add(Constants.Security.BackOfficeAuthenticationType);
-                    policy.Requirements.Add(new DenyLocalLoginRequirement());
-                });
-
-                options.AddPolicy(AuthorizationPolicies.SectionAccessContent, policy =>
-                {
-                    policy.AuthenticationSchemes.Add(Constants.Security.BackOfficeAuthenticationType);
-                    policy.Requirements.Add(new SectionRequirement(Constants.Applications.Content));
-                });
-
-                options.AddPolicy(AuthorizationPolicies.SectionAccessContentOrMedia, policy =>
-                {
-                    policy.AuthenticationSchemes.Add(Constants.Security.BackOfficeAuthenticationType);
-                    policy.Requirements.Add(new SectionRequirement(Constants.Applications.Content, Constants.Applications.Media));
-                });
-
-                options.AddPolicy(AuthorizationPolicies.SectionAccessUsers, policy =>
-                {
-                    policy.AuthenticationSchemes.Add(Constants.Security.BackOfficeAuthenticationType);
-                    policy.Requirements.Add(new SectionRequirement(Constants.Applications.Users));
-                });
-
-                options.AddPolicy(AuthorizationPolicies.SectionAccessForTinyMce, policy =>
-                {
-                    policy.AuthenticationSchemes.Add(Constants.Security.BackOfficeAuthenticationType);
-                    policy.Requirements.Add(new SectionRequirement(
-                        Constants.Applications.Content, Constants.Applications.Media, Constants.Applications.Members));
-                });
-
-                options.AddPolicy(AuthorizationPolicies.SectionAccessMedia, policy =>
-                {
-                    policy.AuthenticationSchemes.Add(Constants.Security.BackOfficeAuthenticationType);
-                    policy.Requirements.Add(new SectionRequirement(Constants.Applications.Media));
-                });
-
-                options.AddPolicy(AuthorizationPolicies.SectionAccessMembers, policy =>
-                {
-                    policy.AuthenticationSchemes.Add(Constants.Security.BackOfficeAuthenticationType);
-                    policy.Requirements.Add(new SectionRequirement(Constants.Applications.Members));
-                });
-
-                options.AddPolicy(AuthorizationPolicies.SectionAccessPackages, policy =>
-                {
-                    policy.AuthenticationSchemes.Add(Constants.Security.BackOfficeAuthenticationType);
-                    policy.Requirements.Add(new SectionRequirement(Constants.Applications.Packages));
-                });
-
-                options.AddPolicy(AuthorizationPolicies.SectionAccessSettings, policy =>
-                {
-                    policy.AuthenticationSchemes.Add(Constants.Security.BackOfficeAuthenticationType);
-                    policy.Requirements.Add(new SectionRequirement(Constants.Applications.Settings));
-                });
-
-                //We will not allow the tree to render unless the user has access to any of the sections that the tree gets rendered
-                // this is not ideal but until we change permissions to be tree based (not section) there's not much else we can do here.
-                options.AddPolicy(AuthorizationPolicies.SectionAccessForContentTree, policy =>
-                {
-                    policy.AuthenticationSchemes.Add(Constants.Security.BackOfficeAuthenticationType);
-                    policy.Requirements.Add(new SectionRequirement(
-                        Constants.Applications.Content, Constants.Applications.Media, Constants.Applications.Users,
-                        Constants.Applications.Settings, Constants.Applications.Packages, Constants.Applications.Members));
-                });
-                options.AddPolicy(AuthorizationPolicies.SectionAccessForMediaTree, policy =>
-                {
-                    policy.AuthenticationSchemes.Add(Constants.Security.BackOfficeAuthenticationType);
-                    policy.Requirements.Add(new SectionRequirement(
-                        Constants.Applications.Content, Constants.Applications.Media, Constants.Applications.Users,
-                        Constants.Applications.Settings, Constants.Applications.Packages, Constants.Applications.Members));
-                });
-                options.AddPolicy(AuthorizationPolicies.SectionAccessForMemberTree, policy =>
-                {
-                    policy.AuthenticationSchemes.Add(Constants.Security.BackOfficeAuthenticationType);
-                    policy.Requirements.Add(new SectionRequirement(
-                        Constants.Applications.Content, Constants.Applications.Media, Constants.Applications.Members));
-                });
-
-                // Permission is granted to this policy if the user has access to any of these sections: Content, media, settings, developer, members
-                options.AddPolicy(AuthorizationPolicies.SectionAccessForDataTypeReading, policy =>
-                {
-                    policy.AuthenticationSchemes.Add(Constants.Security.BackOfficeAuthenticationType);
-                    policy.Requirements.Add(new SectionRequirement(
-                        Constants.Applications.Content, Constants.Applications.Media, Constants.Applications.Members,
-                        Constants.Applications.Settings, Constants.Applications.Packages));
-                });
-
-                options.AddPolicy(AuthorizationPolicies.TreeAccessDocuments, policy =>
-                {
-                    policy.AuthenticationSchemes.Add(Constants.Security.BackOfficeAuthenticationType);
-                    policy.Requirements.Add(new TreeRequirement(Constants.Trees.Content));
-                });
-
-                options.AddPolicy(AuthorizationPolicies.TreeAccessUsers, policy =>
-                {
-                    policy.AuthenticationSchemes.Add(Constants.Security.BackOfficeAuthenticationType);
-                    policy.Requirements.Add(new TreeRequirement(Constants.Trees.Users));
-                });
-
-                options.AddPolicy(AuthorizationPolicies.TreeAccessPartialViews, policy =>
-                {
-                    policy.AuthenticationSchemes.Add(Constants.Security.BackOfficeAuthenticationType);
-                    policy.Requirements.Add(new TreeRequirement(Constants.Trees.PartialViews));
-                });
-
-                options.AddPolicy(AuthorizationPolicies.TreeAccessPartialViewMacros, policy =>
-                {
-                    policy.AuthenticationSchemes.Add(Constants.Security.BackOfficeAuthenticationType);
-                    policy.Requirements.Add(new TreeRequirement(Constants.Trees.PartialViewMacros));
-                });
-
-                options.AddPolicy(AuthorizationPolicies.TreeAccessPackages, policy =>
-                {
-                    policy.AuthenticationSchemes.Add(Constants.Security.BackOfficeAuthenticationType);
-                    policy.Requirements.Add(new TreeRequirement(Constants.Trees.Packages));
-                });
-
-                options.AddPolicy(AuthorizationPolicies.TreeAccessLogs, policy =>
-                {
-                    policy.AuthenticationSchemes.Add(Constants.Security.BackOfficeAuthenticationType);
-                    policy.Requirements.Add(new TreeRequirement(Constants.Trees.LogViewer));
-                });
-
-                options.AddPolicy(AuthorizationPolicies.TreeAccessDataTypes, policy =>
-                {
-                    policy.AuthenticationSchemes.Add(Constants.Security.BackOfficeAuthenticationType);
-                    policy.Requirements.Add(new TreeRequirement(Constants.Trees.DataTypes));
-                });
-
-                options.AddPolicy(AuthorizationPolicies.TreeAccessTemplates, policy =>
-                {
-                    policy.AuthenticationSchemes.Add(Constants.Security.BackOfficeAuthenticationType);
-                    policy.Requirements.Add(new TreeRequirement(Constants.Trees.Templates));
-                });
-
-                options.AddPolicy(AuthorizationPolicies.TreeAccessMemberTypes, policy =>
-                {
-                    policy.AuthenticationSchemes.Add(Constants.Security.BackOfficeAuthenticationType);
-                    policy.Requirements.Add(new TreeRequirement(Constants.Trees.MemberTypes));
-                });
-
-                options.AddPolicy(AuthorizationPolicies.TreeAccessRelationTypes, policy =>
-                {
-                    policy.AuthenticationSchemes.Add(Constants.Security.BackOfficeAuthenticationType);
-                    policy.Requirements.Add(new TreeRequirement(Constants.Trees.RelationTypes));
-                });
-
-                options.AddPolicy(AuthorizationPolicies.TreeAccessDocumentTypes, policy =>
-                {
-                    policy.AuthenticationSchemes.Add(Constants.Security.BackOfficeAuthenticationType);
-                    policy.Requirements.Add(new TreeRequirement(Constants.Trees.DocumentTypes));
-                });
-
-                options.AddPolicy(AuthorizationPolicies.TreeAccessMemberGroups, policy =>
-                {
-                    policy.AuthenticationSchemes.Add(Constants.Security.BackOfficeAuthenticationType);
-                    policy.Requirements.Add(new TreeRequirement(Constants.Trees.MemberGroups));
-                });
-
-                options.AddPolicy(AuthorizationPolicies.TreeAccessMediaTypes, policy =>
-                {
-                    policy.AuthenticationSchemes.Add(Constants.Security.BackOfficeAuthenticationType);
-                    policy.Requirements.Add(new TreeRequirement(Constants.Trees.MediaTypes));
-                });
-
-                options.AddPolicy(AuthorizationPolicies.TreeAccessMacros, policy =>
-                {
-                    policy.AuthenticationSchemes.Add(Constants.Security.BackOfficeAuthenticationType);
-                    policy.Requirements.Add(new TreeRequirement(Constants.Trees.Macros));
-                });
-
-                options.AddPolicy(AuthorizationPolicies.TreeAccessLanguages, policy =>
-                {
-                    policy.AuthenticationSchemes.Add(Constants.Security.BackOfficeAuthenticationType);
-                    policy.Requirements.Add(new TreeRequirement(Constants.Trees.Languages));
-                });
-
-                options.AddPolicy(AuthorizationPolicies.TreeAccessDocumentTypes, policy =>
-                {
-                    policy.AuthenticationSchemes.Add(Constants.Security.BackOfficeAuthenticationType);
-                    policy.Requirements.Add(new TreeRequirement(Constants.Trees.Dictionary));
-                });
-
-                options.AddPolicy(AuthorizationPolicies.TreeAccessDictionary, policy =>
-                {
-                    policy.AuthenticationSchemes.Add(Constants.Security.BackOfficeAuthenticationType);
-                    policy.Requirements.Add(new TreeRequirement(Constants.Trees.Dictionary, Constants.Trees.Dictionary));
-                });
-
-                options.AddPolicy(AuthorizationPolicies.TreeAccessDictionaryOrTemplates, policy =>
-                {
-                    policy.AuthenticationSchemes.Add(Constants.Security.BackOfficeAuthenticationType);
-                    policy.Requirements.Add(new TreeRequirement(Constants.Trees.Dictionary, Constants.Trees.Templates));
-                });
-
-                options.AddPolicy(AuthorizationPolicies.TreeAccessDocumentsOrDocumentTypes, policy =>
-                {
-                    policy.AuthenticationSchemes.Add(Constants.Security.BackOfficeAuthenticationType);
-                    policy.Requirements.Add(new TreeRequirement(Constants.Trees.DocumentTypes, Constants.Trees.Content));
-                });
-
-                options.AddPolicy(AuthorizationPolicies.TreeAccessMediaOrMediaTypes, policy =>
-                {
-                    policy.AuthenticationSchemes.Add(Constants.Security.BackOfficeAuthenticationType);
-                    policy.Requirements.Add(new TreeRequirement(Constants.Trees.MediaTypes, Constants.Trees.Media));
-                });
-
-                options.AddPolicy(AuthorizationPolicies.TreeAccessMembersOrMemberTypes, policy =>
-                {
-                    policy.AuthenticationSchemes.Add(Constants.Security.BackOfficeAuthenticationType);
-                    policy.Requirements.Add(new TreeRequirement(Constants.Trees.MemberTypes, Constants.Trees.Members));
-                });
-
-                options.AddPolicy(AuthorizationPolicies.TreeAccessAnySchemaTypes, policy =>
-                {
-                    policy.AuthenticationSchemes.Add(Constants.Security.BackOfficeAuthenticationType);
-                    policy.Requirements.Add(new TreeRequirement(Constants.Trees.DataTypes, Constants.Trees.DocumentTypes, Constants.Trees.MediaTypes, Constants.Trees.MemberTypes));
-                });
-
-                options.AddPolicy(AuthorizationPolicies.TreeAccessAnyContentOrTypes, policy =>
-                {
-                    policy.AuthenticationSchemes.Add(Constants.Security.BackOfficeAuthenticationType);
-                    policy.Requirements.Add(new TreeRequirement(
-                            Constants.Trees.DocumentTypes, Constants.Trees.Content,
-                            Constants.Trees.MediaTypes, Constants.Trees.Media,
-                            Constants.Trees.MemberTypes, Constants.Trees.Members));
-                });
+            services.AddAuthorization(CreatePolicies);
+        }
+
+        private static void CreatePolicies(AuthorizationOptions options)
+        {
+            options.AddPolicy(AuthorizationPolicies.MediaPermissionPathById, policy =>
+            {
+                policy.AuthenticationSchemes.Add(Constants.Security.BackOfficeAuthenticationType);
+                policy.Requirements.Add(new MediaPermissionsQueryStringRequirement("id"));
+            });
+
+            options.AddPolicy(AuthorizationPolicies.ContentPermissionEmptyRecycleBin, policy =>
+            {
+                policy.AuthenticationSchemes.Add(Constants.Security.BackOfficeAuthenticationType);
+                policy.Requirements.Add(new ContentPermissionsQueryStringRequirement(Constants.System.RecycleBinContent, ActionDelete.ActionLetter));
+            });
+
+            options.AddPolicy(AuthorizationPolicies.ContentPermissionAdministrationById, policy =>
+            {
+                policy.AuthenticationSchemes.Add(Constants.Security.BackOfficeAuthenticationType);
+                policy.Requirements.Add(new ContentPermissionsQueryStringRequirement(ActionRights.ActionLetter));
+                policy.Requirements.Add(new ContentPermissionsQueryStringRequirement(ActionRights.ActionLetter, "contentId"));
+            });
+
+            options.AddPolicy(AuthorizationPolicies.ContentPermissionProtectById, policy =>
+            {
+                policy.AuthenticationSchemes.Add(Constants.Security.BackOfficeAuthenticationType);
+                policy.Requirements.Add(new ContentPermissionsQueryStringRequirement(ActionProtect.ActionLetter));
+                policy.Requirements.Add(new ContentPermissionsQueryStringRequirement(ActionProtect.ActionLetter, "contentId"));
+            });
+
+            options.AddPolicy(AuthorizationPolicies.ContentPermissionRollbackById, policy =>
+            {
+                policy.AuthenticationSchemes.Add(Constants.Security.BackOfficeAuthenticationType);
+                policy.Requirements.Add(new ContentPermissionsQueryStringRequirement(ActionRollback.ActionLetter));
+                policy.Requirements.Add(new ContentPermissionsQueryStringRequirement(ActionRollback.ActionLetter, "contentId"));
+            });
+
+            options.AddPolicy(AuthorizationPolicies.ContentPermissionPublishById, policy =>
+            {
+                policy.AuthenticationSchemes.Add(Constants.Security.BackOfficeAuthenticationType);
+                policy.Requirements.Add(new ContentPermissionsQueryStringRequirement(ActionPublish.ActionLetter));
+            });
+
+            options.AddPolicy(AuthorizationPolicies.ContentPermissionBrowseById, policy =>
+            {
+                policy.AuthenticationSchemes.Add(Constants.Security.BackOfficeAuthenticationType);
+                policy.Requirements.Add(new ContentPermissionsQueryStringRequirement(ActionBrowse.ActionLetter));
+                policy.Requirements.Add(new ContentPermissionsQueryStringRequirement(ActionBrowse.ActionLetter, "contentId"));
+            });
+
+            options.AddPolicy(AuthorizationPolicies.ContentPermissionDeleteById, policy =>
+            {
+                policy.AuthenticationSchemes.Add(Constants.Security.BackOfficeAuthenticationType);
+                policy.Requirements.Add(new ContentPermissionsQueryStringRequirement(ActionDelete.ActionLetter));
+            });
+
+            options.AddPolicy(AuthorizationPolicies.BackOfficeAccess, policy =>
+            {
+                policy.AuthenticationSchemes.Add(Constants.Security.BackOfficeAuthenticationType);
+                policy.Requirements.Add(new BackOfficeRequirement());
+            });
+
+            options.AddPolicy(AuthorizationPolicies.BackOfficeAccessWithoutApproval, policy =>
+            {
+                policy.AuthenticationSchemes.Add(Constants.Security.BackOfficeAuthenticationType);
+                policy.Requirements.Add(new BackOfficeRequirement(false));
+            });
+
+            options.AddPolicy(AuthorizationPolicies.AdminUserEditsRequireAdmin, policy =>
+            {
+                policy.AuthenticationSchemes.Add(Constants.Security.BackOfficeAuthenticationType);
+                policy.Requirements.Add(new AdminUsersRequirement());
+                policy.Requirements.Add(new AdminUsersRequirement("userIds"));
+            });
+
+            options.AddPolicy(AuthorizationPolicies.UserBelongsToUserGroupInRequest, policy =>
+            {
+                policy.AuthenticationSchemes.Add(Constants.Security.BackOfficeAuthenticationType);
+                policy.Requirements.Add(new UserGroupRequirement());
+                policy.Requirements.Add(new UserGroupRequirement("userGroupIds"));
+            });
+
+            options.AddPolicy(AuthorizationPolicies.DenyLocalLoginIfConfigured, policy =>
+            {
+                policy.AuthenticationSchemes.Add(Constants.Security.BackOfficeAuthenticationType);
+                policy.Requirements.Add(new DenyLocalLoginRequirement());
+            });
+
+            options.AddPolicy(AuthorizationPolicies.SectionAccessContent, policy =>
+            {
+                policy.AuthenticationSchemes.Add(Constants.Security.BackOfficeAuthenticationType);
+                policy.Requirements.Add(new SectionRequirement(Constants.Applications.Content));
+            });
+
+            options.AddPolicy(AuthorizationPolicies.SectionAccessContentOrMedia, policy =>
+            {
+                policy.AuthenticationSchemes.Add(Constants.Security.BackOfficeAuthenticationType);
+                policy.Requirements.Add(new SectionRequirement(Constants.Applications.Content, Constants.Applications.Media));
+            });
+
+            options.AddPolicy(AuthorizationPolicies.SectionAccessUsers, policy =>
+            {
+                policy.AuthenticationSchemes.Add(Constants.Security.BackOfficeAuthenticationType);
+                policy.Requirements.Add(new SectionRequirement(Constants.Applications.Users));
+            });
+
+            options.AddPolicy(AuthorizationPolicies.SectionAccessForTinyMce, policy =>
+            {
+                policy.AuthenticationSchemes.Add(Constants.Security.BackOfficeAuthenticationType);
+                policy.Requirements.Add(new SectionRequirement(
+                    Constants.Applications.Content, Constants.Applications.Media, Constants.Applications.Members));
+            });
+
+            options.AddPolicy(AuthorizationPolicies.SectionAccessMedia, policy =>
+            {
+                policy.AuthenticationSchemes.Add(Constants.Security.BackOfficeAuthenticationType);
+                policy.Requirements.Add(new SectionRequirement(Constants.Applications.Media));
+            });
+
+            options.AddPolicy(AuthorizationPolicies.SectionAccessMembers, policy =>
+            {
+                policy.AuthenticationSchemes.Add(Constants.Security.BackOfficeAuthenticationType);
+                policy.Requirements.Add(new SectionRequirement(Constants.Applications.Members));
+            });
+
+            options.AddPolicy(AuthorizationPolicies.SectionAccessPackages, policy =>
+            {
+                policy.AuthenticationSchemes.Add(Constants.Security.BackOfficeAuthenticationType);
+                policy.Requirements.Add(new SectionRequirement(Constants.Applications.Packages));
+            });
+
+            options.AddPolicy(AuthorizationPolicies.SectionAccessSettings, policy =>
+            {
+                policy.AuthenticationSchemes.Add(Constants.Security.BackOfficeAuthenticationType);
+                policy.Requirements.Add(new SectionRequirement(Constants.Applications.Settings));
+            });
+
+            //We will not allow the tree to render unless the user has access to any of the sections that the tree gets rendered
+            // this is not ideal but until we change permissions to be tree based (not section) there's not much else we can do here.
+            options.AddPolicy(AuthorizationPolicies.SectionAccessForContentTree, policy =>
+            {
+                policy.AuthenticationSchemes.Add(Constants.Security.BackOfficeAuthenticationType);
+                policy.Requirements.Add(new SectionRequirement(
+                    Constants.Applications.Content, Constants.Applications.Media, Constants.Applications.Users,
+                    Constants.Applications.Settings, Constants.Applications.Packages, Constants.Applications.Members));
+            });
+            options.AddPolicy(AuthorizationPolicies.SectionAccessForMediaTree, policy =>
+            {
+                policy.AuthenticationSchemes.Add(Constants.Security.BackOfficeAuthenticationType);
+                policy.Requirements.Add(new SectionRequirement(
+                    Constants.Applications.Content, Constants.Applications.Media, Constants.Applications.Users,
+                    Constants.Applications.Settings, Constants.Applications.Packages, Constants.Applications.Members));
+            });
+            options.AddPolicy(AuthorizationPolicies.SectionAccessForMemberTree, policy =>
+            {
+                policy.AuthenticationSchemes.Add(Constants.Security.BackOfficeAuthenticationType);
+                policy.Requirements.Add(new SectionRequirement(
+                    Constants.Applications.Content, Constants.Applications.Media, Constants.Applications.Members));
+            });
+
+            // Permission is granted to this policy if the user has access to any of these sections: Content, media, settings, developer, members
+            options.AddPolicy(AuthorizationPolicies.SectionAccessForDataTypeReading, policy =>
+            {
+                policy.AuthenticationSchemes.Add(Constants.Security.BackOfficeAuthenticationType);
+                policy.Requirements.Add(new SectionRequirement(
+                    Constants.Applications.Content, Constants.Applications.Media, Constants.Applications.Members,
+                    Constants.Applications.Settings, Constants.Applications.Packages));
+            });
+
+            options.AddPolicy(AuthorizationPolicies.TreeAccessDocuments, policy =>
+            {
+                policy.AuthenticationSchemes.Add(Constants.Security.BackOfficeAuthenticationType);
+                policy.Requirements.Add(new TreeRequirement(Constants.Trees.Content));
+            });
+
+            options.AddPolicy(AuthorizationPolicies.TreeAccessUsers, policy =>
+            {
+                policy.AuthenticationSchemes.Add(Constants.Security.BackOfficeAuthenticationType);
+                policy.Requirements.Add(new TreeRequirement(Constants.Trees.Users));
+            });
+
+            options.AddPolicy(AuthorizationPolicies.TreeAccessPartialViews, policy =>
+            {
+                policy.AuthenticationSchemes.Add(Constants.Security.BackOfficeAuthenticationType);
+                policy.Requirements.Add(new TreeRequirement(Constants.Trees.PartialViews));
+            });
+
+            options.AddPolicy(AuthorizationPolicies.TreeAccessPartialViewMacros, policy =>
+            {
+                policy.AuthenticationSchemes.Add(Constants.Security.BackOfficeAuthenticationType);
+                policy.Requirements.Add(new TreeRequirement(Constants.Trees.PartialViewMacros));
+            });
+
+            options.AddPolicy(AuthorizationPolicies.TreeAccessPackages, policy =>
+            {
+                policy.AuthenticationSchemes.Add(Constants.Security.BackOfficeAuthenticationType);
+                policy.Requirements.Add(new TreeRequirement(Constants.Trees.Packages));
+            });
+
+            options.AddPolicy(AuthorizationPolicies.TreeAccessLogs, policy =>
+            {
+                policy.AuthenticationSchemes.Add(Constants.Security.BackOfficeAuthenticationType);
+                policy.Requirements.Add(new TreeRequirement(Constants.Trees.LogViewer));
+            });
+
+            options.AddPolicy(AuthorizationPolicies.TreeAccessDataTypes, policy =>
+            {
+                policy.AuthenticationSchemes.Add(Constants.Security.BackOfficeAuthenticationType);
+                policy.Requirements.Add(new TreeRequirement(Constants.Trees.DataTypes));
+            });
+
+            options.AddPolicy(AuthorizationPolicies.TreeAccessTemplates, policy =>
+            {
+                policy.AuthenticationSchemes.Add(Constants.Security.BackOfficeAuthenticationType);
+                policy.Requirements.Add(new TreeRequirement(Constants.Trees.Templates));
+            });
+
+            options.AddPolicy(AuthorizationPolicies.TreeAccessMemberTypes, policy =>
+            {
+                policy.AuthenticationSchemes.Add(Constants.Security.BackOfficeAuthenticationType);
+                policy.Requirements.Add(new TreeRequirement(Constants.Trees.MemberTypes));
+            });
+
+            options.AddPolicy(AuthorizationPolicies.TreeAccessRelationTypes, policy =>
+            {
+                policy.AuthenticationSchemes.Add(Constants.Security.BackOfficeAuthenticationType);
+                policy.Requirements.Add(new TreeRequirement(Constants.Trees.RelationTypes));
+            });
+
+            options.AddPolicy(AuthorizationPolicies.TreeAccessDocumentTypes, policy =>
+            {
+                policy.AuthenticationSchemes.Add(Constants.Security.BackOfficeAuthenticationType);
+                policy.Requirements.Add(new TreeRequirement(Constants.Trees.DocumentTypes));
+            });
+
+            options.AddPolicy(AuthorizationPolicies.TreeAccessMemberGroups, policy =>
+            {
+                policy.AuthenticationSchemes.Add(Constants.Security.BackOfficeAuthenticationType);
+                policy.Requirements.Add(new TreeRequirement(Constants.Trees.MemberGroups));
+            });
+
+            options.AddPolicy(AuthorizationPolicies.TreeAccessMediaTypes, policy =>
+            {
+                policy.AuthenticationSchemes.Add(Constants.Security.BackOfficeAuthenticationType);
+                policy.Requirements.Add(new TreeRequirement(Constants.Trees.MediaTypes));
+            });
+
+            options.AddPolicy(AuthorizationPolicies.TreeAccessMacros, policy =>
+            {
+                policy.AuthenticationSchemes.Add(Constants.Security.BackOfficeAuthenticationType);
+                policy.Requirements.Add(new TreeRequirement(Constants.Trees.Macros));
+            });
+
+            options.AddPolicy(AuthorizationPolicies.TreeAccessLanguages, policy =>
+            {
+                policy.AuthenticationSchemes.Add(Constants.Security.BackOfficeAuthenticationType);
+                policy.Requirements.Add(new TreeRequirement(Constants.Trees.Languages));
+            });
+
+            options.AddPolicy(AuthorizationPolicies.TreeAccessDocumentTypes, policy =>
+            {
+                policy.AuthenticationSchemes.Add(Constants.Security.BackOfficeAuthenticationType);
+                policy.Requirements.Add(new TreeRequirement(Constants.Trees.Dictionary));
+            });
+
+            options.AddPolicy(AuthorizationPolicies.TreeAccessDictionary, policy =>
+            {
+                policy.AuthenticationSchemes.Add(Constants.Security.BackOfficeAuthenticationType);
+                policy.Requirements.Add(new TreeRequirement(Constants.Trees.Dictionary, Constants.Trees.Dictionary));
+            });
+
+            options.AddPolicy(AuthorizationPolicies.TreeAccessDictionaryOrTemplates, policy =>
+            {
+                policy.AuthenticationSchemes.Add(Constants.Security.BackOfficeAuthenticationType);
+                policy.Requirements.Add(new TreeRequirement(Constants.Trees.Dictionary, Constants.Trees.Templates));
+            });
+
+            options.AddPolicy(AuthorizationPolicies.TreeAccessDocumentsOrDocumentTypes, policy =>
+            {
+                policy.AuthenticationSchemes.Add(Constants.Security.BackOfficeAuthenticationType);
+                policy.Requirements.Add(new TreeRequirement(Constants.Trees.DocumentTypes, Constants.Trees.Content));
+            });
+
+            options.AddPolicy(AuthorizationPolicies.TreeAccessMediaOrMediaTypes, policy =>
+            {
+                policy.AuthenticationSchemes.Add(Constants.Security.BackOfficeAuthenticationType);
+                policy.Requirements.Add(new TreeRequirement(Constants.Trees.MediaTypes, Constants.Trees.Media));
+            });
+
+            options.AddPolicy(AuthorizationPolicies.TreeAccessMembersOrMemberTypes, policy =>
+            {
+                policy.AuthenticationSchemes.Add(Constants.Security.BackOfficeAuthenticationType);
+                policy.Requirements.Add(new TreeRequirement(Constants.Trees.MemberTypes, Constants.Trees.Members));
+            });
+
+            options.AddPolicy(AuthorizationPolicies.TreeAccessAnySchemaTypes, policy =>
+            {
+                policy.AuthenticationSchemes.Add(Constants.Security.BackOfficeAuthenticationType);
+                policy.Requirements.Add(new TreeRequirement(Constants.Trees.DataTypes, Constants.Trees.DocumentTypes, Constants.Trees.MediaTypes, Constants.Trees.MemberTypes));
+            });
+
+            options.AddPolicy(AuthorizationPolicies.TreeAccessAnyContentOrTypes, policy =>
+            {
+                policy.AuthenticationSchemes.Add(Constants.Security.BackOfficeAuthenticationType);
+                policy.Requirements.Add(new TreeRequirement(
+                        Constants.Trees.DocumentTypes, Constants.Trees.Content,
+                        Constants.Trees.MediaTypes, Constants.Trees.Media,
+                        Constants.Trees.MemberTypes, Constants.Trees.Members));
             });
         }
     }

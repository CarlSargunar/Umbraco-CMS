using System.Security.Claims;
using Microsoft.AspNetCore.Authentication;
using Microsoft.AspNetCore.Http;
using Microsoft.AspNetCore.Identity;
using Microsoft.Extensions.DependencyInjection;
using Microsoft.Extensions.Logging;
using Microsoft.Extensions.Options;
using Umbraco.Cms.Core;
using Umbraco.Cms.Core.Cache;
using Umbraco.Cms.Core.Configuration.Models;
using Umbraco.Cms.Core.DependencyInjection;
using Umbraco.Cms.Core.Events;
using Umbraco.Cms.Core.Notifications;
using Umbraco.Cms.Core.Security;
using Umbraco.Cms.Web.Common.Security;
using Umbraco.Extensions;

namespace Umbraco.Cms.Web.BackOffice.Security;

/// <summary>
///     The sign in manager for back office users
/// </summary>
public class BackOfficeSignInManager : UmbracoSignInManager<BackOfficeIdentityUser>, IBackOfficeSignInManager
{
    private readonly IEventAggregator _eventAggregator;
    private readonly IOptions<BackOfficeAuthenticationTypeSettings> _backOfficeAuthenticationTypeSettings;
    private readonly IBackOfficeExternalLoginProviders _externalLogins;
    private readonly GlobalSettings _globalSettings;
    private readonly BackOfficeUserManager _userManager;

    public BackOfficeSignInManager(
        BackOfficeUserManager userManager,
        IHttpContextAccessor contextAccessor,
        IBackOfficeExternalLoginProviders externalLogins,
        IUserClaimsPrincipalFactory<BackOfficeIdentityUser> claimsFactory,
        IOptions<IdentityOptions> optionsAccessor,
        IOptions<GlobalSettings> globalSettings,
        ILogger<SignInManager<BackOfficeIdentityUser>> logger,
        IAuthenticationSchemeProvider schemes,
        IUserConfirmation<BackOfficeIdentityUser> confirmation,
        IEventAggregator eventAggregator,
        IOptions<SecuritySettings> securitySettings,
<<<<<<< HEAD
        IOptions<BackOfficeAuthenticationTypeSettings> backOfficeAuthenticationTypeSettings
        )
        : base(userManager, contextAccessor, claimsFactory, optionsAccessor, logger, schemes, confirmation, securitySettings)
=======
        IRequestCache requestCache)
        : base(userManager, contextAccessor, claimsFactory, optionsAccessor, logger, schemes, confirmation, securitySettings, requestCache)
>>>>>>> a12361de
    {
        _userManager = userManager;
        _externalLogins = externalLogins;
        _eventAggregator = eventAggregator;
        _backOfficeAuthenticationTypeSettings = backOfficeAuthenticationTypeSettings;
        _globalSettings = globalSettings.Value;
    }

<<<<<<< HEAD
=======
    [Obsolete("Use non-obsolete constructor. This is scheduled for removal in V15.")]
    public BackOfficeSignInManager(
        BackOfficeUserManager userManager,
        IHttpContextAccessor contextAccessor,
        IBackOfficeExternalLoginProviders externalLogins,
        IUserClaimsPrincipalFactory<BackOfficeIdentityUser> claimsFactory,
        IOptions<IdentityOptions> optionsAccessor,
        IOptions<GlobalSettings> globalSettings,
        ILogger<SignInManager<BackOfficeIdentityUser>> logger,
        IAuthenticationSchemeProvider schemes,
        IUserConfirmation<BackOfficeIdentityUser> confirmation,
        IEventAggregator eventAggregator,
        IOptions<SecuritySettings> securitySettings)
        : this(
            userManager,
            contextAccessor,
            externalLogins,
            claimsFactory,
            optionsAccessor,
            globalSettings,
            logger,
            schemes,
            confirmation,
            eventAggregator,
            securitySettings,
            StaticServiceProvider.Instance.GetRequiredService<IRequestCache>())
    {
    }

    [Obsolete("Use non-obsolete constructor. This is scheduled for removal in V14.")]
    public BackOfficeSignInManager(
        BackOfficeUserManager userManager,
        IHttpContextAccessor contextAccessor,
        IBackOfficeExternalLoginProviders externalLogins,
        IUserClaimsPrincipalFactory<BackOfficeIdentityUser> claimsFactory,
        IOptions<IdentityOptions> optionsAccessor,
        IOptions<GlobalSettings> globalSettings,
        ILogger<SignInManager<BackOfficeIdentityUser>> logger,
        IAuthenticationSchemeProvider schemes,
        IUserConfirmation<BackOfficeIdentityUser> confirmation,
        IEventAggregator eventAggregator)
        : this(
            userManager,
            contextAccessor,
            externalLogins,
            claimsFactory,
            optionsAccessor,
            globalSettings,
            logger,
            schemes,
            confirmation,
            eventAggregator,
            StaticServiceProvider.Instance.GetRequiredService<IOptions<SecuritySettings>>())
    {
    }

    [Obsolete("Use non-obsolete constructor. This is scheduled for removal in V14.")]
    public BackOfficeSignInManager(
        BackOfficeUserManager userManager,
        IHttpContextAccessor contextAccessor,
        IBackOfficeExternalLoginProviders externalLogins,
        IUserClaimsPrincipalFactory<BackOfficeIdentityUser> claimsFactory,
        IOptions<IdentityOptions> optionsAccessor,
        IOptions<GlobalSettings> globalSettings,
        ILogger<SignInManager<BackOfficeIdentityUser>> logger,
        IAuthenticationSchemeProvider schemes,
        IUserConfirmation<BackOfficeIdentityUser> confirmation)
        : this(
            userManager,
            contextAccessor,
            externalLogins,
            claimsFactory,
            optionsAccessor,
            globalSettings,
            logger,
            schemes,
            confirmation,
            StaticServiceProvider.Instance.GetRequiredService<IEventAggregator>(),
            StaticServiceProvider.Instance.GetRequiredService<IOptions<SecuritySettings>>())
    {
    }
>>>>>>> a12361de

    protected override string AuthenticationType => _backOfficeAuthenticationTypeSettings.Value.AuthenticationType;

    protected override string ExternalAuthenticationType => _backOfficeAuthenticationTypeSettings.Value.ExternalAuthenticationType;

    protected override string TwoFactorAuthenticationType => _backOfficeAuthenticationTypeSettings.Value.TwoFactorAuthenticationType;

    protected override string TwoFactorRememberMeAuthenticationType =>_backOfficeAuthenticationTypeSettings.Value.TwoFactorRememberMeAuthenticationType;

    /// <summary>
    ///     Custom ExternalLoginSignInAsync overload for handling external sign in with auto-linking
    /// </summary>
    /// <param name="loginInfo"></param>
    /// <param name="isPersistent"></param>
    /// <param name="bypassTwoFactor"></param>
    /// <returns></returns>
    public async Task<SignInResult> ExternalLoginSignInAsync(ExternalLoginInfo loginInfo, bool isPersistent, bool bypassTwoFactor = false)
    {
        // borrowed from https://github.com/dotnet/aspnetcore/blob/master/src/Identity/Core/src/SignInManager.cs
        // to be able to deal with auto-linking and reduce duplicate lookups

        ExternalSignInAutoLinkOptions? autoLinkOptions = (await _externalLogins.GetAsync(loginInfo.LoginProvider))
            ?.ExternalLoginProvider?.Options?.AutoLinkOptions;
        BackOfficeIdentityUser? user =
            await UserManager.FindByLoginAsync(loginInfo.LoginProvider, loginInfo.ProviderKey);
        if (user == null)
        {
            // user doesn't exist so see if we can auto link
            return await AutoLinkAndSignInExternalAccount(loginInfo, autoLinkOptions);
        }

        if (autoLinkOptions != null && autoLinkOptions.OnExternalLogin != null)
        {
            var shouldSignIn = autoLinkOptions.OnExternalLogin(user, loginInfo);
            if (shouldSignIn == false)
            {
                LogFailedExternalLogin(loginInfo, user);
                return ExternalLoginSignInResult.NotAllowed;
            }
        }

        SignInResult? error = await PreSignInCheck(user);
        if (error != null)
        {
            return error;
        }

        return await SignInOrTwoFactorAsync(user, isPersistent, loginInfo.LoginProvider, bypassTwoFactor);
    }

    /// <summary>
    ///     Configures the redirect URL and user identifier for the specified external login <paramref name="provider" />.
    /// </summary>
    /// <param name="provider">The provider to configure.</param>
    /// <param name="redirectUrl">The external login URL users should be redirected to during the login flow.</param>
    /// <param name="userId">The current user's identifier, which will be used to provide CSRF protection.</param>
    /// <returns>A configured <see cref="AuthenticationProperties" />.</returns>
    public override AuthenticationProperties ConfigureExternalAuthenticationProperties(string? provider, string? redirectUrl, string? userId = null)
    {
        // borrowed from https://github.com/dotnet/aspnetcore/blob/master/src/Identity/Core/src/SignInManager.cs
        // to be able to use our own XsrfKey/LoginProviderKey because the default is private :/

        var properties = new AuthenticationProperties { RedirectUri = redirectUrl };
        properties.Items[UmbracoSignInMgrLoginProviderKey] = provider;
        if (userId != null)
        {
            properties.Items[UmbracoSignInMgrXsrfKey] = userId;
        }

        return properties;
    }

    public override Task<IEnumerable<AuthenticationScheme>> GetExternalAuthenticationSchemesAsync() =>
        // TODO: We can filter these so that they only include the back office ones.
        // That can be done by either checking the scheme (maybe) or comparing it to what we have registered in the collection of BackOfficeExternalLoginProvider
        base.GetExternalAuthenticationSchemesAsync();

    /// <summary>
    ///     Overridden to deal with events/notificiations
    /// </summary>
    /// <param name="user"></param>
    /// <param name="username"></param>
    /// <param name="result"></param>
    /// <returns></returns>
    protected override async Task<SignInResult> HandleSignIn(BackOfficeIdentityUser? user, string? username, SignInResult result)
    {
        result = await base.HandleSignIn(user, username, result);

        if (result.Succeeded)
        {
            if (user != null)
            {
                _userManager.NotifyLoginSuccess(Context.User, user.Id);
            }
        }
        else if (result.IsLockedOut)
        {
            _userManager.NotifyAccountLocked(Context.User, user?.Id);
        }
        else if (result.RequiresTwoFactor)
        {
            _userManager.NotifyLoginRequiresVerification(Context.User, user?.Id);
        }
        else if (!result.Succeeded || result.IsNotAllowed)
        {
        }
        else
        {
            throw new ArgumentOutOfRangeException();
        }

        return result;
    }

    /// <summary>
    ///     Used for auto linking/creating user accounts for external logins
    /// </summary>
    /// <param name="loginInfo"></param>
    /// <param name="autoLinkOptions"></param>
    /// <returns></returns>
    private async Task<SignInResult> AutoLinkAndSignInExternalAccount(ExternalLoginInfo loginInfo, ExternalSignInAutoLinkOptions? autoLinkOptions)
    {
        // If there are no autolink options then the attempt is failed (user does not exist)
        if (autoLinkOptions == null || !autoLinkOptions.AutoLinkExternalAccount)
        {
            return SignInResult.Failed;
        }

        var email = loginInfo.Principal.FindFirstValue(ClaimTypes.Email);

        //we are allowing auto-linking/creating of local accounts
        if (email.IsNullOrWhiteSpace())
        {
            return AutoLinkSignInResult.FailedNoEmail;
        }

        //Now we need to perform the auto-link, so first we need to lookup/create a user with the email address
        BackOfficeIdentityUser? autoLinkUser = await UserManager.FindByEmailAsync(email!);
        if (autoLinkUser != null)
        {
            try
            {
                //call the callback if one is assigned
                autoLinkOptions.OnAutoLinking?.Invoke(autoLinkUser, loginInfo);
            }
            catch (Exception ex)
            {
                Logger.LogError(ex, "Could not link login provider {LoginProvider}.", loginInfo.LoginProvider);
                return AutoLinkSignInResult.FailedException(ex.Message);
            }

            var shouldLinkUser = autoLinkOptions.OnExternalLogin == null ||
                                 autoLinkOptions.OnExternalLogin(autoLinkUser, loginInfo);
            if (shouldLinkUser)
            {
                return await LinkUser(autoLinkUser, loginInfo);
            }

            LogFailedExternalLogin(loginInfo, autoLinkUser);
            return ExternalLoginSignInResult.NotAllowed;
        }

        var name = loginInfo.Principal?.Identity?.Name;
        if (name.IsNullOrWhiteSpace())
        {
            throw new InvalidOperationException("The Name value cannot be null");
        }

        autoLinkUser = BackOfficeIdentityUser.CreateNew(_globalSettings, email, email!, autoLinkOptions.GetUserAutoLinkCulture(_globalSettings), name);

        foreach (var userGroup in autoLinkOptions.DefaultUserGroups)
        {
            autoLinkUser.AddRole(userGroup);
        }

        //call the callback if one is assigned
        try
        {
            autoLinkOptions.OnAutoLinking?.Invoke(autoLinkUser, loginInfo);
        }
        catch (Exception ex)
        {
            Logger.LogError(ex, "Could not link login provider {LoginProvider}.", loginInfo.LoginProvider);
            return AutoLinkSignInResult.FailedException(ex.Message);
        }

        IdentityResult? userCreationResult = await _userManager.CreateAsync(autoLinkUser);

        if (!userCreationResult.Succeeded)
        {
            return AutoLinkSignInResult.FailedCreatingUser(
                userCreationResult.Errors.Select(x => x.Description).ToList());
        }

        {
            var shouldLinkUser = autoLinkOptions.OnExternalLogin == null ||
                                 autoLinkOptions.OnExternalLogin(autoLinkUser, loginInfo);
            if (shouldLinkUser)
            {
                return await LinkUser(autoLinkUser, loginInfo);
            }

            LogFailedExternalLogin(loginInfo, autoLinkUser);
            return ExternalLoginSignInResult.NotAllowed;
        }
    }

    private async Task<SignInResult> LinkUser(BackOfficeIdentityUser autoLinkUser, ExternalLoginInfo loginInfo)
    {
        IList<UserLoginInfo>? existingLogins = await _userManager.GetLoginsAsync(autoLinkUser);
        UserLoginInfo? exists = existingLogins.FirstOrDefault(x =>
            x.LoginProvider == loginInfo.LoginProvider && x.ProviderKey == loginInfo.ProviderKey);

        // if it already exists (perhaps it was added in the AutoLink callbak) then we just continue
        if (exists != null)
        {
            //sign in
            return await SignInOrTwoFactorAsync(autoLinkUser, false, loginInfo.LoginProvider);
        }

        IdentityResult? linkResult = await _userManager.AddLoginAsync(autoLinkUser, loginInfo);
        if (linkResult.Succeeded)
        {
            //we're good! sign in
            return await SignInOrTwoFactorAsync(autoLinkUser, false, loginInfo.LoginProvider);
        }

        //If this fails, we should really delete the user since it will be in an inconsistent state!
        IdentityResult? deleteResult = await _userManager.DeleteAsync(autoLinkUser);
        if (deleteResult.Succeeded)
        {
            var errors = linkResult.Errors.Select(x => x.Description).ToList();
            return AutoLinkSignInResult.FailedLinkingUser(errors);
        }
        else
        {
            //DOH! ... this isn't good, combine all errors to be shown
            var errors = linkResult.Errors.Concat(deleteResult.Errors).Select(x => x.Description).ToList();
            return AutoLinkSignInResult.FailedLinkingUser(errors);
        }
    }

    protected override async Task<SignInResult> SignInOrTwoFactorAsync(BackOfficeIdentityUser user, bool isPersistent, string? loginProvider = null, bool bypassTwoFactor = false)
    {
        SignInResult result = await base.SignInOrTwoFactorAsync(user, isPersistent, loginProvider, bypassTwoFactor);

        if (result.RequiresTwoFactor)
        {
            NotifyRequiresTwoFactor(user);
        }

        return result;
    }

    protected void NotifyRequiresTwoFactor(BackOfficeIdentityUser user) => Notify(user, currentUser => new UserTwoFactorRequestedNotification(currentUser.Key));

    private T Notify<T>(BackOfficeIdentityUser currentUser, Func<BackOfficeIdentityUser, T> createNotification)
        where T : INotification
    {
        T notification = createNotification(currentUser);
        _eventAggregator.Publish(notification);
        return notification;
    }

    private void LogFailedExternalLogin(ExternalLoginInfo loginInfo, BackOfficeIdentityUser user) =>
        Logger.LogWarning(
            "The AutoLinkOptions of the external authentication provider '{LoginProvider}' have refused the login based on the OnExternalLogin method. Affected user id: '{UserId}'",
            loginInfo.LoginProvider,
            user.Id);
}<|MERGE_RESOLUTION|>--- conflicted
+++ resolved
@@ -40,14 +40,9 @@
         IUserConfirmation<BackOfficeIdentityUser> confirmation,
         IEventAggregator eventAggregator,
         IOptions<SecuritySettings> securitySettings,
-<<<<<<< HEAD
-        IOptions<BackOfficeAuthenticationTypeSettings> backOfficeAuthenticationTypeSettings
-        )
-        : base(userManager, contextAccessor, claimsFactory, optionsAccessor, logger, schemes, confirmation, securitySettings)
-=======
+        IOptions<BackOfficeAuthenticationTypeSettings> backOfficeAuthenticationTypeSettings,
         IRequestCache requestCache)
         : base(userManager, contextAccessor, claimsFactory, optionsAccessor, logger, schemes, confirmation, securitySettings, requestCache)
->>>>>>> a12361de
     {
         _userManager = userManager;
         _externalLogins = externalLogins;
@@ -56,8 +51,6 @@
         _globalSettings = globalSettings.Value;
     }
 
-<<<<<<< HEAD
-=======
     [Obsolete("Use non-obsolete constructor. This is scheduled for removal in V15.")]
     public BackOfficeSignInManager(
         BackOfficeUserManager userManager,
@@ -83,63 +76,11 @@
             confirmation,
             eventAggregator,
             securitySettings,
-            StaticServiceProvider.Instance.GetRequiredService<IRequestCache>())
-    {
-    }
-
-    [Obsolete("Use non-obsolete constructor. This is scheduled for removal in V14.")]
-    public BackOfficeSignInManager(
-        BackOfficeUserManager userManager,
-        IHttpContextAccessor contextAccessor,
-        IBackOfficeExternalLoginProviders externalLogins,
-        IUserClaimsPrincipalFactory<BackOfficeIdentityUser> claimsFactory,
-        IOptions<IdentityOptions> optionsAccessor,
-        IOptions<GlobalSettings> globalSettings,
-        ILogger<SignInManager<BackOfficeIdentityUser>> logger,
-        IAuthenticationSchemeProvider schemes,
-        IUserConfirmation<BackOfficeIdentityUser> confirmation,
-        IEventAggregator eventAggregator)
-        : this(
-            userManager,
-            contextAccessor,
-            externalLogins,
-            claimsFactory,
-            optionsAccessor,
-            globalSettings,
-            logger,
-            schemes,
-            confirmation,
-            eventAggregator,
-            StaticServiceProvider.Instance.GetRequiredService<IOptions<SecuritySettings>>())
-    {
-    }
-
-    [Obsolete("Use non-obsolete constructor. This is scheduled for removal in V14.")]
-    public BackOfficeSignInManager(
-        BackOfficeUserManager userManager,
-        IHttpContextAccessor contextAccessor,
-        IBackOfficeExternalLoginProviders externalLogins,
-        IUserClaimsPrincipalFactory<BackOfficeIdentityUser> claimsFactory,
-        IOptions<IdentityOptions> optionsAccessor,
-        IOptions<GlobalSettings> globalSettings,
-        ILogger<SignInManager<BackOfficeIdentityUser>> logger,
-        IAuthenticationSchemeProvider schemes,
-        IUserConfirmation<BackOfficeIdentityUser> confirmation)
-        : this(
-            userManager,
-            contextAccessor,
-            externalLogins,
-            claimsFactory,
-            optionsAccessor,
-            globalSettings,
-            logger,
-            schemes,
-            confirmation,
-            StaticServiceProvider.Instance.GetRequiredService<IEventAggregator>(),
-            StaticServiceProvider.Instance.GetRequiredService<IOptions<SecuritySettings>>())
-    {
-    }
->>>>>>> a12361de
+            StaticServiceProvider.Instance.GetRequiredService<IOptions<BackOfficeAuthenticationTypeSettings>>(),
+            StaticServiceProvider.Instance.GetRequiredService<IRequestCache>()
+        )
+    {
+    }
 
     protected override string AuthenticationType => _backOfficeAuthenticationTypeSettings.Value.AuthenticationType;
 

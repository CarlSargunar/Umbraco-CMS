--- conflicted
+++ resolved
@@ -3,29 +3,20 @@
 using System.Threading.Tasks;
 using Microsoft.AspNetCore.Identity;
 using Microsoft.Extensions.Logging;
-<<<<<<< HEAD
-using Umbraco.Core;
-using Umbraco.Core.Models;
-using Umbraco.Core.Models.Identity;
-using Umbraco.Core.Models.Membership;
-using Umbraco.Infrastructure.Security;
-using Umbraco.Web.Models;
-=======
 using Umbraco.Cms.Core;
 using Umbraco.Cms.Core.Models;
+using Umbraco.Cms.Core.Models.Identity;
 using Umbraco.Cms.Core.Security;
 using Umbraco.Extensions;
 using Constants = Umbraco.Cms.Core.Constants;
 using IUser = Umbraco.Cms.Core.Models.Membership.IUser;
->>>>>>> 5b88fbe9
 
 namespace Umbraco.Cms.Web.BackOffice.Security
 {
     /// <summary>
     /// Changes the password for an identity user
     /// </summary>
-    internal class PasswordChanger<TUser> : IPasswordChanger<TUser>
-        where TUser : UmbracoIdentityUser
+    internal class PasswordChanger<TUser> : IPasswordChanger<TUser>  where TUser : UmbracoIdentityUser
     {
         private readonly ILogger<PasswordChanger<TUser>> _logger;
 
@@ -75,23 +66,18 @@
             // Are we just changing another user's password?
             if (changingPasswordModel.OldPassword.IsNullOrWhiteSpace())
             {
-                // if it's the current user, the current user cannot reset their own password
-                // For members, this should not happen
-                if (changingPasswordModel.CurrentUsername == changingPasswordModel.SavingUsername)
-                {
-                    return Attempt.Fail(new PasswordChangedModel { ChangeError = new ValidationResult("Password reset is not allowed", new[] { "value" }) });
-                }
+                //// if it's the current user, the current user cannot reset their own password
+                //// For members, this should not happen
+                //if (changingPasswordModel.CurrentUsername == changingPasswordModel.SavingUsername)
+                //{
+                //    return Attempt.Fail(new PasswordChangedModel { ChangeError = new ValidationResult("Password reset is not allowed", new[] { "value" }) });
+                //}
 
-<<<<<<< HEAD
-                // if the current user has access to reset/manually change the password
-                if (changingPasswordModel.CurrentUserHasSectionAccess)
-=======
-                //if the current user has access to reset/manually change the password
-                if (currentUser.HasSectionAccess(Constants.Applications.Users) == false)
->>>>>>> 5b88fbe9
-                {
-                    return Attempt.Fail(new PasswordChangedModel { ChangeError = new ValidationResult("The current user is not authorized", new[] { "value" }) });
-                }
+                //// if the current user has access to reset/manually change the password
+                //if (currentUser.HasSectionAccess(Constants.Applications.Users) == false)
+                //{
+                //    return Attempt.Fail(new PasswordChangedModel { ChangeError = new ValidationResult("The current user is not authorized", new[] { "value" }) });
+                //}
 
                 // ok, we should be able to reset it
                 string resetToken = await userMgr.GeneratePasswordResetTokenAsync(identityUser);

using System;
using System.Data.Common;
using System.Reflection;
using Microsoft.AspNetCore.Hosting;
using Microsoft.AspNetCore.Http;
using Microsoft.Extensions.Configuration;
using Microsoft.Extensions.DependencyInjection;
using Microsoft.Extensions.Hosting;
using Umbraco.Composing;
using Umbraco.Configuration;
using Umbraco.Core;
using Umbraco.Core.Cache;
using Umbraco.Core.Composing;
using Umbraco.Core.Configuration;
using Umbraco.Core.Configuration.UmbracoSettings;
using Umbraco.Core.Hosting;
using Umbraco.Core.IO;
using Umbraco.Core.Logging;
using Umbraco.Core.Logging.Serilog;
using Umbraco.Core.Persistence;
using Umbraco.Core.Runtime;

namespace Umbraco.Web.BackOffice.AspNetCore
{


    public static class UmbracoBackOfficeServiceCollectionExtensions
    {

        public static IServiceCollection AddUmbracoConfiguration(this IServiceCollection services)
        {
            var serviceProvider = services.BuildServiceProvider();
            var configuration = serviceProvider.GetService<IConfiguration>();
            if (configuration == null)
                throw new InvalidOperationException($"Could not resolve {typeof(IConfiguration)} from the container");

            var configsFactory = new AspNetCoreConfigsFactory(configuration);

            var configs = configsFactory.Create();

            services.AddSingleton(configs);

            return services;
        }


        /// <summary>
        ///  Adds the Umbraco Back Core requirements
        /// </summary>
        /// <param name="services"></param>
        /// <returns></returns>
        /// <remarks>
        /// Must be called after all services are added to the application because we are cross-wiring the container (currently)
        /// </remarks>
        public static IServiceCollection AddUmbracoCore(this IServiceCollection services)
        {
            if (!UmbracoServiceProviderFactory.IsActive)
                throw new InvalidOperationException("Ensure to add UseUmbraco() in your Program.cs after ConfigureWebHostDefaults to enable Umbraco's service provider factory");

            var umbContainer = UmbracoServiceProviderFactory.UmbracoContainer;

            return services.AddUmbracoCore(umbContainer, Assembly.GetEntryAssembly());
        }

        public static IServiceCollection AddUmbracoCore(this IServiceCollection services, IRegister umbContainer, Assembly entryAssembly)
        {
            if (services is null) throw new ArgumentNullException(nameof(services));
            if (umbContainer is null) throw new ArgumentNullException(nameof(umbContainer));
            if (entryAssembly is null) throw new ArgumentNullException(nameof(entryAssembly));

            services.AddSingleton<IHttpContextAccessor, HttpContextAccessor>();

            CreateCompositionRoot(services, out var logger, out var configs, out var ioHelper, out var hostingEnvironment, out var backOfficeInfo, out var profiler);

            // TODO: Get rid of this 'Current' requirement
            var globalSettings = configs.Global();
            var umbracoVersion = new UmbracoVersion(globalSettings);

            // TODO: Currently we are not passing in any TypeFinderConfig (with ITypeFinderSettings) which we should do, however
            // this is not critical right now and would require loading in some config before boot time so just leaving this as-is for now.
            var typeFinder = new TypeFinder(logger, new DefaultUmbracoAssemblyProvider(entryAssembly));

            var coreRuntime = GetCoreRuntime(
                configs,
                umbracoVersion,
                ioHelper,
                logger,
                profiler,
                hostingEnvironment,
                backOfficeInfo,
                typeFinder);

            var factory = coreRuntime.Boot(umbContainer);

            return services;
        }

        private static IRuntime GetCoreRuntime(Configs configs, IUmbracoVersion umbracoVersion, IIOHelper ioHelper, ILogger logger,
            IProfiler profiler, Core.Hosting.IHostingEnvironment hostingEnvironment, IBackOfficeInfo backOfficeInfo,
            ITypeFinder typeFinder)
        {
            var connectionStringConfig = configs.ConnectionStrings()[Constants.System.UmbracoConnectionName];
            var dbProviderFactoryCreator = new SqlServerDbProviderFactoryCreator(
                connectionStringConfig?.ProviderName,
                DbProviderFactories.GetFactory);

            // Determine if we should use the sql main dom or the default
            var globalSettings = configs.Global();
            var connStrings = configs.ConnectionStrings();
            var appSettingMainDomLock = globalSettings.MainDomLock;
            var mainDomLock = appSettingMainDomLock == "SqlMainDomLock"
                ? (IMainDomLock)new SqlMainDomLock(logger, globalSettings, connStrings, dbProviderFactoryCreator)
                : new MainDomSemaphoreLock(logger, hostingEnvironment);

            var mainDom = new MainDom(logger, hostingEnvironment, mainDomLock);

            var coreRuntime = new CoreRuntime(configs, umbracoVersion, ioHelper, logger, profiler, new AspNetCoreBootPermissionsChecker(),
                hostingEnvironment, backOfficeInfo, dbProviderFactoryCreator, mainDom, typeFinder);

            return coreRuntime;
        }

        private static void CreateCompositionRoot(IServiceCollection services,
            out ILogger logger, out Configs configs, out IIOHelper ioHelper, out Core.Hosting.IHostingEnvironment hostingEnvironment,
            out IBackOfficeInfo backOfficeInfo, out IProfiler profiler)
        {
            // TODO: This isn't the best to have to resolve the services now but to avoid this will
            // require quite a lot of re-work. 
            var serviceProvider = services.BuildServiceProvider();

            var httpContextAccessor = serviceProvider.GetRequiredService<IHttpContextAccessor>();
            var webHostEnvironment = serviceProvider.GetRequiredService<IWebHostEnvironment>();
            // TODO: I'm unsure about this, by doing this it means we are resolving a "Different" instance to the one
            // that controls the whole app because the instances comes from a different service provider. This
            // could cause some issues with shutdowns, etc... we need to investigate. 
            var hostApplicationLifetime = serviceProvider.GetRequiredService<IHostApplicationLifetime>();

            configs = serviceProvider.GetService<Configs>();
            if (configs == null)
                throw new InvalidOperationException($"Could not resolve type {typeof(Configs)} from the container, ensure {nameof(AddUmbracoConfiguration)} is called before calling {nameof(AddUmbracoCore)}");

            var hostingSettings = configs.Hosting();
            var coreDebug = configs.CoreDebug();
            var globalSettings = configs.Global();

            hostingEnvironment = new AspNetCoreHostingEnvironment(hostingSettings, webHostEnvironment, httpContextAccessor, hostApplicationLifetime);
            ioHelper = new IOHelper(hostingEnvironment, globalSettings);
            logger = SerilogLogger.CreateWithDefaultConfiguration(hostingEnvironment,
                new AspNetCoreSessionIdResolver(httpContextAccessor),
                // need to build a new service provider since the one already resolved above doesn't have the IRequestCache yet
                () => services.BuildServiceProvider().GetService<IRequestCache>(), coreDebug, ioHelper,
                new AspNetCoreMarchal());

<<<<<<< HEAD
            backOfficeInfo = new AspNetCoreBackOfficeInfo(configs.Global());
            profiler = new LogProfiler(logger);
=======
            var backOfficeInfo = new AspNetCoreBackOfficeInfo(globalSettings);
            var profiler = new LogProfiler(logger);

            Current.Initialize(logger, configs, ioHelper, hostingEnvironment, backOfficeInfo, profiler);
>>>>>>> bcc8dff8
        }

        private class AspNetCoreBootPermissionsChecker : IUmbracoBootPermissionChecker
        {
            public void ThrowIfNotPermissions()
            {
                // nothing to check
            }
        }
    }
}<|MERGE_RESOLUTION|>--- conflicted
+++ resolved
@@ -151,15 +151,8 @@
                 () => services.BuildServiceProvider().GetService<IRequestCache>(), coreDebug, ioHelper,
                 new AspNetCoreMarchal());
 
-<<<<<<< HEAD
-            backOfficeInfo = new AspNetCoreBackOfficeInfo(configs.Global());
+            backOfficeInfo = new AspNetCoreBackOfficeInfo(globalSettings);
             profiler = new LogProfiler(logger);
-=======
-            var backOfficeInfo = new AspNetCoreBackOfficeInfo(globalSettings);
-            var profiler = new LogProfiler(logger);
-
-            Current.Initialize(logger, configs, ioHelper, hostingEnvironment, backOfficeInfo, profiler);
->>>>>>> bcc8dff8
         }
 
         private class AspNetCoreBootPermissionsChecker : IUmbracoBootPermissionChecker

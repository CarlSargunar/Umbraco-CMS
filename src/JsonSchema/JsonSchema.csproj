<Project Sdk="Microsoft.NET.Sdk">
  <PropertyGroup>
    <OutputType>Exe</OutputType>
    <IsPackable>false</IsPackable>
    <EnablePackageValidation>false</EnablePackageValidation>
  </PropertyGroup>

  <ItemGroup>
    <PackageReference Include="CommandLineParser" Version="2.9.1" />
<<<<<<< HEAD
    <PackageReference Include="NJsonSchema" Version="10.8.0" />
    <PackageReference Include="System.Xml.XPath.XmlDocument" Version="4.3.0" />
=======
    <PackageReference Include="NJsonSchema" Version="10.7.2" />
>>>>>>> 367a4b97
  </ItemGroup>

  <ItemGroup>
    <ProjectReference Include="..\Umbraco.Core\Umbraco.Core.csproj" />
    <PackageReference Include="Umbraco.Deploy.Core" Version="10.1.0" />
    <PackageReference Include="Umbraco.Forms.Core" Version="10.1.0" />
<<<<<<< HEAD
  </ItemGroup>

  <ItemGroup>
    <None Remove="appsettings-schema.json" />
    <EmbeddedResource Include="appsettings-schema.json" />
=======
>>>>>>> 367a4b97
  </ItemGroup>
</Project><|MERGE_RESOLUTION|>--- conflicted
+++ resolved
@@ -7,25 +7,19 @@
 
   <ItemGroup>
     <PackageReference Include="CommandLineParser" Version="2.9.1" />
-<<<<<<< HEAD
     <PackageReference Include="NJsonSchema" Version="10.8.0" />
     <PackageReference Include="System.Xml.XPath.XmlDocument" Version="4.3.0" />
-=======
     <PackageReference Include="NJsonSchema" Version="10.7.2" />
->>>>>>> 367a4b97
   </ItemGroup>
 
   <ItemGroup>
     <ProjectReference Include="..\Umbraco.Core\Umbraco.Core.csproj" />
     <PackageReference Include="Umbraco.Deploy.Core" Version="10.1.0" />
     <PackageReference Include="Umbraco.Forms.Core" Version="10.1.0" />
-<<<<<<< HEAD
   </ItemGroup>
 
   <ItemGroup>
     <None Remove="appsettings-schema.json" />
     <EmbeddedResource Include="appsettings-schema.json" />
-=======
->>>>>>> 367a4b97
   </ItemGroup>
 </Project>
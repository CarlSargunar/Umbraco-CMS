﻿using Microsoft.AspNetCore.Authorization;
using Microsoft.AspNetCore.Http;
using Microsoft.AspNetCore.Mvc;
using Umbraco.Cms.Api.Common.Builders;
using Umbraco.Cms.Api.Management.Routing;
using Umbraco.Cms.Core.Models.Membership;
using Umbraco.Cms.Core.Services.OperationStatus;
using Umbraco.Cms.Web.Common.Authorization;

namespace Umbraco.Cms.Api.Management.Controllers.User;

[ApiController]
[VersionedApiBackOfficeRoute("user")]
[ApiExplorerSettings(GroupName = "User")]
[Authorize(Policy = "New" + AuthorizationPolicies.SectionAccessUsers)]
public abstract class UserControllerBase : ManagementApiControllerBase
{
    protected IActionResult UserOperationStatusResult(UserOperationStatus status, ErrorMessageResult? errorMessageResult = null) =>
        status switch
        {
            UserOperationStatus.Success => Ok(),
            UserOperationStatus.MissingUser =>
                StatusCode(StatusCodes.Status500InternalServerError, new ProblemDetailsBuilder()
                    .WithTitle("A performing user is required for the operation, but none was found")
                    .Build()),
            UserOperationStatus.MissingUserGroup => NotFound(new ProblemDetailsBuilder()
                .WithTitle("Missing User Group")
                .WithDetail("The specified user group was not found.")
                .Build()),
            UserOperationStatus.NoUserGroup => BadRequest(new ProblemDetailsBuilder()
                .WithTitle("No User Group Specified")
                .WithDetail("A user group must be specified to create a user")
                .Build()),
            UserOperationStatus.UserNameIsNotEmail => BadRequest(new ProblemDetailsBuilder()
                .WithTitle("Invalid Username")
                .WithDetail("The username must be the same as the email.")
                .Build()),
            UserOperationStatus.EmailCannotBeChanged => BadRequest(new ProblemDetailsBuilder()
                .WithTitle("Email Cannot be changed")
                .WithDetail("Local login is disabled, so the email cannot be changed.")
                .Build()),
            UserOperationStatus.DuplicateUserName => BadRequest(new ProblemDetailsBuilder()
                .WithTitle("Duplicate Username")
                .WithDetail("The username is already in use.")
                .Build()),
            UserOperationStatus.DuplicateEmail => BadRequest(new ProblemDetailsBuilder()
                .WithTitle("Duplicate Email")
                .WithDetail("The email is already in use.")
                .Build()),
            UserOperationStatus.Unauthorized => Unauthorized(),
            UserOperationStatus.CancelledByNotification => BadRequest(new ProblemDetailsBuilder()
                .WithTitle("Cancelled by notification")
                .WithDetail("A notification handler prevented the user operation.")
                .Build()),
            UserOperationStatus.CannotInvite =>
                StatusCode(StatusCodes.Status500InternalServerError, new ProblemDetailsBuilder()
                    .WithTitle("Cannot send user invitation")
                    .Build()),
            UserOperationStatus.CannotDelete => BadRequest(new ProblemDetailsBuilder()
                .WithTitle("Cannot delete user")
                .WithDetail("The user cannot be deleted.")
                .Build()),
            UserOperationStatus.CannotDisableSelf => BadRequest(new ProblemDetailsBuilder()
                .WithTitle("Cannot disable")
                .WithDetail("A user cannot disable itself.")
                .Build()),
            UserOperationStatus.CannotDeleteSelf => BadRequest(new ProblemDetailsBuilder()
                .WithTitle("Cannot delete")
                .WithDetail("A user cannot delete itself.")
                .Build()),
            UserOperationStatus.OldPasswordRequired => BadRequest(new ProblemDetailsBuilder()
                .WithTitle("Old password required")
                .WithDetail("The old password is required to change the password of the specified user.")
                .Build()),
            UserOperationStatus.InvalidAvatar => BadRequest(new ProblemDetailsBuilder()
                .WithTitle("Invalid avatar")
                .WithDetail("The selected avatar is invalid")
                .Build()),
            UserOperationStatus.InvalidEmail => BadRequest(new ProblemDetailsBuilder()
                .WithTitle("Invalid email")
                .WithDetail("The email is invalid")
                .Build()),
            UserOperationStatus.AvatarFileNotFound => BadRequest(new ProblemDetailsBuilder()
                .WithTitle("Avatar file not found")
                .WithDetail("The file key did not resolve in to a file")
                .Build()),
            UserOperationStatus.ContentStartNodeNotFound => BadRequest(new ProblemDetailsBuilder()
                .WithTitle("Content Start Node not found")
                .WithDetail("Some of the provided content start nodes was not found.")
                .Build()),
            UserOperationStatus.MediaStartNodeNotFound => BadRequest(new ProblemDetailsBuilder()
                .WithTitle("Media Start Node not found")
                .WithDetail("Some of the provided media start nodes was not found.")
                .Build()),
            UserOperationStatus.UserNotFound => NotFound(new ProblemDetailsBuilder()
                .WithTitle("The user was not found")
                .WithDetail("The specified user was not found.")
                .Build()),
            UserOperationStatus.CannotDisableInvitedUser => BadRequest(new ProblemDetailsBuilder()
                .WithTitle("Cannot disable invited user")
                .WithDetail("An invited user cannot be disabled.")
                .Build()),
            UserOperationStatus.UnknownFailure => BadRequest(new ProblemDetailsBuilder()
                .WithTitle("Unknown failure")
                .WithDetail(errorMessageResult?.Error?.ErrorMessage ?? "The error was unknown")
                .Build()),
            UserOperationStatus.InvalidIsoCode => BadRequest(new ProblemDetailsBuilder()
                .WithTitle("Invalid ISO code")
                .WithDetail("The specified ISO code is invalid.")
                .Build()),
            UserOperationStatus.InvalidInviteToken => BadRequest(new ProblemDetailsBuilder()
                .WithTitle("Invalid verification token")
                .WithDetail("The specified verification token is invalid.")
                .Build()),
            UserOperationStatus.MediaNodeNotFound => NotFound(new ProblemDetailsBuilder()
                .WithTitle("Media node not found")
                .WithDetail("The specified media node was not found.")
                .Build()),
            UserOperationStatus.ContentNodeNotFound => NotFound(new ProblemDetailsBuilder()
                .WithTitle("Content node not found")
                .WithDetail("The specified content node was not found.")
                .Build()),
<<<<<<< HEAD
            UserOperationStatus.Forbidden => Forbidden(),
=======
            UserOperationStatus.NotInInviteState => BadRequest(new ProblemDetailsBuilder()
                .WithTitle("Invalid user state")
                .WithDetail("The target user is not in the invite state.")
                .Build()),
            UserOperationStatus.Forbidden => Forbid(),
>>>>>>> 6c5d38eb
            _ => StatusCode(StatusCodes.Status500InternalServerError, new ProblemDetailsBuilder()
                    .WithTitle("Unknown user operation status.")
                    .Build()),
        };
}<|MERGE_RESOLUTION|>--- conflicted
+++ resolved
@@ -120,15 +120,11 @@
                 .WithTitle("Content node not found")
                 .WithDetail("The specified content node was not found.")
                 .Build()),
-<<<<<<< HEAD
-            UserOperationStatus.Forbidden => Forbidden(),
-=======
             UserOperationStatus.NotInInviteState => BadRequest(new ProblemDetailsBuilder()
                 .WithTitle("Invalid user state")
                 .WithDetail("The target user is not in the invite state.")
                 .Build()),
             UserOperationStatus.Forbidden => Forbid(),
->>>>>>> 6c5d38eb
             _ => StatusCode(StatusCodes.Status500InternalServerError, new ProblemDetailsBuilder()
                     .WithTitle("Unknown user operation status.")
                     .Build()),

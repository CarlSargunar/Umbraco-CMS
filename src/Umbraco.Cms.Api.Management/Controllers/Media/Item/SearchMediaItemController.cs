using Asp.Versioning;
using Microsoft.AspNetCore.Http;
using Microsoft.AspNetCore.Mvc;
using Umbraco.Cms.Api.Management.Factories;
using Umbraco.Cms.Api.Management.ViewModels.Media.Item;
using Umbraco.Cms.Core.Models;
using Umbraco.Cms.Core.Models.Entities;
using Umbraco.Cms.Core.Services;

namespace Umbraco.Cms.Api.Management.Controllers.Media.Item;

[ApiVersion("1.0")]
public class SearchMediaItemController : MediaItemControllerBase
{
    private readonly IIndexedEntitySearchService _indexedEntitySearchService;
    private readonly IMediaPresentationFactory _mediaPresentationFactory;

    public SearchMediaItemController(IIndexedEntitySearchService indexedEntitySearchService, IMediaPresentationFactory mediaPresentationFactory)
    {
        _indexedEntitySearchService = indexedEntitySearchService;
        _mediaPresentationFactory = mediaPresentationFactory;
    }

    [NonAction]
    [Obsolete("Scheduled to be removed in v16, use the non obsoleted method instead")]
    public async Task<IActionResult> Search(CancellationToken cancellationToken, string query, int skip = 0, int take = 100)
        => await SearchFromParent(cancellationToken, query, skip, take, null);

    [NonAction]
    [Obsolete("Scheduled to be removed in v16, use the non obsoleted method instead")]
    [ProducesResponseType(typeof(PagedModel<MediaItemResponseModel>), StatusCodes.Status200OK)]
    public async Task<IActionResult> SearchFromParent(CancellationToken cancellationToken, string query, int skip = 0, int take = 100, Guid? parentId = null)
        => await SearchFromParentWithAllowedTypes(cancellationToken, query, skip, take, parentId);

    [NonAction]
    [Obsolete("Scheduled to be removed in v16, use the non obsoleted method instead")]
    public async Task<IActionResult> SearchFromParentWithAllowedTypes(CancellationToken cancellationToken, string query, int skip = 0, int take = 100, Guid? parentId = null, [FromQuery]IEnumerable<Guid>? allowedMediaTypes = null)
        => await SearchFromParentWithAllowedTypes(cancellationToken, query, null, skip, take, parentId);

    [HttpGet("search")]
    [MapToApiVersion("1.0")]
    [ProducesResponseType(typeof(PagedModel<MediaItemResponseModel>), StatusCodes.Status200OK)]
<<<<<<< HEAD
    public Task<IActionResult> SearchFromParentWithAllowedTypes(CancellationToken cancellationToken, string query, int skip = 0, int take = 100, Guid? parentId = null, [FromQuery]IEnumerable<Guid>? allowedMediaTypes = null)
=======
    public async Task<IActionResult> SearchFromParentWithAllowedTypes(CancellationToken cancellationToken, string query, bool? trashed = null, int skip = 0, int take = 100, Guid? parentId = null, [FromQuery]IEnumerable<Guid>? allowedMediaTypes = null)
>>>>>>> e999d397
    {
        PagedModel<IEntitySlim> searchResult = _indexedEntitySearchService.Search(UmbracoObjectTypes.Media, query, parentId, allowedMediaTypes, trashed, skip, take);
        var result = new PagedModel<MediaItemResponseModel>
        {
            Items = searchResult.Items.OfType<IMediaEntitySlim>().Select(_mediaPresentationFactory.CreateItemResponseModel),
            Total = searchResult.Total,
        };

        return Task.FromResult<IActionResult>(Ok(result));
    }
}<|MERGE_RESOLUTION|>--- conflicted
+++ resolved
@@ -34,17 +34,13 @@
 
     [NonAction]
     [Obsolete("Scheduled to be removed in v16, use the non obsoleted method instead")]
-    public async Task<IActionResult> SearchFromParentWithAllowedTypes(CancellationToken cancellationToken, string query, int skip = 0, int take = 100, Guid? parentId = null, [FromQuery]IEnumerable<Guid>? allowedMediaTypes = null)
-        => await SearchFromParentWithAllowedTypes(cancellationToken, query, null, skip, take, parentId);
+    public Task<IActionResult> SearchFromParentWithAllowedTypes(CancellationToken cancellationToken, string query, int skip = 0, int take = 100, Guid? parentId = null, [FromQuery]IEnumerable<Guid>? allowedMediaTypes = null)
+        => SearchFromParentWithAllowedTypes(cancellationToken, query, null, skip, take, parentId);
 
     [HttpGet("search")]
     [MapToApiVersion("1.0")]
     [ProducesResponseType(typeof(PagedModel<MediaItemResponseModel>), StatusCodes.Status200OK)]
-<<<<<<< HEAD
-    public Task<IActionResult> SearchFromParentWithAllowedTypes(CancellationToken cancellationToken, string query, int skip = 0, int take = 100, Guid? parentId = null, [FromQuery]IEnumerable<Guid>? allowedMediaTypes = null)
-=======
-    public async Task<IActionResult> SearchFromParentWithAllowedTypes(CancellationToken cancellationToken, string query, bool? trashed = null, int skip = 0, int take = 100, Guid? parentId = null, [FromQuery]IEnumerable<Guid>? allowedMediaTypes = null)
->>>>>>> e999d397
+    public Task<IActionResult> SearchFromParentWithAllowedTypes(CancellationToken cancellationToken, string query, bool? trashed = null, int skip = 0, int take = 100, Guid? parentId = null, [FromQuery]IEnumerable<Guid>? allowedMediaTypes = null)
     {
         PagedModel<IEntitySlim> searchResult = _indexedEntitySearchService.Search(UmbracoObjectTypes.Media, query, parentId, allowedMediaTypes, trashed, skip, take);
         var result = new PagedModel<MediaItemResponseModel>

--- conflicted
+++ resolved
@@ -1891,8 +1891,6 @@
       }
     },
     "/umbraco/management/api/v1/language": {
-<<<<<<< HEAD
-=======
       "post": {
         "tags": [
           "Language"
@@ -1923,7 +1921,6 @@
           }
         }
       },
->>>>>>> ff2d90d7
       "get": {
         "tags": [
           "Language"
@@ -1935,8 +1932,7 @@
             "in": "query",
             "schema": {
               "type": "integer",
-              "format": "int32",
-              "default": 0
+              "format": "int32"
             }
           },
           {
@@ -1944,8 +1940,7 @@
             "in": "query",
             "schema": {
               "type": "integer",
-              "format": "int32",
-              "default": 100
+              "format": "int32"
             }
           }
         ],
@@ -1961,152 +1956,111 @@
             }
           }
         }
-      },
-      "post": {
+      }
+    },
+    "/umbraco/management/api/v1/language/{id}": {
+      "get": {
         "tags": [
           "Language"
         ],
-        "operationId": "PostLanguage",
+        "operationId": "GetLanguageById",
+        "parameters": [
+          {
+            "name": "id",
+            "in": "path",
+            "required": true,
+            "schema": {
+              "type": "integer",
+              "format": "int32"
+            }
+          }
+        ],
+        "responses": {
+          "404": {
+            "description": "Not Found",
+            "content": {
+              "application/json": {
+                "schema": {
+                  "$ref": "#/components/schemas/NotFoundResult"
+                }
+              }
+            }
+          },
+          "200": {
+            "description": "Success",
+            "content": {
+              "application/json": {
+                "schema": {
+                  "$ref": "#/components/schemas/Language"
+                }
+              }
+            }
+          }
+        }
+      },
+      "delete": {
+        "tags": [
+          "Language"
+        ],
+        "operationId": "DeleteLanguageById",
+        "parameters": [
+          {
+            "name": "id",
+            "in": "path",
+            "required": true,
+            "schema": {
+              "type": "integer",
+              "format": "int32"
+            }
+          }
+        ],
+        "responses": {
+          "400": {
+            "description": "Bad Request",
+            "content": {
+              "application/json": {
+                "schema": {
+                  "$ref": "#/components/schemas/ProblemDetails"
+                }
+              }
+            }
+          },
+          "404": {
+            "description": "Not Found",
+            "content": {
+              "application/json": {
+                "schema": {
+                  "$ref": "#/components/schemas/ProblemDetails"
+                }
+              }
+            }
+          },
+          "200": {
+            "description": "Success"
+          }
+        }
+      },
+      "put": {
+        "tags": [
+          "Language"
+        ],
+        "operationId": "PutLanguageById",
+        "parameters": [
+          {
+            "name": "id",
+            "in": "path",
+            "required": true,
+            "schema": {
+              "type": "integer",
+              "format": "int32"
+            }
+          }
+        ],
         "requestBody": {
           "content": {
             "application/json": {
               "schema": {
-                "$ref": "#/components/schemas/LanguageCreateModel"
-              }
-            }
-          }
-        },
-        "responses": {
-          "404": {
-            "description": "Not Found",
-            "content": {
-              "application/json": {
-                "schema": {
-                  "$ref": "#/components/schemas/ProblemDetails"
-                }
-              }
-            }
-          },
-          "400": {
-            "description": "Bad Request",
-            "content": {
-              "application/json": {
-                "schema": {
-                  "$ref": "#/components/schemas/ProblemDetails"
-                }
-              }
-            }
-          },
-          "201": {
-            "description": "Created"
-          }
-        }
-      }
-    },
-    "/umbraco/management/api/v1/language/{isoCode}": {
-      "get": {
-        "tags": [
-          "Language"
-        ],
-        "operationId": "GetLanguageByIsoCode",
-        "parameters": [
-          {
-            "name": "isoCode",
-            "in": "path",
-            "required": true,
-            "schema": {
-              "type": "string"
-            }
-          }
-        ],
-        "responses": {
-          "404": {
-            "description": "Not Found",
-            "content": {
-              "application/json": {
-                "schema": {
-<<<<<<< HEAD
-                  "$ref": "#/components/schemas/ProblemDetails"
-=======
-                  "$ref": "#/components/schemas/NotFoundResult"
->>>>>>> ff2d90d7
-                }
-              }
-            }
-          },
-          "200": {
-            "description": "Success",
-            "content": {
-              "application/json": {
-                "schema": {
-                  "$ref": "#/components/schemas/Language"
-                }
-              }
-            }
-          }
-        }
-      },
-      "delete": {
-        "tags": [
-          "Language"
-        ],
-        "operationId": "DeleteLanguageByIsoCode",
-        "parameters": [
-          {
-            "name": "isoCode",
-            "in": "path",
-            "required": true,
-            "schema": {
-              "type": "string"
-            }
-          }
-        ],
-        "responses": {
-          "400": {
-            "description": "Bad Request",
-            "content": {
-              "application/json": {
-                "schema": {
-                  "$ref": "#/components/schemas/ProblemDetails"
-                }
-              }
-            }
-          },
-          "404": {
-            "description": "Not Found",
-            "content": {
-              "application/json": {
-                "schema": {
-                  "$ref": "#/components/schemas/ProblemDetails"
-                }
-              }
-            }
-          },
-          "200": {
-            "description": "Success"
-          }
-        }
-      },
-      "put": {
-        "tags": [
-          "Language"
-        ],
-        "operationId": "PutLanguageByIsoCode",
-        "parameters": [
-          {
-            "name": "isoCode",
-            "in": "path",
-            "required": true,
-            "schema": {
-              "type": "string"
-            }
-          }
-        ],
-        "requestBody": {
-          "content": {
-            "application/json": {
-              "schema": {
-                "$ref": "#/components/schemas/LanguageUpdateModel"
+                "$ref": "#/components/schemas/Language"
               }
             }
           }
@@ -5993,10 +5947,22 @@
         "additionalProperties": false
       },
       "Language": {
-        "type": "object",
-        "properties": {
+        "required": [
+          "isoCode"
+        ],
+        "type": "object",
+        "properties": {
+          "id": {
+            "type": "integer",
+            "format": "int32"
+          },
+          "isoCode": {
+            "minLength": 1,
+            "type": "string"
+          },
           "name": {
-            "type": "string"
+            "type": "string",
+            "nullable": true
           },
           "isDefault": {
             "type": "boolean"
@@ -6004,52 +5970,9 @@
           "isMandatory": {
             "type": "boolean"
           },
-          "fallbackIsoCode": {
-            "type": "string",
-            "nullable": true
-          },
-          "isoCode": {
-            "type": "string"
-          }
-        },
-        "additionalProperties": false
-      },
-      "LanguageCreateModel": {
-        "type": "object",
-        "properties": {
-          "name": {
-            "type": "string"
-          },
-          "isDefault": {
-            "type": "boolean"
-          },
-          "isMandatory": {
-            "type": "boolean"
-          },
-          "fallbackIsoCode": {
-            "type": "string",
-            "nullable": true
-          },
-          "isoCode": {
-            "type": "string"
-          }
-        },
-        "additionalProperties": false
-      },
-      "LanguageUpdateModel": {
-        "type": "object",
-        "properties": {
-          "name": {
-            "type": "string"
-          },
-          "isDefault": {
-            "type": "boolean"
-          },
-          "isMandatory": {
-            "type": "boolean"
-          },
-          "fallbackIsoCode": {
-            "type": "string",
+          "fallbackLanguageId": {
+            "type": "integer",
+            "format": "int32",
             "nullable": true
           }
         },

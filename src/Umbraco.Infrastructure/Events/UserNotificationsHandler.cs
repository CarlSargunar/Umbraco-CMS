--- conflicted
+++ resolved
@@ -21,19 +21,6 @@
 namespace Umbraco.Cms.Core.Events
 {
     public sealed class UserNotificationsHandler :
-<<<<<<< HEAD
-        INotificationHandler<SavedNotification<IContent>>,
-        INotificationHandler<SortedNotification<IContent>>,
-        INotificationHandler<PublishedNotification<IContent>>,
-        INotificationHandler<MovedNotification<IContent>>,
-        INotificationHandler<MovedToRecycleBinNotification<IContent>>,
-        INotificationHandler<CopiedNotification<IContent>>,
-        INotificationHandler<RolledBackNotification<IContent>>,
-        INotificationHandler<SentToPublishNotification<IContent>>,
-        INotificationHandler<UnpublishedNotification<IContent>>,
-        INotificationHandler<AssignedUserGroupPermissionsNotification>,
-        INotificationHandler<SavedNotification<PublicAccessEntry>>
-=======
         INotificationHandler<ContentSavedNotification>,
         INotificationHandler<ContentSortedNotification>,
         INotificationHandler<ContentPublishedNotification>,
@@ -42,8 +29,9 @@
         INotificationHandler<ContentCopiedNotification>,
         INotificationHandler<ContentRolledBackNotification>,
         INotificationHandler<ContentSentToPublishNotification>,
-        INotificationHandler<ContentUnpublishedNotification>
->>>>>>> c30f5084
+        INotificationHandler<ContentUnpublishedNotification>,
+        INotificationHandler<AssignedUserGroupPermissionsNotification>,
+        INotificationHandler<SavedNotification<PublicAccessEntry>>
     {
         private readonly Notifier _notifier;
         private readonly ActionCollection _actions;

--- conflicted
+++ resolved
@@ -406,7 +406,6 @@
 
         List<UserStartNodeDto>? startNodes = Database.Fetch<UserStartNodeDto>(sql);
 
-<<<<<<< HEAD
             // get groups2languages
 
             sql = SqlContext.Sql()
@@ -418,10 +417,7 @@
                 .GroupBy(x => x.UserGroupId)
                 .ToDictionary(x => x.Key, x => x);
 
-            // map groups
-=======
         // map groups
->>>>>>> 29961d40
 
         foreach (User2UserGroupDto? user2Group in user2Groups)
         {

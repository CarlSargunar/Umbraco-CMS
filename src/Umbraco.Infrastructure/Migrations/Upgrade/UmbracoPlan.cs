using Umbraco.Cms.Core;
using Umbraco.Cms.Core.Configuration;
using Umbraco.Cms.Infrastructure.Migrations.Upgrade.V_10_7_0;

namespace Umbraco.Cms.Infrastructure.Migrations.Upgrade;

/// <summary>
/// Represents the Umbraco CMS migration plan.
/// </summary>
/// <seealso cref="Umbraco.Cms.Infrastructure.Migrations.MigrationPlan" />
public class UmbracoPlan : MigrationPlan
{
    /// <summary>
    /// Initializes a new instance of the <see cref="UmbracoPlan" /> class.
    /// </summary>
    /// <param name="umbracoVersion">The Umbraco version.</param>
    public UmbracoPlan(IUmbracoVersion umbracoVersion) // TODO (V12): Remove unused parameter
        : base(Constants.Conventions.Migrations.UmbracoUpgradePlanName)
        => DefinePlan();

    /// <inheritdoc />
    /// <remarks>
    /// This is set to the final migration state of 9.4, making that the lowest supported version to upgrade from.
    /// </remarks>
    public override string InitialState => "{DED98755-4059-41BB-ADBD-3FEAB12D1D7B}";

    /// <summary>
    /// Defines the plan.
    /// </summary>
    /// <remarks>
    /// This is virtual for testing purposes.
    /// </remarks>
    protected virtual void DefinePlan()
    {
        // Please take great care when modifying the plan!
        //
        // Creating a migration: append the migration to the main chain, using a new GUID.
        //
        // If the new migration causes a merge conflict, because someone else also added another
        // new migration, you NEED to fix the conflict by providing one default path, and paths
        // out of the conflict states, eg:
        //
        // From("state-1")
        // To<ChangeA>("state-a")
        // To<ChangeB>("state-b") // Some might already be in this state, without having applied ChangeA
        //
        // From("state-1")
        //   .Merge()
        //     .To<ChangeA>("state-a")
        //   .With()
        //     .To<ChangeB>("state-b")
        //   .As("state-2");

        From(InitialState);

        // To 10.0.0
        To<V_10_0_0.AddMemberPropertiesAsColumns>("{B7E0D53C-2B0E-418B-AB07-2DDE486E225F}");

        // To 10.2.0
        To<V_10_2_0.AddUserGroup2LanguageTable>("{D0B3D29D-F4D5-43E3-BA67-9D49256F3266}");
        To<V_10_2_0.AddHasAccessToAllLanguagesColumn>("{79D8217B-5920-4C0E-8E9A-3CF8FA021882}");

        // To 10.3.0
        To<V_10_3_0.AddBlockGridPartialViews>("{56833770-3B7E-4FD5-A3B6-3416A26A7A3F}");

        // To 10.4.0
        To<V_10_4_0.AddBlockGridPartialViews>("{3F5D492A-A3DB-43F9-A73E-9FEE3B180E6C}");

        // To 10.5.0 / 11.2.0
        To<V_10_5_0.AddPrimaryKeyConstrainToContentVersionCleanupDtos>("{83AF7945-DADE-4A02-9041-F3F6EBFAC319}");

        // to 10.7.0
        To<MigrateTagsFromNVarcharToNText>("{EF93F398-1385-4F07-808A-D3C518984442}");

        // To 11.3.0
        To<V_11_3_0.AddDomainSortOrder>("{BB3889ED-E2DE-49F2-8F71-5FD8616A2661}");

        // To 11.4.0
        To<V_11_4_0.AlterKeyValueDataType>("{FFB6B9B0-F1A8-45E9-9CD7-25700577D1CA}");

        // to 11.4.3
        // This is here twice since it was added in 10, so if you had already upgraded you wouldn't get it
        // But we still need the first once, since if you upgraded to 10.7.0 then the "From" state would be unknown otherwise.
        // This has it's own key, we essentially consider it a separate migration.
        To<MigrateTagsFromNVarcharToNText>("{2CA0C5BB-170B-45E5-8179-E73DA4B41A46}");

        // To 12.0.0
        To<V_12_0_0.UseNvarcharInsteadOfNText>("{888A0D5D-51E4-4C7E-AA0A-01306523C7FB}");
        To<V_12_0_0.ResetCache>("{539F2F83-FBA7-4C48-81A3-75081A56BB9D}");

        // To 12.1.0
        To<V_12_1_0.TablesIndexesImprovement>("{1187192D-EDB5-4619-955D-91D48D738871}");
        To<V_12_1_0.AddOpenIddict>("{47DE85CE-1E16-42A0-8AF6-3EC3BCEF5471}");

<<<<<<< HEAD
        // To 14.0.0
        To<V_13_0_0.AddPropertyEditorUiAliasColumn>("{419827A0-4FCE-464B-A8F3-247C6092AF55}");
        To<V_13_0_0.MigrateDataTypeConfigurations>("{5F15A1CC-353D-4889-8C7E-F303B4766196}");
        To<V_13_0_0.AddGuidsToUserGroups>("{69E12556-D9B3-493A-8E8A-65EC89FB658D}");
        To<V_13_0_0.AddUserGroup2PermisionTable>("{F2B16CD4-F181-4BEE-81C9-11CF384E6025}");
        To<V_13_0_0.AddGuidsToUsers>("{A8E01644-9F2E-4988-8341-587EF5B7EA69}");
        To<V_13_0_0.UpdateDefaultGuidsOfCreatedPackages>("{E073DBC0-9E8E-4C92-8210-9CB18364F46E}");
=======
        // And once more for 12
        To<MigrateTagsFromNVarcharToNText>("{2D4C9FBD-08B3-472D-A76C-6ED467A0CD20}");
>>>>>>> f902b839
    }
}<|MERGE_RESOLUTION|>--- conflicted
+++ resolved
@@ -92,7 +92,9 @@
         To<V_12_1_0.TablesIndexesImprovement>("{1187192D-EDB5-4619-955D-91D48D738871}");
         To<V_12_1_0.AddOpenIddict>("{47DE85CE-1E16-42A0-8AF6-3EC3BCEF5471}");
 
-<<<<<<< HEAD
+        // And once more for 12
+        To<MigrateTagsFromNVarcharToNText>("{2D4C9FBD-08B3-472D-A76C-6ED467A0CD20}");
+
         // To 14.0.0
         To<V_13_0_0.AddPropertyEditorUiAliasColumn>("{419827A0-4FCE-464B-A8F3-247C6092AF55}");
         To<V_13_0_0.MigrateDataTypeConfigurations>("{5F15A1CC-353D-4889-8C7E-F303B4766196}");
@@ -100,9 +102,5 @@
         To<V_13_0_0.AddUserGroup2PermisionTable>("{F2B16CD4-F181-4BEE-81C9-11CF384E6025}");
         To<V_13_0_0.AddGuidsToUsers>("{A8E01644-9F2E-4988-8341-587EF5B7EA69}");
         To<V_13_0_0.UpdateDefaultGuidsOfCreatedPackages>("{E073DBC0-9E8E-4C92-8210-9CB18364F46E}");
-=======
-        // And once more for 12
-        To<MigrateTagsFromNVarcharToNText>("{2D4C9FBD-08B3-472D-A76C-6ED467A0CD20}");
->>>>>>> f902b839
     }
 }
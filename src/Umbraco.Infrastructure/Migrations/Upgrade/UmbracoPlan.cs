using Umbraco.Cms.Core;
using Umbraco.Cms.Core.Configuration;

namespace Umbraco.Cms.Infrastructure.Migrations.Upgrade;

/// <summary>
/// Represents the Umbraco CMS migration plan.
/// </summary>
/// <seealso cref="Umbraco.Cms.Infrastructure.Migrations.MigrationPlan" />
public class UmbracoPlan : MigrationPlan
{
    /// <summary>
    /// Initializes a new instance of the <see cref="UmbracoPlan" /> class.
    /// </summary>
    /// <param name="umbracoVersion">The Umbraco version.</param>
    public UmbracoPlan(IUmbracoVersion umbracoVersion) // TODO (V12): Remove unused parameter
        : base(Constants.Conventions.Migrations.UmbracoUpgradePlanName)
        => DefinePlan();

    /// <inheritdoc />
    /// <remarks>
    /// This is set to the final migration state of 9.4, making that the lowest supported version to upgrade from.
    /// </remarks>
    public override string InitialState => "{DED98755-4059-41BB-ADBD-3FEAB12D1D7B}";

    /// <summary>
    /// Defines the plan.
    /// </summary>
    /// <remarks>
    /// This is virtual for testing purposes.
    /// </remarks>
    protected virtual void DefinePlan()
    {
        // Please take great care when modifying the plan!
        //
        // Creating a migration: append the migration to the main chain, using a new GUID.
        //
        // If the new migration causes a merge conflict, because someone else also added another
        // new migration, you NEED to fix the conflict by providing one default path, and paths
        // out of the conflict states, eg:
        //
        // From("state-1")
        // To<ChangeA>("state-a")
        // To<ChangeB>("state-b") // Some might already be in this state, without having applied ChangeA
        //
        // From("state-1")
        //   .Merge()
        //     .To<ChangeA>("state-a")
        //   .With()
        //     .To<ChangeB>("state-b")
        //   .As("state-2");

        From(InitialState);

        // To 13.0.0
        To<V_13_0_0.AddWebhooks>("{C76D9C9A-635B-4D2C-A301-05642A523E9D}");
        To<V_13_0_0.RenameEventNameColumn>("{D5139400-E507-4259-A542-C67358F7E329}");
        To<V_13_0_0.AddWebhookRequest>("{4E652F18-9A29-4656-A899-E3F39069C47E}");
        To<V_13_0_0.RenameWebhookIdToKey>("{148714C8-FE0D-4553-B034-439D91468761}");
        To<V_13_0_0.AddWebhookDatabaseLock>("{23BA95A4-FCCE-49B0-8AA1-45312B103A9B}");
        To<V_13_0_0.ChangeLogStatusCode>("{7DDCE198-9CA4-430C-8BBC-A66D80CA209F}");
        To<V_13_0_0.ChangeWebhookRequestObjectColumnToNvarcharMax>("{F74CDA0C-7AAA-48C8-94C6-C6EC3C06F599}");
        To<V_13_0_0.ChangeWebhookUrlColumnsToNvarcharMax>("{21C42760-5109-4C03-AB4F-7EA53577D1F5}");
        To<V_13_0_0.AddExceptionOccured>("{6158F3A3-4902-4201-835E-1ED7F810B2D8}");
<<<<<<< HEAD

        // To 14.0.0
        To<V_14_0_0.AddPropertyEditorUiAliasColumn>("{419827A0-4FCE-464B-A8F3-247C6092AF55}");
        To<V_14_0_0.AddGuidsToUserGroups>("{69E12556-D9B3-493A-8E8A-65EC89FB658D}");
        To<V_14_0_0.AddUserGroup2PermisionTable>("{F2B16CD4-F181-4BEE-81C9-11CF384E6025}");
        To<V_14_0_0.AddGuidsToUsers>("{A8E01644-9F2E-4988-8341-587EF5B7EA69}");
        To<V_14_0_0.UpdateDefaultGuidsOfCreatedPackages>("{E073DBC0-9E8E-4C92-8210-9CB18364F46E}");
        To<V_14_0_0.RenameTechnologyLeakingPropertyEditorAliases>("{80D282A4-5497-47FF-991F-BC0BCE603121}");
        To<V_14_0_0.MigrateSchduledPublishesToUtc>("{96525697-E9DC-4198-B136-25AD033442B8}");
        To<V_14_0_0.AddListViewKeysToDocumentTypes>("{7FC5AC9B-6F56-415B-913E-4A900629B853}");
        To<V_14_0_0.MigrateDataTypeConfigurations>("{1539A010-2EB5-4163-8518-4AE2AA98AFC6}");
        To<V_14_0_0.MigrateCharPermissionsToStrings>("{C567DE81-DF92-4B99-BEA8-CD34EF99DA5D}");
        To<V_14_0_0.DeleteMacroTables>("{0D82C836-96DD-480D-A924-7964E458BD34}");
=======
        To<V_13_3_0.AlignUpgradedDatabase>("{985AF2BA-69D3-4DBA-95E0-AD3FA7459FA7}");
>>>>>>> e993c23d
    }
}<|MERGE_RESOLUTION|>--- conflicted
+++ resolved
@@ -62,7 +62,7 @@
         To<V_13_0_0.ChangeWebhookRequestObjectColumnToNvarcharMax>("{F74CDA0C-7AAA-48C8-94C6-C6EC3C06F599}");
         To<V_13_0_0.ChangeWebhookUrlColumnsToNvarcharMax>("{21C42760-5109-4C03-AB4F-7EA53577D1F5}");
         To<V_13_0_0.AddExceptionOccured>("{6158F3A3-4902-4201-835E-1ED7F810B2D8}");
-<<<<<<< HEAD
+        To<V_13_3_0.AlignUpgradedDatabase>("{985AF2BA-69D3-4DBA-95E0-AD3FA7459FA7}");
 
         // To 14.0.0
         To<V_14_0_0.AddPropertyEditorUiAliasColumn>("{419827A0-4FCE-464B-A8F3-247C6092AF55}");
@@ -76,8 +76,5 @@
         To<V_14_0_0.MigrateDataTypeConfigurations>("{1539A010-2EB5-4163-8518-4AE2AA98AFC6}");
         To<V_14_0_0.MigrateCharPermissionsToStrings>("{C567DE81-DF92-4B99-BEA8-CD34EF99DA5D}");
         To<V_14_0_0.DeleteMacroTables>("{0D82C836-96DD-480D-A924-7964E458BD34}");
-=======
-        To<V_13_3_0.AlignUpgradedDatabase>("{985AF2BA-69D3-4DBA-95E0-AD3FA7459FA7}");
->>>>>>> e993c23d
     }
 }
using Umbraco.Cms.Core;
using Umbraco.Cms.Core.Configuration;

namespace Umbraco.Cms.Infrastructure.Migrations.Upgrade;

/// <summary>
/// Represents the Umbraco CMS migration plan.
/// </summary>
/// <seealso cref="Umbraco.Cms.Infrastructure.Migrations.MigrationPlan" />
public class UmbracoPlan : MigrationPlan
{
    /// <summary>
    /// Initializes a new instance of the <see cref="UmbracoPlan" /> class.
    /// </summary>
    /// <param name="umbracoVersion">The Umbraco version.</param>
    public UmbracoPlan(IUmbracoVersion umbracoVersion) // TODO (V12): Remove unused parameter
        : base(Constants.Conventions.Migrations.UmbracoUpgradePlanName)
        => DefinePlan();

    /// <inheritdoc />
    /// <remarks>
    /// This is set to the final migration state of 9.4, making that the lowest supported version to upgrade from.
    /// </remarks>
    public override string InitialState => "{DED98755-4059-41BB-ADBD-3FEAB12D1D7B}";

    /// <summary>
    /// Defines the plan.
    /// </summary>
    /// <remarks>
    /// This is virtual for testing purposes.
    /// </remarks>
    protected virtual void DefinePlan()
    {
        // Please take great care when modifying the plan!
        //
        // Creating a migration: append the migration to the main chain, using a new GUID.
        //
        // If the new migration causes a merge conflict, because someone else also added another
        // new migration, you NEED to fix the conflict by providing one default path, and paths
        // out of the conflict states, eg:
        //
        // From("state-1")
        // To<ChangeA>("state-a")
        // To<ChangeB>("state-b") // Some might already be in this state, without having applied ChangeA
        //
        // From("state-1")
        //   .Merge()
        //     .To<ChangeA>("state-a")
        //   .With()
        //     .To<ChangeB>("state-b")
        //   .As("state-2");

        From(InitialState);

        // To 10.0.0
        To<V_10_0_0.AddMemberPropertiesAsColumns>("{B7E0D53C-2B0E-418B-AB07-2DDE486E225F}");

        // To 10.2.0
        To<V_10_2_0.AddUserGroup2LanguageTable>("{D0B3D29D-F4D5-43E3-BA67-9D49256F3266}");
        To<V_10_2_0.AddHasAccessToAllLanguagesColumn>("{79D8217B-5920-4C0E-8E9A-3CF8FA021882}");

        // To 10.3.0
        To<V_10_3_0.AddBlockGridPartialViews>("{56833770-3B7E-4FD5-A3B6-3416A26A7A3F}");

        // To 10.4.0
        To<V_10_4_0.AddBlockGridPartialViews>("{3F5D492A-A3DB-43F9-A73E-9FEE3B180E6C}");

        // To 10.5.0 / 11.2.0
        To<V_10_5_0.AddPrimaryKeyConstrainToContentVersionCleanupDtos>("{83AF7945-DADE-4A02-9041-F3F6EBFAC319}");

        // To 11.3.0
        To<V_11_3_0.AddDomainSortOrder>("{BB3889ED-E2DE-49F2-8F71-5FD8616A2661}");

        // To 11.4.0
        To<V_11_4_0.AlterKeyValueDataType>("{FFB6B9B0-F1A8-45E9-9CD7-25700577D1CA}");

        // To 12.0.0
        To<V_12_0_0.UseNvarcharInsteadOfNText>("{888A0D5D-51E4-4C7E-AA0A-01306523C7FB}");
        To<V_12_0_0.ResetCache>("{539F2F83-FBA7-4C48-81A3-75081A56BB9D}");

        // To 12.1.0
<<<<<<< HEAD
        To<V_12_1_0.AddsAlternateColumnToContentVersion>("{A5447491-D4BB-4F39-AF2F-936A6DDD74C1}");
=======
        To<V_12_1_0.TablesIndexesImprovement>("{1187192D-EDB5-4619-955D-91D48D738871}");
        To<V_12_1_0.AddOpenIddict>("{47DE85CE-1E16-42A0-8AF6-3EC3BCEF5471}");
>>>>>>> fad71036
    }
}<|MERGE_RESOLUTION|>--- conflicted
+++ resolved
@@ -79,11 +79,8 @@
         To<V_12_0_0.ResetCache>("{539F2F83-FBA7-4C48-81A3-75081A56BB9D}");
 
         // To 12.1.0
-<<<<<<< HEAD
         To<V_12_1_0.AddsAlternateColumnToContentVersion>("{A5447491-D4BB-4F39-AF2F-936A6DDD74C1}");
-=======
         To<V_12_1_0.TablesIndexesImprovement>("{1187192D-EDB5-4619-955D-91D48D738871}");
         To<V_12_1_0.AddOpenIddict>("{47DE85CE-1E16-42A0-8AF6-3EC3BCEF5471}");
->>>>>>> fad71036
     }
 }
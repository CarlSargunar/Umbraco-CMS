--- conflicted
+++ resolved
@@ -76,13 +76,10 @@
         builder.Services.AddUnique<IDynamicRootRepository, DynamicRootRepository>();
         builder.Services.AddUnique<IWebhookRepository, WebhookRepository>();
         builder.Services.AddUnique<IWebhookLogRepository, WebhookLogRepository>();
-<<<<<<< HEAD
+        builder.Services.AddUnique<IWebhookRequestRepository, WebhookRequestRepository>();
         builder.Services.AddUnique<IPropertyTypeUsageRepository, PropertyTypeUsageRepository>();
         builder.Services.AddUnique<IDataTypeUsageRepository, DataTypeUsageRepository>();
         builder.Services.AddUnique<ILogViewerRepository, LogViewerRepository>();
-=======
-        builder.Services.AddUnique<IWebhookRequestRepository, WebhookRequestRepository>();
->>>>>>> 039543ab
 
         return builder;
     }

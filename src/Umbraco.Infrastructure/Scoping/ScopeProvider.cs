--- conflicted
+++ resolved
@@ -10,13 +10,10 @@
 using Umbraco.Cms.Infrastructure.Persistence;
 using Umbraco.Cms.Web.Common.DependencyInjection;
 using Umbraco.Extensions;
-<<<<<<< HEAD
-using CoreDebugSettings = Umbraco.Cms.Core.Configuration.Models.CoreDebugSettings;
-=======
 using Umbraco.Cms.Core.DistributedLocking;
 using Umbraco.Cms.Core.Scoping;
 using Umbraco.Cms.Web.Common.DependencyInjection;
->>>>>>> fd0c4fda
+using CoreDebugSettings = Umbraco.Cms.Core.Configuration.Models.CoreDebugSettings;
 
 #if DEBUG_SCOPES
 using System.Linq;
@@ -95,19 +92,11 @@
         }
 
         public IDistributedLockingMechanismFactory DistributedLockingMechanismFactory { get; }
-<<<<<<< HEAD
 
         public IUmbracoDatabaseFactory DatabaseFactory { get; }
 
         public ISqlContext SqlContext => DatabaseFactory.SqlContext;
 
-=======
-
-        public IUmbracoDatabaseFactory DatabaseFactory { get; }
-
-        public ISqlContext SqlContext => DatabaseFactory.SqlContext;
-
->>>>>>> fd0c4fda
 
         #region Ambient Context
 
@@ -130,15 +119,9 @@
         /// The current execution context may be request based (HttpContext) or on a background thread (AsyncLocal)
         /// </remarks>
         public Scope? AmbientScope => (Scope?)_ambientScopeStack.AmbientScope;
-<<<<<<< HEAD
 
         IScope? IScopeAccessor.AmbientScope => _ambientScopeStack.AmbientScope;
 
-=======
-
-        IScope? IScopeAccessor.AmbientScope => _ambientScopeStack.AmbientScope;
-
->>>>>>> fd0c4fda
         public void PopAmbientScope() => _ambientScopeStack.Pop();
 
         #endregion

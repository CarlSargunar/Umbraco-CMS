using System.Text;
using Microsoft.Extensions.DependencyInjection;
using Microsoft.Extensions.Logging;
using Microsoft.Extensions.Options;
using Newtonsoft.Json;
using Umbraco.Cms.Core;
using Umbraco.Cms.Core.Configuration;
using Umbraco.Cms.Core.Configuration.Models;
using Umbraco.Cms.Core.Services;
using Umbraco.Cms.Core.Telemetry;
using Umbraco.Cms.Core.Telemetry.Models;
using Umbraco.Cms.Web.Common.DependencyInjection;

namespace Umbraco.Cms.Infrastructure.HostedServices;

public class ReportSiteTask : RecurringHostedServiceBase
{
    private static HttpClient _httpClient = new();
    private readonly ILogger<ReportSiteTask> _logger;
    private readonly ITelemetryService _telemetryService;
    private readonly IRuntimeState _runtimeState;

    public ReportSiteTask(
        ILogger<ReportSiteTask> logger,
        ITelemetryService telemetryService,
        IRuntimeState runtimeState)
        : base(logger, TimeSpan.FromDays(1), TimeSpan.FromMinutes(5))
    {
        _logger = logger;
        _telemetryService = telemetryService;
        _runtimeState = runtimeState;
        _httpClient = new HttpClient();
    }

    [Obsolete("Use the constructor that takes IRuntimeState, scheduled for removal in V12")]
    public ReportSiteTask(
        ILogger<ReportSiteTask> logger,
        ITelemetryService telemetryService)
        : this(logger, telemetryService, StaticServiceProvider.Instance.GetRequiredService<IRuntimeState>())
    {
    }

    [Obsolete("Use the constructor that takes ITelemetryService instead, scheduled for removal in V11")]
    public ReportSiteTask(
        ILogger<ReportSiteTask> logger,
        IUmbracoVersion umbracoVersion,
        IOptions<GlobalSettings> globalSettings)
        : this(logger, StaticServiceProvider.Instance.GetRequiredService<ITelemetryService>())
    {
    }

<<<<<<< HEAD
        /// <summary>
        /// Runs the background task to send the anonymous ID
        /// to telemetry service
        /// </summary>
        public override async Task PerformExecuteAsync(object? state)
=======
    /// <summary>
    ///     Runs the background task to send the anonymous ID
    ///     to telemetry service
    /// </summary>
    public override async Task PerformExecuteAsync(object? state)
    {
        if (_runtimeState.Level is not RuntimeLevel.Run)
        {
            // We probably haven't installed yet, so we can't get telemetry.
            return;
        }

        if (_telemetryService.TryGetTelemetryReportData(out TelemetryReportData? telemetryReportData) is false)
>>>>>>> ac4fb6ac
        {
            _logger.LogWarning("No telemetry marker found");

            return;
        }

        try
        {
            if (_httpClient.BaseAddress is null)
            {
                // Send data to LIVE telemetry
                _httpClient.BaseAddress = new Uri("https://telemetry.umbraco.com/");

#if DEBUG
                // Send data to DEBUG telemetry service
                _httpClient.BaseAddress = new Uri("https://telemetry.rainbowsrock.net/");
#endif
            }

            _httpClient.DefaultRequestHeaders.TryAddWithoutValidation("Content-Type", "application/json");

            using (var request = new HttpRequestMessage(HttpMethod.Post, "installs/"))
            {
                request.Content = new StringContent(JsonConvert.SerializeObject(telemetryReportData), Encoding.UTF8,
                    "application/json");

                // Make a HTTP Post to telemetry service
                // https://telemetry.umbraco.com/installs/
                // Fire & Forget, do not need to know if its a 200, 500 etc
                using (await _httpClient.SendAsync(request))
                {
                }
            }
        }
        catch
        {
            // Silently swallow
            // The user does not need the logs being polluted if our service has fallen over or is down etc
            // Hence only logging this at a more verbose level (which users should not be using in production)
            _logger.LogDebug("There was a problem sending a request to the Umbraco telemetry service");
        }
    }
}<|MERGE_RESOLUTION|>--- conflicted
+++ resolved
@@ -40,28 +40,11 @@
     {
     }
 
-    [Obsolete("Use the constructor that takes ITelemetryService instead, scheduled for removal in V11")]
-    public ReportSiteTask(
-        ILogger<ReportSiteTask> logger,
-        IUmbracoVersion umbracoVersion,
-        IOptions<GlobalSettings> globalSettings)
-        : this(logger, StaticServiceProvider.Instance.GetRequiredService<ITelemetryService>())
-    {
-    }
-
-<<<<<<< HEAD
         /// <summary>
         /// Runs the background task to send the anonymous ID
         /// to telemetry service
         /// </summary>
-        public override async Task PerformExecuteAsync(object? state)
-=======
-    /// <summary>
-    ///     Runs the background task to send the anonymous ID
-    ///     to telemetry service
-    /// </summary>
-    public override async Task PerformExecuteAsync(object? state)
-    {
+        public override async Task PerformExecuteAsync(object? state){
         if (_runtimeState.Level is not RuntimeLevel.Run)
         {
             // We probably haven't installed yet, so we can't get telemetry.
@@ -69,7 +52,6 @@
         }
 
         if (_telemetryService.TryGetTelemetryReportData(out TelemetryReportData? telemetryReportData) is false)
->>>>>>> ac4fb6ac
         {
             _logger.LogWarning("No telemetry marker found");
 

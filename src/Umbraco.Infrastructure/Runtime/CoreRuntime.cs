--- conflicted
+++ resolved
@@ -101,14 +101,10 @@
             // acquire the main domain - if this fails then anything that should be registered with MainDom will not operate
             AcquireMainDom();
 
-<<<<<<< HEAD
+            await _eventAggregator.PublishAsync(new UmbracoApplicationMainDomAcquiredNotification(), cancellationToken);
+
             // notify for unattended install
             await _eventAggregator.PublishAsync(new RuntimeUnattendedInstallNotification());
-=======
-            await _eventAggregator.PublishAsync(new UmbracoApplicationMainDomAcquiredNotification(), cancellationToken);
-
-            DoUnattendedInstall();
->>>>>>> 43af29f1
             DetermineRuntimeLevel();
 
             if (!State.UmbracoCanBoot())
@@ -127,7 +123,6 @@
             await _eventAggregator.PublishAsync(unattendedUpgradeNotification);
             switch (unattendedUpgradeNotification.UnattendedUpgradeResult)
             {
-<<<<<<< HEAD
                 case RuntimeUnattendedUpgradeNotification.UpgradeResult.HasErrors:
                     if (State.BootFailedException == null)
                     {
@@ -142,13 +137,6 @@
                     break;
                 case RuntimeUnattendedUpgradeNotification.UpgradeResult.NotRequired:
                     break;
-=======
-                // do the upgrade
-                DoUnattendedUpgrade();
-
-                // upgrade is done, set reason to Run
-                DetermineRuntimeLevel();
->>>>>>> 43af29f1
             }
 
             await _eventAggregator.PublishAsync(new UmbracoApplicationComponentsInstallingNotification(State.Level), cancellationToken);
@@ -159,23 +147,6 @@
             await _eventAggregator.PublishAsync(new UmbracoApplicationStartingNotification(State.Level), cancellationToken);
         }
 
-<<<<<<< HEAD
-=======
-        private void DoUnattendedUpgrade()
-        {
-            var plan = new UmbracoPlan(_umbracoVersion);
-            using (_profilingLogger.TraceDuration<RuntimeState>("Starting unattended upgrade.", "Unattended upgrade completed."))
-            {
-                var result = _databaseBuilder.UpgradeSchemaAndData(plan);
-                if (result.Success == false)
-                    throw new UnattendedInstallException("An error occurred while running the unattended upgrade.\n" + result.Message);
-            }
-
-        }
-
-        private void DoUnattendedInstall() => State.DoUnattendedInstall();
-
->>>>>>> 43af29f1
         public async Task StopAsync(CancellationToken cancellationToken)
         {
             _components.Terminate();

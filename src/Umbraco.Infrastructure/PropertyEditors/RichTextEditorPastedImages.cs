// Copyright (c) Umbraco.
// See LICENSE for more details.

using HtmlAgilityPack;
using Microsoft.Extensions.DependencyInjection;
using Microsoft.Extensions.Logging;
using Microsoft.Extensions.Options;
using Umbraco.Cms.Core.Cache;
using Umbraco.Cms.Core.Configuration.Models;
using Umbraco.Cms.Core.DependencyInjection;
using Umbraco.Cms.Core.Exceptions;
using Umbraco.Cms.Core.Hosting;
using Umbraco.Cms.Core.IO;
using Umbraco.Cms.Core.Media;
using Umbraco.Cms.Core.Models;
using Umbraco.Cms.Core.Models.Membership;
using Umbraco.Cms.Core.Models.PublishedContent;
using Umbraco.Cms.Core.Models.TemporaryFile;
using Umbraco.Cms.Core.Routing;
using Umbraco.Cms.Core.Services;
using Umbraco.Cms.Core.Strings;
using Umbraco.Cms.Core.Web;
using Umbraco.Cms.Infrastructure.Scoping;
using Umbraco.Extensions;

namespace Umbraco.Cms.Core.PropertyEditors;

public sealed class RichTextEditorPastedImages
{
    private const string TemporaryImageDataAttribute = "data-tmpimg";
    private readonly IPublishedUrlProvider _publishedUrlProvider;
    private readonly IUmbracoContextAccessor _umbracoContextAccessor;
    private readonly ITemporaryFileService _temporaryFileService;
    private readonly IScopeProvider _scopeProvider;
    private readonly IMediaImportService _mediaImportService;
    private readonly IImageUrlGenerator _imageUrlGenerator;
<<<<<<< HEAD
    private readonly IUserService _userService;
=======
    private readonly IEntityService _entityService;
    private readonly IUserService _userService;
    private readonly AppCaches _appCaches;
    private readonly ContentSettings _contentSettings;
    private readonly Dictionary<string, GuidUdi> _uploadedImages = new();
>>>>>>> db1d9997

    [Obsolete("Please use the non-obsolete constructor. Will be removed in V16.")]
    public RichTextEditorPastedImages(
        IUmbracoContextAccessor umbracoContextAccessor,
        ILogger<RichTextEditorPastedImages> logger,
        IHostingEnvironment hostingEnvironment,
        IMediaService mediaService,
        IContentTypeBaseServiceProvider contentTypeBaseServiceProvider,
        MediaFileManager mediaFileManager,
        MediaUrlGeneratorCollection mediaUrlGenerators,
        IShortStringHelper shortStringHelper,
        IPublishedUrlProvider publishedUrlProvider)
        : this(
            umbracoContextAccessor,
            logger,
            hostingEnvironment,
            mediaService,
            contentTypeBaseServiceProvider,
            mediaFileManager,
            mediaUrlGenerators,
            shortStringHelper,
            publishedUrlProvider,
            StaticServiceProvider.Instance.GetRequiredService<ITemporaryFileService>(),
            StaticServiceProvider.Instance.GetRequiredService<IScopeProvider>(),
            StaticServiceProvider.Instance.GetRequiredService<IMediaImportService>(),
            StaticServiceProvider.Instance.GetRequiredService<IImageUrlGenerator>(),
            StaticServiceProvider.Instance.GetRequiredService<IOptions<ContentSettings>>())
    {
    }

<<<<<<< HEAD
    [Obsolete("Please use the non-obsolete constructor. Will be removed in V16.")]
=======
    [Obsolete("Use the non-obsolete constructor. Scheduled for removal in v14")]
>>>>>>> db1d9997
    public RichTextEditorPastedImages(
        IUmbracoContextAccessor umbracoContextAccessor,
        ILogger<RichTextEditorPastedImages> logger,
        IHostingEnvironment hostingEnvironment,
        IMediaService mediaService,
        IContentTypeBaseServiceProvider contentTypeBaseServiceProvider,
        MediaFileManager mediaFileManager,
        MediaUrlGeneratorCollection mediaUrlGenerators,
        IShortStringHelper shortStringHelper,
        IPublishedUrlProvider publishedUrlProvider,
        ITemporaryFileService temporaryFileService,
        IScopeProvider scopeProvider,
        IMediaImportService mediaImportService,
        IImageUrlGenerator imageUrlGenerator,
        IOptions<ContentSettings> contentSettings)
<<<<<<< HEAD
        : this(umbracoContextAccessor, publishedUrlProvider, temporaryFileService, scopeProvider, mediaImportService, imageUrlGenerator)
=======
        : this(
            umbracoContextAccessor,
            logger,
            hostingEnvironment,
            mediaService,
            contentTypeBaseServiceProvider,
            mediaFileManager,
            mediaUrlGenerators,
            shortStringHelper,
            publishedUrlProvider,
            imageUrlGenerator,
            StaticServiceProvider.Instance.GetRequiredService<IEntityService>(),
            StaticServiceProvider.Instance.GetRequiredService<IUserService>(),
            StaticServiceProvider.Instance.GetRequiredService<AppCaches>(),
            contentSettings)
>>>>>>> db1d9997
    {
    }

    public RichTextEditorPastedImages(
        IUmbracoContextAccessor umbracoContextAccessor,
<<<<<<< HEAD
        IPublishedUrlProvider publishedUrlProvider,
        ITemporaryFileService temporaryFileService,
        IScopeProvider scopeProvider,
        IMediaImportService mediaImportService,
        IImageUrlGenerator imageUrlGenerator)
=======
        ILogger<RichTextEditorPastedImages> logger,
        IHostingEnvironment hostingEnvironment,
        IMediaService mediaService,
        IContentTypeBaseServiceProvider contentTypeBaseServiceProvider,
        MediaFileManager mediaFileManager,
        MediaUrlGeneratorCollection mediaUrlGenerators,
        IShortStringHelper shortStringHelper,
        IPublishedUrlProvider publishedUrlProvider,
        IImageUrlGenerator imageUrlGenerator,
        IEntityService entityService,
        IUserService userService,
        AppCaches appCaches,
        IOptions<ContentSettings> contentSettings)
>>>>>>> db1d9997
    {
        _umbracoContextAccessor =
            umbracoContextAccessor ?? throw new ArgumentNullException(nameof(umbracoContextAccessor));
        _publishedUrlProvider = publishedUrlProvider;
        _temporaryFileService = temporaryFileService;
        _scopeProvider = scopeProvider;
        _mediaImportService = mediaImportService;
        _imageUrlGenerator = imageUrlGenerator;
<<<<<<< HEAD
=======
        _entityService = entityService;
        _userService = userService;
        _appCaches = appCaches;
        _contentSettings = contentSettings.Value;
>>>>>>> db1d9997

        // this obviously is not correct. however, we only use IUserService in an obsolete method,
        // so this is better than having even more obsolete constructors for V16
        _userService = StaticServiceProvider.Instance.GetRequiredService<IUserService>();
    }

    [Obsolete($"Please use {nameof(FindAndPersistPastedTempImagesAsync)}. Will be removed in V16.")]
    public string FindAndPersistPastedTempImages(string html, Guid mediaParentFolder, int userId, IImageUrlGenerator imageUrlGenerator)
        => FindAndPersistPastedTempImages(html, mediaParentFolder, userId);

    [Obsolete($"Please use {nameof(FindAndPersistPastedTempImagesAsync)}. Will be removed in V16.")]
    public string FindAndPersistPastedTempImages(string html, Guid mediaParentFolder, int userId)
    {
        IUser user = _userService.GetUserById(userId)
                     ?? throw new ArgumentException($"Could not find a user with the specified user key ({userId})", nameof(userId));
        return FindAndPersistPastedTempImagesAsync(html, mediaParentFolder, user.Key).GetAwaiter().GetResult();
    }

    /// <summary>
    ///     Used by the RTE (and grid RTE) for drag/drop/persisting images.
    /// </summary>
    public async Task<string> FindAndPersistPastedTempImagesAsync(string html, Guid mediaParentFolder, Guid userKey)
    {
        // Find all img's that has data-tmpimg attribute
        // Use HTML Agility Pack - https://html-agility-pack.net
        var htmlDoc = new HtmlDocument();
        htmlDoc.LoadHtml(html);

        HtmlNodeCollection? tmpImages = htmlDoc.DocumentNode.SelectNodes($"//img[@{TemporaryImageDataAttribute}]");
        if (tmpImages is null || tmpImages.Count is 0)
        {
            return html;
        }

        // An array to contain a list of URLs that
        // we have already processed to avoid dupes
        var uploadedImages = new Dictionary<Guid, GuidUdi>();

        foreach (HtmlNode? img in tmpImages)
        {
            // The data attribute contains the key of the temporary file
            var tmpImgKey = img.GetAttributeValue(TemporaryImageDataAttribute, string.Empty);
            if (Guid.TryParse(tmpImgKey, out Guid temporaryFileKey) is false)
            {
                continue;
            }

<<<<<<< HEAD
            TemporaryFileModel? temporaryFile = _temporaryFileService.GetAsync(temporaryFileKey).GetAwaiter().GetResult();
            if (temporaryFile is null)
=======
            var qualifiedTmpImgPath = _hostingEnvironment.MapPathContentRoot(tmpImgPath);

            PersistMediaItem(mediaParentFolder, userId, img, qualifiedTmpImgPath);
        }

        return htmlDoc.DocumentNode.OuterHtml;
    }

    private void PersistMediaItem(Guid mediaParentFolder, int userId, HtmlNode img, string qualifiedTmpImgPath)
    {
        var absoluteTempImagePath = Path.GetFullPath(qualifiedTmpImgPath);

        if (IsValidPath(absoluteTempImagePath) is false)
        {
            return;
        }

        var fileName = Path.GetFileName(absoluteTempImagePath);
        var safeFileName = fileName.ToSafeFileName(_shortStringHelper);

        var mediaItemName = safeFileName.ToFriendlyName();
        GuidUdi udi;

        if (_uploadedImages.ContainsKey(qualifiedTmpImgPath) is false)
        {
            var isSvg = qualifiedTmpImgPath.EndsWith(".svg");
            var mediaType = isSvg
                ? Constants.Conventions.MediaTypes.VectorGraphicsAlias
                : Constants.Conventions.MediaTypes.Image;

            IMedia mediaFile = mediaParentFolder == Guid.Empty
                ? _mediaService.CreateMedia(mediaItemName, GetDefaultMediaRoot(userId), mediaType, userId)
                : _mediaService.CreateMedia(mediaItemName, mediaParentFolder, mediaType, userId);

            var fileInfo = new FileInfo(absoluteTempImagePath);

            FileStream? fileStream = fileInfo.OpenReadWithRetry();
            if (fileStream is null)
            {
                throw new InvalidOperationException("Could not acquire file stream");
            }

            using (fileStream)
>>>>>>> db1d9997
            {
                continue;
            }

            GuidUdi udi;

            using (IScope scope = _scopeProvider.CreateScope())
            {
                _temporaryFileService.EnlistDeleteIfScopeCompletes(temporaryFileKey, _scopeProvider);

                if (uploadedImages.ContainsKey(temporaryFileKey) == false)
                {
                    using Stream fileStream = temporaryFile.OpenReadStream();
                    Guid? parentFolderKey = mediaParentFolder == Guid.Empty ? Constants.System.RootKey : mediaParentFolder;
                    IMedia mediaFile = await _mediaImportService.ImportAsync(temporaryFile.FileName, fileStream, parentFolderKey, MediaTypeAlias(temporaryFile.FileName), userKey);
                    udi = mediaFile.GetUdi();
                }
                else
                {
                    // Already been uploaded & we have it's UDI
                    udi = uploadedImages[temporaryFileKey];
                }

                scope.Complete();
            }

            // Add the UDI to the img element as new data attribute
            img.SetAttributeValue("data-udi", udi.ToString());

            // Get the new persisted image URL
            _umbracoContextAccessor.TryGetUmbracoContext(out IUmbracoContext? umbracoContext);
            IPublishedContent? mediaTyped = umbracoContext?.Media?.GetById(udi.Guid);
            if (mediaTyped == null)
            {
                throw new PanicException(
                    $"Could not find media by id {udi.Guid} or there was no UmbracoContext available.");
            }

            var location = mediaTyped.Url(_publishedUrlProvider);

            // Find the width & height attributes as we need to set the imageprocessor QueryString
            var width = img.GetAttributeValue("width", int.MinValue);
            var height = img.GetAttributeValue("height", int.MinValue);

            if (width != int.MinValue && height != int.MinValue)
            {
                location = _imageUrlGenerator.GetImageUrl(new ImageUrlGenerationOptions(location)
                {
                    ImageCropMode = ImageCropMode.Max,
                    Width = width,
                    Height = height,
                });
            }

            img.SetAttributeValue("src", location);

            // Remove the data attribute (so we do not re-process this)
            img.Attributes.Remove(TemporaryImageDataAttribute);

            // Add to the dictionary to avoid dupes
            uploadedImages.TryAdd(temporaryFileKey, udi);
        }

        return htmlDoc.DocumentNode.OuterHtml;
    }

<<<<<<< HEAD
    private string MediaTypeAlias(string fileName)
        => fileName.InvariantEndsWith(".svg")
            ? Constants.Conventions.MediaTypes.VectorGraphicsAlias
            : Constants.Conventions.MediaTypes.Image;
=======
    private bool IsValidPath(string imagePath) => imagePath.StartsWith(_tempFolderAbsolutePath);

    private int GetDefaultMediaRoot(int userId)
    {
        IUser user = _userService.GetUserById(userId) ?? throw new ArgumentException("User could not be found");
        var userStartNodes = user.CalculateMediaStartNodeIds(_entityService, _appCaches);
        return userStartNodes?.FirstOrDefault() ?? Constants.System.Root;
    }
>>>>>>> db1d9997
}<|MERGE_RESOLUTION|>--- conflicted
+++ resolved
@@ -34,15 +34,9 @@
     private readonly IScopeProvider _scopeProvider;
     private readonly IMediaImportService _mediaImportService;
     private readonly IImageUrlGenerator _imageUrlGenerator;
-<<<<<<< HEAD
+    private readonly IEntityService _entityService;
+    private readonly AppCaches _appCaches;
     private readonly IUserService _userService;
-=======
-    private readonly IEntityService _entityService;
-    private readonly IUserService _userService;
-    private readonly AppCaches _appCaches;
-    private readonly ContentSettings _contentSettings;
-    private readonly Dictionary<string, GuidUdi> _uploadedImages = new();
->>>>>>> db1d9997
 
     [Obsolete("Please use the non-obsolete constructor. Will be removed in V16.")]
     public RichTextEditorPastedImages(
@@ -73,11 +67,7 @@
     {
     }
 
-<<<<<<< HEAD
     [Obsolete("Please use the non-obsolete constructor. Will be removed in V16.")]
-=======
-    [Obsolete("Use the non-obsolete constructor. Scheduled for removal in v14")]
->>>>>>> db1d9997
     public RichTextEditorPastedImages(
         IUmbracoContextAccessor umbracoContextAccessor,
         ILogger<RichTextEditorPastedImages> logger,
@@ -93,37 +83,14 @@
         IMediaImportService mediaImportService,
         IImageUrlGenerator imageUrlGenerator,
         IOptions<ContentSettings> contentSettings)
-<<<<<<< HEAD
         : this(umbracoContextAccessor, publishedUrlProvider, temporaryFileService, scopeProvider, mediaImportService, imageUrlGenerator)
-=======
-        : this(
-            umbracoContextAccessor,
-            logger,
-            hostingEnvironment,
-            mediaService,
-            contentTypeBaseServiceProvider,
-            mediaFileManager,
-            mediaUrlGenerators,
-            shortStringHelper,
-            publishedUrlProvider,
-            imageUrlGenerator,
-            StaticServiceProvider.Instance.GetRequiredService<IEntityService>(),
-            StaticServiceProvider.Instance.GetRequiredService<IUserService>(),
-            StaticServiceProvider.Instance.GetRequiredService<AppCaches>(),
-            contentSettings)
->>>>>>> db1d9997
-    {
-    }
-
-    public RichTextEditorPastedImages(
-        IUmbracoContextAccessor umbracoContextAccessor,
-<<<<<<< HEAD
-        IPublishedUrlProvider publishedUrlProvider,
-        ITemporaryFileService temporaryFileService,
-        IScopeProvider scopeProvider,
-        IMediaImportService mediaImportService,
-        IImageUrlGenerator imageUrlGenerator)
-=======
+    {
+    }
+
+    // highest overload to be picked by DI, pointing to newest ctor
+    [Obsolete("Please use the non-obsolete constructor. Will be removed in V17.")]
+    public RichTextEditorPastedImages(
+        IUmbracoContextAccessor umbracoContextAccessor,
         ILogger<RichTextEditorPastedImages> logger,
         IHostingEnvironment hostingEnvironment,
         IMediaService mediaService,
@@ -132,12 +99,46 @@
         MediaUrlGeneratorCollection mediaUrlGenerators,
         IShortStringHelper shortStringHelper,
         IPublishedUrlProvider publishedUrlProvider,
+        ITemporaryFileService temporaryFileService,
+        IScopeProvider scopeProvider,
+        IMediaImportService mediaImportService,
+        IImageUrlGenerator imageUrlGenerator,
+        IOptions<ContentSettings> contentSettings,
+        IEntityService entityService,
+        AppCaches appCaches)
+        : this(umbracoContextAccessor, publishedUrlProvider, temporaryFileService, scopeProvider, mediaImportService, imageUrlGenerator, entityService, appCaches)
+    {
+    }
+
+    [Obsolete("Please use the non-obsolete constructor. Will be removed in V17.")]
+    public RichTextEditorPastedImages(
+        IUmbracoContextAccessor umbracoContextAccessor,
+        IPublishedUrlProvider publishedUrlProvider,
+        ITemporaryFileService temporaryFileService,
+        IScopeProvider scopeProvider,
+        IMediaImportService mediaImportService,
+        IImageUrlGenerator imageUrlGenerator)
+        : this(
+            umbracoContextAccessor,
+            publishedUrlProvider,
+            temporaryFileService,
+            scopeProvider,
+            mediaImportService,
+            imageUrlGenerator,
+            StaticServiceProvider.Instance.GetRequiredService<IEntityService>(),
+            StaticServiceProvider.Instance.GetRequiredService<AppCaches>())
+    {
+    }
+
+    public RichTextEditorPastedImages(
+        IUmbracoContextAccessor umbracoContextAccessor,
+        IPublishedUrlProvider publishedUrlProvider,
+        ITemporaryFileService temporaryFileService,
+        IScopeProvider scopeProvider,
+        IMediaImportService mediaImportService,
         IImageUrlGenerator imageUrlGenerator,
         IEntityService entityService,
-        IUserService userService,
-        AppCaches appCaches,
-        IOptions<ContentSettings> contentSettings)
->>>>>>> db1d9997
+        AppCaches appCaches)
     {
         _umbracoContextAccessor =
             umbracoContextAccessor ?? throw new ArgumentNullException(nameof(umbracoContextAccessor));
@@ -146,13 +147,8 @@
         _scopeProvider = scopeProvider;
         _mediaImportService = mediaImportService;
         _imageUrlGenerator = imageUrlGenerator;
-<<<<<<< HEAD
-=======
         _entityService = entityService;
-        _userService = userService;
         _appCaches = appCaches;
-        _contentSettings = contentSettings.Value;
->>>>>>> db1d9997
 
         // this obviously is not correct. however, we only use IUserService in an obsolete method,
         // so this is better than having even more obsolete constructors for V16
@@ -200,54 +196,8 @@
                 continue;
             }
 
-<<<<<<< HEAD
             TemporaryFileModel? temporaryFile = _temporaryFileService.GetAsync(temporaryFileKey).GetAwaiter().GetResult();
             if (temporaryFile is null)
-=======
-            var qualifiedTmpImgPath = _hostingEnvironment.MapPathContentRoot(tmpImgPath);
-
-            PersistMediaItem(mediaParentFolder, userId, img, qualifiedTmpImgPath);
-        }
-
-        return htmlDoc.DocumentNode.OuterHtml;
-    }
-
-    private void PersistMediaItem(Guid mediaParentFolder, int userId, HtmlNode img, string qualifiedTmpImgPath)
-    {
-        var absoluteTempImagePath = Path.GetFullPath(qualifiedTmpImgPath);
-
-        if (IsValidPath(absoluteTempImagePath) is false)
-        {
-            return;
-        }
-
-        var fileName = Path.GetFileName(absoluteTempImagePath);
-        var safeFileName = fileName.ToSafeFileName(_shortStringHelper);
-
-        var mediaItemName = safeFileName.ToFriendlyName();
-        GuidUdi udi;
-
-        if (_uploadedImages.ContainsKey(qualifiedTmpImgPath) is false)
-        {
-            var isSvg = qualifiedTmpImgPath.EndsWith(".svg");
-            var mediaType = isSvg
-                ? Constants.Conventions.MediaTypes.VectorGraphicsAlias
-                : Constants.Conventions.MediaTypes.Image;
-
-            IMedia mediaFile = mediaParentFolder == Guid.Empty
-                ? _mediaService.CreateMedia(mediaItemName, GetDefaultMediaRoot(userId), mediaType, userId)
-                : _mediaService.CreateMedia(mediaItemName, mediaParentFolder, mediaType, userId);
-
-            var fileInfo = new FileInfo(absoluteTempImagePath);
-
-            FileStream? fileStream = fileInfo.OpenReadWithRetry();
-            if (fileStream is null)
-            {
-                throw new InvalidOperationException("Could not acquire file stream");
-            }
-
-            using (fileStream)
->>>>>>> db1d9997
             {
                 continue;
             }
@@ -261,7 +211,7 @@
                 if (uploadedImages.ContainsKey(temporaryFileKey) == false)
                 {
                     using Stream fileStream = temporaryFile.OpenReadStream();
-                    Guid? parentFolderKey = mediaParentFolder == Guid.Empty ? Constants.System.RootKey : mediaParentFolder;
+                    Guid? parentFolderKey = mediaParentFolder == Guid.Empty ? await GetDefaultMediaRoot(userKey) : mediaParentFolder;
                     IMedia mediaFile = await _mediaImportService.ImportAsync(temporaryFile.FileName, fileStream, parentFolderKey, MediaTypeAlias(temporaryFile.FileName), userKey);
                     udi = mediaFile.GetUdi();
                 }
@@ -314,19 +264,22 @@
         return htmlDoc.DocumentNode.OuterHtml;
     }
 
-<<<<<<< HEAD
+    private async Task<Guid?> GetDefaultMediaRoot(Guid userKey)
+    {
+        IUser user = await _userService.GetAsync(userKey) ?? throw new ArgumentException("User could not be found");
+        var userStartNodes = user.CalculateMediaStartNodeIds(_entityService, _appCaches);
+        var firstNodeId = userStartNodes?.FirstOrDefault();
+        if (firstNodeId is null)
+        {
+            return Constants.System.RootKey;
+        }
+
+        Attempt<Guid> firstNodeKeyAttempt = _entityService.GetKey(firstNodeId.Value, UmbracoObjectTypes.Media);
+        return firstNodeKeyAttempt.Success ? firstNodeKeyAttempt.Result : Constants.System.RootKey;
+    }
+
     private string MediaTypeAlias(string fileName)
         => fileName.InvariantEndsWith(".svg")
             ? Constants.Conventions.MediaTypes.VectorGraphicsAlias
             : Constants.Conventions.MediaTypes.Image;
-=======
-    private bool IsValidPath(string imagePath) => imagePath.StartsWith(_tempFolderAbsolutePath);
-
-    private int GetDefaultMediaRoot(int userId)
-    {
-        IUser user = _userService.GetUserById(userId) ?? throw new ArgumentException("User could not be found");
-        var userStartNodes = user.CalculateMediaStartNodeIds(_entityService, _appCaches);
-        return userStartNodes?.FirstOrDefault() ?? Constants.System.Root;
-    }
->>>>>>> db1d9997
 }
--- conflicted
+++ resolved
@@ -16,13 +16,8 @@
     where TValue : BlockValue<TLayout>, new()
     where TLayout : class, IBlockLayoutItem, new()
 {
-<<<<<<< HEAD
-    private readonly Lazy<Dictionary<Guid, IContentType>> _contentTypes;
+    private readonly IContentTypeService _contentTypeService;
     private readonly BlockEditorDataConverter<TValue, TLayout> _dataConverter;
-=======
-    private readonly BlockEditorDataConverter _dataConverter;
-    private readonly IContentTypeService _contentTypeService;
->>>>>>> 7eda978c
     private readonly ILogger _logger;
 
     public BlockEditorValues(BlockEditorDataConverter<TValue, TLayout> dataConverter, IContentTypeService contentTypeService, ILogger logger)

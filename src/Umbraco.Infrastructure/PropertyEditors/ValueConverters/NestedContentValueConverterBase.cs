--- conflicted
+++ resolved
@@ -46,14 +46,7 @@
             var elementTypeAlias = sourceObject[NestedContentPropertyEditor.ContentTypeAliasPropertyKey]?.ToObject<string>();
             if (string.IsNullOrEmpty(elementTypeAlias))
                 return null;
-<<<<<<< HEAD
-            if (!_publishedSnapshotAccessor.TryGetPublishedSnapshot(out var publishedSnapshot))
-            {
-                throw new InvalidOperationException("Wasn't possible to a get a valid Snapshot");
-            }
-=======
             var publishedSnapshot = _publishedSnapshotAccessor.GetRequiredPublishedSnapshot();
->>>>>>> f5ae4379
             // only convert element types - content types will cause an exception when PublishedModelFactory creates the model
             var publishedContentType = publishedSnapshot.Content.GetContentType(elementTypeAlias);
             if (publishedContentType == null || publishedContentType.IsElement == false)

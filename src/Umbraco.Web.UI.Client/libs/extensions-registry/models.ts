--- conflicted
+++ resolved
@@ -17,12 +17,9 @@
 import type { ManifestMenuItem, ManifestMenuItemTreeKind } from './menu-item.models';
 import type { ManifestTheme } from './theme.models';
 import type { ManifestTree } from './tree.models';
-<<<<<<< HEAD
-import type { ManifestUserProfileApp } from './user-profile-app.models';
-=======
 import type { ManifestTreeItem } from './tree-item.models';
 import type { ManifestUserDashboard } from './user-dashboard.models';
->>>>>>> 2f8c1d89
+import type { ManifestUserProfileApp } from './user-profile-app.models';
 import type { ManifestWorkspace } from './workspace.models';
 import type { ManifestWorkspaceAction } from './workspace-action.models';
 import type { ManifestWorkspaceView } from './workspace-view.models';
@@ -49,12 +46,9 @@
 export * from './menu-item.models';
 export * from './theme.models';
 export * from './tree.models';
-<<<<<<< HEAD
-export * from './user-profile-app.models';
-=======
 export * from './tree-item.models';
 export * from './user-dashboard.models';
->>>>>>> 2f8c1d89
+export * from './user-profile-app.models';
 export * from './workspace-action.models';
 export * from './workspace-view-collection.models';
 export * from './workspace-view.models';
@@ -88,12 +82,9 @@
 	| ManifestMenuItemTreeKind
 	| ManifestTheme
 	| ManifestTree
-<<<<<<< HEAD
-	| ManifestUserProfileApp
-=======
 	| ManifestTreeItem
 	| ManifestUserDashboard
->>>>>>> 2f8c1d89
+	| ManifestUserProfileApp
 	| ManifestWorkspace
 	| ManifestWorkspaceAction
 	| ManifestWorkspaceView

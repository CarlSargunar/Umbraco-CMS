import { EntityTreeItemResponseModel } from '@umbraco-cms/backoffice/backend-api';
<<<<<<< HEAD
import { ArrayState } from '@umbraco-cms/backoffice/observable-api';
=======
import { UmbArrayState, partialUpdateFrozenArray } from '@umbraco-cms/backoffice/observable-api';
>>>>>>> c57c630e
import { UmbStoreBase, UmbTreeStore } from '@umbraco-cms/backoffice/store';
import { UmbControllerHostElement } from '@umbraco-cms/backoffice/controller';

/**
 * @export
 * @class UmbEntityTreeStore
 * @extends {UmbStoreBase}
 * @description - Entity Tree Store
 */
<<<<<<< HEAD
export class UmbEntityTreeStore
	extends UmbStoreBase<EntityTreeItemResponseModel>
	implements UmbTreeStore<EntityTreeItemResponseModel>
{
	constructor(host: UmbControllerHostElement, storeAlias: string) {
		super(host, storeAlias, new ArrayState<EntityTreeItemResponseModel>([], (x) => x.id));
=======
export class UmbEntityTreeStore extends UmbStoreBase implements UmbTreeStore<EntityTreeItemResponseModel> {
	#data = new UmbArrayState<EntityTreeItemResponseModel>([], (x) => x.id);

	/**
	 * Appends items to the store
	 * @param {Array<EntityTreeItemResponseModel>} items
	 * @memberof UmbEntityTreeStore
	 */
	appendItems(items: Array<EntityTreeItemResponseModel>) {
		this.#data.append(items);
	}

	/**
	 * Updates an item in the store
	 * @param {string} id
	 * @param {Partial<EntityTreeItemResponseModel>} data
	 * @memberof UmbEntityTreeStore
	 */
	updateItem(id: string, data: Partial<EntityTreeItemResponseModel>) {
		this.#data.next(partialUpdateFrozenArray(this.#data.getValue(), data, (entry) => entry.id === id));
	}

	/**
	 * Removes an item from the store
	 * @param {string} id
	 * @memberof UmbEntityTreeStore
	 */
	removeItem(id: string) {
		this.#data.removeOne(id);
>>>>>>> c57c630e
	}

	/**
	 * An observable to observe the root items
	 * @memberof UmbEntityTreeStore
	 */
	rootItems = this._data.getObservablePart((items) => items.filter((item) => item.parentId === null));

	/**
	 * Returns an observable to observe the children of a given parent
	 * @param {(string | null)} parentId
	 * @return {*}
	 * @memberof UmbEntityTreeStore
	 */
	childrenOf(parentId: string | null) {
		return this._data.getObservablePart((items) => items.filter((item) => item.parentId === parentId));
	}

	/**
	 * Returns an observable to observe the items with the given ids
	 * @param {Array<string>} ids
	 * @return {*}
	 * @memberof UmbEntityTreeStore
	 */
	items(ids: Array<string>) {
		return this._data.getObservablePart((items) => items.filter((item) => ids.includes(item.id ?? '')));
	}
}<|MERGE_RESOLUTION|>--- conflicted
+++ resolved
@@ -1,9 +1,5 @@
 import { EntityTreeItemResponseModel } from '@umbraco-cms/backoffice/backend-api';
-<<<<<<< HEAD
-import { ArrayState } from '@umbraco-cms/backoffice/observable-api';
-=======
-import { UmbArrayState, partialUpdateFrozenArray } from '@umbraco-cms/backoffice/observable-api';
->>>>>>> c57c630e
+import { UmbArrayState } from '@umbraco-cms/backoffice/observable-api';
 import { UmbStoreBase, UmbTreeStore } from '@umbraco-cms/backoffice/store';
 import { UmbControllerHostElement } from '@umbraco-cms/backoffice/controller';
 
@@ -13,44 +9,12 @@
  * @extends {UmbStoreBase}
  * @description - Entity Tree Store
  */
-<<<<<<< HEAD
 export class UmbEntityTreeStore
 	extends UmbStoreBase<EntityTreeItemResponseModel>
 	implements UmbTreeStore<EntityTreeItemResponseModel>
 {
 	constructor(host: UmbControllerHostElement, storeAlias: string) {
-		super(host, storeAlias, new ArrayState<EntityTreeItemResponseModel>([], (x) => x.id));
-=======
-export class UmbEntityTreeStore extends UmbStoreBase implements UmbTreeStore<EntityTreeItemResponseModel> {
-	#data = new UmbArrayState<EntityTreeItemResponseModel>([], (x) => x.id);
-
-	/**
-	 * Appends items to the store
-	 * @param {Array<EntityTreeItemResponseModel>} items
-	 * @memberof UmbEntityTreeStore
-	 */
-	appendItems(items: Array<EntityTreeItemResponseModel>) {
-		this.#data.append(items);
-	}
-
-	/**
-	 * Updates an item in the store
-	 * @param {string} id
-	 * @param {Partial<EntityTreeItemResponseModel>} data
-	 * @memberof UmbEntityTreeStore
-	 */
-	updateItem(id: string, data: Partial<EntityTreeItemResponseModel>) {
-		this.#data.next(partialUpdateFrozenArray(this.#data.getValue(), data, (entry) => entry.id === id));
-	}
-
-	/**
-	 * Removes an item from the store
-	 * @param {string} id
-	 * @memberof UmbEntityTreeStore
-	 */
-	removeItem(id: string) {
-		this.#data.removeOne(id);
->>>>>>> c57c630e
+		super(host, storeAlias, new UmbArrayState<EntityTreeItemResponseModel>([], (x) => x.id));
 	}
 
 	/**

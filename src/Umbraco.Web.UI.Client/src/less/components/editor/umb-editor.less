--- conflicted
+++ resolved
@@ -12,14 +12,6 @@
     background: @brownGrayLight;
     z-index: @zIndexEditor;
 
-<<<<<<< HEAD
-.umb-editor--infiniteMode {
-    transform: none;
-    will-change: transform;
-    transition: transform 400ms ease-in-out;
-    &.moveRight {
-        transform: translateX(110%);
-=======
     &--infiniteMode {
         transform: none;
         will-change: transform;
@@ -28,7 +20,6 @@
         &.umb-editor--moveRight {
             transform: translateX(110%);
         }
->>>>>>> eed94d8c
     }
 
     &--outOfRange {

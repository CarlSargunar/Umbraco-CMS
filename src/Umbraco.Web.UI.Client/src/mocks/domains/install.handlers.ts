--- conflicted
+++ resolved
@@ -1,14 +1,5 @@
 import { rest } from 'msw';
-<<<<<<< HEAD
-import {
-  ErrorResponse,
-  UmbracoInstaller,
-  UmbracoPerformInstallDatabaseConfiguration,
-  UmbracoPerformInstallRequest,
-} from '../../models';
-=======
-import { UmbracoInstaller } from '../../core/models';
->>>>>>> 41d55490
+import { ErrorResponse, UmbracoInstaller, UmbracoPerformInstallRequest } from '../../core/models';
 
 export const handlers = [
   rest.get('/umbraco/backoffice/install', (_req, res, ctx) => {

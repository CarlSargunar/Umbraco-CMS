--- conflicted
+++ resolved
@@ -1,12 +1,7 @@
 import type { UmbMediaDetailModel } from '../../packages/media/media/index.js';
 import { UmbEntityData } from './entity.data.js';
-<<<<<<< HEAD
 import { createMediaTreeItem } from './utils.js';
-import {
-=======
-import { createContentTreeItem, createMediaTreeItem } from './utils.js';
 import type {
->>>>>>> 78b587a0
 	ContentTreeItemResponseModel,
 	MediaItemResponseModel,
 	PagedMediaTreeItemResponseModel,

--- conflicted
+++ resolved
@@ -1,16 +1,8 @@
 import { css, CSSResultGroup, html, LitElement, nothing } from 'lit';
 import { customElement, state } from 'lit/decorators.js';
-<<<<<<< HEAD
-import { Subscription } from 'rxjs';
-=======
-import { UmbContextConsumerMixin } from '../../core/context';
-
-import type { ProblemDetails } from '../../core/models';
 import { UmbObserverMixin } from '../../core/observer';
->>>>>>> f344aeba
 import { UmbInstallerContext } from '../installer.context';
 import { UmbContextConsumerMixin } from '@umbraco-cms/context-api';
-
 import type { ProblemDetails } from '@umbraco-cms/models';
 
 @customElement('umb-installer-error')

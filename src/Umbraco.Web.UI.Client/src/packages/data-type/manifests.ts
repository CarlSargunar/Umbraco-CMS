import { manifests as collectionManifests } from './collection/manifests.js';
import { manifests as entityActions } from './entity-actions/manifests.js';
import { manifests as menuManifests } from './menu/manifests.js';
import { manifests as modalManifests } from './modals/manifests.js';
import { manifests as repositoryManifests } from './repository/manifests.js';
import { manifests as searchProviderManifests } from './search/manifests.js';
import { manifests as treeManifests } from './tree/manifests.js';
import { manifests as workspaceManifests } from './workspace/manifests.js';
<<<<<<< HEAD

export const manifests = [
	...collectionManifests,
=======
import { manifests as modalManifests } from './modals/manifests.js';
import { manifests as collectionManifests } from './collection/manifests.js';
import type { ManifestTypes } from '@umbraco-cms/backoffice/extension-registry';

export const manifests: Array<ManifestTypes> = [
>>>>>>> 7ba9b36b
	...entityActions,
	...menuManifests,
	...modalManifests,
	...repositoryManifests,
	...searchProviderManifests,
	...treeManifests,
	...workspaceManifests,
];<|MERGE_RESOLUTION|>--- conflicted
+++ resolved
@@ -6,17 +6,12 @@
 import { manifests as searchProviderManifests } from './search/manifests.js';
 import { manifests as treeManifests } from './tree/manifests.js';
 import { manifests as workspaceManifests } from './workspace/manifests.js';
-<<<<<<< HEAD
-
-export const manifests = [
-	...collectionManifests,
-=======
 import { manifests as modalManifests } from './modals/manifests.js';
 import { manifests as collectionManifests } from './collection/manifests.js';
 import type { ManifestTypes } from '@umbraco-cms/backoffice/extension-registry';
 
 export const manifests: Array<ManifestTypes> = [
->>>>>>> 7ba9b36b
+	...collectionManifests,
 	...entityActions,
 	...menuManifests,
 	...modalManifests,

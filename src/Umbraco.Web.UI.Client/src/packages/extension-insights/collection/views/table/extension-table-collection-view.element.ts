--- conflicted
+++ resolved
@@ -79,19 +79,11 @@
 					},
 					{
 						columnAlias: 'entityActions',
-<<<<<<< HEAD
-						value: html`<umb-entity-actions-table-column-layout
-							.value=${{
-								entityType: extension.entityType,
-								unique: extension.unique,
-							}}></umb-entity-actions-table-column-layout>`,
-=======
 						value: html`<umb-entity-actions-table-column-view
 							.value=${{
 								entityType: extension.entityType,
 								unique: extension.unique,
 							}}></umb-entity-actions-table-column-view>`,
->>>>>>> a64a1d40
 					},
 				],
 			};

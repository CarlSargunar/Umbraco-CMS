--- conflicted
+++ resolved
@@ -121,6 +121,19 @@
 		// this.observe(this.#pickerContext.selection, (selection) => (super.value = selection.join(',')));
 		// this.observe(this.#pickerContext.selectedItems, (selectedItems) => (this._items = selectedItems));
 	}
+
+	protected _openPicker() {
+		console.log('member.openPicker');
+		// this.#pickerContext.openPicker({
+		// 	hideTreeRoot: true,
+		// });
+	}
+
+	protected _requestRemoveItem(item: MemberItemResponseModel) {
+		console.log('member.requestRemoveItem', item);
+		//this.#pickerContext.requestRemoveItem(item.id!);
+	}
+
 	protected getFormElement() {
 		return undefined;
 	}
@@ -143,14 +156,9 @@
 		// });
 	}
 
-<<<<<<< HEAD
-	protected _requestRemoveItem(item: MemberItemResponseModel) {
-		console.log("member.requestRemoveItem", item);
-=======
 	#requestRemoveItem(item: MemberItemResponseModel) {
 		// TODO: Uncomment, once `UmbMemberPickerContext` has been implemented. [LK]
 		console.log('member.requestRemoveItem', item);
->>>>>>> 6d8848be
 		//this.#pickerContext.requestRemoveItem(item.id!);
 	}
 

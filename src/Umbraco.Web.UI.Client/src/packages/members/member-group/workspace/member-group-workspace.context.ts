--- conflicted
+++ resolved
@@ -39,14 +39,9 @@
 		}
 	}
 
-<<<<<<< HEAD
 	async create() {
+		this.resetState();
 		const { data } = await this.detailRepository.createScaffold();
-=======
-	async create(parentUnique: string | null) {
-		this.resetState();
-		const { data } = await this.detailRepository.createScaffold(parentUnique);
->>>>>>> 98726575
 
 		if (data) {
 			this.setIsNew(true);

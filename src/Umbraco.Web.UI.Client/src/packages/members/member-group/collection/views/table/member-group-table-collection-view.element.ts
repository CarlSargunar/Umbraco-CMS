--- conflicted
+++ resolved
@@ -58,19 +58,11 @@
 					},
 					{
 						columnAlias: 'entityActions',
-<<<<<<< HEAD
-						value: html`<umb-entity-actions-table-column-layout
-							.value=${{
-								entityType: memberGroup.entityType,
-								unique: memberGroup.unique,
-							}}></umb-entity-actions-table-column-layout>`,
-=======
 						value: html`<umb-entity-actions-table-column-view
 							.value=${{
 								entityType: memberGroup.entityType,
 								unique: memberGroup.unique,
 							}}></umb-entity-actions-table-column-view>`,
->>>>>>> a64a1d40
 					},
 				],
 			};

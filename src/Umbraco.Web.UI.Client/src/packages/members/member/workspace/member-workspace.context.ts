--- conflicted
+++ resolved
@@ -15,6 +15,8 @@
 	implements UmbSaveableWorkspaceContextInterface
 {
 	public readonly repository = new UmbMemberDetailRepository(this);
+
+	#parentUnique: string | null = null;
 
 	#persistedData = new UmbObjectState<EntityType | undefined>(undefined);
 	#currentData = new UmbObjectState<EntityType | undefined>(undefined);
@@ -43,14 +45,10 @@
 		}
 	}
 
-<<<<<<< HEAD
-	async create(memberTypeUnique: string) {
-		const { data } = await this.repository.createScaffold({
-=======
 	async create(parentUnique: string | null, memberTypeUnique: string) {
 		this.resetState();
-		const { data } = await this.repository.createScaffold(parentUnique, {
->>>>>>> 98726575
+		this.#parentUnique = parentUnique;
+		const { data } = await this.repository.createScaffold({
 			memberType: { unique: memberTypeUnique },
 		});
 

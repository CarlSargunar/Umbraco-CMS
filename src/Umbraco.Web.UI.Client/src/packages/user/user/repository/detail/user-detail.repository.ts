import type { UmbUserDetailModel } from '../../types.js';
import { UmbUserServerDataSource } from './user-detail.server.data-source.js';
import { UMB_USER_DETAIL_STORE_CONTEXT } from './user-detail.store.js';
import type { UmbControllerHost } from '@umbraco-cms/backoffice/controller-api';
import { UmbDetailRepositoryBase } from '@umbraco-cms/backoffice/repository';

export class UmbUserDetailRepository extends UmbDetailRepositoryBase<UmbUserDetailModel> {
	constructor(host: UmbControllerHost) {
<<<<<<< HEAD
		super(host);

		this.#detailSource = new UmbUserServerDataSource(host);
		this.#temporaryFileRepository = new UmbTemporaryFileRepository(host);
	}

	/**
	 * Creates a new user scaffold
	 * @param {(string | null)} parentId
	 * @return {*}
	 * @memberof UmbUserRepository
	 */

	// eslint-disable-next-line @typescript-eslint/ban-ts-comment
	// @ts-ignore
	createScaffold(parentId: string | null) {
		if (parentId === undefined) throw new Error('Parent id is missing');
		return this.#detailSource.createScaffold(parentId);
	}

	/**
	 * Requests the user with the given id
	 * @param {string} id
	 * @return {*}
	 * @memberof UmbUserRepository
	 */
	async requestById(id: string) {
		if (!id) throw new Error('Id is missing');
		await this.init;

		const { data, error } = await this.#detailSource.read(id);

		if (data) {
			this.detailStore!.append(data);
		}

		return { data, error, asObservable: () => this.detailStore!.byId(id) };
	}

	/**
	 * Returns an observable for the user with the given id
	 * @param {string} id
	 * @return {Promise<Observable<UserDetailModel>>}
	 * @memberof UmbUserRepository
	 */
	async byId(id: string) {
		if (!id) throw new Error('Key is missing');
		await this.init;
		return this.detailStore!.byId(id);
	}

	/**
	 * Creates a new user
	 * @param {CreateUserRequestModel} userRequestData
	 * @return { Promise<UmbDataSourceSuccessResponse, UmbDataSourceErrorResponse>}
	 * @memberof UmbUserRepository
	 */
	async create(userRequestData: CreateUserRequestModel) {
		if (!userRequestData) throw new Error('Data is missing');
		await this.init;

		const { data, error } = await this.#detailSource.create(userRequestData);

		if (data) {
			this.detailStore?.append(data);

			const notification = { data: { message: `User created` } };
			this.notificationContext?.peek('positive', notification);
		}

		return { data, error };
	}

	/**
	 * Saves the user with the given id
	 * @param {string} id
	 * @param {UpdateUserRequestModel} user
	 * @return {Promise<UmbDataSourceSuccessResponse, UmbDataSourceErrorResponse>}
	 * @memberof UmbUserRepository
	 */
	async save(id: string, user: UpdateUserRequestModel) {
		if (!id) throw new Error('User id is missing');
		if (!user) throw new Error('User update data is missing');
		await this.init;

		const { data, error } = await this.#detailSource.update(id, user);

		if (data) {
			this.detailStore?.append(data);
		}

		if (!error) {
			// TODO: how do we localize here?
			// The localize method shouldn't be part of the UmbControllerHost interface
			// this._host.localize?.term('speechBubbles_editUserSaved') ??
			const notification = {
				data: { message: 'User saved' },
			};
			this.notificationContext?.peek('positive', notification);
		}

		return { data, error };
	}

	/**
	 * Deletes the user with the given id
	 * @param {string} id
	 * @return {Promise<UmbDataSourceErrorResponse>}
	 * @memberof UmbUserRepository
	 */
	async delete(id: string) {
		if (!id) throw new Error('Id is missing');
		await this.init;

		const { error } = await this.#detailSource.delete(id);

		if (!error) {
			this.detailStore?.removeItem(id);

			const notification = { data: { message: `User deleted` } };
			this.notificationContext?.peek('positive', notification);
		}

		return { error };
	}

	/**
	 * Uploads an avatar for the user with the given id
	 * @param {string} id
	 * @param {File} file
	 * @return {Promise<UmbDataSourceErrorResponse>}
	 * @memberof UmbUserRepository
	 */
	async uploadAvatar(id: string, file: File) {
		if (!id) throw new Error('Id is missing');
		await this.init;

		// upload temp file
		const fileId = UmbId.new();
		await this.#temporaryFileRepository.upload(fileId, file);

		// assign temp file to avatar
		const { error } = await this.#detailSource.createAvatar(id, fileId);

		if (!error) {
			const preview = URL.createObjectURL(file);
			// TODO: temp solution until we know the final avatar url format.
			// the server currently returns a list of urls for different sizes.
			// We need to fake a size list here.
			const avatarUrls = [preview, preview, preview, preview, preview];
			this.detailStore!.updateItem(id, { avatarUrls });

			const notification = { data: { message: `Avatar uploaded` } };
			this.notificationContext?.peek('positive', notification);
		}

		return { error };
	}

	/**
	 * Removes the avatar for the user with the given id
	 * @param {string} id
	 * @return {Promise<UmbDataSourceErrorResponse>}
	 * @memberof UmbUserRepository
	 */
	async deleteAvatar(id: string) {
		if (!id) throw new Error('Id is missing');
		await this.init;

		const { error } = await this.#detailSource.deleteAvatar(id);

		if (!error) {
			// TODO: update store + current user
			const notification = { data: { message: `Avatar deleted` } };
			this.notificationContext?.peek('positive', notification);
		}

		return { error };
=======
		super(host, UmbUserServerDataSource, UMB_USER_DETAIL_STORE_CONTEXT);
>>>>>>> 55572b3b
	}
}<|MERGE_RESOLUTION|>--- conflicted
+++ resolved
@@ -6,187 +6,6 @@
 
 export class UmbUserDetailRepository extends UmbDetailRepositoryBase<UmbUserDetailModel> {
 	constructor(host: UmbControllerHost) {
-<<<<<<< HEAD
-		super(host);
-
-		this.#detailSource = new UmbUserServerDataSource(host);
-		this.#temporaryFileRepository = new UmbTemporaryFileRepository(host);
-	}
-
-	/**
-	 * Creates a new user scaffold
-	 * @param {(string | null)} parentId
-	 * @return {*}
-	 * @memberof UmbUserRepository
-	 */
-
-	// eslint-disable-next-line @typescript-eslint/ban-ts-comment
-	// @ts-ignore
-	createScaffold(parentId: string | null) {
-		if (parentId === undefined) throw new Error('Parent id is missing');
-		return this.#detailSource.createScaffold(parentId);
-	}
-
-	/**
-	 * Requests the user with the given id
-	 * @param {string} id
-	 * @return {*}
-	 * @memberof UmbUserRepository
-	 */
-	async requestById(id: string) {
-		if (!id) throw new Error('Id is missing');
-		await this.init;
-
-		const { data, error } = await this.#detailSource.read(id);
-
-		if (data) {
-			this.detailStore!.append(data);
-		}
-
-		return { data, error, asObservable: () => this.detailStore!.byId(id) };
-	}
-
-	/**
-	 * Returns an observable for the user with the given id
-	 * @param {string} id
-	 * @return {Promise<Observable<UserDetailModel>>}
-	 * @memberof UmbUserRepository
-	 */
-	async byId(id: string) {
-		if (!id) throw new Error('Key is missing');
-		await this.init;
-		return this.detailStore!.byId(id);
-	}
-
-	/**
-	 * Creates a new user
-	 * @param {CreateUserRequestModel} userRequestData
-	 * @return { Promise<UmbDataSourceSuccessResponse, UmbDataSourceErrorResponse>}
-	 * @memberof UmbUserRepository
-	 */
-	async create(userRequestData: CreateUserRequestModel) {
-		if (!userRequestData) throw new Error('Data is missing');
-		await this.init;
-
-		const { data, error } = await this.#detailSource.create(userRequestData);
-
-		if (data) {
-			this.detailStore?.append(data);
-
-			const notification = { data: { message: `User created` } };
-			this.notificationContext?.peek('positive', notification);
-		}
-
-		return { data, error };
-	}
-
-	/**
-	 * Saves the user with the given id
-	 * @param {string} id
-	 * @param {UpdateUserRequestModel} user
-	 * @return {Promise<UmbDataSourceSuccessResponse, UmbDataSourceErrorResponse>}
-	 * @memberof UmbUserRepository
-	 */
-	async save(id: string, user: UpdateUserRequestModel) {
-		if (!id) throw new Error('User id is missing');
-		if (!user) throw new Error('User update data is missing');
-		await this.init;
-
-		const { data, error } = await this.#detailSource.update(id, user);
-
-		if (data) {
-			this.detailStore?.append(data);
-		}
-
-		if (!error) {
-			// TODO: how do we localize here?
-			// The localize method shouldn't be part of the UmbControllerHost interface
-			// this._host.localize?.term('speechBubbles_editUserSaved') ??
-			const notification = {
-				data: { message: 'User saved' },
-			};
-			this.notificationContext?.peek('positive', notification);
-		}
-
-		return { data, error };
-	}
-
-	/**
-	 * Deletes the user with the given id
-	 * @param {string} id
-	 * @return {Promise<UmbDataSourceErrorResponse>}
-	 * @memberof UmbUserRepository
-	 */
-	async delete(id: string) {
-		if (!id) throw new Error('Id is missing');
-		await this.init;
-
-		const { error } = await this.#detailSource.delete(id);
-
-		if (!error) {
-			this.detailStore?.removeItem(id);
-
-			const notification = { data: { message: `User deleted` } };
-			this.notificationContext?.peek('positive', notification);
-		}
-
-		return { error };
-	}
-
-	/**
-	 * Uploads an avatar for the user with the given id
-	 * @param {string} id
-	 * @param {File} file
-	 * @return {Promise<UmbDataSourceErrorResponse>}
-	 * @memberof UmbUserRepository
-	 */
-	async uploadAvatar(id: string, file: File) {
-		if (!id) throw new Error('Id is missing');
-		await this.init;
-
-		// upload temp file
-		const fileId = UmbId.new();
-		await this.#temporaryFileRepository.upload(fileId, file);
-
-		// assign temp file to avatar
-		const { error } = await this.#detailSource.createAvatar(id, fileId);
-
-		if (!error) {
-			const preview = URL.createObjectURL(file);
-			// TODO: temp solution until we know the final avatar url format.
-			// the server currently returns a list of urls for different sizes.
-			// We need to fake a size list here.
-			const avatarUrls = [preview, preview, preview, preview, preview];
-			this.detailStore!.updateItem(id, { avatarUrls });
-
-			const notification = { data: { message: `Avatar uploaded` } };
-			this.notificationContext?.peek('positive', notification);
-		}
-
-		return { error };
-	}
-
-	/**
-	 * Removes the avatar for the user with the given id
-	 * @param {string} id
-	 * @return {Promise<UmbDataSourceErrorResponse>}
-	 * @memberof UmbUserRepository
-	 */
-	async deleteAvatar(id: string) {
-		if (!id) throw new Error('Id is missing');
-		await this.init;
-
-		const { error } = await this.#detailSource.deleteAvatar(id);
-
-		if (!error) {
-			// TODO: update store + current user
-			const notification = { data: { message: `Avatar deleted` } };
-			this.notificationContext?.peek('positive', notification);
-		}
-
-		return { error };
-=======
 		super(host, UmbUserServerDataSource, UMB_USER_DETAIL_STORE_CONTEXT);
->>>>>>> 55572b3b
 	}
 }
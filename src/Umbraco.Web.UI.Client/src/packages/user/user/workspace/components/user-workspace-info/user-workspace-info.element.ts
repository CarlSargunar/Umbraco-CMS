import type { UmbUserDisplayStatus } from '../../../utils.js';
import { getDisplayStateFromUserStatus } from '../../../utils.js';
import { UMB_USER_WORKSPACE_CONTEXT } from '../../user-workspace.context.js';
import type { UmbUserDetailModel } from '../../../types.js';
<<<<<<< HEAD
import { html, customElement, state, css, repeat, ifDefined, nothing } from '@umbraco-cms/backoffice/external/lit';
import { UmbLitElement } from '@umbraco-cms/internal/lit-element';
=======
import {
	html,
	customElement,
	state,
	css,
	repeat,
	ifDefined,
	query,
	nothing,
} from '@umbraco-cms/backoffice/external/lit';
import { UmbLitElement } from '@umbraco-cms/backoffice/lit-element';
>>>>>>> 760421a8
import { UmbTextStyles } from '@umbraco-cms/backoffice/style';

type UmbUserWorkspaceInfoItem = { labelKey: string; value: string | number | undefined };

@customElement('umb-user-workspace-info')
export class UmbUserWorkspaceInfoElement extends UmbLitElement {
	@state()
	private _userInfo: Array<UmbUserWorkspaceInfoItem> = [];

	@state()
	private _userDisplayState: UmbUserDisplayStatus | null = null;

	#userWorkspaceContext?: typeof UMB_USER_WORKSPACE_CONTEXT.TYPE;

	constructor() {
		super();

		this.consumeContext(UMB_USER_WORKSPACE_CONTEXT, (instance) => {
			this.#userWorkspaceContext = instance;
			this.observe(
				this.#userWorkspaceContext.data,
				async (user) => {
					if (!user) return;
					this.#setUserInfoItems(user);
					this._userDisplayState = user.state ? getDisplayStateFromUserStatus(user.state) : null;
				},
				'umbUserObserver',
			);
		});
	}

	#setUserInfoItems = (user: UmbUserDetailModel | undefined) => {
		if (!user) {
			this._userInfo = [];
			return;
		}

		this._userInfo = [
			{
				labelKey: 'user_lastLogin',
				value: user.lastLoginDate
					? this.localize.date(user.lastLoginDate)
					: `${user.name + ' ' + this.localize.term('user_noLogin')} `,
			},
			{ labelKey: 'user_failedPasswordAttempts', value: user.failedLoginAttempts },
			{
				labelKey: 'user_lastLockoutDate',
				value: user.lastLockoutDate
					? this.localize.date(user.lastLockoutDate)
					: `${user.name + ' ' + this.localize.term('user_noLockouts')}`,
			},
			{
				labelKey: 'user_lastPasswordChangeDate',
				value: user.lastPasswordChangeDate
					? this.localize.date(user.lastPasswordChangeDate)
					: `${user.name + ' ' + this.localize.term('user_noPasswordChange')}`,
			},
			{ labelKey: 'user_createDate', value: this.localize.date(user.createDate!) },
			{ labelKey: 'user_updateDate', value: this.localize.date(user.updateDate!) },
			{ labelKey: 'general_id', value: user.unique },
		];
	};

	render() {
		if (this._userInfo.length === 0) return nothing;
		return html`<uui-box id="user-info">${this.#renderState()} ${this.#renderInfoList()} </uui-box>`;
	}

	#renderState() {
		return html`
			<div id="state" class="user-info-item">
				<uui-tag look="${ifDefined(this._userDisplayState?.look)}" color="${ifDefined(this._userDisplayState?.color)}">
					${this.localize.term('user_' + this._userDisplayState?.key)}
				</uui-tag>
			</div>
		`;
	}

	#renderInfoList() {
		return html`
			${repeat(
				this._userInfo,
				(item) => item.labelKey,
				(item) => this.#renderInfoItem(item.labelKey, item.value),
			)}
		`;
	}

	#renderInfoItem(labelKey: string, value?: string | number) {
		return html`
			<div class="user-info-item">
				<b><umb-localize key=${labelKey}></umb-localize></b>
				<span>${value}</span>
			</div>
		`;
	}

	static styles = [
		UmbTextStyles,
		css`
			uui-tag {
				width: fit-content;
			}

			#user-info {
				margin-bottom: var(--uui-size-space-4);
			}

			#state {
				border-bottom: 1px solid var(--uui-color-divider);
				padding-bottom: var(--uui-size-space-4);
			}

			.user-info-item {
				display: flex;
				flex-direction: column;
				margin-bottom: var(--uui-size-space-3);
			}
		`,
	];
}

export default UmbUserWorkspaceInfoElement;

declare global {
	interface HTMLElementTagNameMap {
		'umb-user-workspace-info': UmbUserWorkspaceInfoElement;
	}
}<|MERGE_RESOLUTION|>--- conflicted
+++ resolved
@@ -2,22 +2,8 @@
 import { getDisplayStateFromUserStatus } from '../../../utils.js';
 import { UMB_USER_WORKSPACE_CONTEXT } from '../../user-workspace.context.js';
 import type { UmbUserDetailModel } from '../../../types.js';
-<<<<<<< HEAD
 import { html, customElement, state, css, repeat, ifDefined, nothing } from '@umbraco-cms/backoffice/external/lit';
-import { UmbLitElement } from '@umbraco-cms/internal/lit-element';
-=======
-import {
-	html,
-	customElement,
-	state,
-	css,
-	repeat,
-	ifDefined,
-	query,
-	nothing,
-} from '@umbraco-cms/backoffice/external/lit';
 import { UmbLitElement } from '@umbraco-cms/backoffice/lit-element';
->>>>>>> 760421a8
 import { UmbTextStyles } from '@umbraco-cms/backoffice/style';
 
 type UmbUserWorkspaceInfoItem = { labelKey: string; value: string | number | undefined };

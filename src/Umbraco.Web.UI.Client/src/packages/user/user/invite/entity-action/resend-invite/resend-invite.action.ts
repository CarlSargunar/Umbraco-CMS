--- conflicted
+++ resolved
@@ -5,12 +5,8 @@
 
 export class UmbResendInviteToUserEntityAction extends UmbEntityActionBase<UmbEnableUserRepository> {
 	async execute() {
-<<<<<<< HEAD
 		if (!this.unique) throw new Error('Unique is not available');
-		if (!this.repository || !this.#modalManager) return;
-=======
 		if (!this.repository) return;
->>>>>>> 4ab5de5c
 
 		const modalManager = await this.getContext(UMB_MODAL_MANAGER_CONTEXT);
 		const modalContext = modalManager.open(this, UMB_RESEND_INVITE_TO_USER_MODAL, {

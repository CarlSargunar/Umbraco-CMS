import { UmbTreeElement } from '../../../tree/tree.element.js';
import { css, html, nothing, customElement, query, state, styleMap } from '@umbraco-cms/backoffice/external/lit';
import { UUIBooleanInputEvent, UUIInputElement } from '@umbraco-cms/backoffice/external/uui';
import {
	UmbLinkPickerConfig,
	UmbLinkPickerLink,
	UmbLinkPickerModalData,
	UmbLinkPickerModalValue,
	UmbModalBaseElement,
} from '@umbraco-cms/backoffice/modal';
import { buildUdi, getKeyFromUdi } from '@umbraco-cms/backoffice/utils';

@customElement('umb-link-picker-modal')
export class UmbLinkPickerModalElement extends UmbModalBaseElement<UmbLinkPickerModalData, UmbLinkPickerModalValue> {
	@state()
	_selectedKey?: string;

	@state()
	_index: number | null = null;

	@state()
	_link: UmbLinkPickerLink = {
		icon: null,
		name: null,
		published: true,
		queryString: null,
		target: null,
		trashed: false,
		udi: null,
		url: null,
	};

	@state()
	_layout: UmbLinkPickerConfig = {
		hideAnchor: false,
		ignoreUserStartNodes: false,
	};

	@state()
	documentExpand = false;

	@state()
	mediaExpanded = false;

	@query('#link-input')
	private _linkInput!: UUIInputElement;

	@query('#anchor-input')
	private _linkQueryInput?: UUIInputElement;

	@query('#link-title-input')
	private _linkTitleInput!: UUIInputElement;

	connectedCallback() {
		super.connectedCallback();
		if (!this.data) return;
		this._index = this.data?.index;
		this._link = this.data?.link;
		this._layout = this.data?.config;

		if (!this._link.udi) return;
		this._selectedKey = getKeyFromUdi(this._link.udi);
	}

	private _handleQueryString() {
		if (!this._linkQueryInput) return;
		const query = this._linkQueryInput.value as string;

		if (query.startsWith('#') || query.startsWith('?')) {
			this._link.queryString = query;
			return;
		}

		if (query.includes('=')) {
			this._link.queryString = `?${query}`;
		} else {
			this._link.queryString = `#${query}`;
		}
	}

	private _handleSelectionChange(e: CustomEvent, entityType: string) {
		//TODO: Update icon, published, trashed
		e.stopPropagation();
		const element = e.target as UmbTreeElement;
		const selectedKey = element.selection[element.selection.length - 1];

		if (!selectedKey) {
			this._link.url = '';
			this._link.udi = undefined;
			this._selectedKey = undefined;
			this.requestUpdate();
			return;
		}

		const udi = buildUdi(entityType, selectedKey);

		this._selectedKey = selectedKey;
		this._link.udi = udi;
		this._link.url = udi;
		this.requestUpdate();
	}

	private _submit() {
		this.modalContext?.submit({ index: this._index, link: this._link });
	}

	private _close() {
		this.modalContext?.reject();
	}

	render() {
		return html`
			<umb-body-layout headline="Select Link">
				<uui-box>
					<div class="url-link">${this._renderLinkUrlInput()} ${this._renderAnchorInput()}</div>

					<uui-label for="link-title-input">${this.localize.term('defaultdialogs_nodeNameLinkPicker')}</uui-label>
					<uui-input
						id="link-title-input"
						placeholder=${this.localize.term('defaultdialogs_nodeNameLinkPicker')}
						label=${this.localize.term('defaultdialogs_nodeNameLinkPicker')}
						@input=${() => (this._link.name = this._linkTitleInput.value as string)}
						.value="${this._link.name ?? ''}"></uui-input>

					<uui-label>${this.localize.term('content_target')}</uui-label>
					<uui-toggle
						id="#target-toggle"
						label=${this.localize.term('defaultdialogs_openInNewWindow')}
						.checked="${this._link.target === '_blank' ? true : false}"
						@change="${(e: UUIBooleanInputEvent) =>
							e.target.checked ? (this._link.target = '_blank') : (this._link.target = '')}">
						${this.localize.term('defaultdialogs_openInNewWindow')}
					</uui-toggle>

					<hr />

					${this._renderTrees()}
				</uui-box>
				<div slot="actions">
					<uui-button label=${this.localize.term('general_close')} @click=${this._close}></uui-button>
					<uui-button
						label=${this.localize.term('general_submit')}
						look="primary"
						color="positive"
						@click=${this._submit}></uui-button>
				</div>
			</umb-body-layout>
		`;
	}

	private _renderLinkUrlInput() {
		return html`<span>
			<uui-label for="link-input">${this.localize.term('defaultdialogs_link')}</uui-label>
			<uui-input
				id="link-input"
				placeholder=${this.localize.term('general_url')}
				label=${this.localize.term('general_url')}
				.value="${this._link.udi ?? this._link.url ?? ''}"
				@input=${() => (this._link.url = this._linkInput.value as string)}
				?disabled="${this._link.udi ? true : false}"></uui-input>
		</span>`;
	}

	private _renderAnchorInput() {
		if (this._layout.hideAnchor) return nothing;
		return html`<span>
			<uui-label for="anchor-input">${this.localize.term('defaultdialogs_anchorLinkPicker')}</uui-label>
			<uui-input
				id="anchor-input"
				placeholder=${this.localize.term('placeholders_anchor')}
				label=${this.localize.term('placeholders_anchor')}
				@input=${this._handleQueryString}
				.value="${this._link.queryString ?? ''}"></uui-input>
		</span>`;
	}

	private _renderTrees() {
<<<<<<< HEAD
		//TODO: Make search work
		return html`
			<uui-symbol-expand
				id="document-expand"
				@click=${() => (this.documentExpand = !this.documentExpand)}
				.open=${!this.documentExpand}></uui-symbol-expand>
			<uui-label for="document-expand">${this.localize.term('defaultdialogs_linkToPage')}</uui-label>
			<div style="${styleMap({ display: !this.documentExpand ? 'block' : 'none' })}">
				<uui-input
					id="search-input"
					placeholder=${this.localize.term('placeholders_search')}
					label=${this.localize.term('placeholders_search')}></uui-input>
				<umb-tree
					?hide-tree-root=${true}
					?multiple=${false}
					alias="Umb.Tree.Documents"
					@selected=${(event: CustomEvent) => this._handleSelectionChange(event, 'document')}
					.selection=${[this._selectedKey ?? '']}
					selectable></umb-tree>
			</div>

			<hr />
			<uui-symbol-expand
				id="media-expand"
				@click=${() => (this.mediaExpanded = !this.mediaExpanded)}
				.open=${!this.mediaExpanded}></uui-symbol-expand>
			<uui-label for="media-expand">${this.localize.term('defaultdialogs_linkToMedia')}</uui-label>
			<div style="${styleMap({ display: !this.mediaExpanded ? 'block' : 'none' })}">
				<umb-tree
					?hide-tree-root=${true}
					?multiple=${false}
					alias="Umb.Tree.Media"
					@selected=${(event: CustomEvent) => this._handleSelectionChange(event, 'media')}
					.selection=${[this._selectedKey ?? '']}
					selectable></umb-tree>
			</div>
		`;
=======
		return html`<uui-label for="search-input">Link to page</uui-label>
			<uui-input id="search-input" placeholder="Type to search" label="Type to search"></uui-input>
			<umb-tree
				?multiple=${false}
				alias="Umb.Tree.Documents"
				@selection-change=${(event: CustomEvent) => this._handleSelectionChange(event, 'document')}
				.selection=${[this._selectedKey ?? '']}
				selectable></umb-tree>

			<hr />

			<uui-label>Link to media</uui-label>

			<umb-tree
				?multiple=${false}
				alias="Umb.Tree.Media"
				@selection-change=${(event: CustomEvent) => this._handleSelectionChange(event, 'media')}
				.selection=${[this._selectedKey ?? '']}
				selectable></umb-tree>`;
>>>>>>> 52b44254
	}

	static styles = [
		css`
			hr {
				border: none;
				border-bottom: 1px solid var(--uui-color-divider);
				margin-bottom: var(--uui-size-space-3);
			}

			uui-input,
			uui-toggle,
			uui-label {
				width: 100%;
			}

			uui-input:not(#search-input),
			uui-label {
				margin-bottom: var(--uui-size-space-6);
			}

			.url-link {
				display: flex;
				gap: var(--uui-size-space-6);
			}
			.url-link span {
				flex: 1 1 0px;
			}

			#select-media {
				display: block;
			}
		`,
	];
}

export default UmbLinkPickerModalElement;

declare global {
	interface HTMLElementTagNameMap {
		'umb-link-picker-modal': UmbLinkPickerModalElement;
	}
}<|MERGE_RESOLUTION|>--- conflicted
+++ resolved
@@ -175,7 +175,6 @@
 	}
 
 	private _renderTrees() {
-<<<<<<< HEAD
 		//TODO: Make search work
 		return html`
 			<uui-symbol-expand
@@ -196,7 +195,6 @@
 					.selection=${[this._selectedKey ?? '']}
 					selectable></umb-tree>
 			</div>
-
 			<hr />
 			<uui-symbol-expand
 				id="media-expand"
@@ -213,27 +211,6 @@
 					selectable></umb-tree>
 			</div>
 		`;
-=======
-		return html`<uui-label for="search-input">Link to page</uui-label>
-			<uui-input id="search-input" placeholder="Type to search" label="Type to search"></uui-input>
-			<umb-tree
-				?multiple=${false}
-				alias="Umb.Tree.Documents"
-				@selection-change=${(event: CustomEvent) => this._handleSelectionChange(event, 'document')}
-				.selection=${[this._selectedKey ?? '']}
-				selectable></umb-tree>
-
-			<hr />
-
-			<uui-label>Link to media</uui-label>
-
-			<umb-tree
-				?multiple=${false}
-				alias="Umb.Tree.Media"
-				@selection-change=${(event: CustomEvent) => this._handleSelectionChange(event, 'media')}
-				.selection=${[this._selectedKey ?? '']}
-				selectable></umb-tree>`;
->>>>>>> 52b44254
 	}
 
 	static styles = [

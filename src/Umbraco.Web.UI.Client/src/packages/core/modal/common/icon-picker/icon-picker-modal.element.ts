import icons from '../../../../../shared/icon-registry/icons/icons.json' assert { type: 'json' };
import type { UUIColorSwatchesEvent } from '@umbraco-cms/backoffice/external/uui';

import { css, html, styleMap, customElement, state } from '@umbraco-cms/backoffice/external/lit';
import { UmbTextStyles } from '@umbraco-cms/backoffice/style';

<<<<<<< HEAD
import { UmbIconPickerModalData, UmbIconPickerModalResult, UmbModalBaseElement } from '@umbraco-cms/backoffice/modal';
=======
import { UmbIconPickerModalData, UmbIconPickerModalValue } from '@umbraco-cms/backoffice/modal';
import { UmbModalBaseElement } from '@umbraco-cms/internal/modal';
>>>>>>> 74455f37

// TODO: Make use of UmbPickerLayoutBase
// TODO: to prevent element extension we need to move the Picker logic into a separate class we can reuse across all pickers
@customElement('umb-icon-picker-modal')
export class UmbIconPickerModalElement extends UmbModalBaseElement<UmbIconPickerModalData, UmbIconPickerModalValue> {
	private _iconList = icons.map((icon) => icon.name);

	@state()
	private _iconListFiltered: Array<string> = [];

	@state()
	private _colorList = [
		'#000000',
		'#373737',
		'#9e9e9e',
		'#607d8b',
		'#2196f3',
		'#03a9f4',
		'#3f51b5',
		'#9c27b0',
		'#673ab7',
		'#00bcd4',
		'#4caf50',
		'#8bc34a',
		'#cddc39',
		'#ffeb3b',
		'#ffc107',
		'#ff9800',
		'#ff5722',
		'#f44336',
		'#e91e63',
		'#795548',
	];

	@state()
	private _currentColor?: string;

	@state()
	private _currentIcon?: string;

	private _changeIcon(e: { target: HTMLInputElement; type: any; key: unknown }) {
		if (e.type == 'click' || (e.type == 'keyup' && e.key == 'Enter')) {
			this._currentIcon = e.target.id;
		}
	}

	private _filterIcons(e: { target: HTMLInputElement }) {
		if (e.target.value) {
			this._iconListFiltered = this._iconList.filter((icon) => icon.includes(e.target.value));
		} else {
			this._iconListFiltered = this._iconList;
		}
	}

	private _close() {
		this.modalContext?.reject();
	}

	private _submit() {
		this.modalContext?.submit({ color: this._currentColor, icon: this._currentIcon });
	}

	private _onColorChange(e: UUIColorSwatchesEvent) {
		this._currentColor = e.target.value;
	}

	connectedCallback() {
		super.connectedCallback();
		this._currentColor = this.data?.color ?? this._colorList[0];
		this._currentIcon = this.data?.icon ?? this._iconList[0];
		this._iconListFiltered = this._iconList;
	}

	render() {
		return html`
			<umb-body-layout headline="Select Icon">
				<div id="container">
					${this.renderSearchbar()}
					<hr />
					<uui-color-swatches
						.value="${this._currentColor || ''}"
						label="Color switcher for icons"
						@change="${this._onColorChange}">
						${this._colorList.map(
							(color) => html`
								<uui-color-swatch label="${color}" title="${color}" value="${color}"></uui-color-swatch>
							`,
						)}
					</uui-color-swatches>

					<hr />
					<uui-scroll-container id="icon-selection">${this.renderIconSelection()}</uui-scroll-container>
				</div>
				<uui-button slot="actions" label="close" @click="${this._close}">Close</uui-button>
				<uui-button slot="actions" color="positive" look="primary" @click="${this._submit}" label="Submit">
					Submit
				</uui-button>
			</umb-body-layout>
		`;
	}

	renderSearchbar() {
		return html` <uui-input
			@keyup="${this._filterIcons}"
			placeholder="Type to filter..."
			label="Type to filter icons"
			id="searchbar">
			<uui-icon name="search" slot="prepend" id="searchbar_icon"></uui-icon>
		</uui-input>`;
	}

	renderIconSelection() {
		return html`${this._iconListFiltered.map((icon) => {
			return html`
				<uui-icon
					tabindex="0"
					style=${styleMap({ color: this._currentColor })}
					class="icon ${icon === this._currentIcon ? 'selected' : ''}"
					title="${icon}"
					name="${icon}"
					label="${icon}"
					id="${icon}"
					@click="${this._changeIcon}"
					@keyup="${this._changeIcon}"></uui-icon>
			`;
		})}`;
	}

	static styles = [
		UmbTextStyles,
		css`
			:host {
				position: relative;
			}

			#container {
				display: flex;
				flex-direction: column;
				height: 100%;
				background-color: var(--uui-color-surface);
				box-shadow: var(--uui-shadow-depth-1, 0 1px 3px rgba(0, 0, 0, 0.12), 0 1px 2px rgba(0, 0, 0, 0.24));
				border-radius: var(--uui-border-radius);
				padding: var(--uui-size-space-5);
				box-sizing: border-box;
			}
			#container hr {
				height: 1px;
				border: none;
				background-color: var(--uui-color-divider);
				margin: 20px 0;
			}

			#searchbar {
				width: 100%;
			}
			#searchbar_icon {
				padding-left: var(--uui-size-space-2);
			}

			#icon-selection {
				line-height: 0;
				display: grid;
				grid-template-columns: repeat(auto-fit, minmax(40px, calc(100% / 8)));
				overflow-y: scroll;
				max-height: 100%;
				min-height: 0;
				padding: 2px;
			}

			#icon-selection .icon {
				display: inline-block;
				border-radius: var(--uui-border-radius);
				width: 100%;
				height: 100%;
				padding: var(--uui-size-space-3);
				box-sizing: border-box;
			}

			#icon-selection .icon-container {
				display: inline-block;
			}

			#icon-selection .icon:focus,
			#icon-selection .icon:hover,
			#icon-selection .icon.selected {
				outline: 2px solid var(--uui-color-selected);
			}

			uui-button {
				margin-left: var(--uui-size-space-4);
			}

			uui-color-swatches {
				margin: -0.75rem;
			}
		`,
	];
}

export default UmbIconPickerModalElement;

declare global {
	interface HTMLElementTagNameMap {
		'umb-icon-picker-modal': UmbIconPickerModalElement;
	}
}<|MERGE_RESOLUTION|>--- conflicted
+++ resolved
@@ -4,12 +4,7 @@
 import { css, html, styleMap, customElement, state } from '@umbraco-cms/backoffice/external/lit';
 import { UmbTextStyles } from '@umbraco-cms/backoffice/style';
 
-<<<<<<< HEAD
-import { UmbIconPickerModalData, UmbIconPickerModalResult, UmbModalBaseElement } from '@umbraco-cms/backoffice/modal';
-=======
-import { UmbIconPickerModalData, UmbIconPickerModalValue } from '@umbraco-cms/backoffice/modal';
-import { UmbModalBaseElement } from '@umbraco-cms/internal/modal';
->>>>>>> 74455f37
+import { UmbIconPickerModalData, UmbIconPickerModalValue, UmbModalBaseElement } from '@umbraco-cms/backoffice/modal';
 
 // TODO: Make use of UmbPickerLayoutBase
 // TODO: to prevent element extension we need to move the Picker logic into a separate class we can reuse across all pickers

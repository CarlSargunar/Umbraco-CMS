--- conflicted
+++ resolved
@@ -42,17 +42,6 @@
 		if (!this._collectionContext) return;
 
 		// TODO: Make sure it only updates on length change.
-<<<<<<< HEAD
-		this.observe(this._collectionContext.items, (mediaItems) => {
-			this._nodesLength = mediaItems.length;
-		}, 'observeItem');
-
-		this.observe(this._collectionContext.selection, (selection) => {
-			this._selectionLength = selection.length;
-			this._selection = selection;
-			this._extensionProps = {'selection': this._selection};
-		}, 'observeSelection');
-=======
 		this.observe(
 			this._collectionContext.items,
 			(mediaItems) => {
@@ -66,34 +55,16 @@
 			(selection) => {
 				this._selectionLength = selection.length;
 				this._selection = selection;
+				this._extensionProps = {'selection': this._selection};
 			},
 			'observeSelection',
 		);
->>>>>>> dea763d6
 	}
 
 	private _renderSelectionCount() {
 		return html`<div>${this._selectionLength} of ${this._nodesLength} selected</div>`;
 	}
-<<<<<<< HEAD
-=======
 
-	// TODO: find a solution to use extension slot
-	#observeEntityBulkActions() {
-		this.observe(
-			umbExtensionsRegistry.extensionsOfType('entityBulkAction').pipe(
-				map((extensions) => {
-					return extensions.filter((extension) => extension.conditions.entityType === this.#entityType);
-				}),
-			),
-			(bulkActions) => {
-				this._entityBulkActions = bulkActions;
-			},
-			'observeEntityBulkActions',
-		);
-	}
-
->>>>>>> dea763d6
 	#onActionExecuted(event: UmbExecutedEvent) {
 		event.stopPropagation();
 		this._collectionContext?.clearSelection();
@@ -113,20 +84,8 @@
 					${this._renderSelectionCount()}
 				</div>
 
-<<<<<<< HEAD
 				<umb-extension-slot id="actions" type="entityBulkAction" default-element="umb-entity-bulk-action" .props=${this._extensionProps} @action-executed=${this.#onActionExecuted}>
 				</umb-extension-slot>
-=======
-				<div id="actions">
-					${this._entityBulkActions?.map(
-						(manifest) =>
-							html`<umb-entity-bulk-action
-								@executed=${this.#onActionExecuted}
-								.selection=${this._selection}
-								.manifest=${manifest}></umb-entity-bulk-action>`,
-					)}
-				</div>
->>>>>>> dea763d6
 			</div>
 		`;
 	}

import { UmbEntityActionBase } from '../../entity-action.js';
<<<<<<< HEAD
import { UmbContextConsumerController } from '@umbraco-cms/backoffice/context-api';
import type { UmbControllerHostElement } from '@umbraco-cms/backoffice/controller-api';
import type { UmbModalManagerContext } from '@umbraco-cms/backoffice/modal';
import { UMB_MODAL_MANAGER_CONTEXT, UMB_CONFIRM_MODAL } from '@umbraco-cms/backoffice/modal';
=======
import { umbConfirmModal } from '@umbraco-cms/backoffice/modal';
>>>>>>> 98726575
import type { UmbDetailRepository, UmbItemRepository } from '@umbraco-cms/backoffice/repository';

export class UmbDeleteEntityAction<
	T extends UmbDetailRepository<any> & UmbItemRepository<any>,
> extends UmbEntityActionBase<T> {
	async execute() {
<<<<<<< HEAD
		if (!this.unique) throw new Error('Unique is not available');
		if (!this.repository || !this.#modalManager) return;
=======
		if (!this.repository) return;
>>>>>>> 98726575

		// TOOD: add back when entity actions can support multiple repositories
		//const { data } = await this.repository.requestItems([this.unique]);

		await umbConfirmModal(this._host, {
			headline: `Delete`,
			content: 'Are you sure you want to delete this item?',
			color: 'danger',
			confirmLabel: 'Delete',
		});
		await this.repository?.delete(this.unique);
	}
}<|MERGE_RESOLUTION|>--- conflicted
+++ resolved
@@ -1,24 +1,13 @@
 import { UmbEntityActionBase } from '../../entity-action.js';
-<<<<<<< HEAD
-import { UmbContextConsumerController } from '@umbraco-cms/backoffice/context-api';
-import type { UmbControllerHostElement } from '@umbraco-cms/backoffice/controller-api';
-import type { UmbModalManagerContext } from '@umbraco-cms/backoffice/modal';
-import { UMB_MODAL_MANAGER_CONTEXT, UMB_CONFIRM_MODAL } from '@umbraco-cms/backoffice/modal';
-=======
 import { umbConfirmModal } from '@umbraco-cms/backoffice/modal';
->>>>>>> 98726575
 import type { UmbDetailRepository, UmbItemRepository } from '@umbraco-cms/backoffice/repository';
 
 export class UmbDeleteEntityAction<
 	T extends UmbDetailRepository<any> & UmbItemRepository<any>,
 > extends UmbEntityActionBase<T> {
 	async execute() {
-<<<<<<< HEAD
 		if (!this.unique) throw new Error('Unique is not available');
-		if (!this.repository || !this.#modalManager) return;
-=======
 		if (!this.repository) return;
->>>>>>> 98726575
 
 		// TOOD: add back when entity actions can support multiple repositories
 		//const { data } = await this.repository.requestItems([this.unique]);

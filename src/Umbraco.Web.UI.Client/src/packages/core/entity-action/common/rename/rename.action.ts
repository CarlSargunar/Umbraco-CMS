--- conflicted
+++ resolved
@@ -1,20 +1,11 @@
 import { UMB_RENAME_MODAL } from './modal/rename-modal.token.js';
 import type { UmbRenameRepository } from './types.js';
 import { UmbEntityActionBase } from '@umbraco-cms/backoffice/entity-action';
-<<<<<<< HEAD
-import type { UmbControllerHostElement } from '@umbraco-cms/backoffice/controller-api';
-import type { UmbModalManagerContext } from '@umbraco-cms/backoffice/modal';
-=======
->>>>>>> 4ab5de5c
 import { UMB_MODAL_MANAGER_CONTEXT } from '@umbraco-cms/backoffice/modal';
 
 export class UmbRenameEntityAction extends UmbEntityActionBase<UmbRenameRepository<{ unique: string }>> {
 	async execute() {
-<<<<<<< HEAD
 		if (!this.unique) throw new Error('Unique is not available');
-		if (!this.#modalManagerContext) throw new Error('Modal manager context is not available');
-=======
->>>>>>> 4ab5de5c
 		if (!this.repository) throw new Error('Repository is not available');
 
 		const modalManager = await this.getContext(UMB_MODAL_MANAGER_CONTEXT);

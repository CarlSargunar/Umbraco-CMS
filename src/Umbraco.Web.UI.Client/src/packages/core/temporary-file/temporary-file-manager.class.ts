--- conflicted
+++ resolved
@@ -57,14 +57,8 @@
 			const completedUpload = await this.#handleUpload(item);
 			filesCompleted.push(completedUpload);
 
-<<<<<<< HEAD
 			if (options?.callback) await options.callback(completedUpload);
 		};
-=======
-			const { error } = await this.#temporaryFileRepository
-				.upload(item.temporaryUnique, item.file)
-				.catch(() => ({ error: true }));
->>>>>>> 19de38f0
 
 		const chunkSize = options?.chunkSize ?? 5;
 		const chunks = Math.ceil(queue.length / chunkSize);
@@ -80,7 +74,9 @@
 	async #handleUpload(item: UploadableItem) {
 		if (!item.temporaryUnique) throw new Error(`Unique is missing for item ${item}`);
 
-		const { error } = await this.#temporaryFileRepository.upload(item.temporaryUnique, item.file);
+		const { error } = await this.#temporaryFileRepository
+			.upload(item.temporaryUnique, item.file)
+			.catch(() => ({ error: true }));
 
 		let status: TemporaryFileStatus;
 		if (error) {

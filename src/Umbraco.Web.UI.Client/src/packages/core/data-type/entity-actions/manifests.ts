<<<<<<< HEAD
import { DATA_TYPE_FOLDER_ENTITY_TYPE, DATA_TYPE_ENTITY_TYPE } from '../entity.js';
import { DATA_TYPE_DETAIL_REPOSITORY_ALIAS } from '../repository/detail/manifests.js';
import { UMB_DATA_TYPE_FOLDER_REPOSITORY_ALIAS } from '../repository/folder/index.js';
=======
import { UMB_DATA_TYPE_FOLDER_ENTITY_TYPE, UMB_DATA_TYPE_ENTITY_TYPE } from '../entity.js';
import { UMB_DATA_TYPE_DETAIL_REPOSITORY_ALIAS } from '../repository/detail/manifests.js';
import { UMB_DATA_TYPE_FOLDER_REPOSITORY_ALIAS } from '../repository/folder/manifests.js';
>>>>>>> 2ed13977
import { manifests as createManifests } from './create/manifests.js';
import { manifests as moveManifests } from './move/manifests.js';
import { manifests as copyManifests } from './copy/manifests.js';

import {
	UmbDeleteEntityAction,
	UmbDeleteFolderEntityAction,
	UmbFolderUpdateEntityAction,
} from '@umbraco-cms/backoffice/entity-action';
import { ManifestEntityAction } from '@umbraco-cms/backoffice/extension-registry';

const entityActions: Array<ManifestEntityAction> = [
	{
		type: 'entityAction',
		alias: 'Umb.EntityAction.DataType.Delete',
		name: 'Delete Data Type Entity Action',
		weight: 900,
		api: UmbDeleteEntityAction,
		meta: {
			icon: 'icon-trash',
			label: 'Delete...',
			repositoryAlias: UMB_DATA_TYPE_DETAIL_REPOSITORY_ALIAS,
			entityTypes: [UMB_DATA_TYPE_ENTITY_TYPE],
		},
	},
	{
		type: 'entityAction',
		alias: 'Umb.EntityAction.DataType.DeleteFolder',
		name: 'Delete Data Type Folder Entity Action',
		weight: 800,
		api: UmbDeleteFolderEntityAction,
		meta: {
			icon: 'icon-trash',
			label: 'Delete Folder...',
			repositoryAlias: UMB_DATA_TYPE_FOLDER_REPOSITORY_ALIAS,
<<<<<<< HEAD
			entityTypes: [DATA_TYPE_ENTITY_TYPE, DATA_TYPE_FOLDER_ENTITY_TYPE],
=======
			entityTypes: [UMB_DATA_TYPE_FOLDER_ENTITY_TYPE],
>>>>>>> 2ed13977
		},
	},
	{
		type: 'entityAction',
		alias: 'Umb.EntityAction.DataType.RenameFolder',
		name: 'Rename Data Type Folder Entity Action',
		weight: 700,
		api: UmbFolderUpdateEntityAction,
		meta: {
			icon: 'icon-edit',
			label: 'Rename Folder...',
			repositoryAlias: UMB_DATA_TYPE_FOLDER_REPOSITORY_ALIAS,
<<<<<<< HEAD
			entityTypes: [DATA_TYPE_ENTITY_TYPE, DATA_TYPE_FOLDER_ENTITY_TYPE],
=======
			entityTypes: [UMB_DATA_TYPE_FOLDER_ENTITY_TYPE],
>>>>>>> 2ed13977
		},
	},
];

export const manifests = [...entityActions, ...createManifests, ...moveManifests, ...copyManifests];<|MERGE_RESOLUTION|>--- conflicted
+++ resolved
@@ -1,12 +1,6 @@
-<<<<<<< HEAD
-import { DATA_TYPE_FOLDER_ENTITY_TYPE, DATA_TYPE_ENTITY_TYPE } from '../entity.js';
-import { DATA_TYPE_DETAIL_REPOSITORY_ALIAS } from '../repository/detail/manifests.js';
 import { UMB_DATA_TYPE_FOLDER_REPOSITORY_ALIAS } from '../repository/folder/index.js';
-=======
 import { UMB_DATA_TYPE_FOLDER_ENTITY_TYPE, UMB_DATA_TYPE_ENTITY_TYPE } from '../entity.js';
-import { UMB_DATA_TYPE_DETAIL_REPOSITORY_ALIAS } from '../repository/detail/manifests.js';
-import { UMB_DATA_TYPE_FOLDER_REPOSITORY_ALIAS } from '../repository/folder/manifests.js';
->>>>>>> 2ed13977
+import { UMB_DATA_TYPE_DETAIL_REPOSITORY_ALIAS } from '../repository/detail/index.js';
 import { manifests as createManifests } from './create/manifests.js';
 import { manifests as moveManifests } from './move/manifests.js';
 import { manifests as copyManifests } from './copy/manifests.js';
@@ -42,11 +36,7 @@
 			icon: 'icon-trash',
 			label: 'Delete Folder...',
 			repositoryAlias: UMB_DATA_TYPE_FOLDER_REPOSITORY_ALIAS,
-<<<<<<< HEAD
-			entityTypes: [DATA_TYPE_ENTITY_TYPE, DATA_TYPE_FOLDER_ENTITY_TYPE],
-=======
 			entityTypes: [UMB_DATA_TYPE_FOLDER_ENTITY_TYPE],
->>>>>>> 2ed13977
 		},
 	},
 	{
@@ -59,11 +49,7 @@
 			icon: 'icon-edit',
 			label: 'Rename Folder...',
 			repositoryAlias: UMB_DATA_TYPE_FOLDER_REPOSITORY_ALIAS,
-<<<<<<< HEAD
-			entityTypes: [DATA_TYPE_ENTITY_TYPE, DATA_TYPE_FOLDER_ENTITY_TYPE],
-=======
 			entityTypes: [UMB_DATA_TYPE_FOLDER_ENTITY_TYPE],
->>>>>>> 2ed13977
 		},
 	},
 ];

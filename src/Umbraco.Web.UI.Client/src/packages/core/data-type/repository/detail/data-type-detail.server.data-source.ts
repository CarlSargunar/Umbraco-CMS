import { UmbDataTypeDetailModel, UmbDataTypePropertyModel } from '../../types.js';
import { UMB_DATA_TYPE_ENTITY_TYPE } from '../../entity.js';
import { UmbId } from '@umbraco-cms/backoffice/id';
import { UmbDetailDataSource } from '@umbraco-cms/backoffice/repository';
import {
	CreateDataTypeRequestModel,
	DataTypeModelBaseModel,
	DataTypeResource,
} from '@umbraco-cms/backoffice/backend-api';
import type { UmbControllerHost } from '@umbraco-cms/backoffice/controller-api';
import { tryExecuteAndNotify } from '@umbraco-cms/backoffice/resources';

/**
 * A data source for the Data Type that fetches data from the server
 * @export
 * @class UmbDataTypeServerDataSource
 * @implements {RepositoryDetailDataSource}
 */
export class UmbDataTypeServerDataSource implements UmbDetailDataSource<UmbDataTypeDetailModel> {
	#host: UmbControllerHost;

	/**
	 * Creates an instance of UmbDataTypeServerDataSource.
	 * @param {UmbControllerHost} host
	 * @memberof UmbDataTypeServerDataSource
	 */
	constructor(host: UmbControllerHost) {
		this.#host = host;
	}

	/**
	 * Creates a new Data Type scaffold
	 * @param {(string | null)} parentUnique
	 * @return { CreateDataTypeRequestModel }
	 * @memberof UmbDataTypeServerDataSource
	 */
	async createScaffold(parentUnique: string | null) {
		const data: UmbDataTypeDetailModel = {
			entityType: 'data-type',
			unique: UmbId.new(),
			parentUnique,
			name: '',
			propertyEditorAlias: undefined,
			propertyEditorUiAlias: null,
			values: [],
		};

		return { data };
	}

	/**
	 * Fetches a Data Type with the given id from the server
	 * @param {string} unique
	 * @return {*}
	 * @memberof UmbDataTypeServerDataSource
	 */
	async read(unique: string) {
		if (!unique) throw new Error('Unique is missing');

		const { data, error } = await tryExecuteAndNotify(this.#host, DataTypeResource.getDataTypeById({ id: unique }));

		if (error || !data) {
			return { error };
		}

		// TODO: make data mapper to prevent errors
		const dataType: UmbDataTypeDetailModel = {
<<<<<<< HEAD
			entityType: UMB_DATA_TYPE_ENTITY_TYPE,
=======
			entityType: 'data-type',
>>>>>>> 57f936b8
			unique: data.id,
			parentUnique: data.parentId || null,
			name: data.name,
			propertyEditorAlias: data.editorAlias,
			propertyEditorUiAlias: data.editorUiAlias || null,
			values: data.values as Array<UmbDataTypePropertyModel>,
		};

		return { data: dataType };
	}

	/**
	 * Inserts a new Data Type on the server
	 * @param {UmbDataTypeDetailModel} dataType
	 * @return {*}
	 * @memberof UmbDataTypeServerDataSource
	 */
	async create(dataType: UmbDataTypeDetailModel) {
		if (!dataType) throw new Error('Data Type is missing');
		if (!dataType.unique) throw new Error('Data Type unique is missing');
		if (!dataType.propertyEditorAlias) throw new Error('Property Editor Alias is missing');

		// TODO: make data mapper to prevent errors
		const requestBody: CreateDataTypeRequestModel = {
			id: dataType.unique,
			parentId: dataType.parentUnique,
			name: dataType.name,
			editorAlias: dataType.propertyEditorAlias,
			editorUiAlias: dataType.propertyEditorUiAlias,
			values: dataType.values,
		};

		const { error: createError } = await tryExecuteAndNotify(
			this.#host,
			DataTypeResource.postDataType({
				requestBody,
			}),
		);

		if (createError) {
			return { error: createError };
		}

		// We have to fetch the data type again. The server can have modified the data after creation
		return this.read(dataType.unique);
	}

	/**
	 * Updates a DataType on the server
	 * @param {UmbDataTypeDetailModel} DataType
	 * @return {*}
	 * @memberof UmbDataTypeServerDataSource
	 */
	async update(data: UmbDataTypeDetailModel) {
		if (!data.unique) throw new Error('Unique is missing');
		if (!data.propertyEditorAlias) throw new Error('Property Editor Alias is missing');

		// TODO: make data mapper to prevent errors
		const requestBody: DataTypeModelBaseModel = {
			name: data.name,
			editorAlias: data.propertyEditorAlias,
			editorUiAlias: data.propertyEditorUiAlias,
			values: data.values,
		};

		const { error } = await tryExecuteAndNotify(
			this.#host,
			DataTypeResource.putDataTypeById({
				id: data.unique,
				requestBody,
			}),
		);

		if (error) {
			return { error };
		}

		// We have to fetch the data type again. The server can have modified the data after update
		return this.read(data.unique);
	}

	/**
	 * Deletes a Data Type on the server
	 * @param {string} unique
	 * @return {*}
	 * @memberof UmbDataTypeServerDataSource
	 */
	async delete(unique: string) {
		if (!unique) throw new Error('Unique is missing');

		return tryExecuteAndNotify(
			this.#host,
			DataTypeResource.deleteDataTypeById({
				id: unique,
			}),
		);
	}
}<|MERGE_RESOLUTION|>--- conflicted
+++ resolved
@@ -36,7 +36,7 @@
 	 */
 	async createScaffold(parentUnique: string | null) {
 		const data: UmbDataTypeDetailModel = {
-			entityType: 'data-type',
+			entityType: UMB_DATA_TYPE_ENTITY_TYPE,
 			unique: UmbId.new(),
 			parentUnique,
 			name: '',
@@ -65,11 +65,7 @@
 
 		// TODO: make data mapper to prevent errors
 		const dataType: UmbDataTypeDetailModel = {
-<<<<<<< HEAD
 			entityType: UMB_DATA_TYPE_ENTITY_TYPE,
-=======
-			entityType: 'data-type',
->>>>>>> 57f936b8
 			unique: data.id,
 			parentUnique: data.parentId || null,
 			name: data.name,

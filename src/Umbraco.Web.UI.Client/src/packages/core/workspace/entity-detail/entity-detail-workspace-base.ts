--- conflicted
+++ resolved
@@ -46,10 +46,7 @@
 	public readonly entityType = this._data.createObservablePartOfCurrent((data) => data?.entityType);
 	public readonly unique = this._data.createObservablePartOfCurrent((data) => data?.unique);
 
-	#entityContext = new UmbEntityContext(this);
-
 	protected _getDataPromise?: Promise<any>;
-
 	protected _detailRepository?: DetailRepositoryType;
 
 	#entityContext = new UmbEntityContext(this);
@@ -102,10 +99,6 @@
 		return this._data.getCurrent()?.unique;
 	}
 
-<<<<<<< HEAD
-	async load(unique: string) {
-		this.#entityContext.setUnique(unique);
-=======
 	/**
 	 * Get the parent
 	 * @returns { UmbEntityModel | undefined } The parent entity
@@ -126,13 +119,9 @@
 		return this.#parent.getValue()?.entityType;
 	}
 
-	/**
-	 * Load the workspace data
-	 * @param {string} unique The unique identifier of the entity to load.
-	 * @returns { Promise<UmbRepositoryResponseWithAsObservable<DetailModelType>> } The data of the entity.
-	 */
-	async load(unique: string): Promise<UmbRepositoryResponseWithAsObservable<DetailModelType>> {
->>>>>>> a64a1d40
+	async load(unique: string) {
+		this.#entityContext.setEntityType(this.#entityType);
+		this.#entityContext.setUnique(unique);
 		await this.#init;
 		this.resetState();
 		this._getDataPromise = this._detailRepository!.requestByUnique(unique);
@@ -141,8 +130,6 @@
 		const data = response.data;
 
 		if (data) {
-			this.#entityContext.setEntityType(this.#entityType);
-			this.#entityContext.setUnique(unique);
 			this._data.setPersisted(data);
 			this._data.setCurrent(data);
 			this.setIsNew(false);

--- conflicted
+++ resolved
@@ -3,11 +3,7 @@
 import { customElement, property } from 'lit/decorators.js';
 import { UmbPropertyEditorExtensionElement } from '@umbraco-cms/backoffice/extension-registry';
 import { UmbLitElement } from '@umbraco-cms/internal/lit-element';
-<<<<<<< HEAD
-import { DataTypePropertyPresentationModel } from '@umbraco-cms/backoffice/backend-api';
-=======
 import { UmbDataTypePropertyCollection } from '@umbraco-cms/backoffice/data-type';
->>>>>>> ea875388
 
 /**
  * @element umb-property-editor-ui-tiny-mce
@@ -22,7 +18,7 @@
 	configuration: Array<DataTypePropertyPresentationModel> = [];
 
 	@property({ type: Array, attribute: false })
-<<<<<<< HEAD
+	public config = new UmbDataTypePropertyCollection();
 	public set config(config: Array<DataTypePropertyPresentationModel>) {
 		this.configuration = config;
 	}
@@ -31,9 +27,6 @@
 		this.value = (event.target as HTMLInputElement).value;
 		this.dispatchEvent(new CustomEvent('property-value-change'));
 	}
-=======
-	public config = new UmbDataTypePropertyCollection();
->>>>>>> ea875388
 
 	render() {
 		return html`<umb-input-tiny-mce

import type { UserPermissionConditionConfig } from '@umbraco-cms/backoffice/user-permission';
import type { SectionAliasConditionConfig } from './section-alias.condition.js';
import type { SwitchConditionConfig } from './switch.condition.js';
import type { WorkspaceAliasConditionConfig, WorkspaceEntityTypeConditionConfig } from '@umbraco-cms/backoffice/workspace';
import type { UmbConditionConfigBase } from '@umbraco-cms/backoffice/extension-api';
<<<<<<< HEAD
=======
import type { UserPermissionConditionConfig } from '@umbraco-cms/backoffice/current-user';
import type { CollectionEntityTypeConditionConfig } from '@umbraco-cms/backoffice/collection';
>>>>>>> 041b3c74

/* TODO: in theory should't the core package import from other packages.
Are there any other way we can do this?
Niels: Sadly I don't see any other solutions currently. But are very open for ideas :-) now that I think about it maybe there is some ability to extend a global type, similar to the 'declare global' trick we use on Elements.
*/
export type ConditionTypes =
  | CollectionEntityTypeConditionConfig
	| SectionAliasConditionConfig
	| WorkspaceAliasConditionConfig
	| WorkspaceEntityTypeConditionConfig
	| SwitchConditionConfig
	| UserPermissionConditionConfig
	| UmbConditionConfigBase;<|MERGE_RESOLUTION|>--- conflicted
+++ resolved
@@ -1,20 +1,19 @@
 import type { UserPermissionConditionConfig } from '@umbraco-cms/backoffice/user-permission';
 import type { SectionAliasConditionConfig } from './section-alias.condition.js';
 import type { SwitchConditionConfig } from './switch.condition.js';
-import type { WorkspaceAliasConditionConfig, WorkspaceEntityTypeConditionConfig } from '@umbraco-cms/backoffice/workspace';
+import type {
+	WorkspaceAliasConditionConfig,
+	WorkspaceEntityTypeConditionConfig,
+} from '@umbraco-cms/backoffice/workspace';
 import type { UmbConditionConfigBase } from '@umbraco-cms/backoffice/extension-api';
-<<<<<<< HEAD
-=======
-import type { UserPermissionConditionConfig } from '@umbraco-cms/backoffice/current-user';
 import type { CollectionEntityTypeConditionConfig } from '@umbraco-cms/backoffice/collection';
->>>>>>> 041b3c74
 
 /* TODO: in theory should't the core package import from other packages.
 Are there any other way we can do this?
 Niels: Sadly I don't see any other solutions currently. But are very open for ideas :-) now that I think about it maybe there is some ability to extend a global type, similar to the 'declare global' trick we use on Elements.
 */
 export type ConditionTypes =
-  | CollectionEntityTypeConditionConfig
+	| CollectionEntityTypeConditionConfig
 	| SectionAliasConditionConfig
 	| WorkspaceAliasConditionConfig
 	| WorkspaceEntityTypeConditionConfig

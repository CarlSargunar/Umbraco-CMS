import type { UmbItemRepository } from '@umbraco-cms/backoffice/repository';
import type { UmbControllerHost } from '@umbraco-cms/backoffice/controller-api';
import { UmbArrayState } from '@umbraco-cms/backoffice/observable-api';
import { type ManifestRepository, umbExtensionsRegistry } from '@umbraco-cms/backoffice/extension-registry';
import { UmbExtensionApiInitializer } from '@umbraco-cms/backoffice/extension-api';
import { UmbBaseController } from '@umbraco-cms/backoffice/class-api';

export class UmbRepositoryItemsManager<ItemType> extends UmbBaseController {
	//
	repository?: UmbItemRepository<ItemType>;
	#getUnique: (entry: ItemType) => string | undefined;

	#init: Promise<unknown>;

	// the init promise is used externally for recognizing when the manager is ready.
	public get init() {
		return this.#init;
	}

	#uniques = new UmbArrayState<string>([], (x) => x);
	uniques = this.#uniques.asObservable();

	#items = new UmbArrayState<ItemType>([], (x) => this.#getUnique(x));
	items = this.#items.asObservable();

	/* TODO: find a better way to have a getUniqueMethod. If we want to support trees/items of different types,
	then it need to be bound to the type and can't be a generic method we pass in. */
	constructor(
		host: UmbControllerHost,
		repositoryAlias: string,
		getUniqueMethod?: (entry: ItemType) => string | undefined,
	) {
		super(host);
		// eslint-disable-next-line @typescript-eslint/ban-ts-comment
		//@ts-ignore
		this.#getUnique = getUniqueMethod || ((entry) => entry.id || '');

		this.#init = new UmbExtensionApiInitializer<ManifestRepository<UmbItemRepository<ItemType>>>(
			this,
			umbExtensionsRegistry,
			repositoryAlias,
			[this],
			(permitted, repository) => {
				this.repository = permitted ? repository.api : undefined;
			},
		).asPromise();

		this.observe(this.uniques, (uniques) => {
			if (uniques.length === 0) {
				this.#items.next([]);
				return;
			}

			// Check if we already have the items, and then just sort them:
			const items = this.#items.getValue();
			if (
				uniques.length === items.length &&
				uniques.every((unique) => items.find((item) => this.#getUnique(item) === unique))
			) {
				this.#items.next(this.#sortByUniques(items));
			} else {
				// We need to load new items, so ...
				this.#requestItems();
			}
		});
	}

	getUniques() {
		return this.#uniques.value;
	}

	setUniques(uniques: string[]) {
<<<<<<< HEAD
		this.#uniques.next(uniques);
=======
		this.#uniques.setValue(uniques);
		//TODO: Check if it's safe to call requestItems here.
		// We don't have to request items if there is no uniques.
		if (uniques.length === 0) {
			this.#items.setValue([]);
			return;
		}

		this.#requestItems();
>>>>>>> aaf4824a
	}

	getItems() {
		return this.#items.value;
	}

	async #requestItems() {
		await this.#init;
		if (!this.repository) throw new Error('Repository is not initialized');

		// TODO: Test if its just some items that is gone now, if so then just filter them out. (maybe use code from #removeItem)
		// This is where this.#getUnique comes in play. Unless that can come from the repository, but that collides with the idea of having a multi-type repository. If that happens.

		const { asObservable } = await this.repository.requestItems(this.getUniques());

		if (asObservable) {
<<<<<<< HEAD
			this.observe(
				asObservable(),
				(data) => {
					this.#items.next(this.#sortByUniques(data));
				},
				'_observeRequestedItems',
			);
=======
			this.observe(asObservable(), (data) => this.#items.setValue(data), '_observeRequestedItems');
>>>>>>> aaf4824a
		}
	}

	#sortByUniques(data: Array<ItemType>) {
		const uniques = this.getUniques();
		return [...data].sort((a, b) => {
			const aIndex = uniques.indexOf(this.#getUnique(a) ?? '');
			const bIndex = uniques.indexOf(this.#getUnique(b) ?? '');
			return aIndex - bIndex;
		});
	}

	/*
	#removeItem(unique: string) {
		const newSelection = this.getSelection().filter((value) => value !== unique);
		this.#selection.next(newSelection);
		// remove items items from selectedItems array
		// TODO: id won't always be available on the model, so we need to get the unique property from somewhere. Maybe the repository?
		const newSelectedItems = this.#selectedItems.value.filter((item) => this.#getUnique(item) !== unique);
		this.#selectedItems.next(newSelectedItems);
	}
	*/
}<|MERGE_RESOLUTION|>--- conflicted
+++ resolved
@@ -47,7 +47,7 @@
 
 		this.observe(this.uniques, (uniques) => {
 			if (uniques.length === 0) {
-				this.#items.next([]);
+				this.#items.setValue([]);
 				return;
 			}
 
@@ -57,7 +57,7 @@
 				uniques.length === items.length &&
 				uniques.every((unique) => items.find((item) => this.#getUnique(item) === unique))
 			) {
-				this.#items.next(this.#sortByUniques(items));
+				this.#items.setValue(this.#sortByUniques(items));
 			} else {
 				// We need to load new items, so ...
 				this.#requestItems();
@@ -70,19 +70,7 @@
 	}
 
 	setUniques(uniques: string[]) {
-<<<<<<< HEAD
-		this.#uniques.next(uniques);
-=======
 		this.#uniques.setValue(uniques);
-		//TODO: Check if it's safe to call requestItems here.
-		// We don't have to request items if there is no uniques.
-		if (uniques.length === 0) {
-			this.#items.setValue([]);
-			return;
-		}
-
-		this.#requestItems();
->>>>>>> aaf4824a
 	}
 
 	getItems() {
@@ -99,17 +87,13 @@
 		const { asObservable } = await this.repository.requestItems(this.getUniques());
 
 		if (asObservable) {
-<<<<<<< HEAD
 			this.observe(
 				asObservable(),
 				(data) => {
-					this.#items.next(this.#sortByUniques(data));
+					this.#items.setValue(this.#sortByUniques(data));
 				},
 				'_observeRequestedItems',
 			);
-=======
-			this.observe(asObservable(), (data) => this.#items.setValue(data), '_observeRequestedItems');
->>>>>>> aaf4824a
 		}
 	}
 

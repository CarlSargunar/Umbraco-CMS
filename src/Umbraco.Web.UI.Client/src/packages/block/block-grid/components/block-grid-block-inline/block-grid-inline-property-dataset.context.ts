--- conflicted
+++ resolved
@@ -40,18 +40,10 @@
 	}
 
 	/**
-<<<<<<< HEAD
-	 * Gets the value of a property.
-	 * @template ReturnType
-	 * @param {string} propertyAlias
-	 * @returns {*}
-	 * @memberof UmbBlockGridInlinePropertyDatasetContext
-=======
 	 * @function propertyValueByAlias
 	 * @param {string} propertyAlias
 	 * @returns {Promise<Observable<ReturnType | undefined> | undefined>}
 	 * @description Get an Observable for the value of this property.
->>>>>>> 7133c913
 	 */
 	async propertyValueByAlias<ReturnType = unknown>(propertyAlias: string) {
 		// TODO: Investigate how I do that with the workspaces..
@@ -59,19 +51,11 @@
 	}
 
 	/**
-<<<<<<< HEAD
-	 * Sets the value of a property.
-	 * @param {string} propertyAlias
-	 * @param {unknown} value
-	 * @returns {*}
-	 * @memberof UmbBlockGridInlinePropertyDatasetContext
-=======
 	 * @function setPropertyValue
 	 * @param {string} propertyAlias
 	 * @param {unknown} value - value can be a promise resolving into the actual value or the raw value it self.
 	 * @returns {Promise<void>}
 	 * @description Set the value of this property.
->>>>>>> 7133c913
 	 */
 	async setPropertyValue(propertyAlias: string, value: unknown) {
 		// TODO: Investigate how I do that with the workspaces..

--- conflicted
+++ resolved
@@ -19,11 +19,11 @@
 	UmbBlockRteWorkspaceOriginData
 > {
 	//
-	#catalogueModal: UmbModalRouteRegistrationController<
+	readonly #catalogueModal: UmbModalRouteRegistrationController<
 		typeof UMB_BLOCK_CATALOGUE_MODAL.DATA,
 		typeof UMB_BLOCK_CATALOGUE_MODAL.VALUE
 	>;
-	#workspaceModal;
+	readonly #workspaceModal;
 
 	// We will just say its always allowed for RTE for now: [NL]
 	public readonly canCreate = new UmbBooleanState(true).asObservable();
@@ -122,31 +122,18 @@
 		this._manager?.setLayouts(layouts);
 	}
 
-<<<<<<< HEAD
-	async create(contentElementTypeKey: string, partialLayoutEntry?: Omit<UmbBlockRteLayoutModel, 'contentUdi'>) {
-=======
-	async create(
-		contentElementTypeKey: string,
-		partialLayoutEntry?: Omit<UmbBlockRteLayoutModel, 'contentKey'>,
-		originData?: UmbBlockRteWorkspaceOriginData,
-	) {
->>>>>>> dbb316c6
+	async create(contentElementTypeKey: string, partialLayoutEntry?: Omit<UmbBlockRteLayoutModel, 'contentKey'>) {
 		await this._retrieveManager;
 		return this._manager?.create(contentElementTypeKey, partialLayoutEntry);
 	}
 
 	// insert Block?
 
-<<<<<<< HEAD
-	async insert(layoutEntry: UmbBlockRteLayoutModel, content: UmbBlockDataType, settings: UmbBlockDataType | undefined) {
-=======
 	async insert(
 		layoutEntry: UmbBlockRteLayoutModel,
 		content: UmbBlockDataModel,
 		settings: UmbBlockDataModel | undefined,
-		originData: UmbBlockRteWorkspaceOriginData,
 	) {
->>>>>>> dbb316c6
 		await this._retrieveManager;
 		return this._manager?.insert(layoutEntry, content, settings) ?? false;
 	}

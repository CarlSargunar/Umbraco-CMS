--- conflicted
+++ resolved
@@ -21,7 +21,6 @@
 	BlockLayoutType extends UmbBlockLayoutBaseModel = UmbBlockLayoutBaseModel,
 	BlockOriginDataType extends UmbBlockWorkspaceOriginData = UmbBlockWorkspaceOriginData,
 > extends UmbContextBase<UmbBlockManagerContext> {
-	//
 	get contentTypesLoaded() {
 		return Promise.all(this.#contentTypeRequests);
 	}
@@ -40,7 +39,7 @@
 		this.#variantId.setValue(variantId);
 	}
 
-	#structures: Array<UmbContentTypeStructureManager> = [];
+	readonly #structures: Array<UmbContentTypeStructureManager> = [];
 
 	#blockTypes = new UmbArrayState(<Array<BlockType>>[], (x) => x.contentElementTypeKey);
 	public readonly blockTypes = this.#blockTypes.asObservable();
@@ -54,13 +53,16 @@
 	protected _layouts = new UmbArrayState(<Array<BlockLayoutType>>[], (x) => x.contentKey);
 	public readonly layouts = this._layouts.asObservable();
 
-	#contents = new UmbArrayState(<Array<UmbBlockDataModel>>[], (x) => x.key);
+	readonly #contents = new UmbArrayState(<Array<UmbBlockDataModel>>[], (x) => x.key);
 	public readonly contents = this.#contents.asObservable();
 
-	#settings = new UmbArrayState(<Array<UmbBlockDataModel>>[], (x) => x.key);
+	readonly #settings = new UmbArrayState(<Array<UmbBlockDataModel>>[], (x) => x.key);
 	public readonly settings = this.#settings.asObservable();
 
-	#exposes = new UmbArrayState(<Array<UmbBlockExposeModel>>[], (x) => x.contentKey + '_' + x.culture + '_' + x.segment);
+	readonly #exposes = new UmbArrayState(
+		<Array<UmbBlockExposeModel>>[],
+		(x) => x.contentKey + '_' + x.culture + '_' + x.segment,
+	);
 	public readonly exposes = this.#exposes.asObservable();
 
 	setEditorConfiguration(configs: UmbPropertyEditorConfigCollection) {
@@ -83,14 +85,10 @@
 	setLayouts(layouts: Array<BlockLayoutType>) {
 		this._layouts.setValue(layouts);
 	}
-<<<<<<< HEAD
 	getLayouts() {
 		return this._layouts.getValue();
 	}
-	setContents(contents: Array<UmbBlockDataType>) {
-=======
 	setContents(contents: Array<UmbBlockDataModel>) {
->>>>>>> dbb316c6
 		this.#contents.setValue(contents);
 	}
 	setSettings(settings: Array<UmbBlockDataModel>) {
@@ -186,9 +184,7 @@
 	getContentOf(contentKey: string) {
 		return this.#contents.value.find((x) => x.key === contentKey);
 	}
-	// TODO: [v15]: ignoring unused var here here to prevent a breaking change
-	// eslint-disable-next-line @typescript-eslint/no-unused-vars
-	setOneLayout(layoutData: BlockLayoutType, originData?: BlockOriginDataType) {
+	setOneLayout(layoutData: BlockLayoutType) {
 		this._layouts.appendOne(layoutData);
 	}
 	setOneContent(contentData: UmbBlockDataModel) {
@@ -227,7 +223,7 @@
 		);
 	}
 	settingsProperty(key: string, propertyAlias: string) {
-		this.#contents.asObservablePart(
+		this.#settings.asObservablePart(
 			(source) => source.find((x) => x.key === key)?.values?.find((values) => values.alias === propertyAlias)?.value,
 		);
 	}
@@ -297,29 +293,12 @@
 		originData: BlockOriginDataType,
 	): boolean;
 
-	protected insertBlockData(
-		layoutEntry: BlockLayoutType,
-<<<<<<< HEAD
-		content: UmbBlockDataType,
-		settings: UmbBlockDataType | undefined,
-=======
-		content: UmbBlockDataModel,
-		settings: UmbBlockDataModel | undefined,
-		// TODO: [v15]: ignoring unused var here here to prevent a breaking change
-		// eslint-disable-next-line @typescript-eslint/no-unused-vars
-		originData: BlockOriginDataType,
->>>>>>> dbb316c6
-	) {
+	protected insertBlockData(layoutEntry: BlockLayoutType, content: UmbBlockDataModel, settings?: UmbBlockDataModel) {
 		// Create content entry:
 		if (layoutEntry.contentKey) {
 			this.#contents.appendOne(content);
 		} else {
-<<<<<<< HEAD
-			throw new Error('Cannot create block, missing contentUdi');
-=======
 			throw new Error('Cannot create block, missing contentKey');
-			return false;
->>>>>>> dbb316c6
 		}
 
 		//Create settings entry:

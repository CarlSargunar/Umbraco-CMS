--- conflicted
+++ resolved
@@ -40,33 +40,22 @@
 	}
 
 	/**
-<<<<<<< HEAD
 	 * Gets the value of a property.
 	 * @template ReturnType
 	 * @param {string} propertyAlias
-	 * @return {*}
+	 * @returns {*}
 	 * @memberof UmbBlockElementPropertyDatasetContext
-=======
-	 * TODO: Write proper JSDocs here.
-	 * @param propertyAlias
->>>>>>> 2a9c7735
 	 */
 	async propertyValueByAlias<ReturnType = unknown>(propertyAlias: string) {
 		return await this.#elementManager.propertyValueByAlias<ReturnType>(propertyAlias);
 	}
 
 	/**
-<<<<<<< HEAD
 	 * Sets the value of a property.
 	 * @param {string} propertyAlias
 	 * @param {unknown} value
-	 * @return {*}
+	 * @returns {*}
 	 * @memberof UmbBlockElementPropertyDatasetContext
-=======
-	 * TODO: Write proper JSDocs here.
-	 * @param propertyAlias
-	 * @param value
->>>>>>> 2a9c7735
 	 */
 	async setPropertyValue(propertyAlias: string, value: unknown) {
 		return this.#elementManager.setPropertyValue(propertyAlias, value);
@@ -74,7 +63,7 @@
 
 	/**
 	 * Gets the read-only state of the current variant culture.
-	 * @return {*}  {boolean}
+	 * @returns {*}  {boolean}
 	 * @memberof UmbBlockGridInlinePropertyDatasetContext
 	 */
 	getCurrentVariantCultureIsReadOnly(): boolean {

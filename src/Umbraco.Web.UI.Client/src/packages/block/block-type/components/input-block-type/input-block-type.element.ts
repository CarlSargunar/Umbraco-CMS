--- conflicted
+++ resolved
@@ -1,8 +1,4 @@
-<<<<<<< HEAD
-import { UmbBlockTypeBase, UmbBlockTypeWithGroupKey } from '../../types.js';
-=======
 import { UmbBlockTypeBaseModel } from '../../types.js';
->>>>>>> aa1194cf
 import {
 	UMB_DOCUMENT_TYPE_PICKER_MODAL,
 	UMB_MODAL_MANAGER_CONTEXT_TOKEN,
@@ -17,14 +13,9 @@
 
 @customElement('umb-input-block-type')
 export class UmbInputBlockTypeElement<
-<<<<<<< HEAD
-	BlockType extends UmbBlockTypeWithGroupKey = UmbBlockTypeBase,
-> extends UmbLitElement {
-=======
 	BlockType extends UmbBlockTypeBaseModel = UmbBlockTypeBaseModel,
 > extends UmbLitElement {
 	//
->>>>>>> aa1194cf
 	@property({ type: Array, attribute: false })
 	public get value() {
 		return this._items;
@@ -69,14 +60,14 @@
 	>;
 
 	#datasetContext?: UmbPropertyDatasetContext;
-	#filter: Array<UmbBlockTypeBase> = [];
+	#filter: Array<UmbBlockTypeBaseModel> = [];
 
 	constructor() {
 		super();
 		this.consumeContext(UMB_PROPERTY_DATASET_CONTEXT, async (instance) => {
 			this.#datasetContext = instance;
 			this.observe(await this.#datasetContext?.propertyValueByAlias('blocks'), (value) => {
-				this.#filter = value as Array<UmbBlockTypeBase>;
+				this.#filter = value as Array<UmbBlockTypeBaseModel>;
 			});
 		});
 	}

--- conflicted
+++ resolved
@@ -10,7 +10,6 @@
 import { UmbLitElement } from '@umbraco-cms/internal/lit-element';
 import { UmbChangeEvent } from '@umbraco-cms/backoffice/event';
 import { UMB_PROPERTY_DATASET_CONTEXT, UmbPropertyDatasetContext } from '@umbraco-cms/backoffice/property';
-import { UmbBlockGridType } from '@umbraco-cms/backoffice/block';
 
 @customElement('umb-input-block-type')
 export class UmbInputBlockTypeElement<
@@ -60,14 +59,14 @@
 	>;
 
 	#datasetContext?: UmbPropertyDatasetContext;
-	#filter: Array<UmbBlockGridType> = [];
+	#filter: Array<UmbBlockTypeBase> = [];
 
 	constructor() {
 		super();
 		this.consumeContext(UMB_PROPERTY_DATASET_CONTEXT, async (instance) => {
 			this.#datasetContext = instance;
 			this.observe(await this.#datasetContext?.propertyValueByAlias('blocks'), (value) => {
-				this.#filter = value as Array<UmbBlockGridType>;
+				this.#filter = value as Array<UmbBlockTypeBase>;
 			});
 		});
 	}
@@ -84,11 +83,7 @@
 							// Only pick elements:
 							docType.isElement &&
 							// Prevent picking the an already used element type:
-<<<<<<< HEAD
-							this.#filter.find((x: UmbBlockGridType) => x.contentElementTypeKey === docType.id) === undefined,
-=======
-							this._items.find((x) => x.contentElementTypeKey === docType.unique) === undefined,
->>>>>>> 950bc7ae
+							this.#filter.find((x) => x.contentElementTypeKey === docType.unique) === undefined,
 					},
 				});
 

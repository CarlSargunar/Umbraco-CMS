--- conflicted
+++ resolved
@@ -181,7 +181,6 @@
 					margin-bottom: 0.5em;
 				}
 
-<<<<<<< HEAD
 				.umb-embed-holder {
 					display: inline-block;
 					position: relative;
@@ -206,7 +205,6 @@
 
 				.umb-embed-holder.ProseMirror-selectednode::before {
 					background: rgba(0, 0, 0, 0.025);
-=======
 				/* Table-specific styling */
 				.tableWrapper {
 					margin: 1.5rem 0;
@@ -266,7 +264,6 @@
 				.resize-cursor {
 					cursor: ew-resize;
 					cursor: col-resize;
->>>>>>> a7e93e82
 				}
 			}
 		`,

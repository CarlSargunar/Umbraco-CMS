--- conflicted
+++ resolved
@@ -7,11 +7,10 @@
 		name: 'Rich Text Editor [Tiptap] Property Editor UI',
 		element: () => import('./property-editor-ui-tiptap.element.js'),
 		meta: {
-<<<<<<< HEAD
-			label: 'Tiptap Editor',
-			propertyEditorSchemaAlias: 'Umbraco.Plain.Json',
-			icon: 'icon-document',
-			group: 'richText',
+			label: 'Rich Text Editor [Tiptap]',
+			propertyEditorSchemaAlias: 'Umbraco.RichText',
+			icon: 'icon-browser-window',
+			group: 'richContent',
 			settings: {
 				properties: [
 					{
@@ -128,12 +127,6 @@
 					{ alias: 'maxHeight', value: 500 },
 				],
 			},
-=======
-			label: 'Rich Text Editor [Tiptap]',
-			propertyEditorSchemaAlias: 'Umbraco.RichText',
-			icon: 'icon-browser-window',
-			group: 'richContent',
->>>>>>> 88262b96
 		},
 	},
 ];
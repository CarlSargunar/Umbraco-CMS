import type { UmbTemplateDetailModel } from '../../types.js';
import { UMB_TEMPLATE_ENTITY_TYPE } from '../../entity.js';
import { UmbId } from '@umbraco-cms/backoffice/id';
import type { UmbDetailDataSource } from '@umbraco-cms/backoffice/repository';
import type {
	CreateTemplateRequestModel,
	UpdateTemplateRequestModel,
} from '@umbraco-cms/backoffice/external/backend-api';
import { TemplateResource } from '@umbraco-cms/backoffice/external/backend-api';
import type { UmbControllerHost } from '@umbraco-cms/backoffice/controller-api';
import { tryExecuteAndNotify } from '@umbraco-cms/backoffice/resources';

/**
 * A data source for the Template that fetches data from the server
 * @export
 * @class UmbTemplateServerDataSource
 * @implements {RepositoryDetailDataSource}
 */
export class UmbTemplateServerDataSource implements UmbDetailDataSource<UmbTemplateDetailModel> {
	#host: UmbControllerHost;

	/**
	 * Creates an instance of UmbTemplateServerDataSource.
	 * @param {UmbControllerHost} host
	 * @memberof UmbTemplateServerDataSource
	 */
	constructor(host: UmbControllerHost) {
		this.#host = host;
	}

	/**
	 * Creates a new Template scaffold
	 * @param {Partial<UmbTemplateDetailModel>} [preset]
	 * @return { CreateTemplateRequestModel }
	 * @memberof UmbTemplateServerDataSource
	 */
<<<<<<< HEAD
	async createScaffold(preset: Partial<UmbTemplateDetailModel> = {}) {
		const data: UmbTemplateDetailModel = {
			entityType: UMB_TEMPLATE_ENTITY_TYPE,
			unique: UmbId.new(),
			name: '',
			alias: '',
			content: '',
			masterTemplate: null,
			...preset,
=======
	async createScaffold(parentUnique: string | null, preset?: Partial<UmbTemplateDetailModel>) {
		const scaffold =
			'@using Umbraco.Cms.Web.Common.PublishedModels;\n@inherits Umbraco.Cms.Web.Common.Views.UmbracoViewPage\n@{\n\tLayout = null;\n}';

		const data: UmbTemplateDetailModel = {
			entityType: UMB_TEMPLATE_ENTITY_TYPE,
			unique: UmbId.new(),
			parentUnique,
			name: preset?.name ?? '',
			alias: preset?.alias ?? '',
			content: preset?.content ?? scaffold,
			masterTemplate: preset?.masterTemplate ?? null,
>>>>>>> 760421a8
		};
		return { data };
	}

	/**
	 * Fetches a Template with the given id from the server
	 * @param {string} unique
	 * @return {*}
	 * @memberof UmbTemplateServerDataSource
	 */
	async read(unique: string) {
		if (!unique) throw new Error('Unique is missing');

		const { data, error } = await tryExecuteAndNotify(this.#host, TemplateResource.getTemplateById({ id: unique }));

		if (error || !data) {
			return { error };
		}

		// TODO: make data mapper to prevent errors
		const template: UmbTemplateDetailModel = {
			entityType: UMB_TEMPLATE_ENTITY_TYPE,
			unique: data.id,
			name: data.name,
			content: data.content || null,
			alias: data.alias,
			masterTemplate: data.masterTemplate ? { unique: data.masterTemplate.id } : null,
		};

		return { data: template };
	}

	/**
	 * Inserts a new Template on the server
	 * @param {UmbTemplateDetailModel} model
	 * @return {*}
	 * @memberof UmbTemplateServerDataSource
	 */
	async create(model: UmbTemplateDetailModel) {
		if (!model) throw new Error('Template is missing');

		// TODO: make data mapper to prevent errors
		const requestBody: CreateTemplateRequestModel = {
			id: model.unique,
			name: model.name,
			content: model.content,
			alias: model.alias,
		};

		const { data, error } = await tryExecuteAndNotify(
			this.#host,
			TemplateResource.postTemplate({
				requestBody,
			}),
		);

		if (data) {
			return this.read(data);
		}

		return { error };
	}

	/**
	 * Updates a Template on the server
	 * @param {UmbTemplateDetailModel} Template
	 * @return {*}
	 * @memberof UmbTemplateServerDataSource
	 */
	async update(model: UmbTemplateDetailModel) {
		if (!model.unique) throw new Error('Unique is missing');

		// TODO: make data mapper to prevent errors
		const requestBody: UpdateTemplateRequestModel = {
			name: model.name,
			content: model.content,
			alias: model.alias,
		};

		const { error } = await tryExecuteAndNotify(
			this.#host,
			TemplateResource.putTemplateById({
				id: model.unique,
				requestBody,
			}),
		);

		if (!error) {
			return this.read(model.unique);
		}

		return { error };
	}

	/**
	 * Deletes a Template on the server
	 * @param {string} unique
	 * @return {*}
	 * @memberof UmbTemplateServerDataSource
	 */
	async delete(unique: string) {
		if (!unique) throw new Error('Unique is missing');

		return tryExecuteAndNotify(
			this.#host,
			TemplateResource.deleteTemplateById({
				id: unique,
			}),
		);
	}
}<|MERGE_RESOLUTION|>--- conflicted
+++ resolved
@@ -34,31 +34,20 @@
 	 * @return { CreateTemplateRequestModel }
 	 * @memberof UmbTemplateServerDataSource
 	 */
-<<<<<<< HEAD
 	async createScaffold(preset: Partial<UmbTemplateDetailModel> = {}) {
-		const data: UmbTemplateDetailModel = {
-			entityType: UMB_TEMPLATE_ENTITY_TYPE,
-			unique: UmbId.new(),
-			name: '',
-			alias: '',
-			content: '',
-			masterTemplate: null,
-			...preset,
-=======
-	async createScaffold(parentUnique: string | null, preset?: Partial<UmbTemplateDetailModel>) {
 		const scaffold =
 			'@using Umbraco.Cms.Web.Common.PublishedModels;\n@inherits Umbraco.Cms.Web.Common.Views.UmbracoViewPage\n@{\n\tLayout = null;\n}';
 
 		const data: UmbTemplateDetailModel = {
 			entityType: UMB_TEMPLATE_ENTITY_TYPE,
 			unique: UmbId.new(),
-			parentUnique,
-			name: preset?.name ?? '',
-			alias: preset?.alias ?? '',
-			content: preset?.content ?? scaffold,
-			masterTemplate: preset?.masterTemplate ?? null,
->>>>>>> 760421a8
+			name: '',
+			alias: '',
+			content: scaffold,
+			masterTemplate: null,
+			...preset,
 		};
+
 		return { data };
 	}
 

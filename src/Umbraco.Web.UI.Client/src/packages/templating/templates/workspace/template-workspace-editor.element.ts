--- conflicted
+++ resolved
@@ -157,21 +157,11 @@
 					@click=${this.#openMasterTemplatePicker}
 					look="secondary"
 					id="master-template-button"
-<<<<<<< HEAD
 					label="${this.localize.term('template_mastertemplate')}: ${this._masterTemplateName
 						? this._masterTemplateName
 						: this.localize.term('template_noMaster')}"></uui-button>
 				${this._masterTemplateName
 					? html`<uui-button look="secondary" label=${this.localize.term('actions_remove')} compact>
-=======
-					label=${this.localize.term('template_mastertemplate')}>
-					${this._masterTemplateName
-						? `${this.localize.term('template_mastertemplate')}: ${this._masterTemplateName}`
-						: this.localize.term('template_noMaster')}
-				</uui-button>
-				${this._masterTemplateName
-					? html` <uui-button look="secondary" id="save-button" label=${this.localize.term('actions_remove')} compact>
->>>>>>> 4cbfe03e
 							<uui-icon name="icon-delete" @click=${this.#resetMasterTemplate}></uui-icon>
 					  </uui-button>`
 					: nothing}
@@ -200,7 +190,6 @@
 			</uui-input>
 
 			<uui-box>
-<<<<<<< HEAD
 				<div slot="header" id="code-editor-menu-container">${this.#renderMasterTemplatePicker()}</div>
 				<div slot="header-actions">
 					<umb-templating-insert-menu @insert=${this.#insertSnippet}></umb-templating-insert-menu>
@@ -209,36 +198,15 @@
 						id="query-builder-button"
 						label=${this.localize.term('template_queryBuilder')}
 						@click=${this.#openQueryBuilder}>
-						<uui-icon name="icon-wand"></uui-icon>${this.localize.term('template_queryBuilder')}
+						<uui-icon name="icon-wand"></uui-icon> ${this.localize.term('template_queryBuilder')}
 					</uui-button>
 					<uui-button
 						look="secondary"
 						id="sections-button"
 						label=${this.localize.term('template_insertSections')}
 						@click=${this.#openInsertSectionModal}>
-						<uui-icon name="icon-indent"></uui-icon>${this.localize.term('template_insertSections')}
+						<uui-icon name="icon-indent"></uui-icon> ${this.localize.term('template_insertSections')}
 					</uui-button>
-=======
-				<div slot="header" id="code-editor-menu-container">
-					${this.#renderMasterTemplatePicker()}
-					<div>
-						<umb-templating-insert-menu @insert=${this.#insertSnippet}></umb-templating-insert-menu>
-						<uui-button
-							look="secondary"
-							id="query-builder-button"
-							label=${this.localize.term('template_queryBuilder')}
-							@click=${this.#openQueryBuilder}>
-							<uui-icon name="icon-wand"></uui-icon> ${this.localize.term('template_queryBuilder')}
-						</uui-button>
-						<uui-button
-							look="secondary"
-							id="sections-button"
-							label=${this.localize.term('template_insertSections')}
-							@click=${this.#openInsertSectionModal}>
-							<uui-icon name="icon-indent"></uui-icon> ${this.localize.term('template_insertSections')}
-						</uui-button>
-					</div>
->>>>>>> 4cbfe03e
 				</div>
 
 				${this._ready

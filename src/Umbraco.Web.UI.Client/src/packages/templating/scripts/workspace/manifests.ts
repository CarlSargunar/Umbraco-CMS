--- conflicted
+++ resolved
@@ -7,15 +7,9 @@
 
 const workspace: ManifestWorkspace = {
 	type: 'workspace',
-<<<<<<< HEAD
 	alias: UMB_SCRIPT_WORKSPACE_ALIAS,
 	name: 'Script Workspace',
-	loader: () => import('./script-workspace.element.js'),
-=======
-	alias: SCRIPTS_WORKSPACE_ALIAS,
-	name: 'Scripts Workspace',
-	js: () => import('./scripts-workspace.element.js'),
->>>>>>> a934214b
+	js: () => import('./script-workspace.element.js'),
 	meta: {
 		entityType: UMB_SCRIPT_ENTITY_TYPE,
 	},

--- conflicted
+++ resolved
@@ -80,13 +80,9 @@
 	}
 
 	async create(parentUnique: string | null) {
-<<<<<<< HEAD
+		this.resetState();
 		this.#parentUnique = parentUnique;
 		const { data } = await this.repository.createScaffold();
-=======
-		this.resetState();
-		const { data } = await this.repository.createScaffold(parentUnique);
->>>>>>> 98726575
 
 		if (data) {
 			this.setIsNew(true);

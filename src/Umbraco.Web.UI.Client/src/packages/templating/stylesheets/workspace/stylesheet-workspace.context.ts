--- conflicted
+++ resolved
@@ -54,24 +54,6 @@
 		return this.#data.getValue();
 	}
 
-<<<<<<< HEAD
-=======
-	getRules() {
-		return this.#rules.getValue();
-	}
-
-	updateRule(unique: string, rule: RichTextRuleModelSortable) {
-		this.#rules.updateOne(unique, rule);
-		this.sendRulesGetContent();
-	}
-
-	setRules(rules: RichTextRuleModelSortable[]) {
-		const newRules = rules.map((r, i) => ({ ...r, sortOrder: i }));
-		this.#rules.setValue(newRules);
-		this.sendRulesGetContent();
-	}
-
->>>>>>> aaf4824a
 	setName(value: string) {
 		this.#data.update({ name: value });
 	}
@@ -85,20 +67,7 @@
 
 		if (data) {
 			this.setIsNew(false);
-<<<<<<< HEAD
-			this.#data.next(data);
-=======
-			this.#data.update(data);
-		} else {
-			this.#data.update(undefined);
-		}
-
-		if (rules.data) {
-			const x = rules.data.rules?.map((r, i) => ({ ...r, sortOrder: i })) ?? [];
-			this.#rules.setValue(x);
-		} else {
-			this.#rules.setValue([]);
->>>>>>> aaf4824a
+			this.#data.setValue(data);
 		}
 	}
 
@@ -107,7 +76,7 @@
 
 		if (data) {
 			this.setIsNew(true);
-			this.#data.next(data);
+			this.#data.setValue(data);
 		}
 	}
 
@@ -124,22 +93,10 @@
 			newData = data;
 		}
 
-<<<<<<< HEAD
 		if (newData) {
-			this.#data.next(newData);
+			this.#data.setValue(newData);
 			this.saveComplete(newData);
 		}
-=======
-	async create(parentKey: string | null) {
-		const newStylesheet = {
-			name: '',
-			path: parentKey ?? '',
-			content: '',
-		};
-
-		this.#data.setValue(newStylesheet);
-		this.setIsNew(true);
->>>>>>> aaf4824a
 	}
 
 	public destroy(): void {

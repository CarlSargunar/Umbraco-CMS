import { manifests as collectionManifests } from './collection/manifests.js';
import { manifests as entityActionManifests } from './entity-actions/manifests.js';
import { manifests as entityBulkActionManifests } from './entity-bulk-actions/manifests.js';
import { manifests as globalContextManifests } from './global-contexts/manifests.js';
import { manifests as menuManifests } from './menu/manifests.js';
import { manifests as modalManifests } from './modals/manifests.js';
import { manifests as propertyEditorManifests } from './property-editors/manifests.js';
import { manifests as recycleBinManifests } from './recycle-bin/manifests.js';
import { manifests as repositoryManifests } from './repository/manifests.js';
import { manifests as searchProviderManifests } from './search/manifests.js';
import { manifests as trackedReferenceManifests } from './reference/manifests.js';
import { manifests as treeManifests } from './tree/manifests.js';
import { manifests as userPermissionManifests } from './user-permissions/manifests.js';
import { manifests as workspaceManifests } from './workspace/manifests.js';
<<<<<<< HEAD
=======
import { manifests as globalContextManifests } from './global-contexts/manifests.js';
import type { ManifestTypes } from '@umbraco-cms/backoffice/extension-registry';
>>>>>>> 7ba9b36b

export const manifests: Array<ManifestTypes> = [
	...collectionManifests,
	...entityActionManifests,
	...entityBulkActionManifests,
	...globalContextManifests,
	...menuManifests,
	...modalManifests,
	...propertyEditorManifests,
	...recycleBinManifests,
	...repositoryManifests,
	...searchProviderManifests,
	...trackedReferenceManifests,
	...treeManifests,
	...userPermissionManifests,
	...workspaceManifests,
];<|MERGE_RESOLUTION|>--- conflicted
+++ resolved
@@ -12,11 +12,7 @@
 import { manifests as treeManifests } from './tree/manifests.js';
 import { manifests as userPermissionManifests } from './user-permissions/manifests.js';
 import { manifests as workspaceManifests } from './workspace/manifests.js';
-<<<<<<< HEAD
-=======
-import { manifests as globalContextManifests } from './global-contexts/manifests.js';
 import type { ManifestTypes } from '@umbraco-cms/backoffice/extension-registry';
->>>>>>> 7ba9b36b
 
 export const manifests: Array<ManifestTypes> = [
 	...collectionManifests,

import type { ManifestTypes } from '@umbraco-cms/backoffice/extension-registry';

const menuItem: ManifestTypes = {
	type: 'menuItem',
	kind: 'tree',
	alias: 'Umb.MenuItem.Documents',
	name: 'Documents Menu Item',
	weight: 200,
<<<<<<< HEAD
	js: () => import('./document-menu-item.element.js'),
=======
>>>>>>> 838c90fc
	meta: {
		label: 'Documents',
		icon: 'icon-folder',
		menus: ['Umb.Menu.Content'],
		treeAlias: 'Umb.Tree.Document',
		hideTreeRoot: true,
	},
};

export const manifests = [menuItem];<|MERGE_RESOLUTION|>--- conflicted
+++ resolved
@@ -6,10 +6,6 @@
 	alias: 'Umb.MenuItem.Documents',
 	name: 'Documents Menu Item',
 	weight: 200,
-<<<<<<< HEAD
-	js: () => import('./document-menu-item.element.js'),
-=======
->>>>>>> 838c90fc
 	meta: {
 		label: 'Documents',
 		icon: 'icon-folder',

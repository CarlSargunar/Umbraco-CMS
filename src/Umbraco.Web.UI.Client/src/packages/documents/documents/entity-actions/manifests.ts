import { UMB_DOCUMENT_DETAIL_REPOSITORY_ALIAS, UMB_DOCUMENT_ITEM_REPOSITORY_ALIAS } from '../repository/index.js';
import { UMB_DOCUMENT_ENTITY_TYPE } from '../entity.js';
import { UMB_DOCUMENT_PICKER_MODAL } from '../modals/index.js';
import {
	UMB_USER_PERMISSION_DOCUMENT_DELETE,
	UMB_USER_PERMISSION_DOCUMENT_DUPLICATE,
	UMB_USER_PERMISSION_DOCUMENT_MOVE,
	UMB_USER_PERMISSION_DOCUMENT_NOTIFICATIONS,
	UMB_USER_PERMISSION_DOCUMENT_PERMISSIONS,
	UMB_USER_PERMISSION_DOCUMENT_PUBLISH,
	UMB_USER_PERMISSION_DOCUMENT_UNPUBLISH,
} from '../user-permissions/constants.js';
import { manifests as createManifests } from './create/manifests.js';
import { manifests as createBlueprintManifests } from './create-blueprint/manifests.js';
import { manifests as publicAccessManifests } from './public-access/manifests.js';
import { manifests as cultureAndHostnamesManifests } from './culture-and-hostnames/manifests.js';
import { manifests as sortChildrenOfManifests } from './sort-children-of/manifests.js';
import type { ManifestEntityAction } from '@umbraco-cms/backoffice/extension-registry';

const entityActions: Array<ManifestEntityAction> = [
	{
		type: 'entityAction',
		kind: 'delete',
		alias: 'Umb.EntityAction.Document.Delete',
		name: 'Delete Document Entity Action',
		forEntityTypes: [UMB_DOCUMENT_ENTITY_TYPE],
		meta: {
			itemRepositoryAlias: UMB_DOCUMENT_ITEM_REPOSITORY_ALIAS,
			detailRepositoryAlias: UMB_DOCUMENT_DETAIL_REPOSITORY_ALIAS,
		},
		conditions: [
			{
				alias: 'Umb.Condition.UserPermission.Document',
				allOf: [UMB_USER_PERMISSION_DOCUMENT_DELETE],
			},
		],
	},
	{
		type: 'entityAction',
<<<<<<< HEAD
		kind: 'default',
		alias: 'Umb.EntityAction.Document.CreateBlueprint',
		name: 'Create Document Blueprint Entity Action',
		weight: 1000,
		api: () => import('./create-blueprint.action.js'),
		forEntityTypes: [UMB_DOCUMENT_ENTITY_TYPE],
		meta: {
			icon: 'icon-blueprint',
			label: '#actions_createblueprint',
		},
		conditions: [
			{
				alias: 'Umb.Condition.UserPermission.Document',
				allOf: [UMB_USER_PERMISSION_DOCUMENT_CREATE_BLUEPRINT],
			},
		],
	},
	{
		type: 'entityAction',
		alias: 'Umb.EntityAction.Document.MoveTo',
=======
		alias: 'Umb.EntityAction.Document.Move',
>>>>>>> 25189511
		name: 'Move Document Entity Action ',
		kind: 'moveTo',
		forEntityTypes: [UMB_DOCUMENT_ENTITY_TYPE],
		weight: 900,
		meta: {
			moveRepositoryAlias: UMB_DOCUMENT_DETAIL_REPOSITORY_ALIAS,
			itemRepositoryAlias: UMB_DOCUMENT_DETAIL_REPOSITORY_ALIAS,
			pickerModelAlias: UMB_DOCUMENT_PICKER_MODAL,
		},
		conditions: [
			{
				alias: 'Umb.Condition.UserPermission.Document',
				allOf: [UMB_USER_PERMISSION_DOCUMENT_MOVE],
			},
		],
	},
	{
		type: 'entityAction',
		kind: 'duplicate',
		alias: 'Umb.EntityAction.Document.Duplicate',
		name: 'Duplicate Document Entity Action',
		weight: 800,
		forEntityTypes: [UMB_DOCUMENT_ENTITY_TYPE],
		meta: {
			duplicateRepositoryAlias: UMB_DOCUMENT_DETAIL_REPOSITORY_ALIAS,
			itemRepositoryAlias: UMB_DOCUMENT_DETAIL_REPOSITORY_ALIAS,
			pickerModal: UMB_DOCUMENT_PICKER_MODAL,
		},
		conditions: [
			{
				alias: 'Umb.Condition.UserPermission.Document',
				allOf: [UMB_USER_PERMISSION_DOCUMENT_DUPLICATE],
			},
		],
	},
	{
		type: 'entityAction',
		kind: 'default',
		alias: 'Umb.EntityAction.Document.Publish',
		name: 'Publish Document Entity Action',
		weight: 600,
		api: () => import('./publish.action.js'),
		forEntityTypes: [UMB_DOCUMENT_ENTITY_TYPE],
		meta: {
			icon: 'icon-globe',
			label: '#actions_publish',
		},
		conditions: [
			{
				alias: 'Umb.Condition.UserPermission.Document',
				allOf: [UMB_USER_PERMISSION_DOCUMENT_PUBLISH],
			},
		],
	},
	{
		type: 'entityAction',
		kind: 'default',
		alias: 'Umb.EntityAction.Document.Unpublish',
		name: 'Unpublish Document Entity Action',
		weight: 500,
		api: () => import('./unpublish.action.js'),
		forEntityTypes: [UMB_DOCUMENT_ENTITY_TYPE],
		meta: {
			icon: 'icon-globe',
			label: '#actions_unpublish',
		},
		conditions: [
			{
				alias: 'Umb.Condition.UserPermission.Document',
				allOf: [UMB_USER_PERMISSION_DOCUMENT_UNPUBLISH],
			},
		],
	},
	{
		type: 'entityAction',
		kind: 'default',
		alias: 'Umb.EntityAction.Document.Permissions',
		name: 'Permissions Document Entity Action',
		weight: 300,
		forEntityTypes: [UMB_DOCUMENT_ENTITY_TYPE],
		api: () => import('./permissions.action.js'),
		meta: {
			icon: 'icon-name-badge',
			label: '#actions_setPermissions',
		},
		conditions: [
			{
				alias: 'Umb.Condition.UserPermission.Document',
				allOf: [UMB_USER_PERMISSION_DOCUMENT_PERMISSIONS],
			},
		],
	},
	{
		type: 'entityAction',
		kind: 'default',
		alias: 'Umb.EntityAction.Document.Notifications',
		name: 'Notifications Document Entity Action',
		weight: 100,
		forEntityTypes: [UMB_DOCUMENT_ENTITY_TYPE],
		api: () => import('./permissions.action.js'),
		meta: {
			icon: 'icon-megaphone',
			label: '#actions_notify',
		},
		conditions: [
			{
				alias: 'Umb.Condition.UserPermission.Document',
				allOf: [UMB_USER_PERMISSION_DOCUMENT_NOTIFICATIONS],
			},
		],
	},
];

export const manifests = [
	...createManifests,
	...createBlueprintManifests,
	...publicAccessManifests,
	...cultureAndHostnamesManifests,
	...sortChildrenOfManifests,
	...entityActions,
];<|MERGE_RESOLUTION|>--- conflicted
+++ resolved
@@ -16,6 +16,7 @@
 import { manifests as cultureAndHostnamesManifests } from './culture-and-hostnames/manifests.js';
 import { manifests as sortChildrenOfManifests } from './sort-children-of/manifests.js';
 import type { ManifestEntityAction } from '@umbraco-cms/backoffice/extension-registry';
+import { UMB_DOCUMENT_TREE_REPOSITORY_ALIAS } from '../tree/index.js';
 
 const entityActions: Array<ManifestEntityAction> = [
 	{
@@ -37,38 +38,15 @@
 	},
 	{
 		type: 'entityAction',
-<<<<<<< HEAD
-		kind: 'default',
-		alias: 'Umb.EntityAction.Document.CreateBlueprint',
-		name: 'Create Document Blueprint Entity Action',
-		weight: 1000,
-		api: () => import('./create-blueprint.action.js'),
-		forEntityTypes: [UMB_DOCUMENT_ENTITY_TYPE],
-		meta: {
-			icon: 'icon-blueprint',
-			label: '#actions_createblueprint',
-		},
-		conditions: [
-			{
-				alias: 'Umb.Condition.UserPermission.Document',
-				allOf: [UMB_USER_PERMISSION_DOCUMENT_CREATE_BLUEPRINT],
-			},
-		],
-	},
-	{
-		type: 'entityAction',
+		kind: 'moveTo',
 		alias: 'Umb.EntityAction.Document.MoveTo',
-=======
-		alias: 'Umb.EntityAction.Document.Move',
->>>>>>> 25189511
 		name: 'Move Document Entity Action ',
-		kind: 'moveTo',
 		forEntityTypes: [UMB_DOCUMENT_ENTITY_TYPE],
 		weight: 900,
 		meta: {
-			moveRepositoryAlias: UMB_DOCUMENT_DETAIL_REPOSITORY_ALIAS,
-			itemRepositoryAlias: UMB_DOCUMENT_DETAIL_REPOSITORY_ALIAS,
-			pickerModelAlias: UMB_DOCUMENT_PICKER_MODAL,
+			moveToRepositoryAlias: UMB_DOCUMENT_DETAIL_REPOSITORY_ALIAS,
+			treeRepositoryAlias: UMB_DOCUMENT_TREE_REPOSITORY_ALIAS,
+			treePickerModelAlias: UMB_DOCUMENT_PICKER_MODAL,
 		},
 		conditions: [
 			{

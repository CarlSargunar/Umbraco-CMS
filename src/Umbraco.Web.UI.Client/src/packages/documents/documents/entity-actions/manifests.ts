--- conflicted
+++ resolved
@@ -15,50 +15,8 @@
 } from '@umbraco-cms/backoffice/entity-action';
 import { ManifestTypes } from '@umbraco-cms/backoffice/extension-registry';
 
-<<<<<<< HEAD
-const entityActions: Array<ManifestEntityAction> = [
-	{
-		type: 'entityAction',
-		alias: 'Umb.EntityAction.Document.Create',
-		name: 'Create Document Entity Action',
-		weight: 1000,
-		meta: {
-			icon: 'umb:add',
-			label: 'Create',
-			repositoryAlias: DOCUMENT_REPOSITORY_ALIAS,
-			api: UmbCreateDocumentEntityAction,
-			entityTypes: [DOCUMENT_ROOT_ENTITY_TYPE, DOCUMENT_ENTITY_TYPE],
-		},
-		conditions: [
-			{
-				alias: 'Umb.Condition.UserPermission',
-				match: 'Umb.UserPermission.Document.Create',
-			},
-		],
-	},
-	{
-		type: 'entityAction',
-		alias: 'Umb.EntityAction.Document.Trash',
-		name: 'Trash Document Entity Action',
-		weight: 900,
-		meta: {
-			icon: 'umb:trash',
-			label: 'Trash',
-			repositoryAlias: DOCUMENT_REPOSITORY_ALIAS,
-			api: UmbTrashEntityAction,
-			entityTypes: [DOCUMENT_ENTITY_TYPE],
-		},
-		conditions: [
-			{
-				alias: 'Umb.Condition.UserPermission',
-				match: 'Umb.UserPermission.Document.Delete',
-			},
-		],
-	},
-=======
 const entityActions: Array<ManifestTypes> = [
 	...createManifests,
->>>>>>> 2b4f414b
 	{
 		type: 'entityAction',
 		alias: 'Umb.EntityAction.Document.CreateBlueprint',

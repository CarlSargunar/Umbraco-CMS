--- conflicted
+++ resolved
@@ -8,28 +8,15 @@
 import { UmbSorterController } from '@umbraco-cms/backoffice/sorter';
 import type { UmbDocumentItemModel } from '@umbraco-cms/backoffice/document';
 
-<<<<<<< HEAD
-=======
-const SORTER_CONFIG: UmbSorterConfig<string> = {
-	getUniqueOfElement: (element) => {
-		return element.getAttribute('detail');
-	},
-	getUniqueOfModel: (modelEntry) => {
-		return modelEntry;
-	},
-	identifier: 'Umb.SorterIdentifier.InputDocument',
-	itemSelector: 'uui-ref-node',
-	containerSelector: 'uui-ref-list',
-};
-
->>>>>>> ab80e700
 @customElement('umb-input-document')
 export class UmbInputDocumentElement extends FormControlMixin(UmbLitElement) {
-	#sorter = new UmbSorterController(this, {
-		compareElementToModel: (element, model: string) => {
-			return element.getAttribute('detail') === model;
+	#sorter = new UmbSorterController<string>(this, {
+		getUniqueOfElement: (element) => {
+			return element.getAttribute('detail');
 		},
-		querySelectModelToElement: () => null,
+		getUniqueOfModel: (modelEntry) => {
+			return modelEntry;
+		},
 		identifier: 'Umb.SorterIdentifier.InputDocument',
 		itemSelector: 'uui-ref-node',
 		containerSelector: 'uui-ref-list',

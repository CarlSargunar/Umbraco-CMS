--- conflicted
+++ resolved
@@ -4,9 +4,7 @@
 import { UmbLitElement } from '@umbraco-cms/internal/lit-element';
 import type { DocumentItemResponseModel, DocumentTreeItemResponseModel } from '@umbraco-cms/backoffice/backend-api';
 import { splitStringToArray } from '@umbraco-cms/backoffice/utils';
-<<<<<<< HEAD
 import { UMB_WORKSPACE_MODAL, UmbModalRouteRegistrationController } from '@umbraco-cms/backoffice/modal';
-=======
 import { type UmbSorterConfig, UmbSorterController } from '@umbraco-cms/backoffice/sorter';
 
 const SORTER_CONFIG: UmbSorterConfig<string> = {
@@ -18,7 +16,6 @@
 	itemSelector: 'uui-ref-node',
 	containerSelector: 'uui-ref-list',
 };
->>>>>>> 5191320b
 
 @customElement('umb-input-document')
 export class UmbInputDocumentElement extends FormControlMixin(UmbLitElement) {
@@ -102,20 +99,15 @@
 	}
 
 	@state()
-<<<<<<< HEAD
 	private _editDocumentPath = '';
 
 	@state()
 	private _items?: Array<DocumentItemResponseModel>;
-=======
-	private _items: Array<DocumentItemResponseModel> = [];
->>>>>>> 5191320b
 
 	#pickerContext = new UmbDocumentPickerContext(this);
 
 	constructor() {
 		super();
-<<<<<<< HEAD
 
 		new UmbModalRouteRegistrationController(this, UMB_WORKSPACE_MODAL)
 			.addAdditionalPath('document')
@@ -125,12 +117,6 @@
 			.observeRouteBuilder((routeBuilder) => {
 				this._editDocumentPath = routeBuilder({});
 			});
-	}
-
-	connectedCallback() {
-		super.connectedCallback();
-=======
->>>>>>> 5191320b
 
 		this.addValidator(
 			'rangeUnderflow',
@@ -166,16 +152,6 @@
 			hideTreeRoot: true,
 			pickableFilter: this.#pickableFilter,
 		});
-	}
-
-<<<<<<< HEAD
-	protected getFormElement() {
-		return undefined;
-=======
-	#openItem(item: DocumentItemResponseModel) {
-		// TODO: Implement the Content editing infinity editor. [LK]
-		console.log('TODO: _openItem', item);
->>>>>>> 5191320b
 	}
 
 	render() {
@@ -231,7 +207,6 @@
 
 	#renderOpenButton(item: DocumentItemResponseModel) {
 		if (!this.showOpenButton) return;
-<<<<<<< HEAD
 		return html`
 			<uui-button
 				href="${this._editDocumentPath}edit/${item.id}"
@@ -239,11 +214,6 @@
 				${this.localize.term('general_open')}
 			</uui-button>
 		`;
-=======
-		return html`<uui-button @click=${() => this.#openItem(item)} label="Open document ${item.name}"
-			>${this.localize.term('general_open')}</uui-button
-		>`;
->>>>>>> 5191320b
 	}
 
 	static styles = [

--- conflicted
+++ resolved
@@ -105,19 +105,11 @@
 	}
 
 	@property()
-<<<<<<< HEAD
-	public override set value(uniques: string) {
+	public override set value(uniques: string | undefined) {
 		this.selection = splitStringToArray(uniques);
 	}
-	public override get value(): string {
-		return this.selection.join(',');
-=======
-	public set value(uniques: string | undefined) {
-		this.selection = splitStringToArray(uniques);
-	}
-	public get value(): string | undefined {
+	public override get value(): string | undefined {
 		return this.selection.length > 0 ? this.selection.join(',') : undefined;
->>>>>>> 1d79a5a0
 	}
 	@state()
 	private _items?: Array<UmbDocumentTypeItemModel>;
@@ -155,7 +147,7 @@
 		this.observe(this.#pickerContext.selectedItems, (selectedItems) => (this._items = selectedItems), '_observerItems');
 	}
 
-	protected getFormElement() {
+	protected override getFormElement() {
 		return undefined;
 	}
 

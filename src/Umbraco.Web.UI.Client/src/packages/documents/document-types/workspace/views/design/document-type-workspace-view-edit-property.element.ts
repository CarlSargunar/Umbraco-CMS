import { UUIInputElement, UUIInputEvent, UUITextStyles } from '@umbraco-cms/backoffice/external/uui';
import { css, html, customElement, property, state } from '@umbraco-cms/backoffice/external/lit';
import { PropertyTypeModelBaseModel } from '@umbraco-cms/backoffice/backend-api';
import { UMB_PROPERTY_SETTINGS_MODAL, UmbModalRouteRegistrationController } from '@umbraco-cms/backoffice/modal';
import { UmbLitElement } from '@umbraco-cms/internal/lit-element';
import { generateAlias } from '@umbraco-cms/backoffice/utils';

/**
 *  @element document-type-workspace-view-edit-property
 *  @description - Element for displaying a property in an workspace.
 *  @slot editor - Slot for rendering the Property Editor
 */
@customElement('document-type-workspace-view-edit-property')
export class UmbDocumentTypeWorkspacePropertyElement extends UmbLitElement {
	private _property?: PropertyTypeModelBaseModel | undefined;
	/**
	 * Property, the data object for the property.
	 * @type {PropertyTypeModelBaseModel}
	 * @attr
	 * @default undefined
	 */
	@property({ type: Object })
	public get property(): PropertyTypeModelBaseModel | undefined {
		return this._property;
	}
	public set property(value: PropertyTypeModelBaseModel | undefined) {
		const oldValue = this._property;
		this._property = value;
		this.#modalRegistration.setUniquePathValue('propertyId', value?.id?.toString());
		this.requestUpdate('property', oldValue);
	}

	/**
	 * Inherited, Determines if the property is part of the main document type thats being edited.
	 * If true, then the property is inherited from another document type, not a part of the main document type.
	 * @type {boolean}
	 * @attr
	 * @default undefined
	 */
	@property({ type: Boolean })
	public inherited?: boolean;

	#modalRegistration;

	@state()
	protected _modalRoute?: string;

	constructor() {
		super();

		this.#modalRegistration = new UmbModalRouteRegistrationController(this, UMB_PROPERTY_SETTINGS_MODAL)
			.addUniquePaths(['propertyId'])
			.onSetup(() => {
				return this.property ?? false;
			})
			.onSubmit((result) => {
				this._partialUpdate(result);
			})
			.observeRouteBuilder((routeBuilder) => {
				this._modalRoute = routeBuilder(null);
			});
	}

	_partialUpdate(partialObject: PropertyTypeModelBaseModel) {
		this.dispatchEvent(new CustomEvent('partial-property-update', { detail: partialObject }));
	}

	_singleValueUpdate(propertyName: string, value: string | number | boolean | null | undefined) {
		const partialObject = {} as any;
		partialObject[propertyName] = value;

		this.dispatchEvent(new CustomEvent('partial-property-update', { detail: partialObject }));
	}

	renderInheritedProperty() {
		return this.property
			? html`
					<div id="header">
						<b>${this.property.name}</b>
						<i>${this.property.alias}</i>
						<p>${this.property.description}</p>
					</div>
					<div id="editor"></div>
			  `
			: '';
	}

	@state()
	private _aliasLocked = true;

	#onToggleAliasLock() {
		this._aliasLocked = !this._aliasLocked;
	}

	#onNameChange(event: UUIInputEvent) {
		if (event instanceof UUIInputEvent) {
			const target = event.composedPath()[0] as UUIInputElement;

			if (typeof target?.value === 'string') {
				const oldName = this.property?.name ?? '';
				const oldAlias = this.property?.alias ?? '';
				const newName = event.target.value.toString();
				if (this._aliasLocked) {
					const expectedOldAlias = generateAlias(oldName ?? '');
					// Only update the alias if the alias matches a generated alias of the old name (otherwise the alias is considered one written by the user.)
					if (expectedOldAlias === oldAlias) {
						this._singleValueUpdate('alias', generateAlias(newName ?? ''));
					}
				}
				this._singleValueUpdate('name', newName);
			}
		}
	}

	renderEditableProperty() {
		return this.property
			? html`
					<div id="header">
<<<<<<< HEAD
						<uui-input .value=${this.property.name} @input=${this.#onNameChange}></uui-input>
=======
						<uui-input
							name="label"
							id="label-input"
							placeholder="Label..."
							.value=${this.property.name}
							@input=${this.#onNameChange}></uui-input>
>>>>>>> 6c8058f4
						<!-- TODO: should use UUI-LOCK-INPUT, but that does not fire an event when its locked/unlocked -->
						<uui-input
							name="alias"
							id="alias-input"
							placeholder="Alias..."
							.value=${this.property.alias}
							?disabled=${this._aliasLocked}
							@input=${(e: CustomEvent) => {
								if (e.target) this._singleValueUpdate('alias', (e.target as HTMLInputElement).value);
							}}>
							<!-- TODO: validation for bad characters -->
							<div @click=${this.#onToggleAliasLock} @keydown=${() => ''} id="alias-lock" slot="prepend">
								<uui-icon name=${this._aliasLocked ? 'umb:lock' : 'umb:unlocked'}></uui-icon>
							</div>
						</uui-input>
						<slot name="property-action-menu"></slot>
						<p>
							<uui-textarea
								name="description"
								id="description-input"
								placeholder="Enter a description..."
								.value=${this.property.description}
								@input=${(e: CustomEvent) => {
									if (e.target) this._singleValueUpdate('description', (e.target as HTMLInputElement).value);
								}}></uui-textarea>
						</p>
					</div>
					<uui-button id="editor" label="Edit property settings" href=${this._modalRoute}><b></b></uui-button>
			  `
			: '';
	}

	render() {
		// TODO: Only show alias on label if user has access to DocumentType within settings:
		return this.inherited ? this.renderInheritedProperty() : this.renderEditableProperty();
	}

	static styles = [
		UUITextStyles,
		css`
			:host {
				display: grid;
				grid-template-columns: 200px auto;
				column-gap: var(--uui-size-layout-2);
				border-bottom: 1px solid var(--uui-color-divider);
				padding: var(--uui-size-layout-1) 0;
				container-type: inline-size;
			}

			:host > div {
				grid-column: span 2;
			}

			@container (width > 600px) {
				:host(:not([orientation='vertical'])) > div {
					grid-column: span 1;
				}
			}

			:host(:last-of-type) {
				border-bottom: none;
			}

			:host(:first-of-type) {
				padding-top: 0;
			}
			:host([draggable='true']) {
				cursor: grab;
			}

			/* Placeholder style, used when property is being dragged.*/
			:host(.--umb-sorter-placeholder) {
				height: 2px;
			}
			:host(.--umb-sorter-placeholder) > div {
				display: none;
			}
			:host(.--umb-sorter-placeholder)::after {
				content: '';
				grid-column: span 2;
				width: 100%;
				border-top: 2px solid blue;
				border-radius: 1px;
				/* TODO: Make use of same highlight color as UUI and the same Animation. Consider making this a component/(available style) in UUI? */
			}

			p {
				margin-bottom: 0;
			}

			#header {
				position: sticky;
				top: var(--uui-size-space-4);
				height: min-content;
				z-index: 2;
			}

			#editor {
				background-color: var(--uui-color-background);
			}
			#alias-input,
			#label-input,
			#description-input {
				width: 100%;
			}

			#alias-input {
				border-color: transparent;
				background: var(--uui-color-surface);
			}

<<<<<<< HEAD
=======
			#label-input {
				font-weight: bold; /* TODO: UUI Input does not support bold text yet */
				--uui-input-border-color: transparent;
			}
			#label-input input {
				font-weight: bold;
				--uui-input-border-color: transparent;
			}

>>>>>>> 6c8058f4
			#alias-lock {
				display: flex;
				align-items: center;
				justify-content: center;
				cursor: pointer;
			}
			#alias-lock uui-icon {
				margin-bottom: 2px;
				/* margin: 0; */
			}
			#description-input {
				--uui-textarea-border-color: transparent;
				font-weight: 0.5rem; /* TODO: Cant change font size of UUI textarea yet */
			}
		`,
	];
}

declare global {
	interface HTMLElementTagNameMap {
		'document-type-workspace-view-edit-property': UmbDocumentTypeWorkspacePropertyElement;
	}
}<|MERGE_RESOLUTION|>--- conflicted
+++ resolved
@@ -116,16 +116,12 @@
 		return this.property
 			? html`
 					<div id="header">
-<<<<<<< HEAD
-						<uui-input .value=${this.property.name} @input=${this.#onNameChange}></uui-input>
-=======
 						<uui-input
 							name="label"
 							id="label-input"
 							placeholder="Label..."
 							.value=${this.property.name}
 							@input=${this.#onNameChange}></uui-input>
->>>>>>> 6c8058f4
 						<!-- TODO: should use UUI-LOCK-INPUT, but that does not fire an event when its locked/unlocked -->
 						<uui-input
 							name="alias"
@@ -237,8 +233,6 @@
 				background: var(--uui-color-surface);
 			}
 
-<<<<<<< HEAD
-=======
 			#label-input {
 				font-weight: bold; /* TODO: UUI Input does not support bold text yet */
 				--uui-input-border-color: transparent;
@@ -248,7 +242,6 @@
 				--uui-input-border-color: transparent;
 			}
 
->>>>>>> 6c8058f4
 			#alias-lock {
 				display: flex;
 				align-items: center;

import { UmbRelationTypeRepository } from '../repository/relation-type.repository.js';
import {
	type UmbSaveableWorkspaceContextInterface,
	UmbEditableWorkspaceContextBase,
} from '@umbraco-cms/backoffice/workspace';
import type { RelationTypeBaseModel, RelationTypeResponseModel } from '@umbraco-cms/backoffice/external/backend-api';
import { UmbObjectState } from '@umbraco-cms/backoffice/observable-api';
import type { UmbControllerHost } from '@umbraco-cms/backoffice/controller-api';
import { UmbContextToken } from '@umbraco-cms/backoffice/context-api';

export class UmbRelationTypeWorkspaceContext
	extends UmbEditableWorkspaceContextBase<RelationTypeResponseModel>
	implements UmbSaveableWorkspaceContextInterface
{
	//
	public readonly repository: UmbRelationTypeRepository = new UmbRelationTypeRepository(this);

	#parentUnique: string | null = null;

	#data = new UmbObjectState<RelationTypeResponseModel | undefined>(undefined);
	readonly data = this.#data.asObservable();
	readonly name = this.#data.asObservablePart((data) => data?.name);
	readonly id = this.#data.asObservablePart((data) => data?.id);

	constructor(host: UmbControllerHost) {
		super(host, 'Umb.Workspace.RelationType');
	}

	protected resetState(): void {
		super.resetState();
		this.#data.setValue(undefined);
	}

	async load(id: string) {
		this.resetState();
		const { data } = await this.repository.requestById(id);

		if (data) {
			this.setIsNew(false);
			this.#data.update(data);
		}
	}

<<<<<<< HEAD
	async createScaffold(parentUnique: string | null = null) {
		this.#parentUnique = parentUnique;
		const { data } = await this.repository.createScaffold(parentUnique);
=======
	async create(parentId: string | null) {
		this.resetState();
		const { data } = await this.repository.createScaffold(parentId);
>>>>>>> 98726575
		if (!data) return;
		this.setIsNew(true);
		this.#data.setValue(data);
	}

	async getRelations() {
		//TODO: How do we test this?
		return await this.repository.requestRelationsById(this.getUnique());
	}

	getData() {
		return this.#data.getValue();
	}

	getUnique() {
		return this.getData()?.id || '';
	}

	getEntityType() {
		return 'relation-type';
	}

	setName(name: string) {
		this.#data.update({ name });
	}

	async save() {
		if (!this.#data.value) return;
		if (!this.#data.value.id) return;

		let response = undefined;

		if (this.getIsNew()) {
			response = await this.repository.create(this.#data.value);
		} else {
			response = await this.repository.save(this.#data.value.id, this.#data.value);
		}

		if (response.error) return;

		// If it went well, then its not new anymore?.
		this.setIsNew(false);
	}

	update<K extends keyof RelationTypeBaseModel>(id: K, value: RelationTypeBaseModel[K]) {
		this.#data.update({ [id]: value });
	}

	async delete(id: string) {
		await this.repository.delete(id);
	}

	public destroy(): void {
		this.#data.destroy();
		super.destroy();
	}
}

export const UMB_RELATION_TYPE_WORKSPACE_CONTEXT = new UmbContextToken<
	UmbSaveableWorkspaceContextInterface,
	UmbRelationTypeWorkspaceContext
>(
	'UmbWorkspaceContext',
	undefined,
	(context): context is UmbRelationTypeWorkspaceContext => context.getEntityType?.() === 'relation-type',
);<|MERGE_RESOLUTION|>--- conflicted
+++ resolved
@@ -41,15 +41,10 @@
 		}
 	}
 
-<<<<<<< HEAD
-	async createScaffold(parentUnique: string | null = null) {
+	async create(parentUnique: string | null) {
+		this.resetState();
 		this.#parentUnique = parentUnique;
 		const { data } = await this.repository.createScaffold(parentUnique);
-=======
-	async create(parentId: string | null) {
-		this.resetState();
-		const { data } = await this.repository.createScaffold(parentId);
->>>>>>> 98726575
 		if (!data) return;
 		this.setIsNew(true);
 		this.#data.setValue(data);

import { UMB_MEDIA_COLLECTION_CONTEXT } from '../media-collection.context-token.js';
import { UMB_MEDIA_WORKSPACE_CONTEXT } from '../../workspace/index.js';
import { UMB_CREATE_MEDIA_WORKSPACE_PATH_PATTERN } from '../../paths.js';
import { UMB_MEDIA_ENTITY_TYPE, UMB_MEDIA_ROOT_ENTITY_TYPE } from '../../entity.js';
import { html, customElement, property, state, map } from '@umbraco-cms/backoffice/external/lit';
import { UmbMediaTypeStructureRepository } from '@umbraco-cms/backoffice/media-type';
import { UmbLitElement } from '@umbraco-cms/backoffice/lit-element';
import { UMB_WORKSPACE_MODAL, UmbModalRouteRegistrationController } from '@umbraco-cms/backoffice/modal';
import type { ManifestCollectionAction } from '@umbraco-cms/backoffice/extension-registry';
import type { UmbAllowedMediaTypeModel } from '@umbraco-cms/backoffice/media-type';

@customElement('umb-create-media-collection-action')
export class UmbCreateMediaCollectionActionElement extends UmbLitElement {
	@state()
	private _allowedMediaTypes: Array<UmbAllowedMediaTypeModel> = [];

	@state()
	private _createMediaPath = '';

	@state()
	private _currentView?: string;

	@state()
	private _mediaUnique?: string;

	@state()
	private _mediaTypeUnique?: string;

	@state()
	private _popoverOpen = false;

	@state()
	private _rootPathName?: string;

	@property({ attribute: false })
	manifest?: ManifestCollectionAction;

	#mediaTypeStructureRepository = new UmbMediaTypeStructureRepository(this);

	constructor() {
		super();

		new UmbModalRouteRegistrationController(this, UMB_WORKSPACE_MODAL)
			.addAdditionalPath('media')
			.onSetup(() => {
				return { data: { entityType: 'media', preset: {} } };
			})
			.observeRouteBuilder((routeBuilder) => {
				this._createMediaPath = routeBuilder({});
			});

		this.consumeContext(UMB_MEDIA_WORKSPACE_CONTEXT, (workspaceContext) => {
			this.observe(workspaceContext.unique, (unique) => {
				this._mediaUnique = unique;
			});
			this.observe(workspaceContext.contentTypeUnique, (mediaTypeUnique) => {
				this._mediaTypeUnique = mediaTypeUnique;
			});
		});

		this.consumeContext(UMB_MEDIA_COLLECTION_CONTEXT, (collectionContext) => {
			this.observe(collectionContext.view.currentView, (currentView) => {
				this._currentView = currentView?.meta.pathName;
			});
			this.observe(collectionContext.view.rootPathName, (rootPathName) => {
				this._rootPathName = rootPathName;
			});
		});
	}

	async firstUpdated() {
		this.#retrieveAllowedMediaTypesOf(this._mediaTypeUnique ?? '');
	}

	async #retrieveAllowedMediaTypesOf(unique: string | null) {
		const { data } = await this.#mediaTypeStructureRepository.requestAllowedChildrenOf(unique);
		if (data && data.items) {
			this._allowedMediaTypes = data.items;
		}
	}

	// TODO: This ignorer is just neede for JSON SCHEMA TO WORK, As its not updated with latest TS jet.
	// eslint-disable-next-line @typescript-eslint/ban-ts-comment
	// @ts-ignore
	#onPopoverToggle(event: ToggleEvent) {
		this._popoverOpen = event.newState === 'open';
	}

<<<<<<< HEAD
	#getCreateUrl(mediaType: UmbAllowedMediaTypeModel) {
		// TODO: [LK] I need help with this. I don't know what the infinity editor URL should be.

		const mediaEntityType = 'media-root'; // TODO: this should be dynamic
		return this._useInfiniteEditor
			? `${this._createMediaPath}create/${this._mediaUnique ?? 'null'}/${mediaType.unique}`
			: `section/media/workspace/media/create/parent/${mediaEntityType}/${this._mediaUnique ?? 'null'}/${
					mediaType.unique
				}`;
=======
	#getCreateUrl(item: UmbAllowedMediaTypeModel) {
		return (
			this._createMediaPath.replace(`${this._rootPathName}`, `${this._rootPathName}/${this._currentView}`) +
			UMB_CREATE_MEDIA_WORKSPACE_PATH_PATTERN.generateLocal({
				parentEntityType: this._mediaUnique ? UMB_MEDIA_ENTITY_TYPE : UMB_MEDIA_ROOT_ENTITY_TYPE,
				parentUnique: this._mediaUnique ?? 'null',
				documentTypeUnique: item.unique,
			})
		);
>>>>>>> 3b16b5ce
	}

	render() {
		return this._allowedMediaTypes.length !== 1 ? this.#renderDropdown() : this.#renderCreateButton();
	}

	#renderCreateButton() {
		if (this._allowedMediaTypes.length !== 1) return;

		const item = this._allowedMediaTypes[0];
		const label = (this.manifest?.meta.label ?? this.localize.term('general_create')) + ' ' + item.name;

		return html`<uui-button
			color="default"
			href=${this.#getCreateUrl(item)}
			label=${label}
			look="outline"></uui-button>`;
	}

	#renderDropdown() {
		if (!this._allowedMediaTypes.length) return;

		const label = this.manifest?.meta.label
			? this.localize.string(this.manifest.meta.label)
			: this.manifest?.name ?? '';

		return html`
			<uui-button popovertarget="collection-action-menu-popover" label=${label} color="default" look="outline">
				${label}
				<uui-symbol-expand .open=${this._popoverOpen}></uui-symbol-expand>
			</uui-button>
			<uui-popover-container
				id="collection-action-menu-popover"
				placement="bottom-start"
				@toggle=${this.#onPopoverToggle}>
				<umb-popover-layout>
					<uui-scroll-container>
						${map(
							this._allowedMediaTypes,
							(item) => html`
								<uui-menu-item label=${item.name} href=${this.#getCreateUrl(item)}>
									<umb-icon slot="icon" name=${item.icon ?? 'icon-picture'}></umb-icon>
								</uui-menu-item>
							`,
						)}
					</uui-scroll-container>
				</umb-popover-layout>
			</uui-popover-container>
		`;
	}
}

export default UmbCreateMediaCollectionActionElement;

declare global {
	interface HTMLElementTagNameMap {
		'umb-create-media-collection-action': UmbCreateMediaCollectionActionElement;
	}
}<|MERGE_RESOLUTION|>--- conflicted
+++ resolved
@@ -86,17 +86,6 @@
 		this._popoverOpen = event.newState === 'open';
 	}
 
-<<<<<<< HEAD
-	#getCreateUrl(mediaType: UmbAllowedMediaTypeModel) {
-		// TODO: [LK] I need help with this. I don't know what the infinity editor URL should be.
-
-		const mediaEntityType = 'media-root'; // TODO: this should be dynamic
-		return this._useInfiniteEditor
-			? `${this._createMediaPath}create/${this._mediaUnique ?? 'null'}/${mediaType.unique}`
-			: `section/media/workspace/media/create/parent/${mediaEntityType}/${this._mediaUnique ?? 'null'}/${
-					mediaType.unique
-				}`;
-=======
 	#getCreateUrl(item: UmbAllowedMediaTypeModel) {
 		return (
 			this._createMediaPath.replace(`${this._rootPathName}`, `${this._rootPathName}/${this._currentView}`) +
@@ -106,7 +95,6 @@
 				documentTypeUnique: item.unique,
 			})
 		);
->>>>>>> 3b16b5ce
 	}
 
 	render() {

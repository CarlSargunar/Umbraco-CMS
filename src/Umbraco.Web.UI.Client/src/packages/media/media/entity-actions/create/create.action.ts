import { UmbMediaItemRepository } from '../../repository/index.js';
import type { UmbMediaCreateOptionsModalData } from './media-create-options-modal.token.js';
import { UMB_MEDIA_CREATE_OPTIONS_MODAL } from './media-create-options-modal.token.js';
import type { UmbEntityActionArgs } from '@umbraco-cms/backoffice/entity-action';
import { UmbEntityActionBase } from '@umbraco-cms/backoffice/entity-action';
import type { UmbControllerHost } from '@umbraco-cms/backoffice/controller-api';
import { UMB_MODAL_MANAGER_CONTEXT } from '@umbraco-cms/backoffice/modal';

export class UmbCreateMediaEntityAction extends UmbEntityActionBase<UmbEntityActionArgs<never>> {
	#itemRepository;

<<<<<<< HEAD
	constructor(host: UmbControllerHost, repositoryAlias: string, unique: string, entityType: string) {
		super(host, repositoryAlias, unique, entityType);

=======
	constructor(host: UmbControllerHost, args: UmbEntityActionArgs<never>) {
		super(host, args);
>>>>>>> cbaf00cd
		this.#itemRepository = new UmbMediaItemRepository(host);
	}

	async execute() {
		// default to root
		let mediaItem = null;

		if (this.args.unique) {
			// get media item to get the doc type id
			const { data, error } = await this.#itemRepository.requestItems([this.args.unique]);
			if (error || !data) throw new Error(`Failed to load media item`);
			mediaItem = data[0];
		}

		if (!mediaItem) throw new Error(`Failed to load media item`);

		this._openModal({
			parent: { unique: this.args.unique, entityType: this.args.entityType },
			mediaType: { unique: mediaItem.mediaType.unique },
		});
	}

	private async _openModal(modalData: UmbMediaCreateOptionsModalData) {
		const modalManager = await this.getContext(UMB_MODAL_MANAGER_CONTEXT);
		const modalContext = modalManager.open(this, UMB_MEDIA_CREATE_OPTIONS_MODAL, {
			data: modalData,
		});

		await modalContext.onSubmit();
	}

	destroy(): void {}
}<|MERGE_RESOLUTION|>--- conflicted
+++ resolved
@@ -9,14 +9,8 @@
 export class UmbCreateMediaEntityAction extends UmbEntityActionBase<UmbEntityActionArgs<never>> {
 	#itemRepository;
 
-<<<<<<< HEAD
-	constructor(host: UmbControllerHost, repositoryAlias: string, unique: string, entityType: string) {
-		super(host, repositoryAlias, unique, entityType);
-
-=======
 	constructor(host: UmbControllerHost, args: UmbEntityActionArgs<never>) {
 		super(host, args);
->>>>>>> cbaf00cd
 		this.#itemRepository = new UmbMediaItemRepository(host);
 	}
 

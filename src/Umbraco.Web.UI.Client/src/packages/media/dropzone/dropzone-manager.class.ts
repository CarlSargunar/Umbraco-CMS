--- conflicted
+++ resolved
@@ -70,10 +70,7 @@
 	}
 
 	/**
-<<<<<<< HEAD
 	 * @param isAllowed
-=======
->>>>>>> 95cd6797
 	 * @deprecated Not used anymore; this method will be removed in Umbraco 17.
 	 */
 	public setIsFoldersAllowed(isAllowed: boolean) {

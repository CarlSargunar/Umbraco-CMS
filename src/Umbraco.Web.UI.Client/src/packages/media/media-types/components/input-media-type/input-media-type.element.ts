--- conflicted
+++ resolved
@@ -84,21 +84,12 @@
 		return this.#pickerContext.getSelection();
 	}
 
-<<<<<<< HEAD
 	@property({ type: String })
-	public set value(selectionString: string | undefined) {
+	public override set value(selectionString: string | undefined) {
 		this.selection = splitStringToArray(selectionString);
 	}
-	public get value(): string | undefined {
+	public override get value(): string | undefined {
 		return this.selection.length > 0 ? this.selection.join(',') : undefined;
-=======
-	@property()
-	public override set value(uniques: string) {
-		this.selection = splitStringToArray(uniques);
-	}
-	public override get value(): string {
-		return this.selection.join(',');
->>>>>>> 789e5a61
 	}
 
 	@state()

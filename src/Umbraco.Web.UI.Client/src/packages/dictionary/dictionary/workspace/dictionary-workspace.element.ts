import { UmbDictionaryWorkspaceContext } from './dictionary-workspace.context.js';
import { UmbDictionaryWorkspaceEditorElement } from './dictionary-workspace-editor.element.js';
import { UmbTextStyles } from '@umbraco-cms/backoffice/style';
import { html, customElement, state } from '@umbraco-cms/backoffice/external/lit';
import type { UmbRoute } from '@umbraco-cms/backoffice/router';
import { UmbLitElement } from '@umbraco-cms/internal/lit-element';
import { UmbWorkspaceIsNewRedirectController } from '@umbraco-cms/backoffice/workspace';

@customElement('umb-dictionary-workspace')
export class UmbWorkspaceDictionaryElement extends UmbLitElement {
	#workspaceContext = new UmbDictionaryWorkspaceContext(this);
	#element = new UmbDictionaryWorkspaceEditorElement();

	@state()
	_routes: UmbRoute[] = [
		{
			path: 'edit/:id',
			component: () => this.#element,
			setup: (_component, info) => {
				const id = info.match.params.id;
				this.#workspaceContext.load(id);
			},
		},
		{
			path: 'create/:parentId',
			component: () => this.#element,
			setup: async (_component, info) => {
				const parentId = info.match.params.parentId === 'null' ? null : info.match.params.parentId;
<<<<<<< HEAD
				this.#workspaceContext.create(parentId);
=======

>>>>>>> 422b6535
				await this.#workspaceContext.create(parentId);

				new UmbWorkspaceIsNewRedirectController(
					this,
					this.#workspaceContext,
					this.shadowRoot!.querySelector('umb-router-slot')!,
				);
			},
		},
	];

	render() {
		return html`<umb-router-slot .routes=${this._routes}></umb-router-slot> `;
	}

	static styles = [UmbTextStyles];
}

export default UmbWorkspaceDictionaryElement;

declare global {
	interface HTMLElementTagNameMap {
		'umb-dictionary-workspace': UmbWorkspaceDictionaryElement;
	}
}<|MERGE_RESOLUTION|>--- conflicted
+++ resolved
@@ -26,11 +26,6 @@
 			component: () => this.#element,
 			setup: async (_component, info) => {
 				const parentId = info.match.params.parentId === 'null' ? null : info.match.params.parentId;
-<<<<<<< HEAD
-				this.#workspaceContext.create(parentId);
-=======
-
->>>>>>> 422b6535
 				await this.#workspaceContext.create(parentId);
 
 				new UmbWorkspaceIsNewRedirectController(

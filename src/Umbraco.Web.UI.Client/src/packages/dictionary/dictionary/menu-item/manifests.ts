--- conflicted
+++ resolved
@@ -8,10 +8,6 @@
 	alias: 'Umb.MenuItem.Dictionary',
 	name: 'Dictionary Menu Item',
 	weight: 400,
-<<<<<<< HEAD
-	js: () => import('./dictionary-menu-item.element.js'),
-=======
->>>>>>> 838c90fc
 	meta: {
 		label: 'Dictionary',
 		icon: 'icon-book-alt',

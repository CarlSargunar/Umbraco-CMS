--- conflicted
+++ resolved
@@ -1,9 +1,5 @@
 import { UmbLogViewerWorkspaceContext, UMB_APP_LOG_VIEWER_CONTEXT_TOKEN } from '../../../logviewer.context.js';
-<<<<<<< HEAD
-import { UUIInputElement, UUIPopoverElement, UUISymbolExpandElement } from '@umbraco-cms/backoffice/external/uui';
-=======
 import { UUIInputElement } from '@umbraco-cms/backoffice/external/uui';
->>>>>>> e14d658a
 import { css, html, customElement, query, state } from '@umbraco-cms/backoffice/external/lit';
 import { Subject, debounceTime, tap } from '@umbraco-cms/backoffice/external/rxjs';
 import { SavedLogSearchResponseModel } from '@umbraco-cms/backoffice/backend-api';
@@ -147,60 +143,6 @@
 
 	render() {
 		return html`
-<<<<<<< HEAD
-			<uui-popover placement="bottom-start" id="saved-searches-popover" @close=${this.#toggleSavedSearchesExpandSymbol}>
-				<uui-input
-					id="search-input"
-					label="Search logs"
-					.placeholder=${'Search logs...'}
-					slot="trigger"
-					@input=${this.#setQuery}
-					.value=${this._inputQuery}>
-					${this._showLoader
-						? html`<div id="loader-container" slot="append">
-								<uui-loader-circle></uui-loader-circle>
-						  </div>`
-						: ''}
-					${this._inputQuery
-						? html`${!this._isQuerySaved
-									? html`<uui-button compact slot="append" label="Save search" @click=${this.#openSaveSearchDialog}
-											><uui-icon name="icon-favorite"></uui-icon
-									  ></uui-button>`
-									: ''}<uui-button compact slot="append" label="Clear" @click=${this.#clearQuery}
-									><uui-icon name="icon-delete"></uui-icon
-								></uui-button>`
-						: html``}
-					<uui-button
-						compact
-						slot="append"
-						id="saved-searches-button"
-						@click=${this.#openSavedSearchesPopover}
-						label="Saved searches"
-						>Saved searches <uui-symbol-expand id="saved-search-expand-symbol"></uui-symbol-expand
-					></uui-button>
-				</uui-input>
-
-				<uui-scroll-container slot="popover" id="saved-searches-container" role="list">
-					${this._savedSearches.map(
-						(search) =>
-							html`<li class="saved-search-item">
-								<button
-									label="Search for ${search.name}"
-									class="saved-search-item-button"
-									@click=${() => this.#setQueryFromSavedSearch(search.query ?? '')}>
-									<span class="saved-search-item-name">${search.name}</span>
-									<span class="saved-search-item-query">${search.query}</span></button
-								><uui-button
-									label="Remove saved search"
-									color="danger"
-									@click=${() => this.#removeSearch(search.name ?? '')}
-									><uui-icon name="icon-trash"></uui-icon
-								></uui-button>
-							</li>`,
-					)}
-				</uui-scroll-container>
-			</uui-popover>
-=======
 			<uui-input
 				id="search-input"
 				label="Search logs"
@@ -245,7 +187,6 @@
 					</uui-scroll-container>
 				</umb-dropdown>
 			</uui-input>
->>>>>>> e14d658a
 		`;
 	}
 

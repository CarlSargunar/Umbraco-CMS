import { UmbModalToken } from '@umbraco-cms/backoffice/modal';

<<<<<<< HEAD
export const UMB_SYSINFO_MODAL = new UmbModalToken('Umb.Sysinfo.Modal', {
=======
export const UMB_SYSINFO_MODAL = new UmbModalToken('Umb.Modal.Sysinfo', {
>>>>>>> 6d3c7dfb
	modal: {
		type: 'dialog',
		size: 'medium',
	},
});<|MERGE_RESOLUTION|>--- conflicted
+++ resolved
@@ -1,10 +1,6 @@
 import { UmbModalToken } from '@umbraco-cms/backoffice/modal';
 
-<<<<<<< HEAD
-export const UMB_SYSINFO_MODAL = new UmbModalToken('Umb.Sysinfo.Modal', {
-=======
 export const UMB_SYSINFO_MODAL = new UmbModalToken('Umb.Modal.Sysinfo', {
->>>>>>> 6d3c7dfb
 	modal: {
 		type: 'dialog',
 		size: 'medium',

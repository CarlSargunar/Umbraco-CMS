import type { ManifestModal, ManifestTypes } from '@umbraco-cms/backoffice/extension-registry';

<<<<<<< HEAD
const modalManifests: Array<ManifestModal> = [
	{
		type: 'modal',
		alias: 'Umb.Sysinfo.Modal',
		name: 'Sysinfo Modal',
		js: () => import('./components/sysinfo.element.js'),
	},
	{
		type: 'modal',
		alias: 'Umb.NewVersion.Modal',
		name: 'New Version Modal',
		js: () => import('./components/new-version.element.js'),
	},
];

export const manifests: Array<ManifestTypes> = [...modalManifests];
=======
const modalManifest: ManifestModal = {
	type: 'modal',
	alias: 'Umb.Modal.Sysinfo',
	name: 'Sysinfo Modal',
	js: () => import('./components/sysinfo.element.js'),
};

export const manifests: Array<ManifestTypes> = [modalManifest];
>>>>>>> 6d3c7dfb
<|MERGE_RESOLUTION|>--- conflicted
+++ resolved
@@ -1,29 +1,18 @@
 import type { ManifestModal, ManifestTypes } from '@umbraco-cms/backoffice/extension-registry';
 
-<<<<<<< HEAD
 const modalManifests: Array<ManifestModal> = [
 	{
 		type: 'modal',
-		alias: 'Umb.Sysinfo.Modal',
+		alias: 'Umb.Modal.Sysinfo',
 		name: 'Sysinfo Modal',
 		js: () => import('./components/sysinfo.element.js'),
 	},
 	{
 		type: 'modal',
-		alias: 'Umb.NewVersion.Modal',
+		alias: 'Umb.Modal.NewVersion',
 		name: 'New Version Modal',
 		js: () => import('./components/new-version.element.js'),
 	},
 ];
 
-export const manifests: Array<ManifestTypes> = [...modalManifests];
-=======
-const modalManifest: ManifestModal = {
-	type: 'modal',
-	alias: 'Umb.Modal.Sysinfo',
-	name: 'Sysinfo Modal',
-	js: () => import('./components/sysinfo.element.js'),
-};
-
-export const manifests: Array<ManifestTypes> = [modalManifest];
->>>>>>> 6d3c7dfb
+export const manifests: Array<ManifestTypes> = [...modalManifests];
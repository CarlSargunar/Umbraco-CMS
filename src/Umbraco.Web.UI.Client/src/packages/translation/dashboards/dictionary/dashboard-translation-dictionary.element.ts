import { UmbDictionaryRepository } from '../../dictionary/repository/dictionary.repository.js';
import { UUITextStyles } from '@umbraco-cms/backoffice/external/uui';
import { css, html, customElement, state, when } from '@umbraco-cms/backoffice/external/lit';
import { UmbTableConfig, UmbTableColumn, UmbTableItem } from '@umbraco-cms/backoffice/components';
import { UmbLitElement } from '@umbraco-cms/internal/lit-element';
import { DictionaryOverviewResponseModel, LanguageResponseModel } from '@umbraco-cms/backoffice/backend-api';
import { UmbModalContext, UMB_MODAL_CONTEXT_TOKEN, UMB_CREATE_DICTIONARY_MODAL } from '@umbraco-cms/backoffice/modal';
import { UmbContextConsumerController } from '@umbraco-cms/backoffice/context-api';

@customElement('umb-dashboard-translation-dictionary')
export class UmbDashboardTranslationDictionaryElement extends UmbLitElement {
	@state()
	private _tableConfig: UmbTableConfig = {
		allowSelection: false,
	};

	@state()
	private _tableItemsFiltered: Array<UmbTableItem> = [];

	#dictionaryItems: DictionaryOverviewResponseModel[] = [];

	#repo!: UmbDictionaryRepository;

	#modalContext!: UmbModalContext;

	#tableItems: Array<UmbTableItem> = [];

	#tableColumns: Array<UmbTableColumn> = [];

	#languages: Array<LanguageResponseModel> = [];

	constructor() {
		super();

		new UmbContextConsumerController(this, UMB_MODAL_CONTEXT_TOKEN, (instance) => {
			this.#modalContext = instance;
		});
	}

	async connectedCallback() {
		super.connectedCallback();

		this.#repo = new UmbDictionaryRepository(this);
		this.#languages = await this.#repo.getLanguages();
		await this.#getDictionaryItems();
	}

	async #getDictionaryItems() {
		if (!this.#repo) return;

		const { data } = await this.#repo.list(0, 1000);
		this.#dictionaryItems = data?.items ?? [];
		this.#setTableColumns();
		this.#setTableItems();
	}

	/**
	 * We don't know how many translation items exist for each dictionary until the data arrives
	 * so can not generate the columns in advance.
	 * @returns
	 */
	#setTableColumns() {
		this.#tableColumns = [
			{
				name: 'Name',
				alias: 'name',
			},
		];

		this.#languages.forEach((l) => {
			if (!l.name) return;

			this.#tableColumns.push({
				name: l.name ?? '',
				alias: l.isoCode ?? '',
			});
		});
	}

	#setTableItems() {
		this.#tableItems = this.#dictionaryItems.map((dictionary) => {
			// id is set to name to allow filtering on the displayed value
			// TODO: Generate URL for editing the dictionary item
			const tableItem: UmbTableItem = {
				id: dictionary.name ?? '',
				icon: 'umb:book-alt',
				data: [
					{
						columnAlias: 'name',
<<<<<<< HEAD
						value: html`<a style="font-weight:bold" href="/section/translation/workspace/dictionary-item/edit/${dictionary.id}">
=======
						value: html`<a
							style="font-weight:bold"
							href="/section/translation/workspace/dictionary-item/edit/${dictionary.id}">
>>>>>>> 6c026bd4
							${dictionary.name}</a
						> `,
					},
				],
			};

			this.#languages.forEach((l) => {
				if (!l.isoCode) return;

				tableItem.data.push({
					columnAlias: l.isoCode,
					value: dictionary.translatedIsoCodes?.includes(l.isoCode)
						? html`<uui-icon
								name="check"
								title="Translation exists for ${l.name}"
								style="color:var(--uui-color-positive-standalone);display:inline-block"></uui-icon>`
						: html`<uui-icon
								name="alert"
								title="Translation does not exist for ${l.name}"
								style="color:var(--uui-color-danger-standalone);display:inline-block"></uui-icon>`,
				});
			});

			return tableItem;
		});

		this._tableItemsFiltered = this.#tableItems;
	}

	#filter(e: { target: HTMLInputElement }) {
		this._tableItemsFiltered = e.target.value
			? this.#tableItems.filter((t) => t.id.includes(e.target.value))
			: this.#tableItems;
	}

	async #create() {
		// TODO: what to do if modal service is not available?
		if (!this.#modalContext) return;
		if (!this.#repo) return;

		const modalHandler = this.#modalContext?.open(UMB_CREATE_DICTIONARY_MODAL, { unique: null });

		// TODO: get type from modal result
		const { name } = await modalHandler.onSubmit();
		if (!name) return;

		const { data } = await this.#repo.createScaffold(null);
		console.log(data);
		// TODO => get location header to route to new item
	}

	render() {
		return html` <div id="dictionary-top-bar">
				<uui-button type="button" look="outline" label="Create dictionary item" @click=${this.#create}
					>Create dictionary item</uui-button
				>
				<uui-input
					@keyup="${this.#filter}"
					placeholder="Type to filter..."
					label="Type to filter dictionary"
					id="searchbar">
					<div slot="prepend">
						<uui-icon name="search" id="searchbar_icon"></uui-icon>
					</div>
				</uui-input>
			</div>
			${when(
				this._tableItemsFiltered.length,
				() => html` <umb-table
					.config=${this._tableConfig}
					.columns=${this.#tableColumns}
					.items=${this._tableItemsFiltered}></umb-table>`,
				() => html`<umb-empty-state>There were no dictionary items found.</umb-empty-state>`
			)}`;
	}

	static styles = [
		UUITextStyles,
		css`
			:host {
				display: flex;
				flex-direction: column;
				height: 100%;
				margin: var(--uui-size-layout-1);
			}

			#dictionary-top-bar {
				margin-bottom: var(--uui-size-space-5);
				display: flex;
				justify-content: space-between;
			}

			umb-table {
				display: inline;
				padding: 0;
			}

			umb-empty-state {
				margin: auto;
				font-size: var(--uui-size-6);
			}
		`,
	];
}

export default UmbDashboardTranslationDictionaryElement;
declare global {
	interface HTMLElementTagNameMap {
		'umb-dashboard-translation-dictionary': UmbDashboardTranslationDictionaryElement;
	}
}<|MERGE_RESOLUTION|>--- conflicted
+++ resolved
@@ -87,13 +87,9 @@
 				data: [
 					{
 						columnAlias: 'name',
-<<<<<<< HEAD
-						value: html`<a style="font-weight:bold" href="/section/translation/workspace/dictionary-item/edit/${dictionary.id}">
-=======
 						value: html`<a
 							style="font-weight:bold"
 							href="/section/translation/workspace/dictionary-item/edit/${dictionary.id}">
->>>>>>> 6c026bd4
 							${dictionary.name}</a
 						> `,
 					},

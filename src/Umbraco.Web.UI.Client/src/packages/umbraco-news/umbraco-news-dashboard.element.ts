<<<<<<< HEAD
import { UMB_AUTH_CONTEXT } from '../core/auth/auth.context.token.js';
import { tryExecuteAndNotify } from '../core/resources/tryExecuteAndNotify.function.js';
import { html, customElement, state } from '@umbraco-cms/backoffice/external/lit';
=======
/* eslint-disable lit/attribute-value-entities */
import { UmbTextStyles } from '@umbraco-cms/backoffice/style';
import { css, html, customElement } from '@umbraco-cms/backoffice/external/lit';
>>>>>>> 7a918c87
import { UmbLitElement } from '@umbraco-cms/backoffice/lit-element';
import { UserGroupResource, type UserGroupResponseModel } from '@umbraco-cms/backoffice/external/backend-api';

@customElement('umb-umbraco-news-dashboard')
export class UmbUmbracoNewsDashboardElement extends UmbLitElement {
<<<<<<< HEAD
	@state()
	_groups: UserGroupResponseModel[] = [];

	async clearToken() {
		const authContext = await this.getContext(UMB_AUTH_CONTEXT);
		authContext.clearTokenStorage();
	}

	async makeAuthorizedRequest() {
		const { data } = await tryExecuteAndNotify(this, UserGroupResource.getUserGroup({ skip: 0, take: 10 }));

		if (data) {
			this._groups = data.items;
		}
	}

	render() {
		return html`
			<uui-box class="uui-text">
				<p>
					<uui-button look="primary" @click=${this.clearToken}>Clear all tokens</uui-button>
					<uui-button look="primary" @click=${this.makeAuthorizedRequest}>Make authorized request</uui-button>

					${this._groups.map((group) => html` <p>${group.name}</p> `)}
				</p>
			</uui-box>
		`;
	}
=======
	#infoLinks = [
		{
			name: 'Documentation',
			description: 'Find the answers to all your Umbraco questions',
			href: 'https://docs.umbraco.com/?utm_source=core&utm_medium=dashboard&utm_campaign=docs',
		},
		{
			name: 'Community',
			description: 'Get support and inspiration from driven Umbraco experts',
			href: 'https://our.umbraco.com/?utm_source=core&utm_medium=dashboard&utm_content=text&utm_campaign=our_forum',
		},
		{
			name: 'Resources',
			description: 'Free video tutorials to jumpstart your journey with the CMS',
			href: 'https://umbraco.com/resources/?utm_source=core&utm_medium=dashboard&utm_content=text&utm_campaign=resources',
		},
		{
			name: 'Training',
			description: 'Real-life training and official Umbraco certifications',
			href: 'https://umbraco.com/training/?utm_source=core&utm_medium=dashboard&utm_content=text&utm_campaign=training',
		},
	];

	render() {
		return html`
			<div id="info-links" class="uui-text">
				<uui-box id="our-umbraco">
					<div>
						<h2 class="uui-h3">Our Umbraco - The Friendliest Community</h2>
						<p>
							Our Umbraco, the official community site, is your one-stop-shop for everything Umbraco. Whether you need a
							question answered, cool plugins, or a guide of how to do something in Umbraco, the world's best and
							friendliest community is just a click away.
						</p>
						<uui-button
							look="primary"
							target="_blank"
							href="https://our.umbraco.com/?utm_source=core&utm_medium=dashboard&utm_content=image&utm_campaign=our"
							label="Visit Our Umbraco"></uui-button>
					</div>
				</uui-box>
				${this.#infoLinks.map(
					(link) => html`
						<a class="info-link" target="_blank" href=${link.href}>
							<h3 class="uui-h5">${link.name}</h3>
							<p>${link.description}</p>
						</a>
					`,
				)}
			</div>
		`;
	}

	static styles = [
		UmbTextStyles,
		css`
			:host {
				display: block;
				padding: var(--uui-size-layout-1);
			}
			p {
				position: relative;
			}

			#our-umbraco {
				grid-column-start: 1;
				grid-column-end: -1;
				margin-bottom: var(--uui-size-space-4);
			}
			#info-links {
				display: grid;
				max-width: 1000px;
				grid-template-columns: repeat(auto-fill, minmax(200px, 1fr));
				grid-gap: var(--uui-size-space-4);
			}
			.info-link {
				border: 1px solid var(--uui-color-border);
				padding: var(--uui-size-space-4);
				border-radius: calc(var(--uui-border-radius) * 2);
				line-height: 1.5;
				background-color: var(--uui-color-surface);
				text-decoration: none;
			}
			.info-link h3 {
				margin-top: 0;
				margin-bottom: var(--uui-size-space-1);
			}
			.info-link p {
				margin-top: 0;
				margin-bottom: 0;
			}
		`,
	];
>>>>>>> 7a918c87
}

export default UmbUmbracoNewsDashboardElement;

declare global {
	interface HTMLElementTagNameMap {
		'umb-umbraco-news-dashboard': UmbUmbracoNewsDashboardElement;
	}
}<|MERGE_RESOLUTION|>--- conflicted
+++ resolved
@@ -1,47 +1,10 @@
-<<<<<<< HEAD
-import { UMB_AUTH_CONTEXT } from '../core/auth/auth.context.token.js';
-import { tryExecuteAndNotify } from '../core/resources/tryExecuteAndNotify.function.js';
-import { html, customElement, state } from '@umbraco-cms/backoffice/external/lit';
-=======
 /* eslint-disable lit/attribute-value-entities */
 import { UmbTextStyles } from '@umbraco-cms/backoffice/style';
 import { css, html, customElement } from '@umbraco-cms/backoffice/external/lit';
->>>>>>> 7a918c87
 import { UmbLitElement } from '@umbraco-cms/backoffice/lit-element';
-import { UserGroupResource, type UserGroupResponseModel } from '@umbraco-cms/backoffice/external/backend-api';
 
 @customElement('umb-umbraco-news-dashboard')
 export class UmbUmbracoNewsDashboardElement extends UmbLitElement {
-<<<<<<< HEAD
-	@state()
-	_groups: UserGroupResponseModel[] = [];
-
-	async clearToken() {
-		const authContext = await this.getContext(UMB_AUTH_CONTEXT);
-		authContext.clearTokenStorage();
-	}
-
-	async makeAuthorizedRequest() {
-		const { data } = await tryExecuteAndNotify(this, UserGroupResource.getUserGroup({ skip: 0, take: 10 }));
-
-		if (data) {
-			this._groups = data.items;
-		}
-	}
-
-	render() {
-		return html`
-			<uui-box class="uui-text">
-				<p>
-					<uui-button look="primary" @click=${this.clearToken}>Clear all tokens</uui-button>
-					<uui-button look="primary" @click=${this.makeAuthorizedRequest}>Make authorized request</uui-button>
-
-					${this._groups.map((group) => html` <p>${group.name}</p> `)}
-				</p>
-			</uui-box>
-		`;
-	}
-=======
 	#infoLinks = [
 		{
 			name: 'Documentation',
@@ -135,7 +98,6 @@
 			}
 		`,
 	];
->>>>>>> 7a918c87
 }
 
 export default UmbUmbracoNewsDashboardElement;

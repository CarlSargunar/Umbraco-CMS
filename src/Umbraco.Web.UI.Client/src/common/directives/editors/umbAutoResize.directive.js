angular.module("umbraco.directives")
    .directive('umbAutoResize', function($timeout) {
<<<<<<< HEAD

        return function(scope, element, attr){
            var domEl = element[0];
            var update = function(force) {

                if(force === true){
                    element.height(0);
                    element.width(0);
                }

                if(domEl.scrollHeight !== domEl.clientHeight){
                    element.height(domEl.scrollHeight);
                }

                if(domEl.scrollWidth !== domEl.clientWidth) {
                    element.width(domEl.scrollWidth);
                }

            };

            element.bind('keyup keydown keypress change', update);
            element.bind('blur', function(){ update(true); });

            $timeout(function() {
                update(true);
            }, 500);


            //I hate bootstrap tabs
            $('a[data-toggle="tab"]').on('shown', update);
=======
        return {
            require: "^?umbTabs",
            link: function(scope, element, attr, tabsCtrl) {
                var domEl = element[0];
                var update = function(force) {
                    if (force === true) {
                        element.height(0);
                    }

                    if (domEl.scrollHeight !== domEl.clientHeight) {
                        element.height(domEl.scrollHeight);
                    }
                };
                var blur = function() {
                    update(true);
                };

                element.bind('keyup keydown keypress change', update);
                element.bind('blur', blur);

                $timeout(function() {
                    update(true);
                }, 200);


                //listen for tab changes
                if (tabsCtrl != null) {
                    tabsCtrl.onTabShown(function(args) {
                        update();
                    });
                }
>>>>>>> 3fec2b97

                scope.$on('$destroy', function () {
                    element.unbind('keyup keydown keypress change', update);
                    element.unbind('blur', blur);
                });
            }
        };
    });<|MERGE_RESOLUTION|>--- conflicted
+++ resolved
@@ -1,37 +1,5 @@
 angular.module("umbraco.directives")
     .directive('umbAutoResize', function($timeout) {
-<<<<<<< HEAD
-
-        return function(scope, element, attr){
-            var domEl = element[0];
-            var update = function(force) {
-
-                if(force === true){
-                    element.height(0);
-                    element.width(0);
-                }
-
-                if(domEl.scrollHeight !== domEl.clientHeight){
-                    element.height(domEl.scrollHeight);
-                }
-
-                if(domEl.scrollWidth !== domEl.clientWidth) {
-                    element.width(domEl.scrollWidth);
-                }
-
-            };
-
-            element.bind('keyup keydown keypress change', update);
-            element.bind('blur', function(){ update(true); });
-
-            $timeout(function() {
-                update(true);
-            }, 500);
-
-
-            //I hate bootstrap tabs
-            $('a[data-toggle="tab"]').on('shown', update);
-=======
         return {
             require: "^?umbTabs",
             link: function(scope, element, attr, tabsCtrl) {
@@ -39,11 +7,17 @@
                 var update = function(force) {
                     if (force === true) {
                         element.height(0);
+                    element.width(0);
                     }
 
                     if (domEl.scrollHeight !== domEl.clientHeight) {
                         element.height(domEl.scrollHeight);
                     }
+
+                if(domEl.scrollWidth !== domEl.clientWidth) {
+                    element.width(domEl.scrollWidth);
+                }
+
                 };
                 var blur = function() {
                     update(true);
@@ -63,7 +37,6 @@
                         update();
                     });
                 }
->>>>>>> 3fec2b97
 
                 scope.$on('$destroy', function () {
                     element.unbind('keyup keydown keypress change', update);

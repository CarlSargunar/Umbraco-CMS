--- conflicted
+++ resolved
@@ -1,11 +1,7 @@
 (function () {
     'use strict';
 
-<<<<<<< HEAD
-    function MediaNodeInfoDirective($location, eventsService, userService, dateHelper, editorService, mediaHelper) {
-=======
     function MediaNodeInfoDirective($timeout, $location, $q, eventsService, userService, dateHelper, editorService, mediaHelper, mediaResource) {	
->>>>>>> ee99ce58
 
         function link(scope, element, attrs, ctrl) {
 

(function () {
    'use strict';

    function ContentEditController($rootScope, $scope, $routeParams, $q, $window,
        appState, contentResource, entityResource, navigationService, notificationsService,
        serverValidationManager, contentEditingHelper, treeService, formHelper, umbRequestHelper, 
        editorState, $http, eventsService, relationResource, overlayService) {

        var evts = [];
        var infiniteMode = $scope.infiniteModel && $scope.infiniteModel.infiniteMode;

        //setup scope vars
        $scope.defaultButton = null;
        $scope.subButtons = [];

        $scope.page = {};
        $scope.page.loading = false;
        $scope.page.menu = {};
        $scope.page.menu.currentNode = null;
        $scope.page.menu.currentSection = appState.getSectionState("currentSection");
        $scope.page.listViewPath = null;
        $scope.page.isNew = $scope.isNew ? true : false;
        $scope.page.buttonGroupState = "init";
        $scope.page.hideActionsMenu = infiniteMode ? true : false;
        $scope.page.hideChangeVariant = infiniteMode ? true : false;
        $scope.allowOpen = true;

        function init(content) {

            // set first app to active
            content.apps[0].active = true;

            if (infiniteMode) {
                createInfiniteModeButtons(content);
            } else {
                createButtons(content, content.apps[0]);
            }

            editorState.set($scope.content);

            //We fetch all ancestors of the node to generate the footer breadcrumb navigation
            if (!$scope.page.isNew) {
                if (content.parentId && content.parentId !== -1) {
                    entityResource.getAncestors(content.id, "document", $scope.culture)
                        .then(function (anc) {
                            $scope.ancestors = anc;
                        });
                    $scope.$watch('culture',
                        function(value, oldValue) {
                            entityResource.getAncestors(content.id, "document", value)
                                .then(function (anc) {
                                    $scope.ancestors = anc;
                                });
                        });
                }
            }

            bindEvents();
            
            resetVariantFlags();            
        }

        
        /**
         * This will reset isDirty flags if save is true.
         * When working with multiple variants, this will set the save/publish flags of each one to false.
         * When working with a single variant, this will set the publish flag to false and the save flag to true.
         */
        function resetVariantFlags() {
            if ($scope.content.variants.length > 1) {
                for (var i = 0; i < $scope.content.variants.length; i++) {
                    var v = $scope.content.variants[i];
                    if (v.save) {
                        v.isDirty = false;
                    }
                    v.save = false;
                    v.publish = false;
                }
            }
            else {
                if ($scope.content.variants[0].save) {
                    $scope.content.variants[0].isDirty = false;
                }
                $scope.content.variants[0].save = true;
                $scope.content.variants[0].publish = false;
            }
        }
        
        /** Returns true if the save/publish dialog should be shown when pressing the button */
        function showSaveOrPublishDialog() {
            return $scope.content.variants.length > 1;
        }

        function bindEvents() {
            //bindEvents can be called more than once and we don't want to have multiple bound events
            for (var e in evts) {
                eventsService.unsubscribe(evts[e]);
            }

            evts.push(eventsService.on("editors.content.changePublishDate", function (event, args) {
                createButtons(args.node);
            }));

            evts.push(eventsService.on("editors.content.changeUnpublishDate", function (event, args) {
                createButtons(args.node);
            }));

            evts.push(eventsService.on("editors.documentType.saved", function (name, args) {
                // if this content item uses the updated doc type we need to reload the content item
                if (args && args.documentType && args.documentType.key === content.documentType.key) {
                    loadContent();
                }
            }));
        }

        /**
         *  This does the content loading and initializes everything, called on first load
         */
        function loadContent() {

            //we are editing so get the content item from the server
            return $scope.getMethod()($scope.contentId)
                .then(function (data) {

                    $scope.content = data;

                    if (data.isChildOfListView && data.trashed === false) {
                        $scope.page.listViewPath = ($routeParams.page) ?
                            "/content/content/edit/" + data.parentId + "?page=" + $routeParams.page :
                            "/content/content/edit/" + data.parentId;
                    }

                    init($scope.content);

                    syncTreeNode($scope.content, $scope.content.path, true);

                    resetLastListPageNumber($scope.content);

                    eventsService.emit("content.loaded", { content: $scope.content });

                    return $q.resolve($scope.content);


                });

        }

        /**
         * Create the save/publish/preview buttons for the view
         * @param {any} content the content node
         * @param {any} app the active content app
         */
        function createButtons(content, app) {

            // only create the save/publish/preview buttons if the 
            // content app is "Conent"
            if(app && app.alias !== "umbContent" && app.alias !== "umbInfo") {
                $scope.defaultButton = null;
                $scope.subButtons = null;
                $scope.page.showSaveButton = false;
                $scope.page.showPreviewButton = false;
                return;
            }

            // create the save button
            if(_.contains($scope.content.allowedActions, "A")) {
                $scope.page.showSaveButton = true;
                // add ellipsis to the save button if it opens the variant overlay
                $scope.page.saveButtonEllipsis = content.variants && content.variants.length > 1 ? "true" : "false";
            }

            // create the pubish combo button
            $scope.page.buttonGroupState = "init";
            var buttons = contentEditingHelper.configureContentEditorButtons({
                create: $scope.page.isNew,
                content: content,
                methods: {
                    saveAndPublish: $scope.saveAndPublish,
                    sendToPublish: $scope.sendToPublish,
<<<<<<< HEAD
                    unPublish: $scope.unPublish,
                    schedulePublish: $scope.schedule
=======
                    unpublish: $scope.unpublish
>>>>>>> 61a926e7
                }
            });
            
            $scope.defaultButton = buttons.defaultButton;
            $scope.subButtons = buttons.subButtons;
            $scope.page.showPreviewButton = true;

        }

        // create infinite editing buttons
        function createInfiniteModeButtons(content) {

            $scope.page.allowInfinitePublishAndClose = false;
            $scope.page.allowInfiniteSaveAndClose = false;

            // check for publish rights
            if (_.contains(content.allowedActions, "U")) {
                $scope.page.allowInfinitePublishAndClose = true;

                // check for save rights
            } else if (_.contains(content.allowedActions, "A")) {
                $scope.page.allowInfiniteSaveAndClose = true;
            }

        }

        /** Syncs the content item to it's tree node - this occurs on first load and after saving */
        function syncTreeNode(content, path, initialLoad) {

            if (infiniteMode || !path) {
                return;
            }
            
            if (!$scope.content.isChildOfListView) {
                navigationService.syncTree({ tree: $scope.treeAlias, path: path.split(","), forceReload: initialLoad !== true }).then(function (syncArgs) {
                    $scope.page.menu.currentNode = syncArgs.node;
                });
            }
            else if (initialLoad === true) {

                //it's a child item, just sync the ui node to the parent
                navigationService.syncTree({ tree: $scope.treeAlias, path: path.substring(0, path.lastIndexOf(",")).split(","), forceReload: initialLoad !== true });

                //if this is a child of a list view and it's the initial load of the editor, we need to get the tree node 
                // from the server so that we can load in the actions menu.
                umbRequestHelper.resourcePromise(
                    $http.get(content.treeNodeUrl),
                    'Failed to retrieve data for child node ' + content.id).then(function (node) {
                        $scope.page.menu.currentNode = node;
                    });
            }
        }

        // This is a helper method to reduce the amount of code repitition for actions: Save, Publish, SendToPublish
        function performSave(args) {
            
            eventsService.emit("content.saving", { content: $scope.content, action: args.action });

            return contentEditingHelper.contentEditorPerformSave({
                saveMethod: args.saveMethod,
                scope: $scope,
                content: $scope.content,
                action: args.action,
                showNotifications: args.showNotifications
            }).then(function (data) {
                //success            
                init($scope.content);

                syncTreeNode($scope.content, data.path);

                eventsService.emit("content.saved", { content: $scope.content, action: args.action });

                return $q.when(data);
            },
                function (err) {

                    syncTreeNode($scope.content, $scope.content.path);

                    //error
                    if (err) {
                        editorState.set($scope.content);
                    }

                    return $q.reject(err);
                });
        }

        function clearNotifications(content) {
            if (content.notifications) {
                content.notifications = [];
            }
            if (content.variants) {
                for (var i = 0; i < content.variants.length; i++) {
                    if (content.variants[i].notifications) {
                        content.variants[i].notifications = [];
                    }
                }
            }
        }

        function resetLastListPageNumber(content) {
            // We're using rootScope to store the page number for list views, so if returning to the list
            // we can restore the page.  If we've moved on to edit a piece of content that's not the list or it's children
            // we should remove this so as not to confuse if navigating to a different list
            if (!content.isChildOfListView && !content.isContainer) {
                $rootScope.lastListViewPageViewed = null;
            }
        }

        /**
         * Used to clear the dirty state for successfully saved variants when not all variant saving was successful
         * @param {any} variants
         */
        function clearDirtyState(variants) {
            for (var i = 0; i < variants.length; i++) {
                var v = variants[i];
                if (v.notifications) {
                    var isSuccess = _.find(v.notifications, function (n) {
                        return n.type === 3; //this is a success notification
                    });
                    if (isSuccess) {
                        v.isDirty = false;
                    }
                }
            }
        }

        if ($scope.page.isNew) {

            $scope.page.loading = true;

            //we are creating so get an empty content item
            $scope.getScaffoldMethod()()
                .then(function (data) {

                    $scope.content = data;

                    init($scope.content);

                    resetLastListPageNumber($scope.content);

                    eventsService.emit("content.newReady", { content: $scope.content });

                    $scope.page.loading = false;

                });
        }
        else {

            $scope.page.loading = true;

            loadContent().then(function () {
                $scope.page.loading = false;
            });
        }

        $scope.unpublish = function() {
            clearNotifications($scope.content);
            if (formHelper.submitForm({ scope: $scope, action: "unpublish", skipValidation: true })) {
                var dialog = {
                    parentScope: $scope,
                    view: "views/content/overlays/unpublish.html",
                    variants: $scope.content.variants, //set a model property for the dialog
                    skipFormValidation: true, //when submitting the overlay form, skip any client side validation
                    submitButtonLabelKey: "content_unpublish",
                    submit: function (model) {

                        model.submitButtonState = "busy";
                        
                        var selectedVariants = _.filter(model.variants, function(variant) { return variant.save; });
                        var culturesForUnpublishing = _.map(selectedVariants, function(variant) { return variant.language.culture; });

                        contentResource.unpublish($scope.content.id, culturesForUnpublishing)
                            .then(function (data) {
                                formHelper.resetForm({ scope: $scope });
                                contentEditingHelper.reBindChangedProperties($scope.content, data);
                                init($scope.content);
                                syncTreeNode($scope.content, data.path);
                                $scope.page.buttonGroupState = "success";
                                eventsService.emit("content.unpublished", { content: $scope.content });
                                overlayService.close();
                            }, function (err) {
                                $scope.page.buttonGroupState = 'error';
                            });
                        
                        
                    },
                    close: function () {
                        overlayService.close();
                    }
                };
                overlayService.open(dialog);
            }
        };
        
        $scope.sendToPublish = function () {
            clearNotifications($scope.content);
            if (showSaveOrPublishDialog()) {
                //before we launch the dialog we want to execute all client side validations first
                if (formHelper.submitForm({ scope: $scope, action: "publish" })) {

                    var dialog = {
                        parentScope: $scope,
                        view: "views/content/overlays/sendtopublish.html",
                        variants: $scope.content.variants, //set a model property for the dialog
                        skipFormValidation: true, //when submitting the overlay form, skip any client side validation
                        submitButtonLabel: "Send for approval",
                        submit: function (model) {
                            model.submitButtonState = "busy";
                            clearNotifications($scope.content);
                            //we need to return this promise so that the dialog can handle the result and wire up the validation response
                            console.log("saving need to happen here");
                        },
                        close: function () {
                            overlayService.close();
                        }
                    };
                    
                    overlayService.open(dialog);
                }
            }
            else {
                $scope.page.buttonGroupState = "busy";
                return performSave({ 
                    saveMethod: contentResource.sendToPublish, 
                    action: "sendToPublish" 
                }).then(function(){
                    $scope.page.buttonGroupState = "success";
                }, function () {
                    $scope.page.buttonGroupState = "error";
                });;
            }
        };

        $scope.saveAndPublish = function () {
            clearNotifications($scope.content);
            if (showSaveOrPublishDialog()) {
                //before we launch the dialog we want to execute all client side validations first
                if (formHelper.submitForm({ scope: $scope, action: "publish" })) {

                    var dialog = {
                        parentScope: $scope,
                        view: "views/content/overlays/publish.html",
                        variants: $scope.content.variants, //set a model property for the dialog
                        skipFormValidation: true, //when submitting the overlay form, skip any client side validation
                        submitButtonLabel: "Publish",
                        submit: function (model) {
                            model.submitButtonState = "busy";
                            clearNotifications($scope.content);
                            //we need to return this promise so that the dialog can handle the result and wire up the validation response
                            return performSave({
                                saveMethod: contentResource.publish,
                                action: "publish",
                                showNotifications: false
                            }).then(function (data) {
                                //show all notifications manually here since we disabled showing them automatically in the save method
                                formHelper.showNotifications(data);
                                clearNotifications($scope.content);
                                overlayService.close();
                                return $q.when(data);
                            },
                                function (err) {
                                    clearDirtyState($scope.content.variants);
                                    model.submitButtonState = "error";
                                    //re-map the dialog model since we've re-bound the properties
                                    dialog.variants = $scope.content.variants;
                                    //don't reject, we've handled the error
                                    return $q.when(err);
                                });
                        },
                        close: function () {
                            overlayService.close();
                        }
                    };

                    overlayService.open(dialog);
                }
            }
            else {
                //ensure the publish flag is set
                $scope.content.variants[0].publish = true;
                $scope.page.buttonGroupState = "busy";
                return performSave({ 
                    saveMethod: contentResource.publish, 
                    action: "publish" 
                }).then(function(){
                    $scope.page.buttonGroupState = "success";
                }, function () {
                    $scope.page.buttonGroupState = "error";
                });;
            }
        };

        $scope.save = function () {
            clearNotifications($scope.content);
            // TODO: Add "..." to save button label if there are more than one variant to publish - currently it just adds the elipses if there's more than 1 variant
            if (showSaveOrPublishDialog()) {
                //before we launch the dialog we want to execute all client side validations first
                if (formHelper.submitForm({ scope: $scope, action: "save" })) {

                    var dialog = {
                        parentScope: $scope,
                        view: "views/content/overlays/save.html",
                        variants: $scope.content.variants, //set a model property for the dialog
                        skipFormValidation: true, //when submitting the overlay form, skip any client side validation
                        submitButtonLabel: "Save",
                        submit: function (model) {
                            model.submitButtonState = "busy";
                            clearNotifications($scope.content);
                            //we need to return this promise so that the dialog can handle the result and wire up the validation response
                            return performSave({
                                saveMethod: $scope.saveMethod(),
                                action: "save",
                                showNotifications: false
                            }).then(function (data) {
                                //show all notifications manually here since we disabled showing them automatically in the save method
                                formHelper.showNotifications(data);
                                clearNotifications($scope.content);
                                overlayService.close();
                                return $q.when(data);
                            }, function (err) {
                                clearDirtyState($scope.content.variants);
                                model.submitButtonState = "error";
                                //re-map the dialog model since we've re-bound the properties
                                dialog.variants = $scope.content.variants;
                                //don't reject, we've handled the error
                                return $q.when(err);
                            });
                        },
                        close: function (oldModel) {
                            overlayService.close();
                        }
                    };

                    overlayService.open(dialog);
                }
            }
            else {
                $scope.page.saveButtonState = "busy";
                return performSave({
                        saveMethod: $scope.saveMethod(),
                        action: "save" 
                    }).then(function(){
                        $scope.page.saveButtonState = "success";
                    }, function () {
                        $scope.page.saveButtonState = "error";
                    });
            }

        };

        $scope.schedule = function() {
            clearNotifications($scope.content);
            //before we launch the dialog we want to execute all client side validations first
            if (formHelper.submitForm({ scope: $scope, action: "schedule" })) {

                var dialog = {
                    parentScope: $scope,
                    view: "views/content/overlays/schedule.html",
                    variants: $scope.content.variants, //set a model property for the dialog
                    skipFormValidation: true, //when submitting the overlay form, skip any client side validation
                    submitButtonLabel: "Schedule",
                    submit: function (model) {
                        model.submitButtonState = "busy";
                        clearNotifications($scope.content);
                        model.submitButtonState = "success";
                    },
                    close: function () {
                        overlayService.close();
                    }
                };
                overlayService.open(dialog);
            }
        };

        $scope.preview = function (content) {


            if (!$scope.busy) {

                // Chromes popup blocker will kick in if a window is opened 
                // without the initial scoped request. This trick will fix that.
                //  
                var previewWindow = $window.open('preview/?init=true', 'umbpreview');

                // Build the correct path so both /#/ and #/ work.
                var query = 'id=' + content.id;
                if ($scope.culture) {
                    query += "&culture=" + $scope.culture;
                }
                var redirect = Umbraco.Sys.ServerVariables.umbracoSettings.umbracoPath + '/preview/?' + query;

                //The user cannot save if they don't have access to do that, in which case we just want to preview
                //and that's it otherwise they'll get an unauthorized access message
                if (!_.contains(content.allowedActions, "A")) {
                    previewWindow.location.href = redirect;
                }
                else {
                    var selectedVariant;
                    if (!$scope.culture) {
                        selectedVariant = $scope.content.variants[0];
                    }
                    else {
                        selectedVariant = _.find($scope.content.variants, function (v) {
                            return v.language.culture === $scope.culture;
                        });
                    }

                    //ensure the save flag is set
                    selectedVariant.save = true;
                    performSave({ saveMethod: contentResource.publish, action: "save" }).then(function (data) {
                        previewWindow.location.href = redirect;
                    }, function (err) {
                        //validation issues ....
                    });
                }
            }
        };

        $scope.restore = function (content) {

            $scope.page.buttonRestore = "busy";

            relationResource.getByChildId(content.id, "relateParentDocumentOnDelete").then(function (data) {

                var relation = null;
                var target = null;
                var error = { headline: "Cannot automatically restore this item", content: "Use the Move menu item to move it manually" };

                if (data.length === 0) {
                    notificationsService.error(error.headline, "There is no 'restore' relation found for this node. Use the Move menu item to move it manually.");
                    $scope.page.buttonRestore = "error";
                    return;
                }

                relation = data[0];

                if (relation.parentId === -1) {
                    target = { id: -1, name: "Root" };
                    moveNode(content, target);
                } else {
                    contentResource.getById(relation.parentId).then(function (data) {
                        target = data;

                        // make sure the target item isn't in the recycle bin
                        if (target.path.indexOf("-20") !== -1) {
                            notificationsService.error(error.headline, "The item you want to restore it under (" + target.name + ") is in the recycle bin. Use the Move menu item to move the item manually.");
                            $scope.page.buttonRestore = "error";
                            return;
                        }

                        moveNode(content, target);

                    }, function (err) {
                        $scope.page.buttonRestore = "error";
                        notificationsService.error(error.headline, error.content);
                    });
                }

            }, function (err) {
                $scope.page.buttonRestore = "error";
                notificationsService.error(error.headline, error.content);
            });
        };

        /* publish method used in infinite editing */
        $scope.publishAndClose = function (content) {
            $scope.publishAndCloseButtonState = "busy";
            performSave({ saveMethod: contentResource.publish, action: "publish" }).then(function () {
                if ($scope.infiniteModel.submit) {
                    $scope.infiniteModel.contentNode = content;
                    $scope.infiniteModel.submit($scope.infiniteModel);
                }
                $scope.publishAndCloseButtonState = "success";
            });
        };

        /* save method used in infinite editing */
        $scope.saveAndClose = function (content) {
            $scope.saveAndCloseButtonState = "busy";
            performSave({ saveMethod: $scope.saveMethod(), action: "save" }).then(function () {
                if ($scope.infiniteModel.submit) {
                    $scope.infiniteModel.contentNode = content;
                    $scope.infiniteModel.submit($scope.infiniteModel);
                }
                $scope.saveAndCloseButtonState = "success";
            });
        };

        /**
         * Call back when a content app changes
         * @param {any} app
         */
        $scope.appChanged = function(app) {
            createButtons($scope.content, app);
        };

        function moveNode(node, target) {

            contentResource.move({ "parentId": target.id, "id": node.id })
                .then(function (path) {

                    // remove the node that we're working on
                    if ($scope.page.menu.currentNode) {
                        treeService.removeNode($scope.page.menu.currentNode);
                    }

                    // sync the destination node
                    if (!infiniteMode) {
                        navigationService.syncTree({ tree: "content", path: path, forceReload: true, activate: false });
                    }

                    $scope.page.buttonRestore = "success";
                    notificationsService.success("Successfully restored " + node.name + " to " + target.name);

                    // reload the node
                    loadContent();

                }, function (err) {
                    $scope.page.buttonRestore = "error";
                    notificationsService.error("Cannot automatically restore this item", err);
                });

        }

        // methods for infinite editing
        $scope.close = function () {
            if ($scope.infiniteModel.close) {
                $scope.infiniteModel.close($scope.infiniteModel);
            }
        };

        //ensure to unregister from all events!
        $scope.$on('$destroy', function () {
            for (var e in evts) {
                eventsService.unsubscribe(evts[e]);
            }
            //since we are not notifying and clearing server validation messages when they are received due to how the variant
            //switching works, we need to ensure they are cleared when this editor is destroyed
            if (!$scope.page.isNew) {
                serverValidationManager.clear();
            }
        });

    }

    function createDirective() {

        var directive = {
            restrict: 'E',
            replace: true,
            templateUrl: 'views/components/content/edit.html',
            controller: 'Umbraco.Editors.Content.EditorDirectiveController',
            scope: {
                contentId: "=",
                isNew: "=?",
                treeAlias: "@",
                page: "=?",
                saveMethod: "&",
                getMethod: "&",
                getScaffoldMethod: "&?",
                culture: "=?",
                infiniteModel: "=?"
            }
        };

        return directive;

    }

    angular.module('umbraco.directives').controller('Umbraco.Editors.Content.EditorDirectiveController', ContentEditController);
    angular.module('umbraco.directives').directive('contentEditor', createDirective);

})();<|MERGE_RESOLUTION|>--- conflicted
+++ resolved
@@ -177,12 +177,8 @@
                 methods: {
                     saveAndPublish: $scope.saveAndPublish,
                     sendToPublish: $scope.sendToPublish,
-<<<<<<< HEAD
-                    unPublish: $scope.unPublish,
+                    unpublish: $scope.unpublish,
                     schedulePublish: $scope.schedule
-=======
-                    unpublish: $scope.unpublish
->>>>>>> 61a926e7
                 }
             });
             

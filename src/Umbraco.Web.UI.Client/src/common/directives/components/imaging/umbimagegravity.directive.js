<<<<<<< HEAD
(function() {
    'use strict';

    function umbImageGravityController($scope, $element, $timeout) {

        var vm = this;

        //Internal values for keeping track of the dot and the size of the editor
        vm.dimensions = {
            width: 0,
            height: 0,
            left: 0,
            top: 0
        };

        var htmlImage = null; //DOM element reference
        var htmlOverlay = null; //DOM element reference
        var draggable = null;

        vm.loaded = false;
        vm.$onInit = onInit;
        vm.$onChanges = onChanges;
        vm.$postLink = postLink;
        vm.$onDestroy = onDestroy;
        vm.style = style;
        vm.setFocalPoint = setFocalPoint;

        /** Sets the css style for the Dot */
        function style() {

            if (vm.dimensions.width <= 0) {
                //this initializes the dimensions since when the image element first loads
                //there will be zero dimensions
                setDimensions();
            }

            return {
                'top': vm.dimensions.top + 'px',
                'left': vm.dimensions.left + 'px'
            };
        };

        function setFocalPoint (event) {
            $scope.$emit("imageFocalPointStart");

            var offsetX = event.offsetX - 10;
            var offsetY = event.offsetY - 10;

            calculateGravity(offsetX, offsetY);

            lazyEndEvent();
        };

        /** Initializes the component */
        function onInit() {
            if (!vm.center) {
                vm.center = { left: 0.5, top: 0.5 };
            }
        }

        /** Called when the component has linked everything and the DOM is available */
        function postLink() {
            //elements
            htmlImage = $element.find("img");
            htmlOverlay = $element.find(".overlay");

            //Drag and drop positioning, using jquery ui draggable
            draggable = htmlOverlay.draggable({
                containment: "parent",
                start: function () {
                    $scope.$apply(function () {
                        $scope.$emit("imageFocalPointStart");
                    });
                },
                stop: function () {
                    $scope.$apply(function () {
                        var offsetX = htmlOverlay[0].offsetLeft;
                        var offsetY = htmlOverlay[0].offsetTop;
                        calculateGravity(offsetX, offsetY);
                    });
=======
/**
* @ngdoc directive
* @name umbraco.directives.directive:umbImageGravity
* @restrict E
* @function
* @description
**/
angular.module("umbraco.directives")
	.directive('umbImageGravity', function ($timeout, localizationService, $log) {
	    return {
				restrict: 'E',
				replace: true,
				templateUrl: 'views/components/imaging/umb-image-gravity.html',
				scope: {
					src: '=',
					center: "=",
                    onImageLoaded: "&",
                    onGravityChanged: "&"
				},
				link: function(scope, element, attrs) {

					//Internal values for keeping track of the dot and the size of the editor
					scope.dimensions = {
						width: 0,
						height: 0,
						left: 0,
						top: 0
					};

					scope.loaded = false;

					//elements
					var $viewport = element.find(".viewport");
					var $image = element.find("img");
                    var $overlay = element.find(".overlay");

				    scope.style = function () {
                        if (scope.dimensions.width <= 0 || scope.dimensions.height <= 0) {
							setDimensions();
						}

						return {
							'top': scope.dimensions.top + 'px',
							'left': scope.dimensions.left + 'px'
						};
					};

					scope.setFocalPoint = function(event) {
					    scope.$emit("imageFocalPointStart");

					    var offsetX = event.offsetX - 10;
					    var offsetY = event.offsetY - 10;

					    calculateGravity(offsetX, offsetY);

					    gravityChanged();
					};

                    var setDimensions = function () {
                    if (scope.isCroppable) {
					        scope.dimensions.width = $image.width();
					        scope.dimensions.height = $image.height();
                            
					        if(scope.center){
							    scope.dimensions.left =  scope.center.left * scope.dimensions.width -10;
							    scope.dimensions.top =  scope.center.top * scope.dimensions.height -10;
						    }else{
							    scope.center = { left: 0.5, top: 0.5 };
                            }
                        }
					};

					var calculateGravity = function(offsetX, offsetY){
						scope.dimensions.left = offsetX;
						scope.dimensions.top =  offsetY;

						scope.center.left =  (scope.dimensions.left+10) / scope.dimensions.width;
						scope.center.top =  (scope.dimensions.top+10) / scope.dimensions.height;
					};
>>>>>>> 4dd51f64

                    lazyEndEvent();
                }
            });

            $(window).on('resize.umbImageGravity', function () {
                $scope.$apply(function () {
                    resized();
                });
            });

            //if any ancestor directive emits this event, we need to resize
            $scope.$on("editors.content.splitViewChanged", function () {
                $timeout(resized, 200);
            });

            //listen for the image DOM element loading
            htmlImage.on("load", function () {
                $timeout(function () {

                    vm.isCroppable = true;
                    vm.hasDimensions = true;
                    
                    if (vm.src) {
                        if (vm.src.endsWith(".svg")) {
                            vm.isCroppable = false;
                            vm.hasDimensions = false;
                        }
                        else {
                            // From: https://stackoverflow.com/a/51789597/5018
                            var type = vm.src.substring(vm.src.indexOf("/") + 1, vm.src.indexOf(";base64"));
                            if (type.startsWith("svg")) {
                                vm.isCroppable = false;
                                vm.hasDimensions = false;
                            }
                        }
                    }

                    setDimensions();
                    vm.loaded = true;
                    if (vm.onImageLoaded) {
                        vm.onImageLoaded({
                            "isCroppable": vm.isCroppable,
                            "hasDimensions": vm.hasDimensions
                        });
                    }
                }, 100);
            });
        }

        function onDestroy() {
            $(window).off('resize.umbImageGravity');
            if (htmlOverlay) {
                // TODO: This should be destroyed but this will throw an exception:
                // "cannot call methods on draggable prior to initialization; attempted to call method 'destroy'"
                // I've tried lots of things and cannot get this to work, we weren't destroying before so hopefully
                // there's no mem leaks?
                //htmlOverlay.draggable("destroy");
            }
            if (htmlImage) {
                htmlImage.off("load");
            }
        }

        /** Called when we need to resize based on window or DOM dimensions to re-center the focal point */
        function resized() {
            $timeout(function () {
                setDimensions();
            });
            // Make sure we can find the offset values for the overlay(dot) before calculating
            // fixes issue with resize event when printing the page (ex. hitting ctrl+p inside the rte)
            if (htmlOverlay.is(':visible')) {
                var offsetX = htmlOverlay[0].offsetLeft;
                var offsetY = htmlOverlay[0].offsetTop;
                calculateGravity(offsetX, offsetY);
            }
        }

        /** Watches the one way binding changes */
        function onChanges(changes) {
            if (changes.center && !changes.center.isFirstChange()
                && changes.center.currentValue
                && !angular.equals(changes.center.currentValue, changes.center.previousValue)) {
                //when center changes update the dimensions
                setDimensions();
            }
        }

        /** Sets the width/height/left/top dimentions based on the image size and the "center" value */
        function setDimensions() {

            if (vm.isCroppable && htmlImage && vm.center) {
                vm.dimensions.width = htmlImage.width();
                vm.dimensions.height = htmlImage.height();
                vm.dimensions.left = vm.center.left * vm.dimensions.width - 10;
                vm.dimensions.top = vm.center.top * vm.dimensions.height - 10;
            }

            return vm.dimensions.width;
        };

        /**
         * based on the offset selected calculates the "center" value and calls the callback
         * @param {any} offsetX
         * @param {any} offsetY
         */
        function calculateGravity(offsetX, offsetY) {

            vm.onValueChanged({
                left: (offsetX + 10) / vm.dimensions.width,
                top: (offsetY + 10) / vm.dimensions.height
            });

            //vm.center.left = (offsetX + 10) / scope.dimensions.width;
            //vm.center.top = (offsetY + 10) / scope.dimensions.height;
        };

        var lazyEndEvent = _.debounce(function () {
            $scope.$apply(function () {
                $scope.$emit("imageFocalPointStop");
            });
        }, 2000);

    }

    var umbImageGravityComponent = {
        templateUrl: 'views/components/imaging/umb-image-gravity.html',
        bindings: {
            src: "<",
            center: "<", 
            onImageLoaded: "&?",
            onValueChanged: "&"
        },
        controllerAs: 'vm',
        controller: umbImageGravityController
    };

    angular.module("umbraco.directives")
        .component('umbImageGravity', umbImageGravityComponent);

})();<|MERGE_RESOLUTION|>--- conflicted
+++ resolved
@@ -1,4 +1,3 @@
-<<<<<<< HEAD
 (function() {
     'use strict';
 
@@ -29,7 +28,7 @@
         /** Sets the css style for the Dot */
         function style() {
 
-            if (vm.dimensions.width <= 0) {
+            if (vm.dimensions.width <= 0 || vm.dimensions.height <= 0) {
                 //this initializes the dimensions since when the image element first loads
                 //there will be zero dimensions
                 setDimensions();
@@ -79,87 +78,6 @@
                         var offsetY = htmlOverlay[0].offsetTop;
                         calculateGravity(offsetX, offsetY);
                     });
-=======
-/**
-* @ngdoc directive
-* @name umbraco.directives.directive:umbImageGravity
-* @restrict E
-* @function
-* @description
-**/
-angular.module("umbraco.directives")
-	.directive('umbImageGravity', function ($timeout, localizationService, $log) {
-	    return {
-				restrict: 'E',
-				replace: true,
-				templateUrl: 'views/components/imaging/umb-image-gravity.html',
-				scope: {
-					src: '=',
-					center: "=",
-                    onImageLoaded: "&",
-                    onGravityChanged: "&"
-				},
-				link: function(scope, element, attrs) {
-
-					//Internal values for keeping track of the dot and the size of the editor
-					scope.dimensions = {
-						width: 0,
-						height: 0,
-						left: 0,
-						top: 0
-					};
-
-					scope.loaded = false;
-
-					//elements
-					var $viewport = element.find(".viewport");
-					var $image = element.find("img");
-                    var $overlay = element.find(".overlay");
-
-				    scope.style = function () {
-                        if (scope.dimensions.width <= 0 || scope.dimensions.height <= 0) {
-							setDimensions();
-						}
-
-						return {
-							'top': scope.dimensions.top + 'px',
-							'left': scope.dimensions.left + 'px'
-						};
-					};
-
-					scope.setFocalPoint = function(event) {
-					    scope.$emit("imageFocalPointStart");
-
-					    var offsetX = event.offsetX - 10;
-					    var offsetY = event.offsetY - 10;
-
-					    calculateGravity(offsetX, offsetY);
-
-					    gravityChanged();
-					};
-
-                    var setDimensions = function () {
-                    if (scope.isCroppable) {
-					        scope.dimensions.width = $image.width();
-					        scope.dimensions.height = $image.height();
-                            
-					        if(scope.center){
-							    scope.dimensions.left =  scope.center.left * scope.dimensions.width -10;
-							    scope.dimensions.top =  scope.center.top * scope.dimensions.height -10;
-						    }else{
-							    scope.center = { left: 0.5, top: 0.5 };
-                            }
-                        }
-					};
-
-					var calculateGravity = function(offsetX, offsetY){
-						scope.dimensions.left = offsetX;
-						scope.dimensions.top =  offsetY;
-
-						scope.center.left =  (scope.dimensions.left+10) / scope.dimensions.width;
-						scope.center.top =  (scope.dimensions.top+10) / scope.dimensions.height;
-					};
->>>>>>> 4dd51f64
 
                     lazyEndEvent();
                 }

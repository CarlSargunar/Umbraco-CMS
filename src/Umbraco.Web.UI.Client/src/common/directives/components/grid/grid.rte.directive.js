--- conflicted
+++ resolved
@@ -1,9 +1,5 @@
 angular.module("umbraco.directives")
-<<<<<<< HEAD
-    .directive('gridRte', function (tinyMceService, angularHelper, assetsService, $q, $timeout) {
-=======
-    .directive('gridRte', function (tinyMceService, stylesheetResource, angularHelper, assetsService, $q, $timeout, eventsService) {
->>>>>>> 57074d35
+    .directive('gridRte', function (tinyMceService, angularHelper, assetsService, $q, $timeout, eventsService) {
         return {
             scope: {
                 uniqueId: '=',
@@ -146,7 +142,6 @@
                             }
                         });
 
-<<<<<<< HEAD
                         //Create the insert media plugin
                         tinyMceService.createMediaPicker(editor, scope, function (currentTarget, userData) {
                             if (scope.onMediaPickerClick) {
@@ -160,52 +155,6 @@
                                 scope.onEmbedClick(editor);
                             }
                         });
-=======
-                            loadTinyMce();
-
-                            //here we declare a special method which will be called whenever the value has changed from the server
-                            //this is instead of doing a watch on the model.value = faster
-                            //scope.model.onValueChanged = function (newVal, oldVal) {
-                            //    //update the display val again if it has changed from the server;
-                            //    tinyMceEditor.setContent(newVal, { format: 'raw' });
-                            //    //we need to manually fire this event since it is only ever fired based on loading from the DOM, this
-                            //    // is required for our plugins listening to this event to execute
-                            //    tinyMceEditor.fire('LoadContent', null);
-                            //};
-
-                             
-                            var tabShownListener = eventsService.on("app.tabChange", function (e, args) {
-
-                                var tabId = args.id;
-                                var myTabId = element.closest(".umb-tab-pane").attr("rel");
-
-                                if (String(tabId) === myTabId) {
-                                    //the tab has been shown, trigger the mceAutoResize (as it could have timed out before the tab was shown)
-                                    if (tinyMceEditor !== undefined && tinyMceEditor != null) {
-                                        tinyMceEditor.execCommand('mceAutoResize', false, null, null);
-                                    }
-                                }
-                                
-                            });
-                           
-                            //listen for formSubmitting event (the result is callback used to remove the event subscription)
-                            var formSubmittingListener = scope.$on("formSubmitting", function () {
-                                //TODO: Here we should parse out the macro rendered content so we can save on a lot of bytes in data xfer
-                                // we do parse it out on the server side but would be nice to do that on the client side before as well.
-                                scope.value = tinyMceEditor ? tinyMceEditor.getContent() : null;
-                            });
-
-                            //when the element is disposed we need to unsubscribe!
-                            // NOTE: this is very important otherwise if this is part of a modal, the listener still exists because the dom
-                            // element might still be there even after the modal has been hidden.
-                            scope.$on('$destroy', function () {
-                                formSubmittingListener();
-                                eventsService.unsubscribe(tabShownListener);
-								if (tinyMceEditor !== undefined && tinyMceEditor != null) {
-									tinyMceEditor.destroy()
-								}
-                            });
->>>>>>> 57074d35
 
                         //Create the insert macro plugin
                         tinyMceService.createInsertMacro(editor, scope, function (dialogData) {
@@ -239,8 +188,23 @@
                     //    tinyMceEditor.fire('LoadContent', null);
                     //};
 
+                             
+                            var tabShownListener = eventsService.on("app.tabChange", function (e, args) {
+
+                                var tabId = args.id;
+                                var myTabId = element.closest(".umb-tab-pane").attr("rel");
+
+                                if (String(tabId) === myTabId) {
+                                    //the tab has been shown, trigger the mceAutoResize (as it could have timed out before the tab was shown)
+                                    if (tinyMceEditor !== undefined && tinyMceEditor != null) {
+                                        tinyMceEditor.execCommand('mceAutoResize', false, null, null);
+                                    }
+                                }
+                                
+                            });
+                           
                     //listen for formSubmitting event (the result is callback used to remove the event subscription)
-                    var unsubscribe = scope.$on("formSubmitting", function () {
+                    var formSubmittingListener = scope.$on("formSubmitting", function () {
                         //TODO: Here we should parse out the macro rendered content so we can save on a lot of bytes in data xfer
                         // we do parse it out on the server side but would be nice to do that on the client side before as well.
                         scope.value = tinyMceEditor ? tinyMceEditor.getContent() : null;
@@ -250,7 +214,8 @@
                     // NOTE: this is very important otherwise if this is part of a modal, the listener still exists because the dom
                     // element might still be there even after the modal has been hidden.
                     scope.$on('$destroy', function () {
-                        unsubscribe();
+                        formSubmittingListener();
+                        eventsService.unsubscribe(tabShownListener);
                         //ensure we unbind this in case the blur doesn't fire above
                         $('.umb-panel-body').off('scroll', pinToolbar);
                         if (tinyMceEditor !== undefined && tinyMceEditor != null) {

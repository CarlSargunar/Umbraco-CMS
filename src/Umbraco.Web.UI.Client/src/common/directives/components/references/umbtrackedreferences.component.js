--- conflicted
+++ resolved
@@ -12,28 +12,16 @@
             bindings: {
                 id: "<",
                 hideNoResult: "<?",
-<<<<<<< HEAD
-                warningText: "<?",
-                loading : "=?"
-=======
                 onWarning: "&?",
                 onLoadingComplete : "&?"
->>>>>>> 82de3202
             }
         });
 
     function UmbTrackedReferencesController($q, trackedReferencesResource, localizationService) {
-<<<<<<< HEAD
-
-      
-        var vm = this;
-
-=======
 
 
         var vm = this;
 
->>>>>>> 82de3202
         vm.contentReferencesTitle = "Used in documents";
         vm.memberReferencesTitle = "Used in members";
         vm.mediaReferencesTitle = "Used in media";
@@ -72,17 +60,8 @@
 
         function onInit() {
 
-<<<<<<< HEAD
-            this.loading = this.loading || true;
-            this.hideNoResult = this.hideNoResult || false;
-            this.warningText = this.warningText || '';
-
-            vm.showWarning = false;
-            vm.hasWarningText = this.warningText !== '';
-=======
             this.loading = true;
             this.hideNoResult = this.hideNoResult || false;
->>>>>>> 82de3202
 
             $q.all([loadContentRelations(), loadMediaRelations(), loadMemberRelations()]).then(function () {
 
@@ -162,11 +141,7 @@
             return trackedReferencesResource.getPagedReferences(vm.id, vm.memberOptions)
                 .then(function (data) {
                     vm.memberReferences = data;
-<<<<<<< HEAD
-                   
-=======
 
->>>>>>> 82de3202
                     if (data.items.length > 0) {
                         vm.hasMemberReferences = data.items.length > 0;
                         activateWarning();
@@ -208,13 +183,8 @@
         }
 
         function activateWarning() {
-<<<<<<< HEAD
-            if (vm.hasWarningText && !vm.showWarning) {
-                vm.showWarning = true;
-=======
             if (vm.onWarning) {
                 vm.onWarning();
->>>>>>> 82de3202
             }
         }
     }

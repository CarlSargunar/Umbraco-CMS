--- conflicted
+++ resolved
@@ -48,11 +48,6 @@
                 });
             }
             else if (value[0]) {
-<<<<<<< HEAD
-                //notificationsService.error("Validation", value[0]);
-                console.log({type:messageType, header:"Validation", message:value[0]})
-=======
->>>>>>> 32a1870d
                 notificationsService.showNotification({type:messageType, header:"Validation", message:value[0]})
             }
         }

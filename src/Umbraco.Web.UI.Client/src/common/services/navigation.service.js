--- conflicted
+++ resolved
@@ -127,11 +127,7 @@
         var aboveClass = "above-backdrop";
         var leftColumn = document.getElementById("leftcolumn");
 
-<<<<<<< HEAD
-        if(leftColumn) {
-=======
         if (leftColumn) {
->>>>>>> 78d8f5b9
             var isLeftColumnOnTop = leftColumn.classList.contains(aboveClass);
 
             if (isLeftColumnOnTop) {

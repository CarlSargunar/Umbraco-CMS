--- conflicted
+++ resolved
@@ -5,416 +5,6 @@
         
         var currentTour = null;
 
-<<<<<<< HEAD
-        var tours = [
-            {
-                "name": "Introduction",
-                "alias": "umbIntroIntroduction",
-                "group": "Getting Started",
-                "allowDisable": true,
-                "steps": [
-                    {
-                        title: "Welcome to Umbraco - The Friendly CMS",
-                        content: "<p>Thank you for choosing Umbraco - we think this could be the beginning of something beautiful. While it may feel overwhelming at first, we've done a lot to make the learning curve as smooth and fast as possible.</p><p>In this quick tour we will introduce you to the main areas of Umbraco and show you how to best get started.</p>",
-                        type: "intro"
-                    },
-                    {
-                        element: "#applications",
-                        elementPreventClick: true,
-                        title: "Sections",
-                        content: "These are the <b>Sections</b> and allows you to navigate the different areas of Umbraco.",
-                        backdropOpacity: 0.6
-                    },
-                    
-                    {
-                        element: "#tree",
-                        elementPreventClick: true,
-                        title: "The Tree",
-                        content: "This is the <b>Tree</b> and will contain all the content of your website."
-                    },
-                    {
-                        element: "[data-element='editor-content']",
-                        elementPreventClick: true,
-                        title: "Dashboards",
-                        content: "A dashboard is the main view you are presented with when entering a section within the backoffice, and can be used to show valuable information to the users of the system."
-                    },
-                    {
-                        element: "[data-element='global-search-field']",
-                        title: "Search",
-                        content: "The search allows you to quickly find content across sections within Umbraco."
-                    },
-                    {
-                        element: "#applications [data-element='section-user']",
-                        title: "User profile",
-                        content: "Click on the <b>user photo</b> to open the user profile dialog.",
-                        event: "click",
-                        backdropOpacity: 0.6
-                    },
-                    {
-                        element: "[data-element~='overlay-user']",
-                        elementPreventClick: true,
-                        title: "User profile",
-                        content: "<p>This is where you can see details about your user, change your password and log out of Umbraco.</p><p>In the <b>User section</b> you will be able to do more advaned user management.</p>"
-                    },
-                    {
-                        element: "[data-element~='overlay-user'] [data-element='button-overlayClose']",
-                        title: "User profile",
-                        content: "Let's close the user profile again",
-                        event: "click"
-                    },
-                    {
-                        element: "#applications [data-element='section-help']",
-                        title: "Help",
-                        content: "If you ever find yourself in trouble click here to open the help drawer.",
-                        event: "click",
-                        backdropOpacity: 0.6
-                    },
-                    {
-                        element: "[data-element='drawer']",
-                        elementPreventClick: true,
-                        title: "Help",
-                        content: "<p>In the help drawer you will find articles and videos related to the section you are using.</p><p>This is also where you will find the next tour on how to get started with Umbraco.</p>",
-                        backdropOpacity: 0.6
-                    },
-                    {
-                        element: "[data-element='drawer'] [data-element='help-tours']",
-                        title: "Tours",
-                        content: "To continue your journey on getting started with Umbraco, you can find more tours right here."
-                    }
-                ]
-            },
-            {
-                "name": "Create document type",
-                "alias": "umbIntroCreateDocType",
-                "group": "Getting Started",
-                "steps": [
-                    {
-                        title: "Create your first Document Type",
-                        content: "<p>Step 1 of any site is to create a <strong>Document Type</strong>. A Document Type is a data container where you can add data fields. The editor can then input data and Umbraco can use it to output it in the relevant parts of a <strong>template</strong>.</p><p>In this tour you will learn how to set up a basic Document Type with a data field to enter a short text.</p>",
-                        type: "intro"
-                    },
-                    {
-                        element: "#applications [data-element='section-settings']",
-                        title: "Navigate to the settings sections",
-                        content: "In the <b>Settings section</b> we will find the document types.",
-                        event: "click",
-                        backdropOpacity: 0.6
-                    },
-                    {
-                        element: "#tree [data-element='tree-item-documentTypes']",
-                        title: "Create document type",
-                        content: "<p>Hover the document types tree and click the <b>three small dots</b> to open the <b>context menu</b>.</p>",
-                        event: "click",
-                        eventElement: "#tree [data-element='tree-item-documentTypes'] [data-element='tree-item-options']"
-                    },
-                    {
-                        element: "#dialog [data-element='action-documentType']",
-                        title: "Create document type",
-                        content: "<p>Click <b>Document Type</b> to create a new document type with a template.</p><p>We will use the template in a later tour when we need to render our content.</p>",
-                        event: "click"
-                    },
-                    {
-                        element: "[data-element='editor-name-field']",
-                        title: "Enter a name",
-                        content: "<p>Our document type needs a name. Enter <code>Home</code> in the field and click <b>Next</b>.",
-                        view: "doctypename"
-                    },
-                    {
-                        element: "[data-element='editor-description']",
-                        title: "Enter a description",
-                        content: "<p>A description helps to pick the right document type when creating content.</p><p>Write a description to our Home page. It could be: <br/><pre>The home to our website</pre></p>"
-                    },
-                    {
-                        element: "[data-element='group-add']",
-                        title: "Add tab",
-                        content: "Tabs help us organize the content on a content page. Click <b>Add new tab</b> to add a tab.",
-                        event: "click"
-                    },
-                    {
-                        element: "[data-element='group-name-field']",
-                        title: "Enter a name",
-                        content: "Enter <code>Content</code> in the tab name.",
-                        view: "tabName"
-                    },
-                    {
-                        element: "[data-element='property-add']",
-                        title: "Add a property",
-                        content: "<p>Properties are the different types of data on our content page.</p><p>On our Home page we wan't to add a welcome text.</p><p>Click <b>Add property</b> to open the property dialog.</p>",
-                        event: "click"
-                    },
-                    {
-                        element: "[data-element~='overlay-property-settings'] [data-element='property-name']",
-                        title: "Enter a name",
-                        content: "Enter <code>Welcome Text</code> as name for the property.",
-                        view: "propertyname"
-                    },
-                    {
-                        element: "[data-element~='overlay-property-settings'] [data-element='property-description']",
-                        title: "Enter a description",
-                        content: "<p>A description will help to fill in the right content.</p><p>Enter a description for the property editor. It could be:<br/> <pre>Write a nice introduction text so the visitors feel welcome</pre></p>"
-                    },
-                    {
-                        element: "[data-element~='overlay-property-settings'] [data-element='editor-add']",
-                        title: "Add editor",
-                        content: "The editor defines what data type the property is. Click <b>Add editor</b> to open the editor picker dialog.",
-                        event: "click"
-                    },
-                    {
-                        element: "[data-element~='overlay-editor-picker']",
-                        elementPreventClick: true,
-                        title: "Editor picker",
-                        content: "<p>In the editor picker dialog we can pick one of the many build in editor.</p>"
-                    },
-                    {
-                        element: "[data-element~='overlay-editor-picker'] [data-element='editor-Textarea']",
-                        title: "Select editor",
-                        content: "Select the <b>Textarea</b> editor which allows us to enter long texts.",
-                        event: "click"
-                    },
-                    {
-                        element: "[data-element~='overlay-editor-settings']",
-                        elementPreventClick: true,
-                        title: "Editor settings",
-                        content: "Each property editor can have individual settings. We don't want to change any of these now."
-                    },
-                    {
-                        element: "[data-element~='overlay-editor-settings'] [data-element='button-overlaySubmit']",
-                        title: "Save editor",
-                        content: "Click <b>Submit</b> to save the editor.",
-                        event: "click"
-                    },
-                    {
-                        element: "[data-element~='overlay-property-settings'] [data-element='button-overlaySubmit']",
-                        title: "Add property to document type",
-                        content: "Click <b>Submit</b> to add the property to the document type.",
-                        event: "click"
-                    },
-                    {
-                        element: "[data-element='button-save']",
-                        title: "Save the document type",
-                        content: "All we need now is to save the document type. Click <b>Save</b> to create and save your new document type.",
-                        event: "click"
-                    }
-                ]
-            },
-            {
-                "name": "Create Content",
-                "alias": "umbIntroCreateContent",
-                "group": "Getting Started",
-                "steps": [
-                    {
-                        title: "Creating your first content node",
-                        content: "<p>The <b>Content section</b> contains the content of the website. Content is displayed as <b>nodes</b> in the content tree.</p><p>In this tour we will learn how to create our <b>Home</b> page for our website.</p>",
-                        type: "intro"
-                    },
-                    {
-                        element: "#applications [data-element='section-content']",
-                        title: "Navigate to the content sections",
-                        content: "In the <b>Content section</b> we will find the content of our website.",
-                        event: "click",
-                        backdropOpacity: 0.6
-                    },
-                    {
-                        element: "[data-element='tree-root']",
-                        title: "Open context menu",
-                        content: "<p>Open the context menu by hovering the root of the content section.</p><p>Now click the <b>three small dots</b> to the right.</p>",
-                        event: "click",
-                        eventElement: "[data-element='tree-root'] [data-element='tree-item-options']"
-                    },
-                    {
-                        element: "[data-element='action-create-home']",
-                        title: "Create Home page",
-                        content: "<p>Click on <b>Home</b> to create a new page of type <b>Home</b>.</p>",
-                        event: "click"
-                    },
-                    {
-                        element: "[data-element='editor-content'] [data-element='editor-name-field']",
-                        title: "Give your new page a name",
-                        content: "<p>Our new page needs a name. Enter <code>Home</code> in the field and click <b>Next</b>.</p>",
-                        view: "nodename"
-                    },
-                    {
-                        element: "[data-element='editor-content'] [data-element='property-welcomeText']",
-                        title: "Add a welcome text",
-                        content: "<p>Add content to the <b>Welcome Text</b> field</p><p>If you don't have any ideas here is a start:<br/> <pre>I am learning Umbraco. High Five I Rock #H5IR</pre>.</p>"
-                    },
-                    {
-                        element: "[data-element='editor-content'] [data-element='button-saveAndPublish']",
-                        title: "Save and publish",
-                        content: "<p>Now click the <b>Save and publish</b> button to save and publish your changes.</p>",
-                        event: "click"
-                    }
-                ]
-            },
-            {
-                "name": "Render in template",
-                "alias": "umbIntroRenderInTemplate",
-                "group": "Getting Started",
-                "steps": [
-                    {
-                        title: "Render your content in a template",
-                        content: "<p>Templating in Umbraco builds on the concept of <b>Razor Views</b> from asp.net MVC. - This tour is a sneak peak on how to write templates in Umbraco.</p><p>In this tour we will learn how to render content from our <b>Home</b> document type so we can see the content added to our Home page.</p>",
-                        type: "intro"
-                    },
-                    {
-                        element: "#applications [data-element='section-settings']",
-                        title: "Navigate to the Settings section",
-                        content: "<p>In the <b>Settings</b> section you will find all the templates</p><p>It is of course also possible to edit all your code files in your favorite code editor.</p>",
-                        event: "click",
-                        backdropOpacity: 0.6
-                    },
-                    {
-                        element: "#tree [data-element='tree-item-templates']",
-                        title: "Expand the Templates node",
-                        content: "<p>To see all our templates click the <b>small triangle</b> to the left of the templates node.</p>",
-                        event: "click",
-                        eventElement: "#tree [data-element='tree-item-templates'] [data-element='tree-item-expand']",
-                        view: "templatetree"
-                    },
-                    {
-                        element: "#tree [data-element='tree-item-templates'] [data-element='tree-item-Home']",
-                        title: "Open Home template",
-                        content: "<p>Click the <b>Home</b> template to open and edit it.</p>",
-                        eventElement: "#tree [data-element='tree-item-templates'] [data-element='tree-item-Home'] a.umb-tree-item__label",
-                        event: "click"
-                    },
-                    {
-                        element: "[data-element='editor-templates'] [data-element='code-editor']",
-                        title: "Edit template",
-                        content: '<p>The template can be edited here or in your favorite code editor.</p><p>To render the field from the document type add the following to the template:<br/> <pre>@Model.Content.GetPropertyValue("welcomeText")</pre></p>'
-                    },
-                    {
-                        element: "[data-element='editor-templates'] [data-element='button-save']",
-                        title: "Save the template",
-                        content: "Click the <b>Save button</b> and your template will be saved.",
-                        event: "click"
-                    }
-                ]
-            },
-            {
-                "name": "View Home page",
-                "alias": "umbIntroViewHomePage",
-                "group": "Getting Started",
-                "steps": [
-                    {
-                        title: "View your Umbraco site",
-                        content: "<p>Our three main components to a page is done: <b>Document type, Template, and Content</b> - it is now time to see the result.</p><p>In this tour we will learn how to see our published website.</p>",
-                        type: "intro"
-                    },
-                    {
-                        element: "#applications [data-element='section-content']",
-                        title: "Navigate to the content sections",
-                        content: "In the <b>Content section</b> we will find the content of our website.",
-                        event: "click",
-                        backdropOpacity: 0.6
-                    },
-                    {
-                        element: "#tree [data-element='tree-item-Home']",
-                        title: "Open the Home page",
-                        content: "<p>Click the <b>Home</b> page to open it</p>",
-                        event: "click",
-                        eventElement: "#tree [data-element='tree-item-Home'] a.umb-tree-item__label"
-                    },
-                    {
-                        element: "[data-element='editor-content'] [data-element='tab-_umb_infoTab']",
-                        title: "Info",
-                        content: "<p>Under the info tab you will find the default information about a content item.</p>",
-                        event: "click"
-                    },
-                    {
-                        element: "[data-element='editor-content'] [data-element='node-info-urls']",
-                        title: "Open page",
-                        content: "<p>Click the <b>Link to document</b> <i class='icon-out'></i> to view your page.</p><p>Tip: Click the preview button in the bottom right corner to preview changes without publishing them.</p>",
-                        event: "click",
-                        eventElement: "[data-element='editor-content'] [data-element='node-info-urls'] a[target='_blank']"
-                    }
-                ]
-            },
-            {
-                "name": "The media library",
-                "alias": "umbIntroMediaSection",
-                "group": "Getting Started",
-                "steps": [
-                    {
-                        title: "How to use the media library",
-                        content: "<p>A website would be boring without media content. In Umbraco you can manage all your images, documents, videos etc. in the <b>Media section</b>. Here you can upload and organise your media items and see details about each item.</p><p>In this tour we will learn how to upload and orginise your Media library in Umbraco. It will also show you how to view details about a specific media item.</p>",
-                        type: "intro"
-                    },
-                    {
-                        element: "#applications [data-element='section-media']",
-                        title: "Navigate to the media section",
-                        content: "The <b>media</b> section is where you will manage all your media items.",
-                        event: "click",
-                        backdropOpacity: 0.6
-                    },
-                    {
-                        element: "#tree [data-element='tree-root']",
-                        title: "Create a new folder",
-                        content: "<p>Let's first create a folder for our images. Hover the media root and click the <b>three small dots</b> on the right side of the item.</p>",
-                        event: "click",
-                        eventElement: "#tree [data-element='tree-root'] [data-element='tree-item-options']"
-                    },
-                    {
-                        element: "#dialog [data-element='action-Folder']",
-                        title: "Create a new folder",
-                        content: "<p>Select the <b>Folder</b> options to select the type folder.</p>",
-                        event: "click"
-                    },
-                    {
-                        element: "[data-element='editor-media'] [data-element='editor-name-field']",
-                        title: "Enter a name",
-                        content: "<p>Enter <code>My folder</code> in the field.</p>",
-                        view: "foldername"
-                    },
-                    {
-                        element: "[data-element='editor-media'] [data-element='button-save']",
-                        title: "Save the folder",
-                        content: "<p>Click the <b>Save</b> button to create the new folder</p>",
-                        event: "click"
-                    },
-                    {
-                        element: "[data-element='editor-media'] [data-element='dropzone']",
-                        title: "Upload images",
-                        content: "<p>In the upload area you can upload your media items.</p><p>Click the <b>Upload button</b> and select a couple of images on your computer and upload them.</p>",
-                        view: "uploadimages"
-                    },
-                    {
-                        element: "[data-element='editor-media'] [data-element='media-grid-item-0']",
-                        title: "View media item details",
-                        content: "Hover the media item and <b>Click the purple bar</b> to view details about the media item",
-                        event: "click",
-                        eventElement: "[data-element='editor-media'] [data-element='media-grid-item-0'] [data-element='media-grid-item-edit']"
-                    },
-                    {
-                        element: "[data-element='editor-media'] [data-element='property-umbracoFile']",
-                        title: "The uploaded image",
-                        content: "<p>Here you can see the image you have uploaded.</p><p>You can use the dot in the center of the image to set a focal point on the image.</p>"
-                    },
-                    {
-                        element: "[data-element='editor-media'] [data-element='property-umbracoBytes']",
-                        title: "Image size",
-                        content: "<p>You will also find other details about the image, like the size.</p><p>You can add extra properties to an image by creating or editing the <b>Media types</b></p>"
-                    },
-                    {
-                        element: "[data-element='editor-media'] [data-element='tab-_umb_infoTab']",
-                        title: "Properties",
-                        content: "Like the content section you can also find default info about the media item. You will find this under the info tab.",
-                        event: "click"
-                    },
-                    {
-                        element: "[data-element='editor-media'] [data-element='node-info-urls']",
-                        title: "Link to media",
-                        content: "The path to the media item..."
-                    },
-                    {
-                        element: "[data-element='editor-media'] [data-element='node-info-update-date']",
-                        title: "Last edited",
-                        content: "...and information about when the media item has been created and edited."
-                    }
-                ]
-            }
-        ];
-=======
         /**
          * Method to return all of the tours as a new instance
          */
@@ -829,7 +419,6 @@
             ];
             return tours;
         }
->>>>>>> af6d2df8
 
         function startTour(tour) {
             eventsService.emit("appState.tour.start", tour);

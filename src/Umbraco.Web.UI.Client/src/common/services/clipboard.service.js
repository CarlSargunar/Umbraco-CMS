--- conflicted
+++ resolved
@@ -67,11 +67,7 @@
 
     var prepareEntryForStorage = function(entryData, firstLevelClearupMethod) {
 
-<<<<<<< HEAD
         var cloneData = Utilities.copy(entryData);
-=======
-        var cloneData = angular.copy(entryData);
->>>>>>> 892e3a43
         if (firstLevelClearupMethod != undefined) {
             firstLevelClearupMethod(cloneData);
         }

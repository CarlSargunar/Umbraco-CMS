--- conflicted
+++ resolved
@@ -129,7 +129,6 @@
 
         getUrlsByIds: function(ids, type, culture) {
           var query = `type=${type}&culture=${culture || ""}`;
-<<<<<<< HEAD
 
           return umbRequestHelper.resourcePromise(
              $http.post(
@@ -148,8 +147,6 @@
          */
         getUrlsByUdis: function(udis, culture) {
           var query = "culture=" + (culture || "");
-=======
->>>>>>> c60d8c8a
 
           return umbRequestHelper.resourcePromise(
              $http.post(

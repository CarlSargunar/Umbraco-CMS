<<<<<<< HEAD
/**
    * @ngdoc service
    * @name umbraco.resources.logResource
    * @description Retrives log history from umbraco
    * 
    *
    **/
function logResource($q, $http, umbRequestHelper) {

    //the factory object returned
    return {

        getPagedEntityLog: function (options) {

            var defaults = {
                pageSize: 10,
                pageNumber: 1,
                orderDirection: "Descending"
            };
            if (options === undefined) {
                options = {};
            }
            //overwrite the defaults if there are any specified
            angular.extend(defaults, options);
            //now copy back to the options we will use
            options = defaults;
            //change asc/desct
            if (options.orderDirection === "asc") {
                options.orderDirection = "Ascending";
            }
            else if (options.orderDirection === "desc") {
                options.orderDirection = "Descending";
            }

            if (options.id === undefined || options.id === null) {
                throw "options.id is required";
            }

            return umbRequestHelper.resourcePromise(
                $http.get(
                    umbRequestHelper.getApiUrl(
                        "logApiBaseUrl",
                        "GetPagedEntityLog",
                        options)),
                'Failed to retrieve log data for id');
        },

        getPagedUserLog: function (options) {

            var defaults = {
                pageSize: 10,
                pageNumber: 1,
                orderDirection: "Descending"
            };
            if (options === undefined) {
                options = {};
            }
            //overwrite the defaults if there are any specified
            angular.extend(defaults, options);
            //now copy back to the options we will use
            options = defaults;
            //change asc/desct
            if (options.orderDirection === "asc") {
                options.orderDirection = "Ascending";
            }
            else if (options.orderDirection === "desc") {
                options.orderDirection = "Descending";
            }

            return umbRequestHelper.resourcePromise(
                $http.get(
                    umbRequestHelper.getApiUrl(
                        "logApiBaseUrl",
                        "GetPagedEntityLog",
                        options)),
                'Failed to retrieve log data for id');
        },

        /**
         * @ngdoc method
         * @name umbraco.resources.logResource#getEntityLog
         * @methodOf umbraco.resources.logResource
         *
         * @description
         * Gets the log history for a give entity id
         *
         * ##usage
         * <pre>
         * logResource.getEntityLog(1234)
         *    .then(function(log) {
         *        alert('its here!');
         *    });
         * </pre> 
         * 
         * @param {Int} id id of entity to return log history        
         * @returns {Promise} resourcePromise object containing the log.
         *
         */
        getEntityLog: function (id) {            
            return umbRequestHelper.resourcePromise(
               $http.get(
                   umbRequestHelper.getApiUrl(
                       "logApiBaseUrl",
                       "GetEntityLog",
                       [{ id: id }])),
               'Failed to retrieve user data for id ' + id);
        },
        
        /**
         * @ngdoc method
         * @name umbraco.resources.logResource#getUserLog
         * @methodOf umbraco.resources.logResource
         *
         * @description
         * Gets the current users' log history for a given type of log entry
         *
         * ##usage
         * <pre>
         * logResource.getUserLog("save", new Date())
         *    .then(function(log) {
         *        alert('its here!');
         *    });
         * </pre> 
         * 
         * @param {String} type logtype to query for
         * @param {DateTime} since query the log back to this date, by defalt 7 days ago
         * @returns {Promise} resourcePromise object containing the log.
         *
         */
        getUserLog: function (type, since) {            
            return umbRequestHelper.resourcePromise(
               $http.get(
                   umbRequestHelper.getApiUrl(
                       "logApiBaseUrl",
                       "GetCurrentUserLog",
                       [{ logtype: type}, {sinceDate: since }])),
               'Failed to retrieve log data for current user of type ' + type + ' since ' + since);
        },

        /**
         * @ngdoc method
         * @name umbraco.resources.logResource#getLog
         * @methodOf umbraco.resources.logResource
         *
         * @description
         * Gets the log history for a given type of log entry
         *
         * ##usage
         * <pre>
         * logResource.getLog("save", new Date())
         *    .then(function(log) {
         *        alert('its here!');
         *    });
         * </pre> 
         * 
         * @param {String} type logtype to query for
         * @param {DateTime} since query the log back to this date, by defalt 7 days ago
         * @returns {Promise} resourcePromise object containing the log.
         *
         */
        getLog: function (type, since) {            
            return umbRequestHelper.resourcePromise(
               $http.get(
                   umbRequestHelper.getApiUrl(
                       "logApiBaseUrl",
                       "GetLog",
                       [{ logtype: type}, {sinceDate: since }])),
               'Failed to retrieve log data of type ' + type + ' since ' + since);
        }
    };
}

angular.module('umbraco.resources').factory('logResource', logResource);
=======
/**
    * @ngdoc service
    * @name umbraco.resources.logResource
    * @description Retrives log history from umbraco
    * 
    *
    **/
function logResource($q, $http, umbRequestHelper) {

    function isValidDate(input) {
        if (input) {
            if (Object.prototype.toString.call(input) === "[object Date]" && !isNaN(input.getTime())) {
                return true;
            }
        }

        return false;
    };

    function dateToValidIsoString(input) {
        if (isValidDate(input)) {
            return input.toISOString();
        }

        return '';
    };

    //the factory object returned
    return {

        /**
        * @ngdoc method
        * @name umbraco.resources.logResource#getPagedEntityLog
        * @methodOf umbraco.resources.logResource
        *
        * @description
        * Gets a paginated log history for a entity
        *
        * ##usage
        * <pre>
        * var options = {
        *      id : 1234
        *      pageSize : 10,
        *      pageNumber : 1,
        *      orderDirection : "Descending",
        *      sinceDate : new Date(2018,0,1)
        * };
        * logResource.getPagedEntityLog(options)
        *    .then(function(log) {
        *        alert('its here!');
        *    });
        * </pre> 
        * 
        * @param {Object} options options object
        * @param {Int} options.id the id of the entity
        * @param {Int} options.pageSize if paging data, number of nodes per page, default = 10, set to 0 to disable paging
        * @param {Int} options.pageNumber if paging data, current page index, default = 1
        * @param {String} options.orderDirection can be `Ascending` or `Descending` - Default: `Descending`
        * @param {Date} options.sinceDate if provided this will only get log entries going back to this date
        * @returns {Promise} resourcePromise object containing the log.
        *
        */
        getPagedEntityLog: function(options) {

            var defaults = {
                pageSize: 10,
                pageNumber: 1,
                orderDirection: "Descending"
            };
            if (options === undefined) {
                options = {};
            }
            //overwrite the defaults if there are any specified
            angular.extend(defaults, options);
            //now copy back to the options we will use
            options = defaults;

            if (options.hasOwnProperty('sinceDate')) {
                options.sinceDate = dateToValidIsoString(options.sinceDate);
            }

            //change asc/desct
            if (options.orderDirection === "asc") {
                options.orderDirection = "Ascending";
            } else if (options.orderDirection === "desc") {
                options.orderDirection = "Descending";
            }

            if (options.id === undefined || options.id === null) {
                throw "options.id is required";
            }

            return umbRequestHelper.resourcePromise(
                $http.get(
                    umbRequestHelper.getApiUrl(
                        "logApiBaseUrl",
                        "GetPagedEntityLog",
                        options)),
                'Failed to retrieve log data for id');
        },

        /**
         * @ngdoc method
         * @name umbraco.resources.logResource#getPagedUserLog
         * @methodOf umbraco.resources.logResource
         *
         * @description
         * Gets a paginated log history for the current user
         *
         * ##usage
         * <pre>
         * var options = {
         *      pageSize : 10,
         *      pageNumber : 1,
         *      orderDirection : "Descending",
         *      sinceDate : new Date(2018,0,1)
         * };
         * logResource.getPagedUserLog(options)
         *    .then(function(log) {
         *        alert('its here!');
         *    });
         * </pre> 
         * 
         * @param {Object} options options object
         * @param {Int} options.pageSize if paging data, number of nodes per page, default = 10, set to 0 to disable paging
         * @param {Int} options.pageNumber if paging data, current page index, default = 1
         * @param {String} options.orderDirection can be `Ascending` or `Descending` - Default: `Descending`
         * @param {Date} options.sinceDate if provided this will only get log entries going back to this date
         * @returns {Promise} resourcePromise object containing the log.
         *
         */
        getPagedUserLog: function(options) {

            var defaults = {
                pageSize: 10,
                pageNumber: 1,
                orderDirection: "Descending"
            };
            if (options === undefined) {
                options = {};
            }
            //overwrite the defaults if there are any specified
            angular.extend(defaults, options);
            //now copy back to the options we will use
            options = defaults;

            if (options.hasOwnProperty('sinceDate')) {
                options.sinceDate = dateToValidIsoString(options.sinceDate);
            }

            //change asc/desct
            if (options.orderDirection === "asc") {
                options.orderDirection = "Ascending";
            } else if (options.orderDirection === "desc") {
                options.orderDirection = "Descending";
            }

            return umbRequestHelper.resourcePromise(
                $http.get(
                    umbRequestHelper.getApiUrl(
                        "logApiBaseUrl",
                        "GetPagedCurrentUserLog",
                        options)),
                'Failed to retrieve log data for id');
        },

        /**
         * @ngdoc method
         * @name umbraco.resources.logResource#getEntityLog
         * @methodOf umbraco.resources.logResource
         *
         * @description
         *  <strong>[OBSOLETE] use getPagedEntityLog instead</strong><br />
         * Gets the log history for a give entity id
         *
         * ##usage
         * <pre>
         * logResource.getEntityLog(1234)
         *    .then(function(log) {
         *        alert('its here!');
         *    });
         * </pre> 
         * 
         * @param {Int} id id of entity to return log history        
         * @returns {Promise} resourcePromise object containing the log.
         *
         */
        getEntityLog: function(id) {
            return umbRequestHelper.resourcePromise(
                $http.get(
                    umbRequestHelper.getApiUrl(
                        "logApiBaseUrl",
                        "GetEntityLog",
                        [{ id: id }])),
                'Failed to retrieve user data for id ' + id);
        },

        /**
         * @ngdoc method
         * @name umbraco.resources.logResource#getUserLog
         * @methodOf umbraco.resources.logResource
         *
         * @description
         * <strong>[OBSOLETE] use getPagedUserLog instead</strong><br />
         * Gets the current user's log history for a given type of log entry
         *
         * ##usage
         * <pre>
         * logResource.getUserLog("save", new Date())
         *    .then(function(log) {
         *        alert('its here!');
         *    });
         * </pre> 
         * 
         * @param {String} type logtype to query for
         * @param {DateTime} since query the log back to this date, by defalt 7 days ago
         * @returns {Promise} resourcePromise object containing the log.
         *
         */
        getUserLog: function(type, since) {
            return umbRequestHelper.resourcePromise(
                $http.get(
                    umbRequestHelper.getApiUrl(
                        "logApiBaseUrl",
                        "GetCurrentUserLog",
                        [{ logtype: type }, { sinceDate:  dateToValidIsoString(since) }])),
                'Failed to retrieve log data for current user of type ' + type + ' since ' + since);
        },

        /**
         * @ngdoc method
         * @name umbraco.resources.logResource#getLog
         * @methodOf umbraco.resources.logResource
         *
         * @description
         * Gets the log history for a given type of log entry
         *
         * ##usage
         * <pre>
         * logResource.getLog("save", new Date())
         *    .then(function(log) {
         *        alert('its here!');
         *    });
         * </pre> 
         * 
         * @param {String} type logtype to query for
         * @param {DateTime} since query the log back to this date, by defalt 7 days ago
         * @returns {Promise} resourcePromise object containing the log.
         *
         */
        getLog: function(type, since) {
            return umbRequestHelper.resourcePromise(
                $http.get(
                    umbRequestHelper.getApiUrl(
                        "logApiBaseUrl",
                        "GetLog",
                        [{ logtype: type }, { sinceDate: dateToValidIsoString(since) }])),
                'Failed to retrieve log data of type ' + type + ' since ' + since);
        }      
};
}

angular.module('umbraco.resources').factory('logResource', logResource);
>>>>>>> 328b4b15
<|MERGE_RESOLUTION|>--- conflicted
+++ resolved
@@ -1,178 +1,3 @@
-<<<<<<< HEAD
-/**
-    * @ngdoc service
-    * @name umbraco.resources.logResource
-    * @description Retrives log history from umbraco
-    * 
-    *
-    **/
-function logResource($q, $http, umbRequestHelper) {
-
-    //the factory object returned
-    return {
-
-        getPagedEntityLog: function (options) {
-
-            var defaults = {
-                pageSize: 10,
-                pageNumber: 1,
-                orderDirection: "Descending"
-            };
-            if (options === undefined) {
-                options = {};
-            }
-            //overwrite the defaults if there are any specified
-            angular.extend(defaults, options);
-            //now copy back to the options we will use
-            options = defaults;
-            //change asc/desct
-            if (options.orderDirection === "asc") {
-                options.orderDirection = "Ascending";
-            }
-            else if (options.orderDirection === "desc") {
-                options.orderDirection = "Descending";
-            }
-
-            if (options.id === undefined || options.id === null) {
-                throw "options.id is required";
-            }
-
-            return umbRequestHelper.resourcePromise(
-                $http.get(
-                    umbRequestHelper.getApiUrl(
-                        "logApiBaseUrl",
-                        "GetPagedEntityLog",
-                        options)),
-                'Failed to retrieve log data for id');
-        },
-
-        getPagedUserLog: function (options) {
-
-            var defaults = {
-                pageSize: 10,
-                pageNumber: 1,
-                orderDirection: "Descending"
-            };
-            if (options === undefined) {
-                options = {};
-            }
-            //overwrite the defaults if there are any specified
-            angular.extend(defaults, options);
-            //now copy back to the options we will use
-            options = defaults;
-            //change asc/desct
-            if (options.orderDirection === "asc") {
-                options.orderDirection = "Ascending";
-            }
-            else if (options.orderDirection === "desc") {
-                options.orderDirection = "Descending";
-            }
-
-            return umbRequestHelper.resourcePromise(
-                $http.get(
-                    umbRequestHelper.getApiUrl(
-                        "logApiBaseUrl",
-                        "GetPagedEntityLog",
-                        options)),
-                'Failed to retrieve log data for id');
-        },
-
-        /**
-         * @ngdoc method
-         * @name umbraco.resources.logResource#getEntityLog
-         * @methodOf umbraco.resources.logResource
-         *
-         * @description
-         * Gets the log history for a give entity id
-         *
-         * ##usage
-         * <pre>
-         * logResource.getEntityLog(1234)
-         *    .then(function(log) {
-         *        alert('its here!');
-         *    });
-         * </pre> 
-         * 
-         * @param {Int} id id of entity to return log history        
-         * @returns {Promise} resourcePromise object containing the log.
-         *
-         */
-        getEntityLog: function (id) {            
-            return umbRequestHelper.resourcePromise(
-               $http.get(
-                   umbRequestHelper.getApiUrl(
-                       "logApiBaseUrl",
-                       "GetEntityLog",
-                       [{ id: id }])),
-               'Failed to retrieve user data for id ' + id);
-        },
-        
-        /**
-         * @ngdoc method
-         * @name umbraco.resources.logResource#getUserLog
-         * @methodOf umbraco.resources.logResource
-         *
-         * @description
-         * Gets the current users' log history for a given type of log entry
-         *
-         * ##usage
-         * <pre>
-         * logResource.getUserLog("save", new Date())
-         *    .then(function(log) {
-         *        alert('its here!');
-         *    });
-         * </pre> 
-         * 
-         * @param {String} type logtype to query for
-         * @param {DateTime} since query the log back to this date, by defalt 7 days ago
-         * @returns {Promise} resourcePromise object containing the log.
-         *
-         */
-        getUserLog: function (type, since) {            
-            return umbRequestHelper.resourcePromise(
-               $http.get(
-                   umbRequestHelper.getApiUrl(
-                       "logApiBaseUrl",
-                       "GetCurrentUserLog",
-                       [{ logtype: type}, {sinceDate: since }])),
-               'Failed to retrieve log data for current user of type ' + type + ' since ' + since);
-        },
-
-        /**
-         * @ngdoc method
-         * @name umbraco.resources.logResource#getLog
-         * @methodOf umbraco.resources.logResource
-         *
-         * @description
-         * Gets the log history for a given type of log entry
-         *
-         * ##usage
-         * <pre>
-         * logResource.getLog("save", new Date())
-         *    .then(function(log) {
-         *        alert('its here!');
-         *    });
-         * </pre> 
-         * 
-         * @param {String} type logtype to query for
-         * @param {DateTime} since query the log back to this date, by defalt 7 days ago
-         * @returns {Promise} resourcePromise object containing the log.
-         *
-         */
-        getLog: function (type, since) {            
-            return umbRequestHelper.resourcePromise(
-               $http.get(
-                   umbRequestHelper.getApiUrl(
-                       "logApiBaseUrl",
-                       "GetLog",
-                       [{ logtype: type}, {sinceDate: since }])),
-               'Failed to retrieve log data of type ' + type + ' since ' + since);
-        }
-    };
-}
-
-angular.module('umbraco.resources').factory('logResource', logResource);
-=======
 /**
     * @ngdoc service
     * @name umbraco.resources.logResource
@@ -435,5 +260,4 @@
 };
 }
 
-angular.module('umbraco.resources').factory('logResource', logResource);
->>>>>>> 328b4b15
+angular.module('umbraco.resources').factory('logResource', logResource);
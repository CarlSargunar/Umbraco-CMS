<<<<<<< HEAD
/**
    * @ngdoc service
    * @name umbraco.resources.contentTypeResource
    * @description Loads in data for content types
    **/
function contentTypeResource($q, $http, umbRequestHelper, umbDataFormatter, localizationService, notificationsService) {

    return {

        getCount: function () {
            return umbRequestHelper.resourcePromise(
                $http.get(
                    umbRequestHelper.getApiUrl(
                        "contentTypeApiBaseUrl",
                        "GetCount")),
                'Failed to retrieve count');
        },

        getAvailableCompositeContentTypes: function (contentTypeId, filterContentTypes, filterPropertyTypes) {
            if (!filterContentTypes) {
                filterContentTypes = [];
            }
            if (!filterPropertyTypes) {
                filterPropertyTypes = [];
            }

            var query = {
                contentTypeId: contentTypeId,
                filterContentTypes: filterContentTypes,
                filterPropertyTypes: filterPropertyTypes
            };

            return umbRequestHelper.resourcePromise(
                $http.post(
                    umbRequestHelper.getApiUrl(
                        "contentTypeApiBaseUrl",
                        "GetAvailableCompositeContentTypes"),
                    query),
                'Failed to retrieve data for content type id ' + contentTypeId);
        },
        /**
        * @ngdoc method
        * @name umbraco.resources.contentTypeResource#getWhereCompositionIsUsedInContentTypes
        * @methodOf umbraco.resources.contentTypeResource
        *
        * @description
        * Returns a list of content types which use a specific composition with a given id
        *
        * ##usage
        * <pre>
        * contentTypeResource.getWhereCompositionIsUsedInContentTypes(1234)
        *    .then(function(contentTypeList) {
        *        console.log(contentTypeList);
        *    });
        * </pre>
        * @param {Int} contentTypeId id of the composition content type to retrieve the list of the content types where it has been used
        * @returns {Promise} resourcePromise object.
        *
        */
        getWhereCompositionIsUsedInContentTypes: function (contentTypeId) {
            var query = {
                contentTypeId: contentTypeId
            };
            return umbRequestHelper.resourcePromise(
                $http.post(
                    umbRequestHelper.getApiUrl(
                        "contentTypeApiBaseUrl",
                        "GetWhereCompositionIsUsedInContentTypes"),
                    query),
                'Failed to retrieve data for content type id ' + contentTypeId);
        },

        /**
         * @ngdoc method
         * @name umbraco.resources.contentTypeResource#getAllowedTypes
         * @methodOf umbraco.resources.contentTypeResource
         *
         * @description
         * Returns a list of allowed content types underneath a content item with a given ID
         *
         * ##usage
         * <pre>
         * contentTypeResource.getAllowedTypes(1234)
         *    .then(function(array) {
         *        $scope.type = type;
         *    });
         * </pre>
         * @param {Int} contentTypeId id of the content item to retrive allowed child types for
         * @returns {Promise} resourcePromise object.
         *
         */
        getAllowedTypes: function (contentTypeId) {

            return umbRequestHelper.resourcePromise(
                $http.get(
                    umbRequestHelper.getApiUrl(
                        "contentTypeApiBaseUrl",
                        "GetAllowedChildren",
                        [{ contentId: contentTypeId }])),
                'Failed to retrieve data for content id ' + contentTypeId);
        },


        /**
         * @ngdoc method
         * @name umbraco.resources.contentTypeResource#getAllPropertyTypeAliases
         * @methodOf umbraco.resources.contentTypeResource
         *
         * @description
         * Returns a list of defined property type aliases
         *
         * @returns {Promise} resourcePromise object.
         *
         */
        getAllPropertyTypeAliases: function () {

            return umbRequestHelper.resourcePromise(
                $http.get(
                    umbRequestHelper.getApiUrl(
                        "contentTypeApiBaseUrl",
                        "GetAllPropertyTypeAliases")),
                'Failed to retrieve property type aliases');
        },

        getAllStandardFields: function () {

            return umbRequestHelper.resourcePromise(
                $http.get(
                    umbRequestHelper.getApiUrl(
                        "contentTypeApiBaseUrl",
                        "GetAllStandardFields")),
                'Failed to retrieve standard fields');
        },

        getPropertyTypeScaffold: function (id) {
            return umbRequestHelper.resourcePromise(
                $http.get(
                    umbRequestHelper.getApiUrl(
                        "contentTypeApiBaseUrl",
                        "GetPropertyTypeScaffold",
                        [{ id: id }])),
                'Failed to retrieve property type scaffold');
        },

        getById: function (id) {

            return umbRequestHelper.resourcePromise(
                $http.get(
                    umbRequestHelper.getApiUrl(
                        "contentTypeApiBaseUrl",
                        "GetById",
                        [{ id: id }])),
                'Failed to retrieve content type');
        },

        deleteById: function (id) {

            return umbRequestHelper.resourcePromise(
                $http.post(
                    umbRequestHelper.getApiUrl(
                        "contentTypeApiBaseUrl",
                        "DeleteById",
                        [{ id: id }])),
                'Failed to delete content type');
        },

        deleteContainerById: function (id) {

            return umbRequestHelper.resourcePromise(
                $http.post(
                    umbRequestHelper.getApiUrl(
                        "contentTypeApiBaseUrl",
                        "DeleteContainer",
                        [{ id: id }])),
                'Failed to delete content type contaier');
        },

        /**
         * @ngdoc method
         * @name umbraco.resources.contentTypeResource#getAll
         * @methodOf umbraco.resources.contentTypeResource
         *
         * @description
         * Returns a list of all content types
         *
         * @returns {Promise} resourcePromise object.
         *
         */
        getAll: function () {

            return umbRequestHelper.resourcePromise(
                $http.get(
                    umbRequestHelper.getApiUrl(
                        "contentTypeApiBaseUrl",
                        "GetAll")),
                'Failed to retrieve all content types');
        },

        getScaffold: function (parentId) {

            return umbRequestHelper.resourcePromise(
                $http.get(
                    umbRequestHelper.getApiUrl(
                        "contentTypeApiBaseUrl",
                        "GetEmpty", { parentId: parentId })),
                'Failed to retrieve content type scaffold');
        },

        /**
         * @ngdoc method
         * @name umbraco.resources.contentTypeResource#save
         * @methodOf umbraco.resources.contentTypeResource
         *
         * @description
         * Saves or update a content type
         *
         * @param {Object} content data type object to create/update
         * @returns {Promise} resourcePromise object.
         *
         */
        save: function (contentType) {

            var saveModel = umbDataFormatter.formatContentTypePostData(contentType);

            return umbRequestHelper.resourcePromise(
                $http.post(umbRequestHelper.getApiUrl("contentTypeApiBaseUrl", "PostSave"), saveModel),
                'Failed to save data for content type id ' + contentType.id);
        },

        /**
         * @ngdoc method
         * @name umbraco.resources.contentTypeResource#move
         * @methodOf umbraco.resources.contentTypeResource
         *
         * @description
         * Moves a node underneath a new parentId
         *
         * ##usage
         * <pre>
         * contentTypeResource.move({ parentId: 1244, id: 123 })
         *    .then(function() {
         *        alert("node was moved");
         *    }, function(err){
         *      alert("node didnt move:" + err.data.Message);
         *    });
         * </pre>
         * @param {Object} args arguments object
         * @param {Int} args.idd the ID of the node to move
         * @param {Int} args.parentId the ID of the parent node to move to
         * @returns {Promise} resourcePromise object.
         *
         */
        move: function (args) {
            if (!args) {
                throw "args cannot be null";
            }
            if (!args.parentId) {
                throw "args.parentId cannot be null";
            }
            if (!args.id) {
                throw "args.id cannot be null";
            }

            return umbRequestHelper.resourcePromise(
                $http.post(umbRequestHelper.getApiUrl("contentTypeApiBaseUrl", "PostMove"),
                    {
                        parentId: args.parentId,
                        id: args.id
                    }),
                'Failed to move content');
        },

        copy: function (args) {
            if (!args) {
                throw "args cannot be null";
            }
            if (!args.parentId) {
                throw "args.parentId cannot be null";
            }
            if (!args.id) {
                throw "args.id cannot be null";
            }

            return umbRequestHelper.resourcePromise(
                $http.post(umbRequestHelper.getApiUrl("contentTypeApiBaseUrl", "PostCopy"),
                    {
                        parentId: args.parentId,
                        id: args.id
                    }),
                'Failed to copy content');
        },

        createContainer: function (parentId, name) {

            return umbRequestHelper.resourcePromise(
                $http.post(umbRequestHelper.getApiUrl("contentTypeApiBaseUrl", "PostCreateContainer", { parentId: parentId, name: name })),
                'Failed to create a folder under parent id ' + parentId);

        },

        createCollection: function (parentId, collectionName, collectionItemName, collectionIcon, collectionItemIcon) {

            return umbRequestHelper.resourcePromise(
                $http.post(umbRequestHelper.getApiUrl("contentTypeApiBaseUrl", "PostCreateCollection", { parentId: parentId, collectionName: collectionName, collectionItemName: collectionItemName, collectionIcon: collectionIcon, collectionItemIcon: collectionItemIcon })),
                'Failed to create collection under ' + parentId);

        },

        renameContainer: function (id, name) {

            return umbRequestHelper.resourcePromise(
                $http.post(umbRequestHelper.getApiUrl("contentTypeApiBaseUrl",
                    "PostRenameContainer",
                    { id: id, name: name })),
                "Failed to rename the folder with id " + id
            );

        },

        export: function (id) {
            if (!id) {
                throw "id cannot be null";
            }

            var url = umbRequestHelper.getApiUrl("contentTypeApiBaseUrl", "Export", { id: id });

            return umbRequestHelper.downloadFile(url).then(function () {
                localizationService.localize("speechBubbles_documentTypeExportedSuccess").then(function(value) {
                    notificationsService.success(value);
                });
            }, function (data) {
                localizationService.localize("speechBubbles_documentTypeExportedError").then(function(value) {
                    notificationsService.error(value);
                });
            });
        }
    };
}
angular.module('umbraco.resources').factory('contentTypeResource', contentTypeResource);
=======
/**
    * @ngdoc service
    * @name umbraco.resources.contentTypeResource
    * @description Loads in data for content types
    **/
function contentTypeResource($q, $http, umbRequestHelper, umbDataFormatter) {

    return {

        getCount: function () {
            return umbRequestHelper.resourcePromise(
               $http.get(
                   umbRequestHelper.getApiUrl(
                       "contentTypeApiBaseUrl",
                       "GetCount")),
               'Failed to retrieve count');
        },

        getAvailableCompositeContentTypes: function (contentTypeId, filterContentTypes, filterPropertyTypes) {
            if (!filterContentTypes) {
                filterContentTypes = [];
            }
            if (!filterPropertyTypes) {
                filterPropertyTypes = [];
            }

            var query = {
                contentTypeId: contentTypeId,
                filterContentTypes: filterContentTypes,
                filterPropertyTypes: filterPropertyTypes
            };

            return umbRequestHelper.resourcePromise(
               $http.post(
                   umbRequestHelper.getApiUrl(
                       "contentTypeApiBaseUrl",
                       "GetAvailableCompositeContentTypes"),
                       query),
               'Failed to retrieve data for content type id ' + contentTypeId);
        },
         /**
         * @ngdoc method
         * @name umbraco.resources.contentTypeResource#getWhereCompositionIsUsedInContentTypes
         * @methodOf umbraco.resources.contentTypeResource
         *
         * @description
         * Returns a list of content types which use a specific composition with a given id
         *
         * ##usage
         * <pre>
         * contentTypeResource.getWhereCompositionIsUsedInContentTypes(1234)
         *    .then(function(contentTypeList) {
         *        console.log(contentTypeList);
         *    });
         * </pre>
         * @param {Int} contentTypeId id of the composition content type to retrieve the list of the content types where it has been used
         * @returns {Promise} resourcePromise object.
         *
         */
        getWhereCompositionIsUsedInContentTypes: function (contentTypeId) {
            var query = {
                contentTypeId: contentTypeId
            };
            return umbRequestHelper.resourcePromise(
                $http.post(
                    umbRequestHelper.getApiUrl(
                        "contentTypeApiBaseUrl",
                        "GetWhereCompositionIsUsedInContentTypes"),
                    query),
                'Failed to retrieve data for content type id ' + contentTypeId);
        },

        /**
         * @ngdoc method
         * @name umbraco.resources.contentTypeResource#getAllowedTypes
         * @methodOf umbraco.resources.contentTypeResource
         *
         * @description
         * Returns a list of allowed content types underneath a content item with a given ID
         *
         * ##usage
         * <pre>
         * contentTypeResource.getAllowedTypes(1234)
         *    .then(function(array) {
         *        $scope.type = type;
         *    });
         * </pre>
         * @param {Int} contentTypeId id of the content item to retrive allowed child types for
         * @returns {Promise} resourcePromise object.
         *
         */
        getAllowedTypes: function (contentTypeId) {

            return umbRequestHelper.resourcePromise(
               $http.get(
                   umbRequestHelper.getApiUrl(
                       "contentTypeApiBaseUrl",
                       "GetAllowedChildren",
                       [{ contentId: contentTypeId }])),
               'Failed to retrieve data for content id ' + contentTypeId);
        },


        /**
         * @ngdoc method
         * @name umbraco.resources.contentTypeResource#getAllPropertyTypeAliases
         * @methodOf umbraco.resources.contentTypeResource
         *
         * @description
         * Returns a list of defined property type aliases
         *
         * @returns {Promise} resourcePromise object.
         *
         */
        getAllPropertyTypeAliases: function () {

            return umbRequestHelper.resourcePromise(
               $http.get(
                   umbRequestHelper.getApiUrl(
                       "contentTypeApiBaseUrl",
                       "GetAllPropertyTypeAliases")),
               'Failed to retrieve property type aliases');
        },

        getAllStandardFields: function () {

            return umbRequestHelper.resourcePromise(
               $http.get(
                   umbRequestHelper.getApiUrl(
                       "contentTypeApiBaseUrl",
                       "GetAllStandardFields")),
               'Failed to retrieve standard fields');
        },

        getPropertyTypeScaffold : function (id) {
              return umbRequestHelper.resourcePromise(
               $http.get(
                   umbRequestHelper.getApiUrl(
                       "contentTypeApiBaseUrl",
                       "GetPropertyTypeScaffold",
                       [{ id: id }])),
               'Failed to retrieve property type scaffold');
        },

        getById: function (id) {

            return umbRequestHelper.resourcePromise(
               $http.get(
                   umbRequestHelper.getApiUrl(
                       "contentTypeApiBaseUrl",
                       "GetById",
                       [{ id: id }])),
               'Failed to retrieve content type');
        },

        deleteById: function (id) {

            return umbRequestHelper.resourcePromise(
               $http.post(
                   umbRequestHelper.getApiUrl(
                       "contentTypeApiBaseUrl",
                       "DeleteById",
                       [{ id: id }])),
               'Failed to delete content type');
        },

        deleteContainerById: function (id) {

            return umbRequestHelper.resourcePromise(
               $http.post(
                   umbRequestHelper.getApiUrl(
                       "contentTypeApiBaseUrl",
                       "DeleteContainer",
                       [{ id: id }])),
               'Failed to delete content type contaier');
        },

        /**
         * @ngdoc method
         * @name umbraco.resources.contentTypeResource#getAll
         * @methodOf umbraco.resources.contentTypeResource
         *
         * @description
         * Returns a list of all content types
         *
         * @returns {Promise} resourcePromise object.
         *
         */
        getAll: function () {

            return umbRequestHelper.resourcePromise(
               $http.get(
                   umbRequestHelper.getApiUrl(
                       "contentTypeApiBaseUrl",
                       "GetAll")),
               'Failed to retrieve all content types');
        },

        getScaffold: function (parentId) {

            return umbRequestHelper.resourcePromise(
               $http.get(
                   umbRequestHelper.getApiUrl(
                       "contentTypeApiBaseUrl",
                       "GetEmpty", { parentId: parentId })),
               'Failed to retrieve content type scaffold');
        },

        /**
         * @ngdoc method
         * @name umbraco.resources.contentTypeResource#save
         * @methodOf umbraco.resources.contentTypeResource
         *
         * @description
         * Saves or update a content type
         *
         * @param {Object} content data type object to create/update
         * @returns {Promise} resourcePromise object.
         *
         */
        save: function (contentType) {

            var saveModel = umbDataFormatter.formatContentTypePostData(contentType);

            return umbRequestHelper.resourcePromise(
                 $http.post(umbRequestHelper.getApiUrl("contentTypeApiBaseUrl", "PostSave"), saveModel),
                'Failed to save data for content type id ' + contentType.id);
        },

        /**
         * @ngdoc method
         * @name umbraco.resources.contentTypeResource#move
         * @methodOf umbraco.resources.contentTypeResource
         *
         * @description
         * Moves a node underneath a new parentId
         *
         * ##usage
         * <pre>
         * contentTypeResource.move({ parentId: 1244, id: 123 })
         *    .then(function() {
         *        alert("node was moved");
         *    }, function(err){
         *      alert("node didnt move:" + err.data.Message);
         *    });
         * </pre>
         * @param {Object} args arguments object
         * @param {Int} args.idd the ID of the node to move
         * @param {Int} args.parentId the ID of the parent node to move to
         * @returns {Promise} resourcePromise object.
         *
         */
        move: function (args) {
            if (!args) {
                throw "args cannot be null";
            }
            if (!args.parentId) {
                throw "args.parentId cannot be null";
            }
            if (!args.id) {
                throw "args.id cannot be null";
            }

            return umbRequestHelper.resourcePromise(
                $http.post(umbRequestHelper.getApiUrl("contentTypeApiBaseUrl", "PostMove"),
                    {
                        parentId: args.parentId,
                        id: args.id
                    }),
                'Failed to move content');
        },

        copy: function(args) {
            if (!args) {
                throw "args cannot be null";
            }
            if (!args.parentId) {
                throw "args.parentId cannot be null";
            }
            if (!args.id) {
                throw "args.id cannot be null";
            }

            return umbRequestHelper.resourcePromise(
                $http.post(umbRequestHelper.getApiUrl("contentTypeApiBaseUrl", "PostCopy"),
                    {
                        parentId: args.parentId,
                        id: args.id
                    }),
                'Failed to copy content');
        },

        createContainer: function (parentId, name) {

            return umbRequestHelper.resourcePromise(
                $http.post(umbRequestHelper.getApiUrl("contentTypeApiBaseUrl", "PostCreateContainer", { parentId: parentId, name: encodeURIComponent(name) })),
                'Failed to create a folder under parent id ' + parentId);

        },

        createCollection: function (parentId, collectionName, collectionItemName, collectionIcon, collectionItemIcon) {

            return umbRequestHelper.resourcePromise(
                $http.post(umbRequestHelper.getApiUrl("contentTypeApiBaseUrl", "PostCreateCollection", { parentId: parentId, collectionName: collectionName, collectionItemName: collectionItemName, collectionIcon: collectionIcon, collectionItemIcon: collectionItemIcon})),
                'Failed to create collection under ' + parentId);

        },

        renameContainer: function(id, name) {

            return umbRequestHelper.resourcePromise(
                $http.post(umbRequestHelper.getApiUrl("contentTypeApiBaseUrl",
                    "PostRenameContainer",
                    { id: id, name: name })),
                "Failed to rename the folder with id " + id
            );

        }

    };
}
angular.module('umbraco.resources').factory('contentTypeResource', contentTypeResource);
>>>>>>> 55e1a792
<|MERGE_RESOLUTION|>--- conflicted
+++ resolved
@@ -1,4 +1,3 @@
-<<<<<<< HEAD
 /**
     * @ngdoc service
     * @name umbraco.resources.contentTypeResource
@@ -294,7 +293,7 @@
         createContainer: function (parentId, name) {
 
             return umbRequestHelper.resourcePromise(
-                $http.post(umbRequestHelper.getApiUrl("contentTypeApiBaseUrl", "PostCreateContainer", { parentId: parentId, name: name })),
+                $http.post(umbRequestHelper.getApiUrl("contentTypeApiBaseUrl", "PostCreateContainer", { parentId: parentId, name: encodeURIComponent(name) })),
                 'Failed to create a folder under parent id ' + parentId);
 
         },
@@ -337,328 +336,4 @@
         }
     };
 }
-angular.module('umbraco.resources').factory('contentTypeResource', contentTypeResource);
-=======
-/**
-    * @ngdoc service
-    * @name umbraco.resources.contentTypeResource
-    * @description Loads in data for content types
-    **/
-function contentTypeResource($q, $http, umbRequestHelper, umbDataFormatter) {
-
-    return {
-
-        getCount: function () {
-            return umbRequestHelper.resourcePromise(
-               $http.get(
-                   umbRequestHelper.getApiUrl(
-                       "contentTypeApiBaseUrl",
-                       "GetCount")),
-               'Failed to retrieve count');
-        },
-
-        getAvailableCompositeContentTypes: function (contentTypeId, filterContentTypes, filterPropertyTypes) {
-            if (!filterContentTypes) {
-                filterContentTypes = [];
-            }
-            if (!filterPropertyTypes) {
-                filterPropertyTypes = [];
-            }
-
-            var query = {
-                contentTypeId: contentTypeId,
-                filterContentTypes: filterContentTypes,
-                filterPropertyTypes: filterPropertyTypes
-            };
-
-            return umbRequestHelper.resourcePromise(
-               $http.post(
-                   umbRequestHelper.getApiUrl(
-                       "contentTypeApiBaseUrl",
-                       "GetAvailableCompositeContentTypes"),
-                       query),
-               'Failed to retrieve data for content type id ' + contentTypeId);
-        },
-         /**
-         * @ngdoc method
-         * @name umbraco.resources.contentTypeResource#getWhereCompositionIsUsedInContentTypes
-         * @methodOf umbraco.resources.contentTypeResource
-         *
-         * @description
-         * Returns a list of content types which use a specific composition with a given id
-         *
-         * ##usage
-         * <pre>
-         * contentTypeResource.getWhereCompositionIsUsedInContentTypes(1234)
-         *    .then(function(contentTypeList) {
-         *        console.log(contentTypeList);
-         *    });
-         * </pre>
-         * @param {Int} contentTypeId id of the composition content type to retrieve the list of the content types where it has been used
-         * @returns {Promise} resourcePromise object.
-         *
-         */
-        getWhereCompositionIsUsedInContentTypes: function (contentTypeId) {
-            var query = {
-                contentTypeId: contentTypeId
-            };
-            return umbRequestHelper.resourcePromise(
-                $http.post(
-                    umbRequestHelper.getApiUrl(
-                        "contentTypeApiBaseUrl",
-                        "GetWhereCompositionIsUsedInContentTypes"),
-                    query),
-                'Failed to retrieve data for content type id ' + contentTypeId);
-        },
-
-        /**
-         * @ngdoc method
-         * @name umbraco.resources.contentTypeResource#getAllowedTypes
-         * @methodOf umbraco.resources.contentTypeResource
-         *
-         * @description
-         * Returns a list of allowed content types underneath a content item with a given ID
-         *
-         * ##usage
-         * <pre>
-         * contentTypeResource.getAllowedTypes(1234)
-         *    .then(function(array) {
-         *        $scope.type = type;
-         *    });
-         * </pre>
-         * @param {Int} contentTypeId id of the content item to retrive allowed child types for
-         * @returns {Promise} resourcePromise object.
-         *
-         */
-        getAllowedTypes: function (contentTypeId) {
-
-            return umbRequestHelper.resourcePromise(
-               $http.get(
-                   umbRequestHelper.getApiUrl(
-                       "contentTypeApiBaseUrl",
-                       "GetAllowedChildren",
-                       [{ contentId: contentTypeId }])),
-               'Failed to retrieve data for content id ' + contentTypeId);
-        },
-
-
-        /**
-         * @ngdoc method
-         * @name umbraco.resources.contentTypeResource#getAllPropertyTypeAliases
-         * @methodOf umbraco.resources.contentTypeResource
-         *
-         * @description
-         * Returns a list of defined property type aliases
-         *
-         * @returns {Promise} resourcePromise object.
-         *
-         */
-        getAllPropertyTypeAliases: function () {
-
-            return umbRequestHelper.resourcePromise(
-               $http.get(
-                   umbRequestHelper.getApiUrl(
-                       "contentTypeApiBaseUrl",
-                       "GetAllPropertyTypeAliases")),
-               'Failed to retrieve property type aliases');
-        },
-
-        getAllStandardFields: function () {
-
-            return umbRequestHelper.resourcePromise(
-               $http.get(
-                   umbRequestHelper.getApiUrl(
-                       "contentTypeApiBaseUrl",
-                       "GetAllStandardFields")),
-               'Failed to retrieve standard fields');
-        },
-
-        getPropertyTypeScaffold : function (id) {
-              return umbRequestHelper.resourcePromise(
-               $http.get(
-                   umbRequestHelper.getApiUrl(
-                       "contentTypeApiBaseUrl",
-                       "GetPropertyTypeScaffold",
-                       [{ id: id }])),
-               'Failed to retrieve property type scaffold');
-        },
-
-        getById: function (id) {
-
-            return umbRequestHelper.resourcePromise(
-               $http.get(
-                   umbRequestHelper.getApiUrl(
-                       "contentTypeApiBaseUrl",
-                       "GetById",
-                       [{ id: id }])),
-               'Failed to retrieve content type');
-        },
-
-        deleteById: function (id) {
-
-            return umbRequestHelper.resourcePromise(
-               $http.post(
-                   umbRequestHelper.getApiUrl(
-                       "contentTypeApiBaseUrl",
-                       "DeleteById",
-                       [{ id: id }])),
-               'Failed to delete content type');
-        },
-
-        deleteContainerById: function (id) {
-
-            return umbRequestHelper.resourcePromise(
-               $http.post(
-                   umbRequestHelper.getApiUrl(
-                       "contentTypeApiBaseUrl",
-                       "DeleteContainer",
-                       [{ id: id }])),
-               'Failed to delete content type contaier');
-        },
-
-        /**
-         * @ngdoc method
-         * @name umbraco.resources.contentTypeResource#getAll
-         * @methodOf umbraco.resources.contentTypeResource
-         *
-         * @description
-         * Returns a list of all content types
-         *
-         * @returns {Promise} resourcePromise object.
-         *
-         */
-        getAll: function () {
-
-            return umbRequestHelper.resourcePromise(
-               $http.get(
-                   umbRequestHelper.getApiUrl(
-                       "contentTypeApiBaseUrl",
-                       "GetAll")),
-               'Failed to retrieve all content types');
-        },
-
-        getScaffold: function (parentId) {
-
-            return umbRequestHelper.resourcePromise(
-               $http.get(
-                   umbRequestHelper.getApiUrl(
-                       "contentTypeApiBaseUrl",
-                       "GetEmpty", { parentId: parentId })),
-               'Failed to retrieve content type scaffold');
-        },
-
-        /**
-         * @ngdoc method
-         * @name umbraco.resources.contentTypeResource#save
-         * @methodOf umbraco.resources.contentTypeResource
-         *
-         * @description
-         * Saves or update a content type
-         *
-         * @param {Object} content data type object to create/update
-         * @returns {Promise} resourcePromise object.
-         *
-         */
-        save: function (contentType) {
-
-            var saveModel = umbDataFormatter.formatContentTypePostData(contentType);
-
-            return umbRequestHelper.resourcePromise(
-                 $http.post(umbRequestHelper.getApiUrl("contentTypeApiBaseUrl", "PostSave"), saveModel),
-                'Failed to save data for content type id ' + contentType.id);
-        },
-
-        /**
-         * @ngdoc method
-         * @name umbraco.resources.contentTypeResource#move
-         * @methodOf umbraco.resources.contentTypeResource
-         *
-         * @description
-         * Moves a node underneath a new parentId
-         *
-         * ##usage
-         * <pre>
-         * contentTypeResource.move({ parentId: 1244, id: 123 })
-         *    .then(function() {
-         *        alert("node was moved");
-         *    }, function(err){
-         *      alert("node didnt move:" + err.data.Message);
-         *    });
-         * </pre>
-         * @param {Object} args arguments object
-         * @param {Int} args.idd the ID of the node to move
-         * @param {Int} args.parentId the ID of the parent node to move to
-         * @returns {Promise} resourcePromise object.
-         *
-         */
-        move: function (args) {
-            if (!args) {
-                throw "args cannot be null";
-            }
-            if (!args.parentId) {
-                throw "args.parentId cannot be null";
-            }
-            if (!args.id) {
-                throw "args.id cannot be null";
-            }
-
-            return umbRequestHelper.resourcePromise(
-                $http.post(umbRequestHelper.getApiUrl("contentTypeApiBaseUrl", "PostMove"),
-                    {
-                        parentId: args.parentId,
-                        id: args.id
-                    }),
-                'Failed to move content');
-        },
-
-        copy: function(args) {
-            if (!args) {
-                throw "args cannot be null";
-            }
-            if (!args.parentId) {
-                throw "args.parentId cannot be null";
-            }
-            if (!args.id) {
-                throw "args.id cannot be null";
-            }
-
-            return umbRequestHelper.resourcePromise(
-                $http.post(umbRequestHelper.getApiUrl("contentTypeApiBaseUrl", "PostCopy"),
-                    {
-                        parentId: args.parentId,
-                        id: args.id
-                    }),
-                'Failed to copy content');
-        },
-
-        createContainer: function (parentId, name) {
-
-            return umbRequestHelper.resourcePromise(
-                $http.post(umbRequestHelper.getApiUrl("contentTypeApiBaseUrl", "PostCreateContainer", { parentId: parentId, name: encodeURIComponent(name) })),
-                'Failed to create a folder under parent id ' + parentId);
-
-        },
-
-        createCollection: function (parentId, collectionName, collectionItemName, collectionIcon, collectionItemIcon) {
-
-            return umbRequestHelper.resourcePromise(
-                $http.post(umbRequestHelper.getApiUrl("contentTypeApiBaseUrl", "PostCreateCollection", { parentId: parentId, collectionName: collectionName, collectionItemName: collectionItemName, collectionIcon: collectionIcon, collectionItemIcon: collectionItemIcon})),
-                'Failed to create collection under ' + parentId);
-
-        },
-
-        renameContainer: function(id, name) {
-
-            return umbRequestHelper.resourcePromise(
-                $http.post(umbRequestHelper.getApiUrl("contentTypeApiBaseUrl",
-                    "PostRenameContainer",
-                    { id: id, name: name })),
-                "Failed to rename the folder with id " + id
-            );
-
-        }
-
-    };
-}
-angular.module('umbraco.resources').factory('contentTypeResource', contentTypeResource);
->>>>>>> 55e1a792
+angular.module('umbraco.resources').factory('contentTypeResource', contentTypeResource);
--- conflicted
+++ resolved
@@ -553,7 +553,6 @@
         },
 
 
-<<<<<<< HEAD
         /**
          * @ngdoc method
          * @name umbraco.resources.mediaResource#getPagedReferences
@@ -588,34 +587,6 @@
          */
         getPagedReferences: function (id, options) {
             return trackedReferencesResource.getPagedReferences(id, options);
-=======
-            var defaults = {
-                pageSize: 25,
-                pageNumber: 1,
-                entityType: "DOCUMENT"
-            };
-            if (options === undefined) {
-                options = {};
-            }
-            //overwrite the defaults if there are any specified
-            Utilities.extend(defaults, options);
-            //now copy back to the options we will use
-            options = defaults;
-
-            return umbRequestHelper.resourcePromise(
-                $http.get(
-                    umbRequestHelper.getApiUrl(
-                        "mediaApiBaseUrl",
-                        "GetPagedReferences",
-                        {
-                            id: id,
-                            entityType: options.entityType,
-                            pageNumber: options.pageNumber,
-                            pageSize: options.pageSize
-                        }
-                    )),
-                "Failed to retrieve usages for media of id " + id);
->>>>>>> 7006461b
         }
 
     };

--- conflicted
+++ resolved
@@ -13,51 +13,6 @@
 
 		return res(ctx.status(200), ctx.json(response));
 	}),
-<<<<<<< HEAD
-];
-
-const fakeData: Array<UserGroupDetails> = [
-	{
-		key: '10000000-0000-0000-0000-000000000000',
-		name: 'Administrators',
-		icon: 'umb:medal',
-		parentKey: '',
-		type: 'userGroup',
-		hasChildren: false,
-	},
-	{
-		key: '20000000-0000-0000-0000-000000000000',
-		name: 'Editors',
-		icon: 'umb:tools',
-		parentKey: '',
-		type: 'userGroup',
-		hasChildren: false,
-	},
-	{
-		key: '20000000-0000-0000-0000-000000000000',
-		name: 'Sensitive Data',
-		icon: 'umb:lock',
-		parentKey: '',
-		type: 'userGroup',
-		hasChildren: false,
-	},
-	{
-		key: '20000000-0000-0000-0000-000000000000',
-		name: 'Translators',
-		icon: 'umb:globe',
-		parentKey: '',
-		type: 'userGroup',
-		hasChildren: false,
-	},
-	{
-		key: '20000000-0000-0000-0000-000000000000',
-		name: 'Writers',
-		icon: 'umb:edit',
-		parentKey: '',
-		type: 'userGroup',
-		hasChildren: false,
-	},
-=======
 
 	rest.get('/umbraco/backoffice/user-groups/details/:key', (req, res, ctx) => {
 		const key = req.params.key as string;
@@ -83,5 +38,4 @@
 		const saved = umbUserGroupsData.save(data);
 		return res(ctx.status(200), ctx.json(saved));
 	}),
->>>>>>> 62f59e69
 ];
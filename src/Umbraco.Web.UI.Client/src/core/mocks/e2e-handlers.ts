--- conflicted
+++ resolved
@@ -9,11 +9,10 @@
 import { handlers as userHandlers } from './domains/user.handlers';
 import { handlers as telemetryHandlers } from './domains/telemetry.handlers';
 import { handlers as treeHandlers } from './domains/entity.handlers';
-<<<<<<< HEAD
+
 import { handlers as propertyEditorHandlers } from './domains/property-editor.handlers';
 import { handlers as examineManagementHandlers } from './domains/examine-management.handlers';
-=======
->>>>>>> 65d2d5d3
+
 
 export const handlers = [
 	serverHandlers.serverRunningHandler,
@@ -29,9 +28,6 @@
 	...telemetryHandlers,
 	...publishedStatusHandlers,
 	...treeHandlers,
-<<<<<<< HEAD
 	...propertyEditorHandlers,
 	...examineManagementHandlers,
-=======
->>>>>>> 65d2d5d3
 ];
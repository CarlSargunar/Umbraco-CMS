import { BehaviorSubject, map, Observable } from 'rxjs';
<<<<<<< HEAD
import type { UserDetails } from '../../models';
=======
import type { UserDetails, UserEntity } from '../../models';
>>>>>>> 99441189
import { UmbEntityStore } from '../entity.store';
import { UmbDataStoreBase } from '../store';

/**
 * @export
 * @class UmbUserStore
 * @extends {UmbDataStoreBase<UserEntity>}
 * @description - Data Store for Users
 */
export class UmbUserStore extends UmbDataStoreBase<UserDetails> {
	private _entityStore: UmbEntityStore;

	private _totalUsers: BehaviorSubject<number> = new BehaviorSubject(0);
	public readonly totalUsers: Observable<number> = this._totalUsers.asObservable();

	constructor(entityStore: UmbEntityStore) {
		super();
		this._entityStore = entityStore;
	}

	getAll(): Observable<Array<UserDetails>> {
		// TODO: use Fetcher API.
		// TODO: only fetch if the data type is not in the store?
		fetch(`/umbraco/backoffice/users/list/items`)
			.then((res) => res.json())
			.then((data) => {
				this._totalUsers.next(data.total);
				this.update(data.items);
			});

		return this.items;
	}

	/**
	 * @description - Request a Data Type by key. The Data Type is added to the store and is returned as an Observable.
	 * @param {string} key
	 * @return {*}  {(Observable<DataTypeDetails | null>)}
	 * @memberof UmbDataTypeStore
	 */
	getByKey(key: string): Observable<UserDetails | null> {
		// TODO: use Fetcher API.
		// TODO: only fetch if the data type is not in the store?
		fetch(`/umbraco/backoffice/users/details/${key}`)
			.then((res) => res.json())
			.then((data) => {
				this.update([data]);
			});

		return this.items.pipe(
			map((items: Array<UserDetails>) => items.find((node: UserDetails) => node.key === key) || null)
		);
	}

	getByKeys(keys: Array<string>): Observable<Array<UserDetails>> {
		const params = keys.map((key) => `key=${key}`).join('&');
		fetch(`/umbraco/backoffice/users/getByKeys?${params}`)
			.then((res) => res.json())
			.then((data) => {
				this.update(data);
			});

		return this.items.pipe(
			map((items: Array<UserDetails>) => items.filter((node: UserDetails) => keys.includes(node.key)))
		);
	}

	getByName(name: string): Observable<Array<UserDetails>> {
		name = name.trim();
		name = name.toLocaleLowerCase();

		const params = `name=${name}`;
		fetch(`/umbraco/backoffice/users/getByName?${params}`)
			.then((res) => res.json())
			.then((data) => {
				this.update(data);
			});

		return this.items.pipe(
			map((items: Array<UserDetails>) =>
				items.filter((node: UserDetails) => node.name.toLocaleLowerCase().includes(name))
			)
		);
	}

	async enableUsers(userKeys: Array<string>): Promise<void> {
		// TODO: use Fetcher API.
		try {
			const res = await fetch('/umbraco/backoffice/users/enable', {
				method: 'POST',
				body: JSON.stringify(userKeys),
				headers: {
					'Content-Type': 'application/json',
				},
			});
			const enabledKeys = await res.json();
			const storedUsers = this._items.getValue().filter((user) => enabledKeys.includes(user.key));

			storedUsers.forEach((user) => {
				user.status = 'enabled';
			});

			this.update(storedUsers);
			this._entityStore.update(storedUsers);
		} catch (error) {
			console.error('Enable Users failed', error);
		}
	}

	async updateUserGroup(userKeys: Array<string>, userGroup: string): Promise<void> {
		// TODO: use Fetcher API.
		try {
			const res = await fetch('/umbraco/backoffice/users/updateUserGroup', {
				method: 'POST',
				body: JSON.stringify({ userKeys, userGroup }),
				headers: {
					'Content-Type': 'application/json',
				},
			});
			const enabledKeys = await res.json();
			const storedUsers = this._items.getValue().filter((user) => enabledKeys.includes(user.key));

			storedUsers.forEach((user) => {
				if (userKeys.includes(user.key)) {
					user.userGroups.push(userGroup);
				} else {
					user.userGroups = user.userGroups.filter((group) => group !== userGroup);
				}
			});

			this.update(storedUsers);
			this._entityStore.update(storedUsers);
		} catch (error) {
			console.error('Add user group failed', error);
		}
	}

	async removeUserGroup(userKeys: Array<string>, userGroup: string): Promise<void> {
		// TODO: use Fetcher API.
		try {
			const res = await fetch('/umbraco/backoffice/users/enable', {
				method: 'POST',
				body: JSON.stringify({ userKeys, userGroup }),
				headers: {
					'Content-Type': 'application/json',
				},
			});
			const enabledKeys = await res.json();
			const storedUsers = this._items.getValue().filter((user) => enabledKeys.includes(user.key));

			storedUsers.forEach((user) => {
				user.userGroups = user.userGroups.filter((group) => group !== userGroup);
			});

			this.update(storedUsers);
			this._entityStore.update(storedUsers);
		} catch (error) {
			console.error('Remove user group failed', error);
		}
	}

	async disableUsers(userKeys: Array<string>): Promise<void> {
		// TODO: use Fetcher API.
		try {
			const res = await fetch('/umbraco/backoffice/users/disable', {
				method: 'POST',
				body: JSON.stringify(userKeys),
				headers: {
					'Content-Type': 'application/json',
				},
			});
			const disabledKeys = await res.json();
			const storedUsers = this._items.getValue().filter((user) => disabledKeys.includes(user.key));

			storedUsers.forEach((user) => {
				user.status = 'disabled';
			});

			this.update(storedUsers);
			this._entityStore.update(storedUsers);
		} catch (error) {
			console.error('Disable Users failed', error);
		}
	}

	async deleteUsers(userKeys: Array<string>): Promise<void> {
		// TODO: use Fetcher API.
		try {
			const res = await fetch('/umbraco/backoffice/users/delete', {
				method: 'POST',
				body: JSON.stringify(userKeys),
				headers: {
					'Content-Type': 'application/json',
				},
			});
			const deletedKeys = await res.json();
			this.delete(deletedKeys);
			this._entityStore.delete(deletedKeys);
		} catch (error) {
			console.error('Delete Users failed', error);
		}
	}

	async save(users: Array<UserDetails>): Promise<void> {
		// TODO: use Fetcher API.
		try {
			const res = await fetch('/umbraco/backoffice/users/save', {
				method: 'POST',
				body: JSON.stringify(users),
				headers: {
					'Content-Type': 'application/json',
				},
			});
			const json = await res.json();
			this.update(json);
			this._entityStore.update(json);
		} catch (error) {
			console.error('Save Data Type error', error);
		}
	}

	async invite(name: string, email: string, message: string, userGroups: Array<string>): Promise<UserDetails | null> {
		// TODO: use Fetcher API.
		try {
			const res = await fetch('/umbraco/backoffice/users/invite', {
				method: 'POST',
				body: JSON.stringify({ name, email, message, userGroups }),
				headers: {
					'Content-Type': 'application/json',
				},
			});
			const json = (await res.json()) as UserDetails[];
			this.update(json);
			this._entityStore.update(json);
			return json[0];
		} catch (error) {
			console.error('Invite user error', error);
		}

		return null;
	}

	// public updateUser(user: UserItem) {
	// 	const users = this._users.getValue();
	// 	const index = users.findIndex((u) => u.key === user.key);
	// 	if (index === -1) return;
	// 	users[index] = { ...users[index], ...user };
	// 	console.log('updateUser', user, users[index]);
	// 	this._users.next(users);
	// 	this.requestUpdate('users');
	// }

	// public inviteUser(name: string, email: string, userGroup: string, message: string): UserItem {
	// 	const users = this._users.getValue();
	// 	const user = {
	// 		id: this._users.getValue().length + 1,
	// 		key: uuidv4(),
	// 		name: name,
	// 		email: email,
	// 		status: 'invited',
	// 		language: 'en',
	// 		updateDate: new Date().toISOString(),
	// 		createDate: new Date().toISOString(),
	// 		failedLoginAttempts: 0,
	// 		userGroup: userGroup,
	// 	};
	// 	this._users.next([...users, user]);
	// 	this.requestUpdate('users');

	// 	//TODO: Send invite email with message
	// 	return user;
	// }

	// public deleteUser(key: string) {
	// 	const users = this._users.getValue();
	// 	const index = users.findIndex((u) => u.key === key);
	// 	if (index === -1) return;
	// 	users.splice(index, 1);
	// 	this._users.next(users);
	// 	this.requestUpdate('users');
	// }
}<|MERGE_RESOLUTION|>--- conflicted
+++ resolved
@@ -1,9 +1,5 @@
 import { BehaviorSubject, map, Observable } from 'rxjs';
-<<<<<<< HEAD
 import type { UserDetails } from '../../models';
-=======
-import type { UserDetails, UserEntity } from '../../models';
->>>>>>> 99441189
 import { UmbEntityStore } from '../entity.store';
 import { UmbDataStoreBase } from '../store';
 

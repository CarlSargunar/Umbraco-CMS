--- conflicted
+++ resolved
@@ -1,9 +1,4 @@
 import { BehaviorSubject, map, Observable } from 'rxjs';
-<<<<<<< HEAD
-import type { UserDetails } from '../../models';
-import { UmbEntityStore } from '../entity.store';
-=======
->>>>>>> 0a5ff334
 import { UmbDataStoreBase } from '../store';
 import type { UserDetails } from '@umbraco-cms/models';
 

--- conflicted
+++ resolved
@@ -3,13 +3,10 @@
 // TODO: how do we want to type extensions?
 export type UmbExtensionType = 'startUp' | 'section' | 'propertyEditorUI' | 'dashboard';
 
-<<<<<<< HEAD
-=======
 export type UmbExtensionManifestJSModel = {
   elementName?: string;
 };
 
->>>>>>> 91a675e2
 export type UmbExtensionManifestBase = {
   //type: string;
   alias: string;

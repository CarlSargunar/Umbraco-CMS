--- conflicted
+++ resolved
@@ -1,64 +1,32 @@
 import { UmbExtensionManifest } from './extension.registry';
 
-<<<<<<< HEAD
 export function loadExtension(manifest: UmbExtensionManifest): Promise<object|HTMLElement> | Promise<null> {
-=======
-export function loadExtension(
-  manifest: UmbExtensionManifest
-): Promise<UmbExtensionManifestJSModel> | Promise<null> | null {
+
   if (typeof manifest.js === 'function') {
-    return manifest.js() as Promise<UmbExtensionManifestJSModel>;
+      return manifest.js() as Promise<object|HTMLElement>;
   }
->>>>>>> 91a675e2
 
   // TODO: verify if this is acceptable solution.
   if (typeof manifest.js === 'string') {
-    return new Promise((resolve, reject) => {
-      const script = document.createElement('script');
-      script.type = 'text/javascript';
-      //script.charset = 'utf-8';
-      script.async = true;
-      script.src = manifest.js as string;
-      script.onload = function () {
-        resolve(null);
-      };
-      script.onerror = function () {
-        reject(new Error(`Script load error for ${manifest.js}`));
-      };
-      document.body.appendChild(script);
-    }) as Promise<null>;
+    return import(/* @vite-ignore */manifest.js);
+    /*
+      return new Promise((resolve, reject) => {
+          const script  = document.createElement('script');
+          script.type = 'text/javascript';
+          //script.charset = 'utf-8';
+          script.async = true;
+          script.src = manifest.js as string;
+          script.onload = function () {
+            resolve(null);
+          };
+          script.onerror = function () {
+            reject(new Error(`Script load error for ${manifest.js}`))
+          };
+          document.body.appendChild(script);
+      }) as Promise<null>;
+      */
   }
 
-<<<<<<< HEAD
-    if (typeof manifest.js === 'function') {
-        return manifest.js() as Promise<object|HTMLElement>;
-    }
-
-    // TODO: verify if this is acceptable solution.
-    if (typeof manifest.js === 'string') {
-      return import(/* @vite-ignore */manifest.js);
-      /*
-        return new Promise((resolve, reject) => {
-            const script  = document.createElement('script');
-            script.type = 'text/javascript';
-            //script.charset = 'utf-8';
-            script.async = true;
-            script.src = manifest.js as string;
-            script.onload = function () {
-              resolve(null);
-            };
-            script.onerror = function () {
-              reject(new Error(`Script load error for ${manifest.js}`))
-            };
-            document.body.appendChild(script);
-        }) as Promise<null>;
-        */
-    }
-
-    console.log('-- Extension does not have any referenced JS')
-    return Promise.resolve(null);
-=======
-  console.log('-- Extension does not have any referenced JS');
+  console.log('-- Extension does not have any referenced JS')
   return Promise.resolve(null);
->>>>>>> 91a675e2
 }
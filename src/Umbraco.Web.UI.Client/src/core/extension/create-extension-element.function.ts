import { UmbExtensionManifest } from './extension.registry';
import { hasDefaultExport } from './has-default-export.function';
import { isExtensionType } from './is-extension.function';
import { loadExtension } from './load-extension.function';

export async function createExtensionElement(manifest: UmbExtensionManifest): Promise<HTMLElement | undefined> {
  //TODO: Write tests for these extension options:
<<<<<<< HEAD
  return loadExtension(manifest).then((js) => {
    if (manifest.elementName) {
      // created by manifest elementName
      return document.createElement(manifest.elementName as any);
    }

    if (js) {
      if (js instanceof HTMLElement) {
        // created by manifest method providing HTMLElement
        return js;
      }
      if ((js as any).elementName) {
        // created by js export elementName
        return document.createElement((js as any).elementName);
      }
      if ((js as any).default) {
        // created by default class
        return new (js as any).default() as HTMLElement;
      }
=======
  const js = await loadExtension(manifest);
  if (manifest.elementName) {
    console.log('-- created by elementName', manifest.elementName);
    return document.createElement(manifest.elementName);
  }
  if (js) {
    if (js instanceof HTMLElement) {
      console.log('-- created by manifest method providing HTMLElement', js);
      return js;
    }
    if (isExtensionType(js)) {
      console.log('-- created by export elementName', js.elementName);
      return js.elementName ? document.createElement(js.elementName) : Promise.resolve(undefined);
>>>>>>> b58efb6a
    }
    if (hasDefaultExport(js)) {
      console.log('-- created by default class', js.default);
      return new js.default();
    }
  }
  console.error('-- Extension did not succeed creating an element');
  return Promise.resolve(undefined);
}<|MERGE_RESOLUTION|>--- conflicted
+++ resolved
@@ -5,30 +5,9 @@
 
 export async function createExtensionElement(manifest: UmbExtensionManifest): Promise<HTMLElement | undefined> {
   //TODO: Write tests for these extension options:
-<<<<<<< HEAD
-  return loadExtension(manifest).then((js) => {
-    if (manifest.elementName) {
-      // created by manifest elementName
-      return document.createElement(manifest.elementName as any);
-    }
-
-    if (js) {
-      if (js instanceof HTMLElement) {
-        // created by manifest method providing HTMLElement
-        return js;
-      }
-      if ((js as any).elementName) {
-        // created by js export elementName
-        return document.createElement((js as any).elementName);
-      }
-      if ((js as any).default) {
-        // created by default class
-        return new (js as any).default() as HTMLElement;
-      }
-=======
   const js = await loadExtension(manifest);
   if (manifest.elementName) {
-    console.log('-- created by elementName', manifest.elementName);
+    // created by manifest method providing HTMLElement
     return document.createElement(manifest.elementName);
   }
   if (js) {
@@ -37,12 +16,11 @@
       return js;
     }
     if (isExtensionType(js)) {
-      console.log('-- created by export elementName', js.elementName);
+      // created by js export elementName
       return js.elementName ? document.createElement(js.elementName) : Promise.resolve(undefined);
->>>>>>> b58efb6a
     }
     if (hasDefaultExport(js)) {
-      console.log('-- created by default class', js.default);
+      // created by default class
       return new js.default();
     }
   }

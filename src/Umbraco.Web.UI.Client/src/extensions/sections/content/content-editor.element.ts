--- conflicted
+++ resolved
@@ -1,29 +1,18 @@
-<<<<<<< HEAD
-import { css, html, LitElement, PropertyValueMap } from 'lit';
-=======
->>>>>>> b58efb6a
 import { UUITextStyles } from '@umbraco-ui/uui-css/lib';
 import { css, html, LitElement } from 'lit';
 import { customElement, property, state } from 'lit/decorators.js';
-import { Subscription } from 'rxjs';
-
 import { UmbContextConsumerMixin } from '../../../core/context';
-import { UmbNotificationService } from '../../../core/service/notifications.store';
 import { UmbNodeStore } from '../../../core/stores/node.store';
-<<<<<<< HEAD
 import { map, Subscription } from 'rxjs';
 import { DocumentNode } from '../../../mocks/data/content.data';
 import { UmbNotificationService } from '../../../core/service/notifications.store';
 import { UmbExtensionManifest, UmbExtensionManifestEditorView, UmbExtensionRegistry } from '../../../core/extension';
-import { IRoutingInfo, queryParentRouterSlot, RouterSlot } from 'router-slot';
+import { IRoutingInfo, RouterSlot } from 'router-slot';
 
 // Lazy load
 // TODO: Make this dynamic, use load-extensions method to loop over extensions for this node.
 import './editor-views/content-edit-editor-view.element';
 import './editor-views/content-info-editor-view.element';
-=======
-import { DocumentNode } from '../../../mocks/data/content.data';
->>>>>>> b58efb6a
 
 @customElement('umb-content-editor')
 export class UmbContentEditor extends UmbContextConsumerMixin(LitElement) {

<div ng-controller="Umbraco.PropertyEditors.ContentPickerController" class="umb-editor umb-contentpicker">

    <ng-form name="contentPickerForm">

        <ul class="unstyled list-icons"
            ui-sortable
            ng-model="renderModel">
            <li ng-repeat="node in renderModel" ng-attr-title="{{model.config.showPathOnHover && 'Path: ' + node.path || undefined}}">
                <i class="icon icon-navigation handle"></i>
                <a href="#" prevent-default ng-click="remove($index)">
                    <i class="icon icon-delete red hover-show"></i>
                    <i class="{{node.icon}} hover-hide"></i>
                    {{node.name}}
                </a>
<<<<<<< HEAD
                <div ng-if="!dialogEditor && model.config.showEditButton">
                    <small><a href umb-launch-mini-editor="node"><localize key="edit">Edit</localize></a></small>
=======
                
                <div ng-if="!dialogEditor && ((model.config.showOpenButton && allowOpenButton) || (model.config.showEditButton && allowEditButton))">
                    <small ng-if="model.config.showOpenButton && allowOpenButton"><a href ng-click="showNode($index)"><localize key="open">Open</localize></a></small>
                    <small ng-if="model.config.showEditButton && allowEditButton"><a href umb-launch-mini-editor="node"><localize key="edit">Edit</localize></a></small>
>>>>>>> 64dac39b
                </div>
            </li>
        </ul>

        <ul class="unstyled list-icons" ng-show="model.config.multiPicker === true || renderModel.length === 0">
            <li>
                <i class="icon icon-add blue"></i>
                <a href="#" ng-click="openContentPicker()" prevent-default>
                    <localize key="general_add">Add</localize>
                </a>
            </li>
        </ul>

        <!--These are here because we need ng-form fields to validate against-->
        <input type="hidden" name="minCount" ng-model="renderModel" />
        <input type="hidden" name="maxCount" ng-model="renderModel" />

        <div class="help-inline" val-msg-for="minCount" val-toggle-msg="minCount">
            You need to add at least {{model.config.minNumber}} items
        </div>

        <div class="help-inline" val-msg-for="maxCount" val-toggle-msg="maxCount">
            You can only have {{model.config.maxNumber}} items selected
        </div>
<<<<<<< HEAD

=======
>>>>>>> 64dac39b

    </ng-form>

    <umb-overlay
      ng-if="contentPickerOverlay.show"
      model="contentPickerOverlay"
      view="contentPickerOverlay.view"
      position="right">
    </umb-overlay>

</div>
<|MERGE_RESOLUTION|>--- conflicted
+++ resolved
@@ -1,62 +1,54 @@
-<div ng-controller="Umbraco.PropertyEditors.ContentPickerController" class="umb-editor umb-contentpicker">
-
-    <ng-form name="contentPickerForm">
-
-        <ul class="unstyled list-icons"
-            ui-sortable
-            ng-model="renderModel">
-            <li ng-repeat="node in renderModel" ng-attr-title="{{model.config.showPathOnHover && 'Path: ' + node.path || undefined}}">
-                <i class="icon icon-navigation handle"></i>
-                <a href="#" prevent-default ng-click="remove($index)">
-                    <i class="icon icon-delete red hover-show"></i>
-                    <i class="{{node.icon}} hover-hide"></i>
-                    {{node.name}}
-                </a>
-<<<<<<< HEAD
-                <div ng-if="!dialogEditor && model.config.showEditButton">
-                    <small><a href umb-launch-mini-editor="node"><localize key="edit">Edit</localize></a></small>
-=======
-                
-                <div ng-if="!dialogEditor && ((model.config.showOpenButton && allowOpenButton) || (model.config.showEditButton && allowEditButton))">
-                    <small ng-if="model.config.showOpenButton && allowOpenButton"><a href ng-click="showNode($index)"><localize key="open">Open</localize></a></small>
-                    <small ng-if="model.config.showEditButton && allowEditButton"><a href umb-launch-mini-editor="node"><localize key="edit">Edit</localize></a></small>
->>>>>>> 64dac39b
-                </div>
-            </li>
-        </ul>
-
-        <ul class="unstyled list-icons" ng-show="model.config.multiPicker === true || renderModel.length === 0">
-            <li>
-                <i class="icon icon-add blue"></i>
-                <a href="#" ng-click="openContentPicker()" prevent-default>
-                    <localize key="general_add">Add</localize>
-                </a>
-            </li>
-        </ul>
-
-        <!--These are here because we need ng-form fields to validate against-->
-        <input type="hidden" name="minCount" ng-model="renderModel" />
-        <input type="hidden" name="maxCount" ng-model="renderModel" />
-
-        <div class="help-inline" val-msg-for="minCount" val-toggle-msg="minCount">
-            You need to add at least {{model.config.minNumber}} items
-        </div>
-
-        <div class="help-inline" val-msg-for="maxCount" val-toggle-msg="maxCount">
-            You can only have {{model.config.maxNumber}} items selected
-        </div>
-<<<<<<< HEAD
-
-=======
->>>>>>> 64dac39b
-
-    </ng-form>
-
-    <umb-overlay
-      ng-if="contentPickerOverlay.show"
-      model="contentPickerOverlay"
-      view="contentPickerOverlay.view"
-      position="right">
-    </umb-overlay>
-
-</div>
+<div ng-controller="Umbraco.PropertyEditors.ContentPickerController" class="umb-editor umb-contentpicker">
+
+    <ng-form name="contentPickerForm">
+
+        <ul class="unstyled list-icons"
+            ui-sortable
+            ng-model="renderModel">
+            <li ng-repeat="node in renderModel" ng-attr-title="{{model.config.showPathOnHover && 'Path: ' + node.path || undefined}}">
+                <i class="icon icon-navigation handle"></i>
+                <a href="#" prevent-default ng-click="remove($index)">
+                    <i class="icon icon-delete red hover-show"></i>
+                    <i class="{{node.icon}} hover-hide"></i>
+                    {{node.name}}
+                </a>
+                
+                <div ng-if="!dialogEditor && ((model.config.showOpenButton && allowOpenButton) || (model.config.showEditButton && allowEditButton))">
+                    <small ng-if="model.config.showOpenButton && allowOpenButton"><a href ng-click="showNode($index)"><localize key="open">Open</localize></a></small>
+                    <small ng-if="model.config.showEditButton && allowEditButton"><a href umb-launch-mini-editor="node"><localize key="edit">Edit</localize></a></small>
+                </div>
+            </li>
+        </ul>
+
+        <ul class="unstyled list-icons" ng-show="model.config.multiPicker === true || renderModel.length === 0">
+            <li>
+                <i class="icon icon-add blue"></i>
+                <a href="#" ng-click="openContentPicker()" prevent-default>
+                    <localize key="general_add">Add</localize>
+                </a>
+            </li>
+        </ul>
+
+        <!--These are here because we need ng-form fields to validate against-->
+        <input type="hidden" name="minCount" ng-model="renderModel" />
+        <input type="hidden" name="maxCount" ng-model="renderModel" />
+
+        <div class="help-inline" val-msg-for="minCount" val-toggle-msg="minCount">
+            You need to add at least {{model.config.minNumber}} items
+        </div>
+
+        <div class="help-inline" val-msg-for="maxCount" val-toggle-msg="maxCount">
+            You can only have {{model.config.maxNumber}} items selected
+        </div>
+        
+
+    </ng-form>
+
+    <umb-overlay
+      ng-if="contentPickerOverlay.show"
+      model="contentPickerOverlay"
+      view="contentPickerOverlay.view"
+      position="right">
+    </umb-overlay>
+
+</div>
--- conflicted
+++ resolved
@@ -93,16 +93,11 @@
     "iconHelper",
     "clipboardService",
     "eventsService",
-<<<<<<< HEAD
+    "overlayService",
     "$routeParams",
     "editorState",
 
-    function ($scope, $interpolate, $filter, $timeout, contentResource, localizationService, iconHelper, clipboardService, eventsService, $routeParams, editorState) {
-=======
-    "overlayService",
-
-    function ($scope, $interpolate, $filter, $timeout, contentResource, localizationService, iconHelper, clipboardService, eventsService, overlayService) {
->>>>>>> fd8ca35e
+    function ($scope, $interpolate, $filter, $timeout, contentResource, localizationService, iconHelper, clipboardService, eventsService, overlayService, $routeParams, editorState) {
         
         var contentTypeAliases = [];
         _.each($scope.model.config.contentTypes, function (contentType) {

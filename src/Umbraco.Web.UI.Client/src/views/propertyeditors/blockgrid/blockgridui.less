@import "../../../less/variables.less";
@import "../../../less/mixins.less";
@import "../../../less/buttons.less";
@import "../../../less/accessibility/sr-only.less";
@import "../../../less/components/umb-icon.less";

@umb-block-grid__item_minimum_height: 48px;

.umb-block-grid {
    padding-bottom:10px;
}

.umb-block-grid .umb-load-indicator {
    margin-bottom:20px;
}

.umb-block-grid {
    position: relative;
}

.umb-block-grid__layout-item {
    position: relative;
    &:hover {
<<<<<<< HEAD
        /*z-index: 3;*/
=======
>>>>>>> 47c0bf98

        > ng-form > .umb-block-grid__block--context {
            z-index: 4;
        }

        > ng-form > .umb-block-grid__block--inline-create-button, 
        > ng-form > .umb-block-grid__block--validation-border,
        > ng-form > .umb-block-grid__block--actions,
        > ng-form > .umb-block-grid__force-left,
        > ng-form > .umb-block-grid__force-right {
            z-index: 3;
        }
    }
}

.umb-block-grid__block--validation-border {
    display:none;
}
ng-form.ng-invalid-val-server-match-settings > .umb-block-grid__block:not(.--active) > .umb-block-grid__block--validation-border, 
ng-form.ng-invalid-val-server-match-content > .umb-block-grid__block:not(.--active) > .umb-block-grid__block--validation-border {
    display: block;
    position: absolute;
    inset: 0;
    border-radius: 3px;
    border: 1px solid @formErrorText;
    box-shadow: 0 0 0 1px rgba(255, 255, 255, .7), inset 0 0 0 1px rgba(255, 255, 255, .7);
    /* TODO: not working cause we are in a shadow DOM: */
    .show-validation-type-warning & {
        border-color: @formWarningText;
    }
    pointer-events: none;
}

.umb-block-grid__block {
    position: relative;
    width: 100%;
    height: 100%;

    --umb-block-grid--block-ui-opacity: 0;
    --umb-block-grid--hint-area-ui: 0;

    &::after {
        content: '';
        position: absolute;
        z-index: 1;
        pointer-events: none;
        display: none;
        inset: 0;
        border: 1px solid transparent;
        border-radius: 3px;
        box-shadow: 0 0 0 1px rgba(255, 255, 255, .7), inset 0 0 0 1px rgba(255, 255, 255, .7);
        
        transition: border-color 240ms ease-in;
    }

    > .umb-block-grid__block--actions {
        opacity: 0;
        transition: opacity 120ms;
    }
    > .umb-block-grid__force-left,
    > .umb-block-grid__force-right {
        opacity: 0;
        transition: opacity 120ms;
    }
    > .umb-block-grid__block--context {
        opacity: 0;
        transition: opacity 120ms;
    }
    > umb-block-grid-block > umb-block-grid-entries > .umb-block-grid__block--context {
        opacity: 0;
        transition: opacity 120ms;
    }

    &:hover,
    &:focus,
    &:focus-within {

        --umb-block-grid--hint-area-ui: 1;

        &::after {
            display: var(--umb-block-grid--block-ui-display, block);
            animation: umb-block-grid__block__border-pulse 400ms ease-in-out alternate infinite;
            @keyframes umb-block-grid__block__border-pulse {
                0%   { border-color: rgba(@blueDark, 1); }
                100% { border-color: rgba(@blueDark, 0.66); }
            }
        }
    }
    &.--active {
        &::after {
            display: block;
            border-color: @pinkLight;
            animation: none;
        }
        
        > .umb-block-grid__block--context {
            .__context-bar {
                background-color: @ui-active-border;
                color: @ui-active-type;
            }
        }
    }

    &.--scale-mode {
        &::after {
            display: block;

            z-index: 10;
            cursor: nwse-resize;
            pointer-events: all;

            transition: background-color 240ms ease-in;
            animation: umb-block-grid__scalebox__pulse 400ms ease-in-out alternate infinite;
            @keyframes umb-block-grid__scalebox__pulse {
                0%   { background-color: rgba(@blueMidLight, 0.33); }
                100% { background-color: rgba(@blueMidLight, 0.22); }
            }
        }

        > .umb-block-grid__block--context {
            opacity: 1;
        }
        > .umb-block-grid__scale-handler {
            opacity: 1;
        }
        > .umb-block-grid__scale-label {
            opacity: 1;
        }
        > .umb-block-grid__force-left,
        > .umb-block-grid__force-right {
            opacity: 1;
        }
    }
    
    /** make sure to hide child block ui: */
    &.--hovering-area:not(.--block-ui-visible) {
        &::after {
            display: none;
        }
        > .umb-block-grid__scale-handler {
            display: none;
        }
        > .umb-block-grid__block--context {
            display: none;
        }
        > .umb-block-grid__block--actions {
            display: none;
        }
        > .umb-block-grid__force-left, 
        > .umb-block-grid__force-right {
            display: none;
        }
    }
    &.--block-ui-visible {

        > .umb-block-grid__block--context {
            /* take full width to prevent interaction with elements behind.*/
            left: 0;
        }
        .umb-block-grid__area-container, .umb-block-grid__block--view::part(area-container) {
            --umb-block-grid--block-ui-display: none;
            pointer-events: none;
        }
        .umb-block-grid__layout-item {
            pointer-events: none;
        }
        .umb-block-grid__block {
            pointer-events: none;
            --umb-block-grid--block-ui-opacity: 0;
        }
    }
    
    &.--hovering-area.--block-ui-visible:hover,
    &.--hovering-area.--block-ui-visible:focus,
    &.--hovering-area.--block-ui-visible:focus-within,

    &:not(.--hovering-area):hover,
    &:not(.--hovering-area):focus,
    &:not(.--hovering-area):focus-within,
    &.--active {

        /** Avoid displaying hover when dragging-mode */
        --umb-block-grid--block-ui-opacity: calc(1 - var(--umb-block-grid--dragging-mode, 0));
        
        > .umb-block-grid__block--context {
            opacity: var(--umb-block-grid--block-ui-opacity);
        }
        &:not(.--scale-mode) {
            > .umb-block-grid__block--actions {
                opacity: var(--umb-block-grid--block-ui-opacity);
            }
    
            > umb-block-grid-block > umb-block-grid-entries > .umb-block-grid__layout-container > .umb-block-grid__area-actions {
                opacity: var(--umb-block-grid--block-ui-opacity);
            }
        }
        
        > .umb-block-grid__scale-handler {
            opacity: var(--umb-block-grid--block-ui-opacity);
        }
        > .umb-block-grid__force-left, 
        > .umb-block-grid__force-right {
            opacity: var(--umb-block-grid--block-ui-opacity);
        }
    }
}

ng-form.ng-invalid > .umb-block-grid__block:not(.--active) > .umb-block-grid__block--actions {
    opacity: 1;
}

.umb-block-grid__block--view {
    height: 100%;
    width: 100%;
    display: flex;
    flex-direction: column;
}

.umb-block-grid__block--context {
    position: absolute;
    top: -20px;
    right: 0;
    font-size: 12px;
    z-index: 4;
    display: var(--umb-block-grid--block-ui-display, flex);
    justify-content: end;

    /** prevent interaction with inline-create button just beneath the context-bar: */
    ::after {
        content: '';
        position: absolute;
        top: 100%;
        left: 0;
        right: 0;
        height: 12px;
    }

    .__context-bar {
        padding: 0 9px;
        padding-top: 1px;
        background-color: #3544B1;
        color: white;
        border-top-left-radius: 3px;
        border-top-right-radius: 3px;
        display: inline-block;
        .action {
            color: currentColor;
            font-size: 12px;
        }
        .__divider {
            display: inline-block;
            margin: 0 3px;
        }
        .__label {
            display: inline-flex;
            align-items: center;
            padding: 0;
            font-weight: 700;
            user-select: none;
    
            .icon {
                font-size: 22px;
                margin-right: 5px;
                display: inline-block;
            }
        }
    }
}

.umb-block-grid__block--actions {
    position: absolute;
    top: 0px;
    padding-top:10px;/** set to make sure programmatic scrolling gets the top of the block into view. */

    right: 10px;

    /*
    If child block, it can be hidden if a parents sets: --umb-block-grid--block-ui-display: none;
    */
    display: var(--umb-block-grid--block-ui-display, flex);
    opacity: 1;
    z-index:3;
    
    font-size: 0;
    background-color: rgba(255, 255, 255, .96);
    border-radius: 16px;
    align-items: center;
    padding: 0 5px;
    margin-top:10px;

    .action {
        color: @ui-action-discreet-type;
        font-size: 18px;
        padding: 5px;
        &:hover {
            color: @ui-action-discreet-type-hover;
        }
    }

    .action {
        position: relative;
        display: inline-block;
 
        &.--error {
            color: @errorBackground;
            /** TODO: warning color class does not work in shadowDOM. */
            .show-validation-type-warning & {
                color: @warningBackground;
            }
        }

        > .__error-badge {
            position: absolute;
            top: -2px;
            right: -2px;
            min-width: 8px;
            color: @white;
            background-color: @ui-active-type;
            border: 2px solid @white;
            border-radius: 50%;
            font-size: 8px;
            font-weight: bold;
            padding: 2px;
            line-height: 8px;
            background-color: @errorBackground;
            .show-validation-type-warning & {
                background-color: @warningBackground;
            }
            display: none;
            font-weight: 900;
        }
        &.--error > .__error-badge {
            display: block;

            animation-duration: 1.4s;
            animation-iteration-count: infinite;
            animation-name: umb-block-grid__action--badge-bounce;
            animation-timing-function: ease;
            @keyframes umb-block-grid__action--badge-bounce {
                0%   { transform: translateY(0); }
                20%  { transform: translateY(-4px); }
                40%  { transform: translateY(0); }
                55%  { transform: translateY(-2px); }
                70%  { transform: translateY(0); }
                100% { transform: translateY(0); }
            }

        }
    }
}

.umb-block-grid__force-left,
.umb-block-grid__force-right {
    position: absolute;
    z-index: 2;
    top: 50%;
    height: 30px;
    width: 15px;
    margin-top:-15px;
    background-color: transparent;
    color: @blueDark;
    border: 1px solid rgba(255, 255, 255, .2);
    font-size: 12px;
    padding: 0;
    cursor: pointer;
    box-sizing: border-box;
    border-radius: 8px;
    display: var(--umb-block-grid--block-ui-display, flex);
    justify-content: center;
    align-items: center;
    pointer-events: all;

    opacity: 0;
    transition: background-color 120ms, border-color 120ms, color 120ms, opacity 120ms;

    .icon {
        position: relative;
        display: inline-block;
        pointer-events: none;
        opacity: 0;
        transition: transform 120ms ease-in-out, opacity 120ms;
        ::before {
            content: '';
            position: absolute;
            background-color:currentColor;
            width:2px;
            height: 8px;
            top: 2px;
            transition: transform 120ms ease-in-out;
        }
    }

    &:hover {
        opacity: 1;
        color: @blueDark;
        background-color: @white;
    }
    &:hover,
    &.--active {
        .icon {
            opacity: 1;
            transform: translateX(0);
            ::before {
                transform: translateX(0);
            }
        }
    }

    &.--active {
        background-color: @blueDark;
        color: white;
        &:hover {
            color: white;
        }
    }
}

.umb-block-grid__force-left {
    left: 0;
    border-top-left-radius: 0;
    border-bottom-left-radius: 0;
    .icon {
        transform: translateX(3px);
        ::before {
            left: 2px;
            transform: translateX(-3px);
        }
    }
    &:hover,
    &.--active {
        border-left-color: @blueDark;
    }
}
.umb-block-grid__force-right {
    right: 0;
    border-top-right-radius: 0;
    border-bottom-right-radius: 0;
    .icon {
        margin-right: 1px;
        transform: translateX(-3px);
        ::before {
            right: 2px;
            transform: translateX(3px);
        }
    }
    &:hover,
    &.--active {
        border-right-color: @blueDark;
    }
}


.umb-block-grid__scale-handler {
    cursor: nwse-resize;
    position: absolute;
    display: var(--umb-block-grid--block-ui-display, block);
    Z-index:10;
    bottom: -4px;
    right: -4px;
    width:8px;
    height:8px;
    padding: 0;
    background-color: white;
    border: @blueDark solid 1px;
    opacity: 0;
    transition: opacity 120ms;
}
.umb-block-grid__scale-handler:focus {
    opacity: 1;
}
.umb-block-grid__scale-handler::after {
    content: '';
    position: absolute;
    inset: -10px;
    background-color: rgba(0,0,0,0);
}

.umb-block-grid__scale-handler:focus + .umb-block-grid__scale-label,
.umb-block-grid__scale-handler:hover + .umb-block-grid__scale-label {
    opacity: 1;
}


.umb-block-grid__scale-label {
    position: absolute;
    display: block;
    left: 100%;
    margin-left: 6px;
    margin-top: 6px;
    z-index: 2;

    background-color: white;
    color: black;
    font-size: 12px;
    padding: 0px 6px;
    border-radius: 3px;
    opacity: 0;
    transition: opacity 120ms;

    pointer-events: none;
    white-space: nowrap;
}


.umb-block-grid__block--inline-create-button {
    top: 0px;
    position: absolute;
    z-index: 1; /** overwritten for the first one of an area. */

    /** Avoid showing inline-create in dragging-mode */
    opacity: calc(1 - var(--umb-block-grid--dragging-mode, 0));
}
.umb-block-grid__block--inline-create-button.--above {
    left: 0;
    width: 100%;

    top: calc(var(--umb-block-grid--row-gap, 0px) * -0.5);
}
.umb-block-grid__layout-item:first-of-type .umb-block-grid__block--inline-create-button.--above {
    /* Do not use row-gap if the first one. */
    top: 0;
}
.umb-block-grid__block--inline-create-button.--above.--at-root {
    /* If at root, and full-width then become 40px wider: */
    --calc: clamp(0, calc(var(--umb-block-grid--item-column-span) - (var(--umb-block-grid--grid-columns)-1)), 1);
    left: calc(-20px * var(--calc));
    width: calc(100% + 40px * var(--calc));
}

.umb-block-grid__block--inline-create-button.--after {
    right: calc(1px - (var(--umb-block-grid--column-gap, 0px) * 0.5));
}
.umb-block-grid__block--inline-create-button.--after.--at-root {
    /* If at root, and full-width then move a little out to the right: */
    --calc: clamp(0, calc(var(--umb-block-grid--item-column-span) - (var(--umb-block-grid--grid-columns)-1)), 1);
    right: calc(-2px * var(--calc));
}
.umb-block-grid__block--inline-create-button.--after.--hide {
    /** If at right side, hide, but do still act on mouseOver so we can reevaluate if it should be shown again.*/
    opacity: 0;
    cursor: move !important;
}
.umb-block-grid__block--inline-create-button.--after.--hide > * {
    pointer-events: none;
}

.umb-block-grid__block--last-inline-create-button {
    z-index:4;
    width: 100%;
    /* Move inline create button slightly up, to avoid collision with others*/
    margin-bottom: -7px;
    margin-top: -13px;
}



.umb-block-grid__actions {
    display:flex;
    border: 1px dashed @ui-action-discreet-border;
    border-radius: @baseBorderRadius;
    box-sizing: border-box;

    &:hover {
        border-color: transparent;
        > button {

            border-color: @ui-action-discreet-border;

            &.umb-block-grid__clipboard-button {
                opacity: 1;
            }
        }
        
    }

    > button {
        position: relative;
        display: flex;
        align-items: center;
        justify-content: center;
        
        color: @ui-action-discreet-type;
        font-weight: bold;
        margin: -1px;
        padding: 5px 15px;

        border: 1px dashed transparent;
        border-radius: @baseBorderRadius;
        box-sizing: border-box;
        
        &:not([disabled]):hover {
            color: @ui-action-discreet-type-hover;
            border-color: @ui-action-discreet-border-hover;
            text-decoration: none;
            z-index: 1;
        }

        &[disabled],
        &[disabled]:hover {
            color: @gray-7;
            border-color: @gray-7;
            cursor: default;
        }

        &.umb-block-grid__create-button {
            flex-grow: 1;
            border-top-right-radius: 0;
            border-bottom-right-radius: 0;
        }
    
        &.umb-block-grid__clipboard-button {
            margin-left: 0;
            padding: 5px 12px;
            font-size: 18px;
            border-top-left-radius: 0;
            border-bottom-left-radius: 0;

            opacity: 0;
            &:hover, &:focus {
                opacity: 1;
            }

            &.--jump {

                @keyframes umb-block-grid__jump-clipboard-button {
                    0% { opacity: 0; }
                    10% { opacity: 1; }
                    90% { opacity: 1; }
                    100% { opacity: 0; }
                }
                animation: umb-block-grid__jump-clipboard-button 2s;

                i{
                    @keyframes umb-block-grid__jump-clipboard-button-i {
                        10% { transform: scale(1); }
                        10% { transform: scale(1.33); }
                        20% { transform: scale(.82); }
                        30% { transform: scale(1.24); }
                        40% { transform: scale(.94); }
                        50% { transform: scale(1); }
                    }
                    animation: umb-block-grid__jump-clipboard-button-i 2s;
                }
            }
            
        }
    }
}

.umb-block-grid__area-actions {
    grid-column: span var(--umb-block-grid--area-column-span);
    opacity: calc(var(--umb-block-grid--hint-area-ui, 0) * .5 + var(--umb-block-grid--show-area-ui, 0));
    transition: opacity 120ms;

    &:focus, 
    &:focus-within {
        opacity: 1;
    }
    &.--highlight {
        opacity: 1;
    }

    > button {
        position: relative;
        display: flex;
        align-items: center;
        justify-content: center;
        
        color: var(--umb-block-grid--text-color, @ui-action-discreet-type);
        font-weight: bold;
        padding: 5px 15px;

        border: 1px dashed var(--umb-block-grid--text-color, @ui-action-discreet-border);
        border-radius: @baseBorderRadius;
        box-sizing: border-box;

        width: 100%;
        height: 100%;
        
        &:hover {
            color: var(--umb-block-grid--text-color-hover, @ui-action-discreet-type-hover);
            border-color: var(--umb-block-grid--text-color-hover, @ui-action-discreet-border-hover);
            text-decoration: none;
            z-index: 1;
        }
    }
}

.umb-block-grid__layout-item-placeholder {
    background: transparent;
    border-radius: 3px;

    border: solid 1px;
    border-color: rgba(@blueDark, .5);
    border-radius: 3px;

    height: 100%;
}

.umb-block-grid__layout-item-placeholder > * {
    display: none;
}
.umb-block-grid__layout-item-placeholder::before {
    content: '';
    position:absolute;
    z-index:1;
    inset: 0;
    border-radius: 3px;
    background-color: white;
}
.umb-block-grid__layout-item-placeholder::after {
    content: '';
    position:absolute;
    z-index:1;
    inset: 0;
    border-radius: 3px;

    transition: background-color 240ms ease-in;
    animation: umb-block-grid__placeholder__pulse 400ms ease-in-out alternate infinite;
    @keyframes umb-block-grid__placeholder__pulse {
        0%   { background-color: rgba(@blueMidLight, 0.33); }
        100% { background-color: rgba(@blueMidLight, 0.22); }
    }
}
.umb-block-grid__layout-item-placeholder .indicateForceLeft, 
.umb-block-grid__layout-item-placeholder .indicateForceRight {
    position:absolute;

    z-index: 2;
    height: 100%;
    width: 15px;

    background-color: @blueDark;

    background-position: center center;
    background-repeat: no-repeat;
    display: block !important;

    animation: umb-block-grid__indicateForce__pulse 400ms ease-in-out alternate infinite;
}

.umb-block-grid__layout-item-placeholder .indicateForceLeft {
    left:0;
    background-image: url("data:image/svg+xml;utf8,<svg xmlns='http://www.w3.org/2000/svg' width='8' height='10'><polygon points='0,0 2,0 2,5 6,1 6,9 2,5 2,10 0,10' style='fill:white;'/></svg>");
}
.umb-block-grid__layout-item-placeholder .indicateForceRight {
    right:0;
    background-image: url("data:image/svg+xml;utf8,<svg xmlns='http://www.w3.org/2000/svg' width='8' height='10'><polygon points='8,0 6,0 6,5 2,1 2,9 6,5 6,10 8,10' style='fill:white;'/></svg>");
}

@keyframes umb-block-grid__indicateForce__pulse {
    0%   { background-color: rgba(@blueDark, 1); }
    100% { background-color: rgba(@blueDark, 0.5); }
}


.umb-block-grid__area {
    position: relative;
    --umb-block-grid--show-area-ui: 0;
}
.umb-block-grid__area:focus,
.umb-block-grid__area:focus-within,
.umb-block-grid__area:hover {
    --umb-block-grid--show-area-ui: 1;
}
.umb-block-grid__area::after {
    content: '';
    position: absolute;
    inset: 0;
    top:0;
    bottom: 0;
    border-radius: 3px;
    border: 1px solid rgba(@gray-5, 0.3);
    pointer-events: none;
    opacity: var(--umb-block-grid--show-area-ui, 0);
    transition: opacity 240ms;
    z-index:3;
}
.umb-block-grid__area.--highlight::after {
    /* Moved slightly in to align with the inline-create button, which is moved slightly in to avoid collision with other create buttons. */
    top:2px;
    bottom: 2px;
    /** Avoid displaying highlight when in dragging-mode */
    opacity: calc(1 - var(--umb-block-grid--dragging-mode, 0));
    border-color: @blueDark;
    box-shadow: 0 0 0 1px rgba(255, 255, 255, .7), inset 0 0 0 1px rgba(255, 255, 255, .7);
}
.umb-block-grid__area:has( .umb-block-grid__layout-item-placeholder )::after {
    opacity: 1;
    border-color: @blueDark;
    box-shadow: 0 0 0 1px rgba(255, 255, 255, .7), inset 0 0 0 1px rgba(255, 255, 255, .7);

    /* Moved back to edge for this case */
    top: 0;
    bottom: 0;

    animation: umb-block-grid__area-after__border-pulse 400ms ease-in-out alternate infinite;
    @keyframes umb-block-grid__area-after__border-pulse {
        0%   { border-color: rgba(@blueDark, 1); }
        100% { border-color: rgba(@blueDark, 0.66); }
    }
}

.umb-block-grid__scalebox-backdrop {
    position: absolute;
    top:0;
    left:0;
    bottom:0;
    right:0;
    z-index: 1;
    cursor: nwse-resize;
}






/** make sure block with areas stay on top, so they don't look like they are 'not-allowed'*/
.umb-block-grid__layout-container.--not-allowing-drop {
    .umb-block-grid__layout-item.--has-areas {
        z-index: 2;
    }
}

.umb-block-grid__layout-container .umb-block-grid__layout-item:not([depth='0']):first-of-type .umb-block-grid__block--inline-create-button.--above {
    /* Move the above inline create button slightly down, to avoid collision with others*/
    margin-top: -7px;

    z-index:4;
}

.umb-block-grid__not-allowed-box {
    position: absolute;
    inset: 0;
    z-index:1;
    border: 1px solid @red;
    pointer-events: none;
    cursor: no-drop;

    animation: umb-block-grid__not-allowed-box__pulse 400ms ease-in-out alternate infinite;
    @keyframes umb-block-grid__not-allowed-box__pulse {
        0%   { background-color: rgba(@red, 0.33); }
        100% { background-color: rgba(@red, 0.22); }
    }
}


.show-validation umb-block-grid-entries.--invalid {
    border: 2px solid @errorBackground;
    border-radius: 3px;

    box-shadow: 0 0 0 1px rgba(255, 255, 255, .2), inset 0 0 0 1px rgba(255, 255, 255, .2);
}

.umb-block-grid__entries-validation-message {
    padding: 3px 6px;
    user-select: none;

    border-radius: 6px;
    color: @errorBackground;
}

.show-validation .umb-block-grid__entries-validation-message {
    background-color: @errorBackground;
    color: @errorText;
    border-radius: 0;
    border-top: 1px solid rgba(255, 255, 255, .2);
}<|MERGE_RESOLUTION|>--- conflicted
+++ resolved
@@ -21,10 +21,6 @@
 .umb-block-grid__layout-item {
     position: relative;
     &:hover {
-<<<<<<< HEAD
-        /*z-index: 3;*/
-=======
->>>>>>> 47c0bf98
 
         > ng-form > .umb-block-grid__block--context {
             z-index: 4;

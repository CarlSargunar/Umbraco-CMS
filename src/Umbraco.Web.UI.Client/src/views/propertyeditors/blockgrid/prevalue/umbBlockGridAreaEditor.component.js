--- conflicted
+++ resolved
@@ -156,13 +156,10 @@
                     overlayModel.title = localizationService.tokenReplace(localized, [clonedAreaData.alias]);
                 }
 
-<<<<<<< HEAD
-=======
                 const areaIndex = vm.model.indexOf(area);
                 const otherAreas = [...vm.model];
                 otherAreas.splice(areaIndex, 1);
 
->>>>>>> 47c0bf98
                 var overlayModel = {
                     otherAreaAliases: otherAreas.map(x => x.alias),
                     area: clonedAreaData,

--- conflicted
+++ resolved
@@ -41,12 +41,9 @@
     function BlockConfigurationController($scope, $element, $http, elementTypeResource, overlayService, localizationService, editorService, eventsService, udiService, dataTypeResource, umbRequestHelper) {
 
         var unsubscribe = [];
-        
+
         const vm = this;
-<<<<<<< HEAD
-=======
-        
->>>>>>> 50664917
+
         vm.openBlock = null;
         vm.showSampleDataCTA = false;
 
@@ -60,7 +57,7 @@
             if (blockGroupModel.value == null) {
                 blockGroupModel.value = [];
             }
-            
+
             vm.blockGroups = blockGroupModel.value;
 
             if (!$scope.model.value) {
@@ -92,7 +89,7 @@
                 }
             }
         }
-        
+
         unsubscribe.push(eventsService.on("editors.documentType.saved", updateUsedElementTypes));
 
         function removeReferencesToElementTypeKey(contentElementTypeKey) {
@@ -270,7 +267,7 @@
         vm.openBlockOverlay = function (block, openAreas) {
 
             var elementType = vm.getElementTypeByKey(block.contentElementTypeKey);
-            
+
             if (elementType) {
                 localizationService.localize("blockEditor_blockConfigurationOverlayTitle", [elementType.name]).then(function (data) {
 
@@ -362,10 +359,7 @@
                 });
             }
         }
-<<<<<<< HEAD
-=======
-
->>>>>>> 50664917
+
         dataTypeResource.getAll().then(function(dataTypes) {
             if (dataTypes.filter(x => x.alias === "Umbraco.BlockGrid").length === 0) {
                 vm.showSampleDataCTA = true;

(function () {
    "use strict";


    // Utils:

    function getInterpolatedIndexOfPositionInWeightMap(target, weights) {
        const map = [0];
        weights.reduce((a, b, i) => { return map[i+1] = a+b; }, 0);
        const foundValue = map.reduce((a, b) => {
            let aDiff = Math.abs(a - target);
            let bDiff = Math.abs(b - target);
    
            if (aDiff === bDiff) {
                return a < b ? a : b;
            } else {
                return bDiff < aDiff ? b : a;
            }
        })
        const foundIndex = map.indexOf(foundValue);
        const targetDiff = (target-foundValue);
        let interpolatedIndex = foundIndex;
        if (targetDiff < 0 && foundIndex === 0) {
            // Don't adjust.
        } else if (targetDiff > 0 && foundIndex === map.length-1) {
            // Don't adjust.
        } else {
            const foundInterpolationWeight = weights[targetDiff >= 0 ? foundIndex : foundIndex-1];
            interpolatedIndex += foundInterpolationWeight === 0 ? interpolatedIndex : (targetDiff/foundInterpolationWeight)
        }
        return interpolatedIndex;
    }



    /**
     * @ngdoc directive
     * @name umbraco.directives.directive:umbBlockGridEntries
     * @description
     * renders all blocks for a given list for the block grid editor
     */
    
    angular
        .module("umbraco")
        .component("umbBlockGridEntries", {
            templateUrl: 'views/propertyeditors/blockgrid/umb-block-grid-entries.html',
            controller: BlockGridEntriesController,
            controllerAs: "vm",
            bindings: {
                blockEditorApi: "<",
                entries: "<",
                layoutColumns: "<",
                areaKey: "<?",
                parentBlock: "<?",
                parentForm: "<?",
                propertyEditorForm: "<?",
                depth: "@",
                createLabel: "@?"
            }
        }
    );

    function BlockGridEntriesController($element, $scope, $timeout) {

        const unsubscribe = [];
        const vm = this;
        
        vm.invalidAmount = false;
        vm.areaConfig = null;
        vm.locallyAvailableBlockTypes = 0;
        vm.invalidBlockTypes = [];

        vm.showNotAllowedUI = false;
        let currentContainedPropertyEditorProxies = [];

        vm.$onInit = function () {

            initializeSorter();

            if(vm.parentBlock) {
                vm.areaConfig = vm.parentBlock.config.areas.find(area => area.key === vm.areaKey);
            }
            
            vm.locallyAvailableBlockTypes = vm.blockEditorApi.internal.getAllowedTypesOf(vm.parentBlock, vm.areaKey);
            
            unsubscribe.push($scope.$watch('vm.entries', onLocalAmountOfBlocksChanged, true));
        };

        function onLocalAmountOfBlocksChanged() {

            if (vm.entriesForm && vm.areaConfig) {
                
                var isMinRequirementGood = vm.entries.length >= vm.areaConfig.minAllowed;
                vm.entriesForm.areaMinCount.$setValidity("areaMinCount", isMinRequirementGood);

                var isMaxRequirementGood = vm.areaConfig.maxAllowed == null || vm.entries.length <= vm.areaConfig.maxAllowed;
                vm.entriesForm.areaMaxCount.$setValidity("areaMaxCount", isMaxRequirementGood);

                vm.invalidBlockTypes = [];

                vm.areaConfig.specifiedAllowance.forEach(allowance => {

                    const minAllowed = allowance.minAllowed || 0;
                    const maxAllowed = allowance.maxAllowed || 0;

                    // For block groups:
                    if(allowance.groupKey) {

                        const groupElementTypeKeys = vm.locallyAvailableBlockTypes.filter(blockType => blockType.blockConfigModel.groupKey === allowance.groupKey && blockType.blockConfigModel.allowInAreas === true).map(x => x.blockConfigModel.contentElementTypeKey);
                        const groupAmount = vm.entries.filter(entry => groupElementTypeKeys.indexOf(entry.$block.data.contentTypeKey) !== -1).length;

                        if(groupAmount < minAllowed || (maxAllowed > 0 && groupAmount > maxAllowed)) {
                            vm.invalidBlockTypes.push({
                                'groupKey': allowance.groupKey,
                                'name': vm.blockEditorApi.internal.getBlockGroupName(allowance.groupKey),
                                'amount': groupAmount,
                                'minRequirement': minAllowed,
                                'maxRequirement': maxAllowed
                            });
                        }
                    } else 
                    // For specific elementTypes:
                    if(allowance.elementTypeKey) {

                        const amount = vm.entries.filter(entry => entry.$block.data.contentTypeKey === allowance.elementTypeKey).length;
                        
                        if(amount < minAllowed || (maxAllowed > 0 && amount > maxAllowed)) {
                            vm.invalidBlockTypes.push({
                                'key': allowance.elementTypeKey,
                                'name': vm.locallyAvailableBlockTypes.find(blockType => blockType.blockConfigModel.contentElementTypeKey === allowance.elementTypeKey).elementTypeModel.name,
                                'amount': amount,
                                'minRequirement': minAllowed,
                                'maxRequirement': maxAllowed
                            });
                        }
                    }
                });
                var isTypeRequirementGood = vm.invalidBlockTypes.length === 0;
                vm.entriesForm.areaTypeRequirements.$setValidity("areaTypeRequirements", isTypeRequirementGood);


                vm.invalidAmount = !isMinRequirementGood || !isMaxRequirementGood || !isTypeRequirementGood;

                $element.toggleClass("--invalid", vm.invalidAmount);
            }
        }

        // Used by umb block grid entries component, to trigger other blocks to update.
        vm.notifyVisualUpdate = notifyVisualUpdate;
        function notifyVisualUpdate() {
            $scope.$broadcast("blockGridEditorVisualUpdate", {areaKey: vm.areaKey});
        }

        function removeAllContainedPropertyEditorProxies() {
            currentContainedPropertyEditorProxies.forEach(slotName => {
                removePropertyEditorProxies(slotName);
            });
        }
        function removePropertyEditorProxies(slotName) {
            const event = new CustomEvent("UmbBlockGrid_RemoveProperty", {composed: true, bubbles: true, detail: {'slotName': slotName}});
            $element[0].dispatchEvent(event);
        }




<<<<<<< HEAD
        function resolveVerticalDirection(data) {

            /** We need some data about the grid to figure out if there is room to be placed next to the found element */
            const approvedContainerComputedStyles = getComputedStyle(data.containerElement);
            const gridColumnGap = Number(approvedContainerComputedStyles.columnGap.split("px")[0]) || 0;
            const gridColumnNumber = parseInt(approvedContainerComputedStyles.getPropertyValue("--umb-block-grid--grid-columns"), 10);
=======
            var approvedContainerEl = null;
>>>>>>> 86561d2d

            const foundElColumns = parseInt(data.relatedElement.dataset.colSpan, 10);
            const currentElementColumns = parseInt(data.element.dataset.colSpan, 10);

            // Get grid template:
            const approvedContainerGridColumns = approvedContainerComputedStyles.gridTemplateColumns.trim().split("px").map(x => Number(x)).filter(n => n > 0).map((n, i, list) => list.length === i ? n : n + gridColumnGap);

<<<<<<< HEAD
            // ensure all columns are there.
            // This will also ensure handling non-css-grid mode,
            // use container width divided by amount of columns( or the item width divided by its amount of columnSpan)
            let amountOfColumnsInWeightMap = approvedContainerGridColumns.length;
            const amountOfUnknownColumns = gridColumnNumber-amountOfColumnsInWeightMap;
            if(amountOfUnknownColumns > 0) {
                let accumulatedValue = getAccumulatedValueOfIndex(amountOfColumnsInWeightMap, approvedContainerGridColumns) || 0;
                const layoutWidth = data.containerRect.width;
                const missingColumnWidth = (layoutWidth-accumulatedValue)/amountOfUnknownColumns;
                while(amountOfColumnsInWeightMap++ < gridColumnNumber) {
                    approvedContainerGridColumns.push(missingColumnWidth);
=======
            // Borrowed concept from, its not identical as more has been implemented: https://github.com/SortableJS/angular-legacy-sortablejs/blob/master/angular-legacy-sortable.js
            function _sync(evt) {

                const oldIndex = evt.oldIndex,
                      newIndex = evt.newIndex;

                // If not the same gridLayoutContainerEl, then test for transfer option:
                if (gridLayoutContainerEl !== evt.from) {
                    const fromCtrl = evt.from['Sortable:controller']();
                    const prevEntries = fromCtrl.entries;
                    const syncEntry = prevEntries[oldIndex];

                    // Make sure Property Editor Proxies are destroyed, as we need to establish new when moving context:


                    // unregister all property editor proxies via events:
                    fromCtrl.containedPropertyEditorProxies.forEach(slotName => {
                        _removePropertyProxy(evt.from, slotName);
                    });
                    
                    // Perform the transfer:
                    if (Sortable.active && Sortable.active.lastPullMode === 'clone') {
                        syncEntry = Utilities.copy(syncEntry);
                        prevEntries.splice(Sortable.utils.index(evt.clone, sortable.options.draggable), 0, prevEntries.splice(oldIndex, 1)[0]);
                    }
                    else {
                        prevEntries.splice(oldIndex, 1);
                    }
                    vm.entries.splice(newIndex, 0, syncEntry);

                    const contextColumns = vm.blockEditorApi.internal.getContextColumns(vm.parentBlock, vm.areaKey);

                    // if colSpan is lower than contextColumns, and we do have some columnSpanOptions:
                    if (syncEntry.columnSpan < contextColumns && syncEntry.$block.config.columnSpanOptions.length > 0) {
                        // then check if the colSpan is a columnSpanOption, if NOT then reset to contextColumns.
                        const found = syncEntry.$block.config.columnSpanOptions.find(option => option.columnSpan === syncEntry.columnSpan);
                        if(!found) {
                            syncEntry.columnSpan = contextColumns;
                        }
                    } else {
                        syncEntry.columnSpan = contextColumns;
                    }
                    
                }
                else {
                    vm.entries.splice(newIndex, 0, vm.entries.splice(oldIndex, 1)[0]);
>>>>>>> 86561d2d
                }
            }

            let offsetPlacement = 0;
            /* If placeholder is in this same line, we want to assume that it will offset the placement of the found element, 
            which provides more potential space for the item to drop at.
            This is relevant in this calculation where we look at the space to determine if its a vertical or horizontal drop in relation to the found element.
            */
            if(data.placeholderIsInThisRow && data.elementRect.left < data.relatedRect.left) {
                offsetPlacement = -(data.elementRect.width + gridColumnGap);
            }

            const relatedStartX = Math.max(data.relatedRect.left - data.containerRect.left + offsetPlacement, 0);
            const relatedStartCol = Math.round(getInterpolatedIndexOfPositionInWeightMap(relatedStartX, approvedContainerGridColumns));

            // If the found related element does not have enough room after which for the current element, then we go vertical mode:
            return (relatedStartCol + foundElColumns + currentElementColumns > gridColumnNumber);

            // TODO: Check is there a case where placeAfter = false where we would like to check the previous element in this case?
            
        }

<<<<<<< HEAD
=======
                    let verticalDirection = false;
                    
                    // TODO: move calculations out so they can be persisted a bit longer?
                    //const approvedContainerRect = approvedContainerEl.getBoundingClientRect();
                    const approvedContainerComputedStyles = getComputedStyle(approvedContainerEl);
                    const gridColumnNumber = parseInt(approvedContainerComputedStyles.getPropertyValue("--umb-block-grid--grid-columns"), 10);

                    const relatedColumns = parseInt(foundRelatedEl.dataset.colSpan, 10);
                    const ghostColumns = parseInt(ghostEl.dataset.colSpan, 10);

                    // Get grid template:
                    const approvedContainerGridColumns = approvedContainerComputedStyles.gridTemplateColumns.trim().split("px").map(x => Number(x)).filter(n => n > 0);

                    // ensure all columns are there.
                    // This will also ensure handling non-css-grid mode,
                    // use container width divided by amount of columns( or the item width divided by its amount of columnSpan)
                    let amountOfColumnsInWeightMap = approvedContainerGridColumns.length;
                    const amountOfUnknownColumns = gridColumnNumber-amountOfColumnsInWeightMap;
                    if(amountOfUnknownColumns > 0) {
                        let accumulatedValue = getAccumulatedValueOfIndex(amountOfColumnsInWeightMap, approvedContainerGridColumns) || 0;
                        const layoutWidth = approvedContainerRect.width;
                        const missingColumnWidth = (layoutWidth-accumulatedValue)/amountOfUnknownColumns;
                        while(amountOfColumnsInWeightMap++ < gridColumnNumber) {
                            approvedContainerGridColumns.push(missingColumnWidth);
                        }
                    }


                    const relatedStartX = foundRelatedElRect.left - approvedContainerRect.left;
                    const relatedStartCol = Math.round(getInterpolatedIndexOfPositionInWeightMap(relatedStartX, approvedContainerGridColumns));

                    if(relatedStartCol + relatedColumns + ghostColumns > gridColumnNumber) {
                        verticalDirection = true;
                    }
                    
                    if (verticalDirection) {
                        placeAfter = (dragY > foundRelatedElRect.top + (foundRelatedElRect.height*.5));
                    }
                    
>>>>>>> 86561d2d



        function initializeSorter() {
            vm.sorterOptions = {
                resolveVerticalDirection: resolveVerticalDirection,
                dataTransferResolver: (dataTransfer, item) => {dataTransfer.setData("text/plain", item.$block.label)}, // (Optional) Append OS data to the moved item.
                compareElementToModel: (el, modelEntry) => modelEntry.contentUdi === el.dataset.elementUdi,
                querySelectModelToElement: (container, modelEntry) => container.querySelector(`[data-element-udi='${modelEntry.contentUdi}']`),
                itemHasNestedContainersResolver: (foundEl) => foundEl.classList.contains('--has-areas'), // (Optional) improve performance for recognizing if an items has inner containers.
                identifier: "BlockGridEditor_"+vm.blockEditorApi.internal.uniqueEditorKey,
                boundarySelector: ".umb-block-grid__area", // (Optional) Used for extended boundary between containers.
                containerSelector: ".umb-block-grid__layout-container", // Used for connecting with others
                itemSelector: ".umb-block-grid__layout-item",
                draggableSelector: ".umb-block-grid__block--view",
                placeholderClass: "umb-block-grid__layout-item-placeholder",
                ghostClass: "umb-block-grid__layout-item-ghost",
                items: vm.entries,
                onStart: onSortStart,
                onEnd: onSortEnd,
                onSync: onSortSync,
                onDisallowed: onSortDisallowed,
                onAllowed: onSortAllowed,
                onRequestDrop: onSortRequestDrop
            }
        }

<<<<<<< HEAD
        function onSortStart(data) {
            // Gather containedPropertyEditorProxies from this element.
            currentContainedPropertyEditorProxies = Array.from(data.element.querySelectorAll('slot[data-is-property-editor-proxy]')).map(x => x.getAttribute('name'));
            vm.blockEditorApi.internal.startDraggingMode();
        }

        function onSortEnd() {
            vm.blockEditorApi.internal.exitDraggingMode();
            currentContainedPropertyEditorProxies = [];
            notifyVisualUpdate();
            $scope.$evalAsync();
        }

        function onSortSync(data) {
            if (data.fromController !== data.toController) {
                removeAllContainedPropertyEditorProxies(); 
=======
            var rqaId = null
            function _onDragMove(evt) {

                const clientX = (evt.touches ? evt.touches[0] : evt).clientX;
                const clientY = (evt.touches ? evt.touches[1] : evt).clientY;
                if(vm.movingLayoutEntry && targetRect && ghostRect && clientX !== 0 && clientY !== 0) {

                    if(dragX === clientX && dragY === clientY) {
                        return;
                    }
                    dragX = clientX;
                    dragY = clientY;
                    
                    ghostRect = ghostEl.getBoundingClientRect();

                    const insideGhost = isWithinRect(dragX, dragY, ghostRect, 0);
                    
                    if (!insideGhost) {
                        if(rqaId === null) {
                            rqaId = requestAnimationFrame(_moveGhostElement);
                        }
                    }
                }
>>>>>>> 86561d2d
            }
            $scope.$evalAsync();
            vm.blockEditorApi.internal.setDirty();
        }

<<<<<<< HEAD
        function onSortDisallowed() {
            vm.showNotAllowedUI = true;
            $scope.$evalAsync();
        }
        function onSortAllowed() {
            vm.showNotAllowedUI = false;
            $scope.$evalAsync();
        }
        function onSortRequestDrop(data) {
            return vm.blockEditorApi.internal.isElementTypeKeyAllowedAt(vm.parentBlock, vm.areaKey, data.item.$block.config.contentElementTypeKey);
        }
=======
            vm.sortGroupIdentifier = "BlockGridEditor_"+vm.blockEditorApi.internal.uniqueEditorKey;

            const sortable = Sortable.create(gridLayoutContainerEl, {
                group: vm.sortGroupIdentifier,
                sort: true,
                animation: 0,
                cancel: '',
                draggable: ".umb-block-grid__layout-item",
                ghostClass: "umb-block-grid__layout-item-placeholder",
                swapThreshold: .4,
                dragoverBubble: true,
                emptyInsertThreshold: 40,

                scrollSensitivity: 50,
                scrollSpeed: 16,
                scroll: true,
                forceAutoScrollFallback: true,

                onStart: function (evt) {
                    
                    // TODO: This does not work correctly jet with SortableJS. With the replacement we should be able to call this before DOM is changed.
                    vm.blockEditorApi.internal.startDraggingMode();

                    nextSibling = evt.from === evt.item.parentNode ? evt.item.nextSibling : evt.clone.nextSibling;

                    var contextVM = vm;
                    if (gridLayoutContainerEl !== evt.to) {
                        contextVM = evt.to['Sortable:controller']();
                    }

                    approvedContainerEl = evt.to;
                    
                    const oldIndex = evt.oldIndex;
                    vm.movingLayoutEntry = contextVM.getLayoutEntryByIndex(oldIndex);

                    ghostEl = evt.item;
                    vm.containedPropertyEditorProxies = Array.from(ghostEl.querySelectorAll('slot[data-is-property-editor-proxy]')).map(x => x.getAttribute('name'));

                    targetRect = evt.to.getBoundingClientRect();
                    ghostRect = ghostEl.getBoundingClientRect();
>>>>>>> 86561d2d




<<<<<<< HEAD

=======
                    // ensure not-allowed indication is removed.
                    if(_lastIndicationContainerVM) {
                        _lastIndicationContainerVM.hideNotAllowed();
                        _lastIndicationContainerVM.revertIndicateDroppable();
                        _lastIndicationContainerVM = null;
                    }
>>>>>>> 86561d2d




        $scope.$on('$destroy', function () {
            for (const subscription of unsubscribe) {
                subscription();
            }
        });
    }

})();<|MERGE_RESOLUTION|>--- conflicted
+++ resolved
@@ -164,16 +164,12 @@
 
 
 
-<<<<<<< HEAD
         function resolveVerticalDirection(data) {
 
             /** We need some data about the grid to figure out if there is room to be placed next to the found element */
             const approvedContainerComputedStyles = getComputedStyle(data.containerElement);
             const gridColumnGap = Number(approvedContainerComputedStyles.columnGap.split("px")[0]) || 0;
             const gridColumnNumber = parseInt(approvedContainerComputedStyles.getPropertyValue("--umb-block-grid--grid-columns"), 10);
-=======
-            var approvedContainerEl = null;
->>>>>>> 86561d2d
 
             const foundElColumns = parseInt(data.relatedElement.dataset.colSpan, 10);
             const currentElementColumns = parseInt(data.element.dataset.colSpan, 10);
@@ -181,7 +177,6 @@
             // Get grid template:
             const approvedContainerGridColumns = approvedContainerComputedStyles.gridTemplateColumns.trim().split("px").map(x => Number(x)).filter(n => n > 0).map((n, i, list) => list.length === i ? n : n + gridColumnGap);
 
-<<<<<<< HEAD
             // ensure all columns are there.
             // This will also ensure handling non-css-grid mode,
             // use container width divided by amount of columns( or the item width divided by its amount of columnSpan)
@@ -193,54 +188,6 @@
                 const missingColumnWidth = (layoutWidth-accumulatedValue)/amountOfUnknownColumns;
                 while(amountOfColumnsInWeightMap++ < gridColumnNumber) {
                     approvedContainerGridColumns.push(missingColumnWidth);
-=======
-            // Borrowed concept from, its not identical as more has been implemented: https://github.com/SortableJS/angular-legacy-sortablejs/blob/master/angular-legacy-sortable.js
-            function _sync(evt) {
-
-                const oldIndex = evt.oldIndex,
-                      newIndex = evt.newIndex;
-
-                // If not the same gridLayoutContainerEl, then test for transfer option:
-                if (gridLayoutContainerEl !== evt.from) {
-                    const fromCtrl = evt.from['Sortable:controller']();
-                    const prevEntries = fromCtrl.entries;
-                    const syncEntry = prevEntries[oldIndex];
-
-                    // Make sure Property Editor Proxies are destroyed, as we need to establish new when moving context:
-
-
-                    // unregister all property editor proxies via events:
-                    fromCtrl.containedPropertyEditorProxies.forEach(slotName => {
-                        _removePropertyProxy(evt.from, slotName);
-                    });
-                    
-                    // Perform the transfer:
-                    if (Sortable.active && Sortable.active.lastPullMode === 'clone') {
-                        syncEntry = Utilities.copy(syncEntry);
-                        prevEntries.splice(Sortable.utils.index(evt.clone, sortable.options.draggable), 0, prevEntries.splice(oldIndex, 1)[0]);
-                    }
-                    else {
-                        prevEntries.splice(oldIndex, 1);
-                    }
-                    vm.entries.splice(newIndex, 0, syncEntry);
-
-                    const contextColumns = vm.blockEditorApi.internal.getContextColumns(vm.parentBlock, vm.areaKey);
-
-                    // if colSpan is lower than contextColumns, and we do have some columnSpanOptions:
-                    if (syncEntry.columnSpan < contextColumns && syncEntry.$block.config.columnSpanOptions.length > 0) {
-                        // then check if the colSpan is a columnSpanOption, if NOT then reset to contextColumns.
-                        const found = syncEntry.$block.config.columnSpanOptions.find(option => option.columnSpan === syncEntry.columnSpan);
-                        if(!found) {
-                            syncEntry.columnSpan = contextColumns;
-                        }
-                    } else {
-                        syncEntry.columnSpan = contextColumns;
-                    }
-                    
-                }
-                else {
-                    vm.entries.splice(newIndex, 0, vm.entries.splice(oldIndex, 1)[0]);
->>>>>>> 86561d2d
                 }
             }
 
@@ -263,48 +210,6 @@
             
         }
 
-<<<<<<< HEAD
-=======
-                    let verticalDirection = false;
-                    
-                    // TODO: move calculations out so they can be persisted a bit longer?
-                    //const approvedContainerRect = approvedContainerEl.getBoundingClientRect();
-                    const approvedContainerComputedStyles = getComputedStyle(approvedContainerEl);
-                    const gridColumnNumber = parseInt(approvedContainerComputedStyles.getPropertyValue("--umb-block-grid--grid-columns"), 10);
-
-                    const relatedColumns = parseInt(foundRelatedEl.dataset.colSpan, 10);
-                    const ghostColumns = parseInt(ghostEl.dataset.colSpan, 10);
-
-                    // Get grid template:
-                    const approvedContainerGridColumns = approvedContainerComputedStyles.gridTemplateColumns.trim().split("px").map(x => Number(x)).filter(n => n > 0);
-
-                    // ensure all columns are there.
-                    // This will also ensure handling non-css-grid mode,
-                    // use container width divided by amount of columns( or the item width divided by its amount of columnSpan)
-                    let amountOfColumnsInWeightMap = approvedContainerGridColumns.length;
-                    const amountOfUnknownColumns = gridColumnNumber-amountOfColumnsInWeightMap;
-                    if(amountOfUnknownColumns > 0) {
-                        let accumulatedValue = getAccumulatedValueOfIndex(amountOfColumnsInWeightMap, approvedContainerGridColumns) || 0;
-                        const layoutWidth = approvedContainerRect.width;
-                        const missingColumnWidth = (layoutWidth-accumulatedValue)/amountOfUnknownColumns;
-                        while(amountOfColumnsInWeightMap++ < gridColumnNumber) {
-                            approvedContainerGridColumns.push(missingColumnWidth);
-                        }
-                    }
-
-
-                    const relatedStartX = foundRelatedElRect.left - approvedContainerRect.left;
-                    const relatedStartCol = Math.round(getInterpolatedIndexOfPositionInWeightMap(relatedStartX, approvedContainerGridColumns));
-
-                    if(relatedStartCol + relatedColumns + ghostColumns > gridColumnNumber) {
-                        verticalDirection = true;
-                    }
-                    
-                    if (verticalDirection) {
-                        placeAfter = (dragY > foundRelatedElRect.top + (foundRelatedElRect.height*.5));
-                    }
-                    
->>>>>>> 86561d2d
 
 
 
@@ -332,7 +237,6 @@
             }
         }
 
-<<<<<<< HEAD
         function onSortStart(data) {
             // Gather containedPropertyEditorProxies from this element.
             currentContainedPropertyEditorProxies = Array.from(data.element.querySelectorAll('slot[data-is-property-editor-proxy]')).map(x => x.getAttribute('name'));
@@ -349,37 +253,11 @@
         function onSortSync(data) {
             if (data.fromController !== data.toController) {
                 removeAllContainedPropertyEditorProxies(); 
-=======
-            var rqaId = null
-            function _onDragMove(evt) {
-
-                const clientX = (evt.touches ? evt.touches[0] : evt).clientX;
-                const clientY = (evt.touches ? evt.touches[1] : evt).clientY;
-                if(vm.movingLayoutEntry && targetRect && ghostRect && clientX !== 0 && clientY !== 0) {
-
-                    if(dragX === clientX && dragY === clientY) {
-                        return;
-                    }
-                    dragX = clientX;
-                    dragY = clientY;
-                    
-                    ghostRect = ghostEl.getBoundingClientRect();
-
-                    const insideGhost = isWithinRect(dragX, dragY, ghostRect, 0);
-                    
-                    if (!insideGhost) {
-                        if(rqaId === null) {
-                            rqaId = requestAnimationFrame(_moveGhostElement);
-                        }
-                    }
-                }
->>>>>>> 86561d2d
             }
             $scope.$evalAsync();
             vm.blockEditorApi.internal.setDirty();
         }
 
-<<<<<<< HEAD
         function onSortDisallowed() {
             vm.showNotAllowedUI = true;
             $scope.$evalAsync();
@@ -391,62 +269,10 @@
         function onSortRequestDrop(data) {
             return vm.blockEditorApi.internal.isElementTypeKeyAllowedAt(vm.parentBlock, vm.areaKey, data.item.$block.config.contentElementTypeKey);
         }
-=======
-            vm.sortGroupIdentifier = "BlockGridEditor_"+vm.blockEditorApi.internal.uniqueEditorKey;
-
-            const sortable = Sortable.create(gridLayoutContainerEl, {
-                group: vm.sortGroupIdentifier,
-                sort: true,
-                animation: 0,
-                cancel: '',
-                draggable: ".umb-block-grid__layout-item",
-                ghostClass: "umb-block-grid__layout-item-placeholder",
-                swapThreshold: .4,
-                dragoverBubble: true,
-                emptyInsertThreshold: 40,
-
-                scrollSensitivity: 50,
-                scrollSpeed: 16,
-                scroll: true,
-                forceAutoScrollFallback: true,
-
-                onStart: function (evt) {
-                    
-                    // TODO: This does not work correctly jet with SortableJS. With the replacement we should be able to call this before DOM is changed.
-                    vm.blockEditorApi.internal.startDraggingMode();
-
-                    nextSibling = evt.from === evt.item.parentNode ? evt.item.nextSibling : evt.clone.nextSibling;
-
-                    var contextVM = vm;
-                    if (gridLayoutContainerEl !== evt.to) {
-                        contextVM = evt.to['Sortable:controller']();
-                    }
-
-                    approvedContainerEl = evt.to;
-                    
-                    const oldIndex = evt.oldIndex;
-                    vm.movingLayoutEntry = contextVM.getLayoutEntryByIndex(oldIndex);
-
-                    ghostEl = evt.item;
-                    vm.containedPropertyEditorProxies = Array.from(ghostEl.querySelectorAll('slot[data-is-property-editor-proxy]')).map(x => x.getAttribute('name'));
-
-                    targetRect = evt.to.getBoundingClientRect();
-                    ghostRect = ghostEl.getBoundingClientRect();
->>>>>>> 86561d2d
-
-
-
-
-<<<<<<< HEAD
-
-=======
-                    // ensure not-allowed indication is removed.
-                    if(_lastIndicationContainerVM) {
-                        _lastIndicationContainerVM.hideNotAllowed();
-                        _lastIndicationContainerVM.revertIndicateDroppable();
-                        _lastIndicationContainerVM = null;
-                    }
->>>>>>> 86561d2d
+
+
+
+
 
 
 

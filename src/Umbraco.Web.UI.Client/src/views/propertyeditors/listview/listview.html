--- conflicted
+++ resolved
@@ -1,4 +1,3 @@
-<<<<<<< HEAD
 <div class="umb-property-editor umb-listview" ng-controller="Umbraco.PropertyEditors.ListViewController" ng-switch="isNew">
 
    <div class="row-fluid" ng-switch-when="true">
@@ -11,7 +10,7 @@
 
            <umb-editor-sub-header-content-left>
 
-               <umb-editor-sub-header-section ng-if="(listViewAllowedTypes && listViewAllowedTypes.length > 0 && !isAnythingSelected()) && currentNodePermissions.canCreate">
+               <umb-editor-sub-header-section ng-if="(listViewAllowedTypes && listViewAllowedTypes.length > 0 && !isAnythingSelected()) && (currentNodePermissions == null || currentNodePermissions.canCreate)">
                    <div class="btn-group" ng-show="listViewAllowedTypes.length > 1">
                        <a class="btn btn-success dropdown-toggle" ng-click="page.createDropdownOpen = !page.createDropdownOpen" ng-href="">
                            <localize key="actions_create">Create</localize>
@@ -196,205 +195,4 @@
         view="ysodOverlay.view">
     </umb-overlay>
 
-</div>
-=======
-<div class="umb-editor umb-listview" ng-controller="Umbraco.PropertyEditors.ListViewController" ng-switch="isNew">
-
-   <div class="row-fluid" ng-switch-when="true">
-
-   </div>
-
-   <div class="row-fluid" ng-switch-when="false">
-
-       <umb-editor-sub-header>
-
-           <umb-editor-sub-header-content-left>
-
-               <umb-editor-sub-header-section ng-if="(listViewAllowedTypes && listViewAllowedTypes.length > 0 && !isAnythingSelected()) && (currentNodePermissions == null || currentNodePermissions.canCreate)">
-                   <div class="btn-group" ng-show="listViewAllowedTypes.length > 1">
-                       <a class="btn dropdown-toggle" data-toggle="dropdown" href="#">
-                           <localize key="actions_create">Create</localize>
-                           <span class="caret"></span>
-                       </a>
-                       <ul class="dropdown-menu">
-                           <li ng-repeat="contentType in listViewAllowedTypes | orderBy:'name':false">
-                               <a href="#/{{entityType}}/{{entityType}}/edit/{{contentId}}?doctype={{contentType.alias}}&create=true">
-                                   <i class="icon-{{contentType.cssClass}}"></i>
-                                   {{contentType.name}}
-                               </a>
-                           </li>
-                       </ul>
-                   </div>
-                   <div class="btn-group" ng-show="listViewAllowedTypes.length === 1">
-                       <a class="btn" href="#/{{entityType}}/{{entityType}}/edit/{{contentId}}?doctype={{listViewAllowedTypes[0].alias}}&create=true">
-                           <i class="icon-{{listViewAllowedTypes[0].cssClass}}"></i>
-                           <localize key="actions_create">Create</localize> {{ listViewAllowedTypes[0].name }}
-                       </a>
-                   </div>
-               </umb-editor-sub-header-section>
-
-               <umb-editor-sub-header-section ng-if="isAnythingSelected()">
-                   <umb-button
-                       type="button"
-                       label="Clear selection"
-                       label-key="buttons_clearSelection"
-                       action="clearSelection()"
-                       disabled="actionInProgress">
-                   </umb-button>
-               </umb-editor-sub-header-section>
-
-               <umb-editor-sub-header-section ng-if="isAnythingSelected()">
-                   <strong ng-show="!actionInProgress">{{ selectedItemsCount() }} <localize key="general_of">of</localize> {{ listViewResultSet.items.length }} <localize key="general_selected">selected</localize></strong>
-                   <strong ng-show="actionInProgress" ng-bind="bulkStatus"></strong>
-
-                   <div class="umb-loader-wrapper -bottom" ng-show="actionInProgress">
-                       <div class="umb-loader"></div>
-                   </div>
-               </umb-editor-sub-header-section>
-
-           </umb-editor-sub-header-content-left>
-
-
-           <umb-editor-sub-header-content-right>
-
-               <umb-editor-sub-header-section ng-if="!isAnythingSelected()">
-
-                   <umb-layout-selector
-                       ng-if="options.layout.layouts"
-                       layouts="options.layout.layouts"
-                       active-layout="options.layout.activeLayout"
-                       on-layout-select="selectLayout">
-                   </umb-layout-selector>
-
-               </umb-editor-sub-header-section>
-
-               <umb-editor-sub-header-section ng-if="!isAnythingSelected()">
-                   <form class="form-search -no-margin-bottom pull-right" novalidate>
-                       <div class="inner-addon left-addon">
-                           <i class="icon icon-search" ng-click="enterSearch($event)"></i>
-                           <input
-                               class="form-control search-input"
-                               type="text"
-                               localize="placeholder"
-                               placeholder="@general_typeToSearch"
-                               ng-model="options.filter"
-                               ng-change="enterSearch()"
-                               ng-keydown="forceSearch($event)"
-                               prevent-enter-submit
-                               no-dirty-check>
-                       </div>
-                   </form>
-               </umb-editor-sub-header-section>
-
-               <umb-editor-sub-header-section ng-if="isAnythingSelected()">
-
-                   <umb-button
-                       ng-if="options.allowBulkPublish && (buttonPermissions == null || buttonPermissions.canPublish)"
-                       type="button"
-                       button-style="link"
-                       label="Publish"
-                       label-key="actions_publish"
-                       icon="icon-globe"
-                       action="publish()"
-                       disabled="actionInProgress">
-                   </umb-button>
-
-                   <umb-button
-                       ng-if="options.allowBulkUnpublish && (buttonPermissions == null || buttonPermissions.canUnpublish)"
-                       type="button"
-                       button-style="link"
-                       label="Unpublish"
-                       label-key="actions_unpublish"
-                       icon="icon-block"
-                       action="unpublish()"
-                       disabled="actionInProgress">
-                   </umb-button>
-
-                   <umb-button
-                       ng-if="options.allowBulkCopy && (buttonPermissions == null || buttonPermissions.canCopy)"
-                       type="button"
-                       button-style="link"
-                       label="Copy"
-                       label-key="actions_copy"
-                       icon="icon-documents"
-                       action="copy()"
-                       disabled="actionInProgress">
-                   </umb-button>
-
-                   <umb-button
-                       ng-if="options.allowBulkMove && (buttonPermissions == null || buttonPermissions.canMove)"
-                       type="button"
-                       button-style="link"
-                       label="Move"
-                       label-key="actions_move"
-                       icon="icon-enter"
-                       action="move()"
-                       disabled="actionInProgress">
-                   </umb-button>
-
-                   <umb-button
-                       ng-if="options.allowBulkDelete && (buttonPermissions == null || buttonPermissions.canDelete)"
-                       type="button"
-                       button-style="link"
-                       label="Delete"
-                       label-key="actions_delete"
-                       icon="icon-trash"
-                       action="delete()"
-                       disabled="actionInProgress">
-                   </umb-button>
-
-               </umb-editor-sub-header-section>
-
-           </umb-editor-sub-header-content-right>
-
-       </umb-editor-sub-header>
-
-       <umb-list-view-layout
-         ng-if="viewLoaded"
-         content-id="contentId"
-         folders="folders"
-         items="listViewResultSet.items"
-         selection="selection"
-         options="options"
-         entity-type="{{entityType}}"
-         on-get-content="getContent">
-      </umb-list-view-layout>
-
-      <umb-load-indicator ng-show="!viewLoaded"></umb-load-indicator>
-
-      <div class="flex justify-center">
-          <umb-pagination
-             ng-if="listViewResultSet.totalPages"
-             page-number="options.pageNumber"
-             total-pages="listViewResultSet.totalPages"
-             on-next="next"
-             on-prev="prev"
-             on-go-to-page="goToPage">
-          </umb-pagination>
-      </div>
-
-    </div>
-
-    <umb-overlay
-      ng-if="moveDialog.show"
-      model="moveDialog"
-      position="right"
-      view="moveDialog.view">
-    </umb-overlay>
-
-    <umb-overlay
-      ng-if="copyDialog.show"
-      model="copyDialog"
-      position="right"
-      view="copyDialog.view">
-    </umb-overlay>
-
-    <umb-overlay
-        ng-if="ysodOverlay.show"
-        model="ysodOverlay"
-        position="right"
-        view="ysodOverlay.view">
-    </umb-overlay>
-
-</div>
->>>>>>> 7559fab5
+</div>
--- conflicted
+++ resolved
@@ -115,46 +115,10 @@
 
       if ((idsWithPermissions == null && newVal > 0) || (idsWithPermissions != null)) {
 
-<<<<<<< HEAD
-    var listParamsForCurrent = $routeParams.id == $routeParams.list;
-    
-    $scope.options = {
-        useInfiniteEditor: $scope.model.config.useInfiniteEditor === true,
-        pageSize: $scope.model.config.pageSize ? $scope.model.config.pageSize : 10,
-        pageNumber: (listParamsForCurrent && $routeParams.page && !isNaN($routeParams.page) && Number($routeParams.page) > 0) ? $routeParams.page : 1,
-        filter: (listParamsForCurrent && $routeParams.filter ? $routeParams.filter : '').trim(),
-        orderBy: (listParamsForCurrent && $routeParams.orderBy ? $routeParams.orderBy : $scope.model.config.orderBy ? $scope.model.config.orderBy : 'VersionDate').trim(),
-        orderDirection: (listParamsForCurrent && $routeParams.orderDirection ? $routeParams.orderDirection : $scope.model.config.orderDirection ? $scope.model.config.orderDirection : "desc").trim(),
-        orderBySystemField: true,
-        includeProperties: $scope.model.config.includeProperties ? $scope.model.config.includeProperties : [
-            { alias: 'updateDate', header: 'Last edited', isSystem: 1 },
-            { alias: 'updater', header: 'Last edited by', isSystem: 1 }
-        ],
-        layout: {
-            layouts: $scope.model.config.layouts,
-            activeLayout: listViewHelper.getLayout($routeParams.id, $scope.model.config.layouts)
-        },
-        allowBulkPublish: $scope.entityType === 'content' && $scope.model.config.bulkActionPermissions.allowBulkPublish && !$scope.readonly,
-        allowBulkUnpublish: $scope.entityType === 'content' && $scope.model.config.bulkActionPermissions.allowBulkUnpublish && !$scope.readonly,
-        allowBulkCopy: $scope.entityType === 'content' && $scope.model.config.bulkActionPermissions.allowBulkCopy && !$scope.readonly,
-        allowBulkMove: $scope.entityType !== 'member' && $scope.model.config.bulkActionPermissions.allowBulkMove && !$scope.readonly,
-        allowBulkDelete: $scope.model.config.bulkActionPermissions.allowBulkDelete && !$scope.readonly,
-        allowCreate: !$scope.readonly,
-        cultureName: $routeParams.cculture ? $routeParams.cculture : $routeParams.mculture,
-        readonly: $scope.readonly
-    };
-    
-    _.each($scope.options.includeProperties, function (property) {
-        property.nameExp = property.nameTemplate
-            ? $interpolate(property.nameTemplate)
-            : undefined;
-    });
-=======
         //get all of the selected ids
         var ids = _.map($scope.selection, function (i) {
           return i.id.toString();
         });
->>>>>>> 6b208362
 
         //remove the dictionary items that don't have matching ids
         var filtered = {};
@@ -189,7 +153,7 @@
   $scope.options = {
     useInfiniteEditor: $scope.model.config.useInfiniteEditor === true,
     pageSize: $scope.model.config.pageSize ? $scope.model.config.pageSize : 10,
-        pageNumber: (listParamsForCurrent && $routeParams.page && Number($routeParams.page) != NaN && Number($routeParams.page) > 0) ? $routeParams.page : 1,
+        pageNumber: (listParamsForCurrent && $routeParams.page && !isNaN($routeParams.page) && Number($routeParams.page) > 0) ? $routeParams.page : 1,
     filter: (listParamsForCurrent && $routeParams.filter ? $routeParams.filter : '').trim(),
     orderBy: (listParamsForCurrent && $routeParams.orderBy ? $routeParams.orderBy : $scope.model.config.orderBy ? $scope.model.config.orderBy : 'VersionDate').trim(),
     orderDirection: (listParamsForCurrent && $routeParams.orderDirection ? $routeParams.orderDirection : $scope.model.config.orderDirection ? $scope.model.config.orderDirection : "desc").trim(),
@@ -213,7 +177,7 @@
   };
 
   _.each($scope.options.includeProperties, function (property) {
-        property.nameExp = !!property.nameTemplate
+        property.nameExp = property.nameTemplate
       ? $interpolate(property.nameTemplate)
       : undefined;
   });
@@ -350,7 +314,7 @@
         //reload!
         $scope.reloadView(id, reloadActiveNode);
       }
-      // in the media section, the list view items are by default also shown in the tree, so we need 
+      // in the media section, the list view items are by default also shown in the tree, so we need
       // to refresh the current tree node when changing the folder contents (adding and removing)
       else if (reloadActiveNode && section === "media") {
         var activeNode = appState.getTreeState("selectedNode");
@@ -510,7 +474,7 @@
       }
     };
 
-    // if any of the selected nodes has variants we want to 
+    // if any of the selected nodes has variants we want to
     // show a dialog where the languages can be chosen
     if (selectionHasVariants()) {
       languageResource.getAll()
@@ -566,7 +530,7 @@
       }
     };
 
-    // if any of the selected nodes has variants we want to 
+    // if any of the selected nodes has variants we want to
     // show a dialog where the languages can be chosen
     if (selectionHasVariants()) {
       languageResource.getAll()

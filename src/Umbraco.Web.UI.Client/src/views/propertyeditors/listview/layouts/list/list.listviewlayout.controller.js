--- conflicted
+++ resolved
@@ -22,7 +22,6 @@
 
         vm.selectItem = selectItem;
         vm.clickItem = clickItem;
-        vm.getItemUrl = getItemUrl;
         vm.selectAll = selectAll;
         vm.isSelectedAll = isSelectedAll;
         vm.isSortDirection = isSortDirection;
@@ -52,41 +51,11 @@
         function selectItem(selectedItem, $index, $event) {
             listViewHelper.selectHandler(selectedItem, $index, $scope.items, $scope.selection, $event);
         }
-        
-        function getItemUrl(item) {
+
+        function clickItem(item) {
             // if item.id is 2147483647 (int.MaxValue) use item.key
-<<<<<<< HEAD
-            return $scope.entityType + '/' + $scope.entityType + '/edit/' + (item.id === 2147483647 ? item.key : item.id);
-        }
-        
-        function clickItem(item) {
-            
-            var contentEditor = {
-                id: node.id,
-                submit: function (model) {
-                    // update the node
-                    node.name = model.contentNode.name;
-                    // TODO: node.description = model.contentNode.description;
-                    node.published = model.contentNode.hasPublishedVersion;
-                    if (entityType !== "Member") {
-                        entityResource.getUrl(model.contentNode.id, entityType).then(function (data) {
-                            node.url = data;
-                        });
-                    }
-                    editorService.close();
-                },
-                close: function () {
-                    editorService.close();
-                }
-            };
-            editorService.contentEditor(contentEditor);
-            
-            
-        }
-=======
             $location.path($scope.entityType + '/' + $scope.entityType + '/edit/' + (item.id === 2147483647 ? item.key : item.id));
                 }
->>>>>>> 8f3bcf87
 
         function isSortDirection(col, direction) {
             return listViewHelper.setSortingDirection(col, direction, $scope.options);

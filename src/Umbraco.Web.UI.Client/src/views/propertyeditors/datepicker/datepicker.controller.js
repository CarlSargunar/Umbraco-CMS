--- conflicted
+++ resolved
@@ -1,4 +1,3 @@
-<<<<<<< HEAD
 function dateTimePickerController($scope, notificationsService, assetsService, angularHelper, userService, $element, dateHelper) {
 
     //setup the default config
@@ -33,6 +32,22 @@
         var dtp = $element.find("div:first");
         if (dtp && dtp.datetimepicker) {
             dtp.datetimepicker("hide");
+        }
+    };
+    
+    //here we declare a special method which will be called whenever the value has changed from the server
+    //this is instead of doing a watch on the model.value = faster
+    $scope.model.onValueChanged = function (newVal, oldVal) {
+        if (newVal != oldVal) {
+            //check for c# System.DateTime.MinValue being passed as the clear indicator
+            var minDate = moment('0001-01-01');
+            var newDate = moment(newVal);
+
+            if (newDate.isAfter(minDate)) {
+                applyDate({ date: moment(newVal) });
+            } else {
+                $scope.clearDate();
+            }
         }
     };
     
@@ -192,217 +207,4 @@
     
 }
 
-angular.module("umbraco").controller("Umbraco.PropertyEditors.DatepickerController", dateTimePickerController);
-=======
-function dateTimePickerController($scope, notificationsService, assetsService, angularHelper, userService, $element, dateHelper) {
-
-    //setup the default config
-    var config = {
-        pickDate: true,
-        pickTime: true,
-		useSeconds: true,
-        format: "YYYY-MM-DD HH:mm:ss",
-		icons: {
-                    time: "icon-time",
-                    date: "icon-calendar",
-                    up: "icon-chevron-up",
-                    down: "icon-chevron-down"
-                }
-
-    };
-
-    //map the user config
-    $scope.model.config = angular.extend(config, $scope.model.config);
-    //ensure the format doesn't get overwritten with an empty string
-    if ($scope.model.config.format === "" || $scope.model.config.format === undefined || $scope.model.config.format === null) {
-        $scope.model.config.format = $scope.model.config.pickTime ? "YYYY-MM-DD HH:mm:ss" : "YYYY-MM-DD";
-    }
-
-
-
-    $scope.hasDatetimePickerValue = $scope.model.value ? true : false;
-    $scope.datetimePickerValue = null;
-
-    //hide picker if clicking on the document 
-    $scope.hidePicker = function () {
-        //$element.find("div:first").datetimepicker("hide");
-        // Sometimes the statement above fails and generates errors in the browser console. The following statements fix that.
-        var dtp = $element.find("div:first");
-        if (dtp && dtp.datetimepicker) {
-            dtp.datetimepicker("hide");
-        }
-    };
-    $(document).bind("click", $scope.hidePicker);
-
-    //here we declare a special method which will be called whenever the value has changed from the server
-    //this is instead of doing a watch on the model.value = faster
-    $scope.model.onValueChanged = function (newVal, oldVal) {
-        if (newVal != oldVal) {
-            //check for c# System.DateTime.MinValue being passed as the clear indicator
-            var minDate = moment('0001-01-01');
-            var newDate = moment(newVal);
-
-            if (newDate.isAfter(minDate)) {
-                applyDate({ date: moment(newVal) });
-            } else {
-                $scope.clearDate();
-            }
-        }
-    };
-    
-    //handles the date changing via the api
-    function applyDate(e) {
-        angularHelper.safeApply($scope, function() {
-            // when a date is changed, update the model
-            if (e.date && e.date.isValid()) {
-                $scope.datePickerForm.datepicker.$setValidity("pickerError", true);
-                $scope.hasDatetimePickerValue = true;
-                $scope.datetimePickerValue = e.date.format($scope.model.config.format);                
-            }
-            else {
-                $scope.hasDatetimePickerValue = false;
-                $scope.datetimePickerValue = null;
-            }
-
-            setModelValue();
-
-            if (!$scope.model.config.pickTime) {
-                $element.find("div:first").datetimepicker("hide", 0);
-            }
-        });
-    }
-
-    //sets the scope model value accordingly - this is the value to be sent up to the server and depends on 
-    // if the picker is configured to offset time. We always format the date/time in a specific format for sending
-    // to the server, this is different from the format used to display the date/time.
-    function setModelValue() {
-        if ($scope.hasDatetimePickerValue) {
-            var elementData = $element.find("div:first").data().DateTimePicker;
-            if ($scope.model.config.pickTime) {
-                //check if we are supposed to offset the time
-                if ($scope.model.value && $scope.model.config.offsetTime === "1" && Umbraco.Sys.ServerVariables.application.serverTimeOffset !== undefined) {
-                    $scope.model.value = dateHelper.convertToServerStringTime(elementData.getDate(), Umbraco.Sys.ServerVariables.application.serverTimeOffset);
-                    $scope.serverTime = dateHelper.convertToServerStringTime(elementData.getDate(), Umbraco.Sys.ServerVariables.application.serverTimeOffset, "YYYY-MM-DD HH:mm:ss Z");
-                }
-                else {
-                    $scope.model.value = elementData.getDate().format("YYYY-MM-DD HH:mm:ss");
-                }
-            }
-            else {
-                $scope.model.value = elementData.getDate().format("YYYY-MM-DD");
-            }
-        }
-        else {
-            $scope.model.value = null;
-        }
-    }
-
-    var picker = null;
-
-    $scope.clearDate = function() {
-        $scope.hasDatetimePickerValue = false;
-        $scope.datetimePickerValue = null;
-        $scope.model.value = null;
-        $scope.datePickerForm.datepicker.$setValidity("pickerError", true);
-    }
-
-    $scope.serverTime = null;
-    $scope.serverTimeNeedsOffsetting = false;
-    if (Umbraco.Sys.ServerVariables.application.serverTimeOffset !== undefined) {
-        // Will return something like 120
-        var serverOffset = Umbraco.Sys.ServerVariables.application.serverTimeOffset;
-
-        // Will return something like -120
-        var localOffset = new Date().getTimezoneOffset();
-
-        // If these aren't equal then offsetting is needed
-        // note the minus in front of serverOffset needed 
-        // because C# and javascript return the inverse offset
-        $scope.serverTimeNeedsOffsetting = (-serverOffset !== localOffset);
-    }
-
-    //get the current user to see if we can localize this picker
-    userService.getCurrentUser().then(function (user) {
-
-        assetsService.loadCss('lib/datetimepicker/bootstrap-datetimepicker.min.css', $scope).then(function() {
-
-        var filesToLoad = ["lib/datetimepicker/bootstrap-datetimepicker.js"];
-
-            
-		$scope.model.config.language = user.locale;
-		
-
-		assetsService.load(filesToLoad, $scope).then(
-            function () {
-				//The Datepicker js and css files are available and all components are ready to use.
-
-				// Get the id of the datepicker button that was clicked
-				var pickerId = $scope.model.alias;
-
-			    var element = $element.find("div:first");
-
-				// Open the datepicker and add a changeDate eventlistener
-			    element
-			        .datetimepicker(angular.extend({ useCurrent: true }, $scope.model.config))
-			        .on("dp.change", applyDate)
-			        .on("dp.error", function(a, b, c) {
-			            $scope.hasDatetimePickerValue = false;
-			            $scope.datePickerForm.datepicker.$setValidity("pickerError", false);
-			        });
-
-			    if ($scope.hasDatetimePickerValue) {
-			        var dateVal;
-			        //check if we are supposed to offset the time
-			        if ($scope.model.value && $scope.model.config.offsetTime === "1" && $scope.serverTimeNeedsOffsetting) {
-			            //get the local time offset from the server
-			            dateVal = dateHelper.convertToLocalMomentTime($scope.model.value, Umbraco.Sys.ServerVariables.application.serverTimeOffset);
-			            $scope.serverTime = dateHelper.convertToServerStringTime(dateVal, Umbraco.Sys.ServerVariables.application.serverTimeOffset, "YYYY-MM-DD HH:mm:ss Z");
-			        }
-			        else {
-                        //create a normal moment , no offset required
-			            var dateVal = $scope.model.value ? moment($scope.model.value, "YYYY-MM-DD HH:mm:ss") : moment();
-			        }
-
-			        element.datetimepicker("setValue", dateVal);
-			        $scope.datetimePickerValue = dateVal.format($scope.model.config.format);
-			    }
-
-			    element.find("input").bind("blur", function() {
-			        //we need to force an apply here
-			        $scope.$apply();
-			    });
-
-				//Ensure to remove the event handler when this instance is destroyted
-			    $scope.$on('$destroy', function () {
-			        element.find("input").unbind("blur");
-					element.datetimepicker("destroy");
-			    });
-
-
-			    var unsubscribe = $scope.$on("formSubmitting", function (ev, args) {
-			        setModelValue();
-			    });
-			    //unbind doc click event!
-			    $scope.$on('$destroy', function () {
-			        unsubscribe();
-			    });
-
-
-			});
-        });
-        
-    });
-
-    var unsubscribe = $scope.$on("formSubmitting", function (ev, args) {
-        setModelValue();
-    });
-
-    //unbind doc click event!
-    $scope.$on('$destroy', function () {
-        $(document).unbind("click", $scope.hidePicker);
-        unsubscribe();
-    });
-}
-
-angular.module("umbraco").controller("Umbraco.PropertyEditors.DatepickerController", dateTimePickerController);
->>>>>>> 2c6fd3af
+angular.module("umbraco").controller("Umbraco.PropertyEditors.DatepickerController", dateTimePickerController);
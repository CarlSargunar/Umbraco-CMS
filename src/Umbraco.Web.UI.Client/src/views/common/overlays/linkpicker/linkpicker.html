--- conflicted
+++ resolved
@@ -2,17 +2,9 @@
 
     <umb-control-group label="@defaultdialogs_urlLinkPicker" class="umb-property--pull">
         <input type="text"
-<<<<<<< HEAD
-            localize="placeholder"
-            placeholder="@general_url"
-            class="umb-property-editor umb-textstring"
-            ng-model="model.target.url"
-            ng-disabled="model.target.id"
-            focus-when="{{true}} "/>
-=======
                localize="placeholder"
                placeholder="@general_url"
-               class="umb-editor umb-textstring"
+               class="umb-property-editor umb-textstring"
                ng-model="model.target.url"
                ng-disabled="model.target.id" />
     </umb-control-group>
@@ -28,22 +20,14 @@
         <datalist id="anchors">
             <option value="{{a}}" ng-repeat="a in anchorValues"></option>
         </datalist>
->>>>>>> 596157f9
     </umb-control-group>
 
     <umb-control-group label="@defaultdialogs_nodeNameLinkPicker">
         <input type="text"
-<<<<<<< HEAD
-            localize="placeholder"
-            placeholder="@placeholders_entername"
-            class="umb-property-editor umb-textstring"
-            ng-model="model.target.name" />
-=======
                localize="placeholder"
                placeholder="@placeholders_entername"
-               class="umb-editor umb-textstring"
+               class="umb-property-editor umb-textstring"
                ng-model="model.target.name" />
->>>>>>> 596157f9
     </umb-control-group>
 
     <umb-control-group ng-if="showTarget" label="@content_target">
@@ -77,25 +61,14 @@
             </umb-tree-search-results>
 
             <div ng-hide="searchInfo.showSearch">
-<<<<<<< HEAD
-                <umb-tree
-                    section="content"
-                    hideheader="true"
-                    hideoptions="true"
-                    api="dialogTreeApi"
-                    on-init="onTreeInit()"
-                    enablelistviewexpand="true"
-                    isdialog="true"
-                    enablecheckboxes="true">
-=======
                 <umb-tree section="content"
                           hideheader="true"
                           hideoptions="true"
-                          eventhandler="dialogTreeEventHandler"
+                    	  api="dialogTreeApi"
+                    	  on-init="onTreeInit()"
                           enablelistviewexpand="true"
                           isdialog="true"
                           enablecheckboxes="true">
->>>>>>> 596157f9
                 </umb-tree>
             </div>
         </div>

<div ng-controller="Umbraco.Overlays.UserController">
    <div class="umb-control-group" ng-if="!showPasswordFields">

       <h5><localize key="user_yourProfile" /></h5>

       <!--<p class="muted">
           <small>
               <localize key="user_sessionExpires" />: {{remainingAuthSeconds | timespan}}
           </small>
       </p>-->

        <umb-button
            alias="editUser"
            type="link"
            href="#/users/users/user/{{user.id}}"
            action="model.close()"
            button-style="action"
            label="Edit"
            label-key="general_edit"
            ng-if="canEditProfile">
       </umb-button>

        <umb-button
            ng-if="!denyLocalLogin"
            alias="changePassword"
            type="button"
            action="togglePasswordFields()"
            button-style="action"
            label="Change password"
            label-key="general_changePassword">
       </umb-button>

        <umb-button
            alias="logOut"
            type="button"
            action="logout()"
            shortcut="ctrl+shift+l"
            button-style="danger"
            label="Log out"
            label-key="general_logout">
        </umb-button>

    </div>

    <div class="umb-control-group external-logins" ng-if="externalLoginProviders.length > 0 && !showPasswordFields">

        <h5>
            <localize key="defaultdialogs_externalLoginProviders">External login providers</localize>
        </h5>

        <div ng-repeat="login in externalLoginProviders">

            <div ng-if="login.customView" ng-include="login.customView"></div>

            <div ng-if="!login.customView && login.properties.ExternalSignInAutoLinkOptions.AllowManualLinking">
                <form ng-submit="linkProvider($event)" ng-if="login.linkedProviderKey == undefined" method="POST" action="{{externalLinkLoginFormAction}}" name="oauthloginform" id="oauthloginform-{{login.authType}}">
                    <input type="hidden" name="provider" value="{{login.authType}}" />
                    <button class="btn btn-block btn-social"
                            ng-class="login.properties.SocialStyle"
                            id="{{login.authType}}">

                        <i class="fa" ng-class="login.properties.SocialIcon"></i>
                        <localize key="defaultdialogs_linkYour">Link your</localize>&nbsp;{{login.caption}}&nbsp;<localize key="defaultdialogs_account">account</localize>
                    </button>
                </form>

                <button ng-if="login.linkedProviderKey != undefined"
                        ng-click="unlink($event, login.authType, login.linkedProviderKey)"
                        class="btn btn-block btn-social"
                        ng-class="login.properties.SocialStyle"
                        id="{{login.authType}}"
                        name="provider"
                        value="{{login.authType}}">
                    <i class="fa" ng-class="login.properties.SocialIcon"></i>
                    <localize key="defaultdialogs_unLinkYour">Un-link your</localize>&nbsp;{{login.caption}}&nbsp;<localize key="defaultdialogs_account">account</localize>
                </button>
            </div>
			
        </div>

    </div>


    <div class="umb-control-group" ng-if="!showPasswordFields && history.length">
        <h5><localize key="user_yourHistory" /></h5>
        <ul class="umb-tree">
            <li ng-repeat="item in history | orderBy:'time':true">
                <a ng-href="{{item.link}}" ng-click="gotoHistory(item.link)" prevent-default>
                    <i class="{{item.icon}}"></i> {{item.name}}
                </a>
            </li>
        </ul>
    </div>

<<<<<<< HEAD
    <div ng-if="!denyLocalLogin" ng-show="showPasswordFields">
=======
    <div ng-if="showPasswordFields">
>>>>>>> 600ae926

       <h5>
           <localize key="general_changePassword">Change password</localize>
       </h5>

       <form
          name="passwordForm"
          class="block-form"
          ng-submit="changePassword()"
          novalidate
          val-form-manager>

         <change-password password-values="changePasswordModel.value"
                          config="changePasswordModel.config">
         </change-password>

           <umb-button
               type="button"
               action="togglePasswordFields()"
               label="Back"
               label-key="general_back"
               button-style="cancel">
          </umb-button>

           <umb-button
               type="submit"
               label="Change password"
               label-key="general_changePassword"
               state="changePasswordButtonState"
               button-style="success">
           </umb-button>

       </form>

    </div>

    <div class="umb-control-group" ng-if="tab.length">
        <div ng-repeat="tab in dashboard">
            <div ng-repeat="property in tab.properties">
                <div>
                    <h3 ng-if="property.caption">{{property.caption}}</h3>
                    <div ng-include="property.path"></div>
                </div>
            </div>
        </div>
    </div>
</div><|MERGE_RESOLUTION|>--- conflicted
+++ resolved
@@ -92,11 +92,8 @@
         </ul>
     </div>
 
-<<<<<<< HEAD
-    <div ng-if="!denyLocalLogin" ng-show="showPasswordFields">
-=======
-    <div ng-if="showPasswordFields">
->>>>>>> 600ae926
+
+    <div ng-if="showPasswordFields && !denyLocalLogin">
 
        <h5>
            <localize key="general_changePassword">Change password</localize>

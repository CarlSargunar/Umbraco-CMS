--- conflicted
+++ resolved
@@ -1,142 +1,119 @@
-<div class="umb-panel umb-user-panel" ng-controller="Umbraco.Dialogs.UserController">
-    <div class="umb-panel-header">
-        <div class="umb-el-wrap umb-panel-buttons">
-            <div class="btn-toolbar umb-btn-toolbar">
-                <button ng-click="logout()" hotkey="ctrl+shift+l" class="btn btn-warning">
-                    <localize key="general_logout">Log out</localize>
-                </button>
-            </div>
-        </div>
-        <h1 class="headline">{{user.name}}</h1>
-        <small class="umb-version">Umbraco version {{version}}</small>
-        <p class="muted">
-            <small>
-                <localize key="user_sessionExpires" />: {{remainingAuthSeconds | timespan}}
-            </small>
-        </p>
-    </div>
-
-    <div class="umb-panel-body umb-scrollable">
-        <div class="tab-content umb-control-group">
-<<<<<<< HEAD
-=======
- 
-            <div class="umb-pane">
-                <h5><localize key="user_yourProfile" /></h5>
-                <p>
-                    <a href="#/users/framed/users%252Fedituser.aspx%253Fid%253D{{user.id}}"
-                       class="btn btn-primary"
-                       ng-click="close()" ng-if="canEditProfile">
-                        <localize key="general_edit">Edit</localize>
-                    </a>
-                    <a href
-                       class="btn"
-                       ng-click="showChangePassword = showChangePassword === true ? false : true;" ng-init="showChangePassword = false;">
-                        <localize key="user_newPassword">Change password</localize>
-                    </a>
-                </p>
-            </div>
->>>>>>> 64dac39b
-
-            <div class="umb-pane" ng-if="!showPasswordFields">
-
-               <h5><localize key="user_yourProfile" /></h5>
-
-               <a href="#/users/framed/%252Fumbraco%252Fusers%252Fedituser.aspx%253Fid%253D{{user.id}}"
-                  class="btn btn-primary"
-                  ng-click="close()"
-                  ng-if="canEditProfile">
-                  <localize key="general_edit">Edit</localize>
-               </a>
-
-               <umb-button
-                  type="button"
-                  action="togglePasswordFields()"
-                  label="Change password"
-                  button-style="success">
-               </umb-button>
-
-            </div>
-
-            <div class="umb-pane external-logins" ng-if="externalLoginProviders.length > 0 && !showPasswordFields">
-
-                <h5>External login providers</h5>
-
-                <div ng-repeat="login in externalLoginProviders">
-
-                    <form ng-if="login.linkedProviderKey == undefined" method="POST" name="externalLoginForm"
-                          action="{{externalLinkLoginFormAction}}">
-
-                        <button class="btn btn-block btn-social"
-                                ng-class="login.properties.SocialStyle"
-                                id="{{login.authType}}"
-                                name="provider"
-                                value="{{login.authType}}">
-                            <i class="fa" ng-class="login.properties.SocialIcon"></i>
-                            Link your {{login.caption}} account
-                        </button>
-                    </form>
-
-                    <button ng-if="login.linkedProviderKey != undefined"
-                            ng-click="unlink($event, login.authType, login.linkedProviderKey)"
-                            class="btn btn-block btn-social"
-                            ng-class="login.properties.SocialStyle"
-                            id="{{login.authType}}"
-                            name="provider"
-                            value="{{login.authType}}">
-                        <i class="fa" ng-class="login.properties.SocialIcon"></i>
-                        Un-link your {{login.caption}} account
-                    </button>
-                </div>
-
-            </div>
-
-            <div class="umb-pane" ng-if="!showPasswordFields">
-                <h5><localize key="user_yourHistory" /></h5>
-                <ul class="umb-tree">
-                    <li ng-repeat="item in history | orderBy:'time':true">
-                        <a ng-href="{{item.link}}" ng-click="gotoHistory(item.link)" prevent-default>
-                            <i class="{{item.icon}}"></i> {{item.name}}
-                        </a>
-                    </li>
-                </ul>
-            </div>
-
-<<<<<<< HEAD
-            <div class="umb-pane" ng-show="showPasswordFields">
-
-               <h5>Change password</h5>
-
-               <form
-                  name="passwordForm"
-                  class="block-form"
-                  ng-submit="changePassword()"
-                  novalidate
-                  val-form-manager>
-
-                  <umb-editor model="changePasswordModel"></umb-editor>
-
-                  <umb-button
-                     type="button"
-                     action="togglePasswordFields()"
-                     label="Back"
-                     button-style="Cancel">
-                  </umb-button>
-
-                  <umb-button
-                     type="submit"
-                     label="Change password"
-                     state="changePasswordButtonState"
-                     button-style="success">
-                  </umb-button>
-
-               </form>
-
-            </div>
-
-        <small class="umb-version">Umbraco version {{version}}</small>
-=======
-        </div>
->>>>>>> 64dac39b
-    </div>
-</div>
+<div class="umb-panel umb-user-panel" ng-controller="Umbraco.Dialogs.UserController">
+    <div class="umb-panel-header">
+        <div class="umb-el-wrap umb-panel-buttons">
+            <div class="btn-toolbar umb-btn-toolbar">
+                <button ng-click="logout()" hotkey="ctrl+shift+l" class="btn btn-warning">
+                    <localize key="general_logout">Log out</localize>
+                </button>
+            </div>
+        </div>
+        <h1 class="headline">{{user.name}}</h1>
+        <small class="umb-version">Umbraco version {{version}}</small>
+        <p class="muted">
+            <small>
+                <localize key="user_sessionExpires" />: {{remainingAuthSeconds | timespan}}
+            </small>
+        </p>
+
+    </div>
+
+    <div class="umb-panel-body umb-scrollable">
+        <div class="tab-content umb-control-group">
+
+            <div class="umb-pane" ng-if="!showPasswordFields">
+
+               <h5><localize key="user_yourProfile" /></h5>
+
+               <a href="#/users/framed/%252Fumbraco%252Fusers%252Fedituser.aspx%253Fid%253D{{user.id}}"
+                  class="btn btn-primary"
+                  ng-click="close()"
+                  ng-if="canEditProfile">
+                  <localize key="general_edit">Edit</localize>
+               </a>
+
+               <umb-button
+                  type="button"
+                  action="togglePasswordFields()"
+                  label="Change password"
+                  button-style="success">
+               </umb-button>
+
+            </div>
+
+            <div class="umb-pane external-logins" ng-if="externalLoginProviders.length > 0 && !showPasswordFields">
+
+                <h5>External login providers</h5>
+
+                <div ng-repeat="login in externalLoginProviders">
+
+                    <form ng-if="login.linkedProviderKey == undefined" method="POST" name="externalLoginForm"
+                          action="{{externalLinkLoginFormAction}}">
+
+                        <button class="btn btn-block btn-social"
+                                ng-class="login.properties.SocialStyle"
+                                id="{{login.authType}}"
+                                name="provider"
+                                value="{{login.authType}}">
+                            <i class="fa" ng-class="login.properties.SocialIcon"></i>
+                            Link your {{login.caption}} account
+                        </button>
+                    </form>
+
+                    <button ng-if="login.linkedProviderKey != undefined"
+                            ng-click="unlink($event, login.authType, login.linkedProviderKey)"
+                            class="btn btn-block btn-social"
+                            ng-class="login.properties.SocialStyle"
+                            id="{{login.authType}}"
+                            name="provider"
+                            value="{{login.authType}}">
+                        <i class="fa" ng-class="login.properties.SocialIcon"></i>
+                        Un-link your {{login.caption}} account
+                    </button>
+                </div>
+
+            </div>
+
+            <div class="umb-pane" ng-if="!showPasswordFields">
+                <h5><localize key="user_yourHistory" /></h5>
+                <ul class="umb-tree">
+                    <li ng-repeat="item in history | orderBy:'time':true">
+                        <a ng-href="{{item.link}}" ng-click="gotoHistory(item.link)" prevent-default>
+                            <i class="{{item.icon}}"></i> {{item.name}}
+                        </a>
+                    </li>
+                </ul>
+            </div>
+
+            <div class="umb-pane" ng-show="showPasswordFields">
+
+               <h5>Change password</h5>
+
+               <form
+                  name="passwordForm"
+                  class="block-form"
+                  ng-submit="changePassword()"
+                  novalidate
+                  val-form-manager>
+
+                  <umb-editor model="changePasswordModel"></umb-editor>
+
+                  <umb-button
+                     type="button"
+                     action="togglePasswordFields()"
+                     label="Back"
+                     button-style="Cancel">
+                  </umb-button>
+
+                  <umb-button
+                     type="submit"
+                     label="Change password"
+                     state="changePasswordButtonState"
+                     button-style="success">
+                  </umb-button>
+
+               </form>
+
+            </div>
+
+    </div>
+</div>
--- conflicted
+++ resolved
@@ -13,15 +13,9 @@
         vm.dateRangeLabel = "";
 
         // ChartJS Options - for count/overview of log distribution
-<<<<<<< HEAD
         vm.logTypeLabels = ["Debug", "Info", "Warning", "Error", "Fatal"];
         vm.logTypeData = [0, 0, 0, 0, 0];
         vm.logTypeColors = ['#eaddd5', '#2bc37c', '#3544b1', '#ff9412', '#d42054'];
-=======
-        vm.logTypeLabels = ["Info", "Debug", "Warning", "Error", "Fatal"];
-        vm.logTypeData = [0, 0, 0, 0, 0];
-        vm.logTypeColors = ["#dcdcdc", "#97bbcd", "#46bfbd", "#fdb45c", "#f7464a"];
->>>>>>> 2cd01735
         vm.chartOptions = {
             legend: {
                 display: true,
@@ -55,32 +49,16 @@
         //functions
         vm.searchLogQuery = searchLogQuery;
         vm.findMessageTemplate = findMessageTemplate;
-<<<<<<< HEAD
-        
-        function preFlightCheck(instance){
-            vm.loading = true;          
-
-            
-=======
 
         function preFlightCheck() {
             vm.loading = true;
->>>>>>> 2cd01735
             //Do our pre-flight check (to see if we can view logs)
             //IE the log file is NOT too big such as 1GB & crash the site
             logViewerResource.canViewLogs(vm.startDate, vm.endDate).then(function (result) {
                 vm.loading = false;
                 vm.canLoadLogs = result;
 
-<<<<<<< HEAD
-                if (instance) {
-                    instance.setDate(vm.period);
-                }
-                
-                if(result){
-=======
                 if (result) {
->>>>>>> 2cd01735
                     //Can view logs - so initalise
                     init();
                 }
@@ -95,7 +73,6 @@
             var savedSearches = logViewerResource.getSavedSearches().then(function (data) {
                 vm.searches = data;
             },
-<<<<<<< HEAD
             // fallback to some defaults if error from API response
             function () {
                 vm.searches = [
@@ -125,37 +102,6 @@
                     }
                 ]
             });
-=======
-                // fallback to some defaults if error from API response
-                function () {
-                    vm.searches = [
-                        {
-                            "name": "Find all logs where the Level is NOT Verbose and NOT Debug",
-                            "query": "Not(@Level='Verbose') and Not(@Level='Debug')"
-                        },
-                        {
-                            "name": "Find all logs that has an exception property (Warning, Error & Critical with Exceptions)",
-                            "query": "Has(@Exception)"
-                        },
-                        {
-                            "name": "Find all logs that have the property 'Duration'",
-                            "query": "Has(Duration)"
-                        },
-                        {
-                            "name": "Find all logs that have the property 'Duration' and the duration is greater than 1000ms",
-                            "query": "Has(Duration) and Duration > 1000"
-                        },
-                        {
-                            "name": "Find all logs that are from the namespace 'Umbraco.Core'",
-                            "query": "StartsWith(SourceContext, 'Umbraco.Core')"
-                        },
-                        {
-                            "name": "Find all logs that use a specific log message template",
-                            "query": "@MessageTemplate = '[Timing {TimingId}] {EndMessage} ({TimingDuration}ms)'"
-                        }
-                    ];
-                });
->>>>>>> 2cd01735
 
             var numOfErrors = logViewerResource.getNumberOfErrors(vm.startDate, vm.endDate).then(function (data) {
                 vm.numberOfErrors = data;
@@ -174,13 +120,8 @@
                 vm.commonLogMessages = data;
             });
 
-<<<<<<< HEAD
             //Set loading indicator to false when these 3 queries complete
             $q.all([savedSearches, numOfErrors, logCounts, commonMsgs]).then(function() {
-=======
-            //Set loading indicatior to false when these 3 queries complete
-            $q.all([savedSearches, numOfErrors, logCounts, commonMsgs]).then(function (data) {
->>>>>>> 2cd01735
                 vm.loading = false;
             });
             
@@ -213,23 +154,6 @@
             mode: "range",
             maxDate: "today",
             conjunction: " to "
-<<<<<<< HEAD
-        };        
-            
-        vm.dateRangeChange = function(selectedDates, dateStr, instance) {
-            
-            if(selectedDates.length > 0){
-                vm.startDate = selectedDates[0].toIsoDateString();
-                vm.endDate = selectedDates[selectedDates.length-1].toIsoDateString(); // Take the last date as end
-
-                if(vm.startDate === vm.endDate){
-                    vm.period = [vm.startDate];
-                }else{
-                    vm.period = [vm.startDate, vm.endDate];
-                }                
-                                
-                preFlightCheck(instance);
-=======
         };
 
         vm.dateRangeChange = function (selectedDates, dateStr, instance) {
@@ -243,7 +167,6 @@
                 const startDate = selectedDates[0].toIsoDateString();
                 const endDate = selectedDates[selectedDates.length - 1].toIsoDateString(); // Take the last date as end
                 $location.path("/settings/logViewer/overview").search({ startDate: startDate, endDate: endDate });
->>>>>>> 2cd01735
             }
 
         }

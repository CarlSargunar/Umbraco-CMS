(function() {
    "use strict";

    function HealthCheckController($scope, healthCheckResource) {
        var SUCCESS = 0;
        var WARNING = 1;
        var ERROR = 2;
        var INFO = 3;

        var vm = this;

        vm.viewState = "list";
        vm.groups = [];
        vm.selectedGroup = {};

        vm.getStatus = getStatus;
        vm.executeAction = executeAction;
        vm.checkAllGroups = checkAllGroups;
        vm.checkAllInGroup = checkAllInGroup;
        vm.openGroup = openGroup;
        vm.setViewState = setViewState;
        vm.triggerChecks = triggerChecks;
		vm.checksRunning = false;

<<<<<<< HEAD
        vm.totalGroups = 0;
        vm.totalGroupsChecked = 0;

        function triggerChecks(){

            //Reset counter - inczse 

            //Checks running - hide button that triggers check
            //So we can't invoke multiple times & make further blocking requests
            vm.checksRunning = true;

            // Get a (grouped) list of all health checks
            healthCheckResource.getAllChecks().then(
                function(response) {

                    //Total number of groups
                    vm.totalGroups = response.length;

                    // set number of checks which has been executed
                    for (var i = 0; i < response.length; i++) {
                        var group = response[i];
                        group.checkCounter = 0;
                        checkAllInGroup(group, group.checks);
                    }

                    vm.groups = response;
                }
            );
        }
=======
        // Get a (grouped) list of all health checks
        healthCheckResource.getAllChecks()
            .then(function(response) {
                vm.groups = response;
            });
>>>>>>> 9ae339f1

        function setGroupGlobalResultType(group) {
            var totalSuccess = 0;
            var totalError = 0;
            var totalWarning = 0;
            var totalInfo = 0;

            // count total number of statusses
            angular.forEach(group.checks,
                function(check) {
                    angular.forEach(check.status,
                        function(status) {
                            switch (status.resultType) {
                            case SUCCESS:
                                totalSuccess = totalSuccess + 1;
                                break;
                            case WARNING:
                                totalWarning = totalWarning + 1;
                                break;
                            case ERROR:
                                totalError = totalError + 1;
                                break;
                            case INFO:
                                totalInfo = totalInfo + 1;
                                break;
                            }
                        });
                });

            group.totalSuccess = totalSuccess;
            group.totalError = totalError;
            group.totalWarning = totalWarning;
            group.totalInfo = totalInfo;

        }

        // Get the status of an individual check
        function getStatus(check) {
            check.loading = true;
            check.status = null;
            healthCheckResource.getStatus(check.id)
                .then(function(response) {
                    check.loading = false;
                    check.status = response;
                });
        }

        function executeAction(check, index, action) {
            healthCheckResource.executeAction(action)
                .then(function(response) {
                    check.status[index] = response;
                });
        }

        function checkAllGroups(groups) {
            // set number of checks which has been executed
            for (var i = 0; i < groups.length; i++) {
                var group = groups[i];
                checkAllInGroup(group, group.checks);
            }
            vm.groups = groups;
        }

        function checkAllInGroup(group, checks) {
            group.checkCounter = 0;
            group.loading = true;

            angular.forEach(checks,
                function(check) {

<<<<<<< HEAD
                    // when all checks are done, set global group result
                    if (group.checkCounter === checks.length) {
                        setGroupGlobalResultType(group);
                        group.loading = false;

                        //This group of checks run - increment counter by one
                        vm.totalGroupsChecked++;

                        //Once we have all done all checks for this group
                        //Verify if this was last group or not with counters & reset button
                        if(vm.totalGroups === vm.totalGroupsChecked){
                            vm.checksRunning = false;
                        }
                    }
=======
                    check.loading = true;
>>>>>>> 9ae339f1

                    healthCheckResource.getStatus(check.id)
                        .then(function(response) {
                            check.status = response;
                            group.checkCounter = group.checkCounter + 1;
                            check.loading = false;

                            // when all checks are done, set global group result
                            if (group.checkCounter === checks.length) {
                                setGroupGlobalResultType(group);
                                group.loading = false;
                            }
                        });
                });
        }

        function openGroup(group) {
            vm.selectedGroup = group;
            vm.viewState = "details";
        }

        function setViewState(state) {
            vm.viewState = state;

            if (state === 'list') {

                for (var i = 0; i < vm.groups.length; i++) {
                    var group = vm.groups[i];
                    setGroupGlobalResultType(group);
                }
            }
        }
    }

    angular.module("umbraco").controller("Umbraco.Dashboard.HealthCheckController", HealthCheckController);
})();<|MERGE_RESOLUTION|>--- conflicted
+++ resolved
@@ -19,46 +19,12 @@
         vm.checkAllInGroup = checkAllInGroup;
         vm.openGroup = openGroup;
         vm.setViewState = setViewState;
-        vm.triggerChecks = triggerChecks;
-		vm.checksRunning = false;
 
-<<<<<<< HEAD
-        vm.totalGroups = 0;
-        vm.totalGroupsChecked = 0;
-
-        function triggerChecks(){
-
-            //Reset counter - inczse 
-
-            //Checks running - hide button that triggers check
-            //So we can't invoke multiple times & make further blocking requests
-            vm.checksRunning = true;
-
-            // Get a (grouped) list of all health checks
-            healthCheckResource.getAllChecks().then(
-                function(response) {
-
-                    //Total number of groups
-                    vm.totalGroups = response.length;
-
-                    // set number of checks which has been executed
-                    for (var i = 0; i < response.length; i++) {
-                        var group = response[i];
-                        group.checkCounter = 0;
-                        checkAllInGroup(group, group.checks);
-                    }
-
-                    vm.groups = response;
-                }
-            );
-        }
-=======
         // Get a (grouped) list of all health checks
         healthCheckResource.getAllChecks()
             .then(function(response) {
                 vm.groups = response;
             });
->>>>>>> 9ae339f1
 
         function setGroupGlobalResultType(group) {
             var totalSuccess = 0;
@@ -129,24 +95,7 @@
             angular.forEach(checks,
                 function(check) {
 
-<<<<<<< HEAD
-                    // when all checks are done, set global group result
-                    if (group.checkCounter === checks.length) {
-                        setGroupGlobalResultType(group);
-                        group.loading = false;
-
-                        //This group of checks run - increment counter by one
-                        vm.totalGroupsChecked++;
-
-                        //Once we have all done all checks for this group
-                        //Verify if this was last group or not with counters & reset button
-                        if(vm.totalGroups === vm.totalGroupsChecked){
-                            vm.checksRunning = false;
-                        }
-                    }
-=======
                     check.loading = true;
->>>>>>> 9ae339f1
 
                     healthCheckResource.getStatus(check.id)
                         .then(function(response) {

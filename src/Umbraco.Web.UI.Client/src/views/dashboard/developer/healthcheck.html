--- conflicted
+++ resolved
@@ -2,16 +2,9 @@
 
     <div ng-if="vm.viewState === 'list'">
 
-<<<<<<< HEAD
-        <h3>Health Check</h3>
-        <div class="umb-healthcheck-help-text faded">
-            <p>The health checker evaluates various areas of your site for best practice settings, configuration, potential problems, etc. You can easily fix problems by pressing a button.
-            You can add your own health checks, have a look at <a href="https://our.umbraco.org/documentation/Extending/Healthcheck/" target="_blank" class="btn-link -underline">the documentation for more information</a> about custom health checks.</p>
-=======
         <div class="flex justify-between items-center">
             <h3 class="bold">Health Check</h3>
             <button class="umb-era-button -green" type="button" ng-click="vm.checkAllGroups(vm.groups);">Check All Groups</button>
->>>>>>> e2c2b853
         </div>
 
         <div class="umb-healthcheck-help-text">

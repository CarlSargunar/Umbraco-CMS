<div>
    <ng-form name="tabbedContentForm">

        <umb-editor-tab-bar ng-if="tabs.length > 0">
            <umb-tabs-nav tabs="tabs" on-tab-change="setActiveTab(tab)"></umb-tabs-nav>
        </umb-editor-tab-bar>

        <umb-box ng-repeat="tab in tabs track by tab.key" ng-show="tab.alias === activeTabAlias && tab.properties.length > 0">
            <umb-box-content data-element="tab-content-{{tab.alias}}">
                <umb-property
                    data-element="property-{{property.alias}}"
                    ng-repeat="property in tab.properties track by property.alias"
                    property="property"
                    show-inherit="propertyEditorDisabled(property)"
                    inherits-from="defaultVariant.displayName">

                    <div ng-class="{'o-40 cursor-not-allowed': propertyEditorDisabled(property) }">
                        <umb-property-editor
                            model="property"
                            preview="propertyEditorDisabled(property)">
                        </umb-property-editor>
                    </div>
                </umb-property>
            </umb-box-content>
        </umb-box>

        <div class="umb-group-panel"
            retrive-dom-element="registerPropertyGroup(element[0], attributes.appAnchor)"
            data-app-anchor="{{group.id}}"
            data-element="group-{{group.alias}}"
            ng-repeat="group in content.tabs track by group.key"
<<<<<<< HEAD
            ng-show="(group.parentAlias === activeTabAlias && group.type === 'Group') || tabs.length === 0">
=======
            ng-if="group.type === 0"
            ng-show="group.parentAlias === activeTabAlias || tabs.length === 0">
>>>>>>> e269d1bc

            <div class="umb-group-panel__header">
                <div id="group-{{group.id}}">{{ group.label }}</div>
            </div>

            <div class="umb-group-panel__content" data-element="tab-content-{{group.type === 'Group' ? group.parentAlias : group.alias}}">
                <umb-property
                    data-element="property-{{property.alias}}"
                    ng-repeat="property in group.properties track by property.alias"
                    property="property"
                    show-inherit="propertyEditorDisabled(property)"
                    inherits-from="defaultVariant.displayName">

                    <div ng-class="{'o-40 cursor-not-allowed': propertyEditorDisabled(property) }">
                        <umb-property-editor
                            model="property"
                            preview="propertyEditorDisabled(property)">
                        </umb-property-editor>
                    </div>

                </umb-property>
            </div>
        </div>

        <umb-empty-state
            ng-if="content.tabs.length === 0"
            position="center">
            <localize key="content_noProperties"></localize>
        </umb-empty-state>

    </ng-form>
</div><|MERGE_RESOLUTION|>--- conflicted
+++ resolved
@@ -29,12 +29,8 @@
             data-app-anchor="{{group.id}}"
             data-element="group-{{group.alias}}"
             ng-repeat="group in content.tabs track by group.key"
-<<<<<<< HEAD
-            ng-show="(group.parentAlias === activeTabAlias && group.type === 'Group') || tabs.length === 0">
-=======
-            ng-if="group.type === 0"
+            ng-if="group.type === 'Group'"
             ng-show="group.parentAlias === activeTabAlias || tabs.length === 0">
->>>>>>> e269d1bc
 
             <div class="umb-group-panel__header">
                 <div id="group-{{group.id}}">{{ group.label }}</div>

--- conflicted
+++ resolved
@@ -1,13 +1,9 @@
 <div class="btn-group umb-button-group" ng-class="{ 'dropup': direction === 'up', '-with-button-group-toggle': subButtons.length > 0 }">
 
    <umb-button
-      type="button"
       ng-if="defaultButton"
       alias="{{defaultButton.alias ? defaultButton.alias : 'groupPrimary' }}"
-<<<<<<< HEAD
       type="{{defaultButton.type}}"
-=======
->>>>>>> 600ae926
       action="defaultButton.handler()"
       href="{{defaultButton.href}}"
       href-target="{{defaultButton.hrefTarget}}"

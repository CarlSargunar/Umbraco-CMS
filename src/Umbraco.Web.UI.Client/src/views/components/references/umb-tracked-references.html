﻿<umb-load-indicator ng-if="vm.loading === true"></umb-load-indicator>

<<<<<<< HEAD
<umb-box ng-if="(vm.hasContentReferences === false) && (vm.hasContentReferencesInDescendants === false) && (vm.hasMediaReferences === false) && (vm.hasMediaReferencesInDescendants === false) && (vm.hasMemberReferences === false) && (vm.hasMemberReferencesInDescendants === false) && vm.loading === false && vm.hideNoResult === false">
=======
<umb-box ng-if="(vm.hasContentReferences === false) && (vm.hasContentReferencesInDescendants === false) && (vm.hasMediaReferences === false) && (vm.hasMediaReferencesInDescendants === false) && (vm.hasMemberReferences === false) && (vm.hasMemberReferencesInDescendants === false) && vm.loading === false">
>>>>>>> ae30bfcb
    <umb-box-header title-key="references_tabName"></umb-box-header>
    <umb-box-content>
        <umb-empty-state size="small">
            This item has no references
        </umb-empty-state>
    </umb-box-content>
</umb-box>

<!-- Media Tracking (With Items) -->
<div ng-if="vm.loading === false">

    <div class="abstract umb-alert umb-alert--warning" ng-show="vm.showWarning">
        {{vm.warningText}}
    </div>

    <!-- Content -->
    <div ng-if="vm.hasContentReferences">
        <umb-tracked-references-table items="vm.contentReferences.items"
                                      total-pages="vm.contentReferences.totalPages"
                                      page-number="vm.contentReferences.pageNumber"
                                      title="vm.contentReferencesTitle"
                                      on-page-changed="vm.changeContentPageNumber(pageNumber)">
        </umb-tracked-references-table>
    </div>

    <div ng-if="vm.hasContentReferencesInDescendants">
        <h5 class="mt0" style="margin-bottom: 20px;">
            <localize key="references_labelUsedByDocuments">Used in Documents</localize>
        </h5>

        <umb-box>
            <umb-box-content>
                <localize key="references_labelUsedInContentDescendants">One or more of this item's descendants is being used in a content item.</localize>
            </umb-box-content>
        </umb-box>
    </div>

    <div ng-if="vm.hasContentReferencesInDescendants">
        <h5 class="mt0" style="margin-bottom: 20px;">
            <localize key="references_labelUsedByDocuments">Used in Documents</localize>
        </h5>

        <umb-box>
            <umb-box-content>
                <localize key="references_labelUsedInContentDescendants">One or more of this item's descendants is being used in a content item.</localize>
            </umb-box-content>
        </umb-box>
    </div>

    <!-- Members -->
    <div ng-if="vm.hasMemberReferences">
        <umb-tracked-references-table items="vm.memberReferences.items"
                                      total-pages="vm.memberReferences.totalPages"
                                      page-number="vm.memberReferences.pageNumber"
                                      title="vm.memberReferencesTitle"
                                      on-page-changed="vm.changeMemberPageNumber(pageNumber)">
        </umb-tracked-references-table>
    </div>

    <div ng-if="vm.hasMemberReferencesInDescendants">
        <h5 class="mt0" style="margin-bottom: 20px;">
            <localize key="references_labelUsedByMembers">Used in Members</localize>
        </h5>

        <umb-box>
            <umb-box-content>
                <localize key="references_labelUsedInMemberDescendants">One or more of this item's descendants is being used in a a member</localize>
            </umb-box-content>
        </umb-box>
    </div>

    <div ng-if="vm.hasMemberReferencesInDescendants">
        <h5 class="mt0" style="margin-bottom: 20px;">
            <localize key="references_labelUsedByMembers">Used in Members</localize>
        </h5>

        <umb-box>
            <umb-box-content>
                <localize key="references_labelUsedInMemberDescendants">One or more of this item's descendants is being used in a a member</localize>
            </umb-box-content>
        </umb-box>
    </div>

    <!-- Media -->
    <div ng-if="vm.hasMediaReferences">
        <umb-tracked-references-table items="vm.mediaReferences.items"
                                      total-pages="vm.mediaReferences.totalPages"
                                      page-number="vm.mediaReferences.pageNumber"
                                      title="vm.mediaReferencesTitle"
                                      on-page-changed="vm.changeMediaPageNumber(pageNumber)">
        </umb-tracked-references-table>
    </div>

    <div ng-if="vm.hasMediaReferencesInDescendants">
        <h5 class="mt0" style="margin-bottom: 20px;">
            <localize key="references_labelUsedByMedia">Used in Media</localize>
        </h5>

        <umb-box>
            <umb-box-content>
                <localize key="references_labelUsedInMediaDescendants">One or more of this item's descendants is being used in a media item</localize>
            </umb-box-content>
        </umb-box>
    </div>

    <div ng-if="vm.hasMediaReferencesInDescendants">
        <h5 class="mt0" style="margin-bottom: 20px;">
            <localize key="references_labelUsedByMedia">Used in Media</localize>
        </h5>

        <umb-box>
            <umb-box-content>
                <localize key="references_labelUsedInMediaDescendants">One or more of this item's descendants is being used in a media item</localize>
            </umb-box-content>
        </umb-box>
    </div>

</div><|MERGE_RESOLUTION|>--- conflicted
+++ resolved
@@ -1,10 +1,6 @@
 ﻿<umb-load-indicator ng-if="vm.loading === true"></umb-load-indicator>
 
-<<<<<<< HEAD
 <umb-box ng-if="(vm.hasContentReferences === false) && (vm.hasContentReferencesInDescendants === false) && (vm.hasMediaReferences === false) && (vm.hasMediaReferencesInDescendants === false) && (vm.hasMemberReferences === false) && (vm.hasMemberReferencesInDescendants === false) && vm.loading === false && vm.hideNoResult === false">
-=======
-<umb-box ng-if="(vm.hasContentReferences === false) && (vm.hasContentReferencesInDescendants === false) && (vm.hasMediaReferences === false) && (vm.hasMediaReferencesInDescendants === false) && (vm.hasMemberReferences === false) && (vm.hasMemberReferencesInDescendants === false) && vm.loading === false">
->>>>>>> ae30bfcb
     <umb-box-header title-key="references_tabName"></umb-box-header>
     <umb-box-content>
         <umb-empty-state size="small">

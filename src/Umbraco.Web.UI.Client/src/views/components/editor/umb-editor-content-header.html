--- conflicted
+++ resolved
@@ -94,16 +94,13 @@
 
         </div>
 
-<<<<<<< HEAD
-=======
         <div ng-if="splitViewOpen">
             <button type="button" class="btn-reset umb-editor-header__close-split-view" ng-click="closeSplitView()">
-                <umb-icon icon="icon-delete"></umb-icon>
+                <umb-icon icon="icon-delete" class="icon-delete"></umb-icon>
                 <span class="sr-only"><localize key="general_closepane">Close Pane</localize></span>
             </button>
         </div>
 
->>>>>>> 2c118559
         <div ng-if="editor.variantApps && splitViewOpen !== true">
             <umb-editor-navigation
                 data-element="editor-sub-views"

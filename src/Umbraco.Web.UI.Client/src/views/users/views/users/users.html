<div ng-controller="Umbraco.Editors.Users.UsersController as vm" class="clearfix">

    <!-- Users Overview -->
    <div ng-if="vm.usersViewState === 'overview'">

        <umb-load-indicator ng-show="vm.loading"></umb-load-indicator>

        <umb-editor-sub-header ng-class="{'--state-selection':(vm.selection.length > 0)}">

            <!-- No selection -->
            <umb-editor-sub-header-content-left ng-if="vm.selection.length === 0">
                <umb-button-group
                    ng-if="vm.defaultButton"
                    button-style="outline"
                    default-button="vm.defaultButton"
                    sub-buttons="vm.subButtons">
                </umb-button-group>
            </umb-editor-sub-header-content-left>

            <umb-editor-sub-header-content-right ng-if="vm.selection.length === 0">
                <umb-editor-sub-header-section>
                    <umb-layout-selector
                        ng-if="vm.layouts"
                        layouts="vm.layouts"
                        active-layout="vm.activeLayout"
                        on-layout-select="vm.selectLayout(layout)">
                    </umb-layout-selector>
                </umb-editor-sub-header-section>
                <umb-editor-sub-header-section>
<<<<<<< HEAD
                    <div class="form-search -no-margin-bottom pull-right">
                        <div class="inner-addon left-addon">
                            <label for="users-search" class="form-search__label-icon">
                                <i class="icon icon-search" aria-hidden="true"></i>
                                <span class="sr-only">
                                    <localize key="visuallyHiddenTexts_userSearchLabel">Search the users section</localize>
                                </span>
                            </label>
                            <input class="form-control search-input"
                                   type="text" localize="placeholder"
                                   placeholder="@general_typeToSearch"
                                   ng-model="vm.usersOptions.filter"
                                   ng-change="vm.searchUsers()"
                                   id="users-search"
                                   prevent-enter-submit
                                   no-dirty-check>
                        </div>
                    </div>
=======

                    <umb-mini-search model="vm.usersOptions.filter" on-search="vm.searchUsers()" on-start-typing="vm.searchUsers()">
                    </umb-mini-search>

>>>>>>> d51b5e78
                </umb-editor-sub-header-section>
            </umb-editor-sub-header-content-right>

            <!-- With selection -->
            <umb-editor-sub-header-content-left ng-if="vm.selection.length > 0">
                <umb-editor-sub-header-section>
                    <umb-button
                        type="button"
                        button-style="white"
                        label-key="buttons_clearSelection"
                        action="vm.clearSelection()"
                        disabled="actionInProgress">
                    </umb-button>
                </umb-editor-sub-header-section>
                <umb-editor-sub-header-section>
                    <strong>{{ vm.selection.length }} <localize key="general_of">of</localize> {{ vm.users.length }} <localize key="general_selected">selected</localize></strong>
                </umb-editor-sub-header-section>

            </umb-editor-sub-header-content-left>

            <umb-editor-sub-header-content-right ng-if="vm.selection.length > 0">
                <umb-button
                    style="margin-right: 5px;"
                    disabled="!vm.allowSetUserGroup"
                    type="button"
                    size="xs"
                    button-style="white"
                    label-key="actions_setGroup"
                    icon="icon-users"
                    action="vm.openBulkUserGroupPicker()">
                </umb-button>

                <umb-button
                    style="margin-right: 5px;"
                    disabled="!vm.allowEnableUser"
                    type="button"
                    size="xs"
                    button-style="white"
                    state="vm.enableUserButtonState"
                    label-key="actions_enable"
                    icon="icon-check"
                    action="vm.enableUsers()">
                </umb-button>

                <umb-button
                    style="margin-right: 5px;"
                    disabled="!vm.allowUnlockUser"
                    type="button"
                    size="xs"
                    button-style="white"
                    state="vm.unlockUserButtonState"
                    label-key="actions_unlock"
                    icon="icon-unlocked"
                    action="vm.unlockUsers()">
                </umb-button>

                <umb-button
                    disabled="!vm.allowDisableUser"
                    type="button"
                    size="xs"
                    button-style="white"
                    state="vm.disableUserButtonState"
                    label-key="actions_disable"
                    icon="icon-block"
                    action="vm.disableUsers()">
                </umb-button>

            </umb-editor-sub-header-content-right>

        </umb-editor-sub-header>

        <!-- Filters -->
        <div style="margin-bottom: 20px;" class="flex items-center">

            <div style="font-size: 16px;">
                <span class="bold"><localize key="sections_users">Users</localize></span> <span ng-if="vm.usersOptions.totalItems">({{vm.usersOptions.totalItems}})</span>
            </div>

            <div class="flex" style="margin-left: auto;">

                <!-- State filter -->
                <div style="position: relative;" ng-if="vm.userStatesFilter.length > 0">
                    <a class="btn btn-link dropdown-toggle flex" href="" ng-click="vm.toggleFilter('state')">
                        <span><localize key="general_status">Status</localize>:</span>
                        <span class="bold truncate dib" style="margin-left: 5px; margin-right: 3px; max-width: 150px;">{{ vm.getFilterName(vm.userStatesFilter) }}</span>
                        <span class="caret"></span>
                    </a>
                    <umb-dropdown class="pull-right" ng-if="vm.page.showStatusFilter" on-close="vm.page.showStatusFilter = false;">
                        <umb-dropdown-item ng-repeat="userState in vm.userStatesFilter | filter:{ count: '!0', key: '!All'}" style="padding: 8px 20px 8px 16px;">
                            <umb-checkbox model="userState.selected"
                                          on-change="vm.setUserStatesFilter(userState)"
                                          text="{{ userState.name }} ({{userState.count}})">
                            </umb-checkbox>
                        </umb-dropdown-item>
                    </umb-dropdown>
                </div>

                <!-- Groups filter -->
                <div style="position: relative;">
                    <a class="btn btn-link dropdown-toggle flex" href="" ng-click="vm.toggleFilter('group')">
                        <span><localize key="general_groups"></localize>:</span>
                        <span class="bold truncate dib" style="margin-left: 5px; margin-right: 3px; max-width: 150px;">{{ vm.getFilterName(vm.userGroups) }}</span>
                        <span class="caret"></span>
                    </a>
                    <umb-dropdown class="pull-right" ng-if="vm.page.showGroupFilter" on-close="vm.page.showGroupFilter = false;">
                        <umb-dropdown-item ng-repeat="userGroup in vm.userGroups" style="padding: 8px 20px 8px 16px;">
                            <umb-checkbox model="userGroup.selected"
                                          on-change="vm.setUserGroupFilter(userGroup)"
                                          text="{{ userGroup.name }}">
                            </umb-checkbox>
                        </umb-dropdown-item>
                    </umb-dropdown>
                </div>

                <!-- Order By -->
                <div style="position: relative;">
                    <a class="btn btn-link dropdown-toggle flex" href="" ng-click="vm.toggleFilter('orderBy')">
                        <span><localize key="general_orderBy">Order by</localize>:</span>
                        <span class="bold" style="margin-left: 2px;">{{ vm.getSortLabel(vm.usersOptions.orderBy, vm.usersOptions.orderDirection) }} </span>
                        <span class="caret"></span>
                    </a>
                    <umb-dropdown class="pull-right" ng-if="vm.page.showOrderByFilter" on-close="vm.page.showOrderByFilter = false;" umb-keyboard-list>
                        <umb-dropdown-item ng-repeat="sortData in vm.userSortData">
                            <a href="#" ng-click="vm.setOrderByFilter(sortData.key, sortData.direction)" prevent-default>{{sortData.label}}</a>
                        </umb-dropdown-item>
                    </umb-dropdown>
                </div>

            </div>

        </div>

        <!-- Empty states -->
        <umb-empty-state
            ng-if="!vm.loading && !vm.users.length && vm.usersOptions.filter.length > 0"
            position="center">
            <localize key="general_searchNoResult"></localize>
        </umb-empty-state>

        <!-- Layout: Cards -->
        <div class="umb-user-cards" ng-if="vm.activeLayout.path === '1' && vm.loading === false">
            <div class="umb-user-card umb-outline umb-outline--surrounding" ng-class="{'-selected': user.selected, '-selectable': vm.isSelectable(user)}" ng-repeat="user in vm.users track by user.key" ng-click="vm.selectUser(user, $event)">
                <div class="umb-user-card__content">
                    <umb-badge class="umb-user-card__badge" size="xs" ng-if="user.userDisplayState.key !== 'Active'" color="{{user.userDisplayState.color}}">
                        {{ user.userDisplayState.name }}
                    </umb-badge>
                    <a class="umb-user-card__goToUser" ng-click="vm.clickUser(user, $event)" ng-href="#{{::vm.getEditPath(user)}}">
                        <div class="umb-user-card__avatar">
                            <umb-avatar size="l" color="secondary" name="{{user.name}}" img-src="{{user.avatars[2]}}" img-srcset="{{user.avatars[3]}} 2x, {{user.avatars[4]}} 3x">
                            </umb-avatar>
                        </div>
                        <div class="umb-user-card__name">{{user.name}}</div>
                    </a>
                    <div class="umb-user-card__group">
                        <span ng-repeat="userGroup in user.userGroups">{{ userGroup.name }}<span ng-if="!$last">, </span></span>
                    </div>
                    <div class="umb-user-card__last-login">
                        <div ng-if="user.formattedLastLogin">
                            <div>
                                <localize key="user_lastLogin">Last login</localize>
                            </div>
                            {{ user.formattedLastLogin }}
                        </div>
                        <div ng-if="!user.formattedLastLogin">
                            <div>{{ user.name | umbWordLimit:1 }}
                                <localize key="user_noLogin">has not logged in yet</localize>
                            </div>
                        </div>
                    </div>
                </div>
            </div>
        </div>

        <!-- Layout: Table -->
        <div ng-if="vm.activeLayout.path === '2'">

            <div class="umb-table umb-user-table" ng-class="{'-has-selection': vm.selection.length > 0}">
                <div class="umb-table-head">
                    <div class="umb-table-row">
                        <div class="umb-table-cell umb-user-table-col-avatar not-fixed" style="width: 70px; padding:10px 15px;">
                            <a href="" style="text-decoration: none;" ng-click="vm.selectAll()">
                                <umb-checkmark checked="vm.areAllSelected()" size="xs"></umb-checkmark>
                            </a>
                        </div>
                        <div class="umb-table-cell umb-table__name"><localize key="general_name">Name</localize></div>
                        <div class="umb-table-cell"><localize key="user_usergroup">User group</localize></div>
                        <div class="umb-table-cell"><localize key="user_lastLogin">Last login</localize></div>
                        <div class="umb-table-cell"><localize key="general_status">Status</localize></div>
                    </div>
                </div>
                <div class="umb-table-body">
                    <div ng-repeat="user in vm.users track by user.key"
                        ng-click="vm.selectUser(user, vm.selection, $event)"
                        ng-class="{'-selected': user.selected, '-selectable': vm.isSelectable(user)}"
                        class="umb-table-row umb-user-table-row umb-outline umb-outline--surrounding">
                        <div class="umb-table-cell umb-user-table-col-avatar not-fixed" scope="row" style="width: 70px; padding:10px 15px;">
                            <a ng-click="vm.clickUser(user, $event)" ng-href="#{{::vm.getEditPath(user)}}">
                                <umb-avatar
                                    size="xs"
                                    color="secondary"
                                    name="{{user.name}}"
                                    img-src="{{user.avatars[0]}}"
                                    img-srcset="{{user.avatars[1]}} 2x, {{user.avatars[2]}} 3x">
                                </umb-avatar>
                            </a>
                        </div>
                        <div class="umb-table-cell umb-table__name">
                            <a class="umb-table-body__link"
                               ng-click="vm.clickUser(user, $event)"
                               ng-href="#{{::vm.getEditPath(user)}}"
                               ng-bind="user.name">
                            </a>
                        </div>
                        <div class="umb-table-cell"><div><span ng-repeat="userGroup in user.userGroups">{{ userGroup.name }}<span ng-if="!$last">, </span></span></div></div>
                        <div class="umb-table-cell">{{ user.formattedLastLogin }}</div>
                        <div class="umb-table-cell" style="text-transform: capitalize;">
                            <umb-badge
                                size="xs"
                                ng-if="user.userDisplayState.key !== 'Active'"
                                color="{{user.userDisplayState.color}}">
                                {{ user.userDisplayState.name }}
                            </umb-badge>
                        </div>
                    </div>
                </div>
            </div>

        </div>

        <!-- Pagination -->
        <div ng-if="!vm.loading" class="flex justify-center">
            <umb-pagination
                ng-if="vm.usersOptions.totalPages"
                page-number="vm.usersOptions.pageNumber"
                total-pages="vm.usersOptions.totalPages"
                on-change="vm.changePageNumber(pageNumber)">
            </umb-pagination>
        </div>

    </div>

    <!-- Add user -->
    <div ng-if="vm.usersViewState === 'inviteUser' || vm.usersViewState === 'createUser'">

        <umb-editor-sub-header>
            <umb-editor-sub-header-content-left>
                <button type="button" class="umb-package-details__back-action" ng-click="vm.setUsersViewState('overview');"><span aria-hidden="true">&larr;</span> <localize key="user_backToUsers">Back to users</localize></button>
            </umb-editor-sub-header-content-left>
        </umb-editor-sub-header>

        <div class="flex justify-center">
            <umb-box style="max-width: 600px;">
                <umb-box-content>
                    <form name="addUserForm" no-validate val-form-manager class="block-form">
                        <div>
                            <div ng-if="vm.usersViewState === 'inviteUser'">
                                <h3 class="bold" style="margin-bottom: 0;">
                                    <localize key="user_inviteUser">Invite User</localize>
                                </h3>
                                <p style="line-height: 1.6em; margin-bottom: 15px;">
                                    <localize key="user_inviteUserHelp"></localize>
                                </p>
                            </div>
                            <div ng-if="vm.usersViewState === 'createUser'">
                                <h3 class="bold" style="margin-bottom: 0;">
                                    <localize key="user_createUser">Create user</localize>
                                </h3>
                                <p style="line-height: 1.6em; margin-bottom: 15px;">
                                    <localize key="user_createUserHelp"></localize>
                                </p>
                            </div>
                        </div>

                        <umb-control-group label="@general_name" label-for="name" required="true">
                            <input type="text" name="name" localize="placeholder" placeholder="@placeholders_entername" class="input-block-level" ng-model="vm.newUser.name"
                                   umb-auto-focus required val-server-field="Name" />
                            <span ng-messages="addUserForm.name.$error" show-validation-on-submit >
                                <span class="help-inline" ng-message="required"><localize key="general_required">Required</localize></span>
                                <span class="help-inline" ng-message="valServerField">{{addUserForm.name.errorMsg}}</span>
                            </span>

                        </umb-control-group>

                        <umb-control-group label="@general_username" label-for="username" required="true" ng-if="!vm.usernameIsEmail">
                            <input type="text" name="username" localize="placeholder" placeholder="@placeholders_enterusername" class="input-block-level"
                                   ng-model="vm.newUser.username" val-server-field="Username" ng-required="vm.usernameIsEmail" />
                            <span ng-messages="addUserForm.username.$error" show-validation-on-submit >
                                <span class="help-inline" ng-message="required"><localize key="general_required">Required</localize></span>
                                <span class="help-inline" ng-message="valServerField">{{addUserForm.username.errorMsg}}</span>
                            </span>

                        </umb-control-group>

                        <umb-control-group label="@general_email" label-for="email" required="true">
                            <input type="email" name="email" localize="placeholder" placeholder="@placeholders_enteremail" class="input-block-level"
                                   ng-model="vm.newUser.email" required val-email val-server-field="Email" />
                            <span ng-messages="addUserForm.email.$error" show-validation-on-submit >
                                <span class="help-inline" ng-message="required"><localize key="general_required">Required</localize></span>
                                <span class="help-inline" ng-message="valEmail"><localize key="validation_invalidEmail">Invalid email</localize></span>
                                <span class="help-inline" ng-message="valServerField">{{addUserForm.email.errorMsg}}</span>
                            </span>
                        </umb-control-group>

                        <umb-control-group label="@user_usergroup" description="@user_groupsHelp" required="true">

                            <umb-user-group-preview
                                ng-repeat="group in vm.newUser.userGroups"
                                icon="group.icon"
                                name="group.name"
                                sections="group.sections"
                                content-start-node="group.contentStartNode"
                                media-start-node="group.mediaStartNode"
                                allow-remove="true"
                                on-remove="vm.removeSelectedUserGroup($index, vm.newUser.userGroups)">
                            </umb-user-group-preview>

                            <a href="" style="max-width: 100%;" class="umb-node-preview-add" ng-click="vm.openUserGroupPicker($event)" prevent-default>
                                <localize key="general_add">Add</localize>
                            </a>

                            <input type="hidden" ng-model="vm.newUser.userGroupsValidation" ng-required="!vm.newUser.userGroups.length" />

                        </umb-control-group>

                        <umb-control-group label="@general_message" ng-if="vm.usersViewState === 'inviteUser'" label-for="message" required="true">
                            <textarea name="message"
                                      type="text"
                                      class="input-block-level"
                                      localize="placeholder"
                                      placeholder="@placeholders_enterMessage"
                                      ng-model="vm.newUser.message"
                                      rows="4"
                                      required val-server-field="Message">
                            </textarea>
                            <span ng-messages="addUserForm.message.$error" show-validation-on-submit >
                                <span class="help-inline" ng-message="required"><localize key="general_required">Required</localize></span>
                                <span class="help-inline" ng-message="valServerField">{{addUserForm.message.errorMsg}}</span>
                            </span>
                        </umb-control-group>

                        <umb-button
                            ng-if="vm.usersViewState === 'inviteUser'"
                            button-style="action"
                            state="vm.page.createButtonState"
                            type="button"
                            action="vm.inviteUser(addUserForm)"
                            label-key="user_sendInvite"
                            size="m">
                        </umb-button>

                        <umb-button
                            ng-if="vm.usersViewState === 'createUser'"
                            button-style="action"
                            state="vm.page.createButtonState"
                            type="button"
                            action="vm.createUser(addUserForm)"
                            label-key="user_createUser"
                            size="m">
                        </umb-button>

                    </form>
                </umb-box-content>
            </umb-box>
        </div>
    </div>

    <!-- Create user success -->
    <div ng-if="vm.usersViewState === 'createUserSuccess'">

        <umb-editor-sub-header>
            <umb-editor-sub-header-content-left>
                <button type="button" class="umb-package-details__back-action" ng-click="vm.setUsersViewState('overview');"><span aria-hidden="true">&larr;</span> <localize key="user_backToUsers">Back to users</localize></button>
            </umb-editor-sub-header-content-left>
        </umb-editor-sub-header>

        <div class="flex justify-center">

            <umb-box style="max-width: 500px;">
                <umb-box-content>

                    <!-- Success text -->
                    <div class="flex items-center" style="margin-bottom: 15px;">
                        <umb-checkmark
                            checked="vm.usersViewState === 'createUserSuccess'"
                            size="m">
                        </umb-checkmark>
                        <h3 class="bold" style="margin: 0 0 0 10px;">
                            {{vm.newUser.name | umbWordLimit:1}}
                            <localize key="user_userCreated">has been created</localize>
                        </h3>
                    </div>

                    <p style="line-height: 1.6em; margin-bottom: 20px;"><localize key="user_userCreatedSuccessHelp"></localize></p>

                    <!-- New password -->
                    <div>
                        <label class="bold"><localize key="user_password">Password</localize></label>
                        <div class="flex items-center justify-between" style="background-color: #f3f3f5; padding: 10px 20px; border-radius: 3px; margin-bottom: 30px;">
                            <div ng-show="vm.newUser.showPassword">{{vm.newUser.resetPasswordValue}}</div>
                            <div ng-show="!vm.newUser.showPassword">&bull;&bull;&bull;&bull;&bull;&bull;&bull;&bull;</div>
                            <div>
                                <umb-button ng-if="!vm.newUser.showPassword"
                                            type="button"
                                            action="vm.toggleNewUserPassword()"
                                            label-key="general_show"
                                            size="xs">
                                </umb-button>
                                <umb-button ng-if="vm.newUser.showPassword"
                                            type="button"
                                            action="vm.toggleNewUserPassword()"
                                            label-key="general_hide"
                                            size="xs">
                                </umb-button>
                                <umb-button ng-if="vm.newUser.resetPasswordValue"
                                            umb-clipboard
                                            umb-clipboard-success="vm.copySuccess(e)"
                                            umb-clipboard-error="vm.copyError(e)"
                                            umb-clipboard-text="{{vm.newUser.resetPasswordValue}}"
                                            state="vm.page.copyPasswordButtonState"
                                            type="button"
                                            label-key="general_copy" size="xs">
                                </umb-button>
                            </div>
                        </div>
                    </div>

                    <!-- actions -->
                    <div>
                        <umb-button
                            type="button" button-style="info"
                            label-key="user_createAnotherUser"
                            action="vm.setUsersViewState('createUser');"
                            size="m">
                        </umb-button>
                        <umb-button
                            type="button"
                            button-style="action"
                            label-key="user_goToProfile"
                            action="vm.goToUser(vm.newUser);"
                            size="m">
                        </umb-button>
                    </div>

                </umb-box-content>
            </umb-box>

        </div>
    </div>

    <!-- Invite user success -->
    <div ng-if="vm.usersViewState === 'inviteUserSuccess'">
        <umb-editor-sub-header>
            <umb-editor-sub-header-content-left>
                <button type="button" class="umb-package-details__back-action" ng-click="vm.setUsersViewState('overview');"><span aria-hidden="true">&larr;</span> <localize key="user_backToUsers">Back to users</localize></button>
            </umb-editor-sub-header-content-left>
        </umb-editor-sub-header>

        <div class="flex justify-center">

            <umb-box style="max-width: 500px;">
                <umb-box-content>

                <!-- Success text -->
                <div class="flex items-center" style="margin-bottom: 15px;">
                    <umb-checkmark
                        checked="vm.usersViewState === 'inviteUserSuccess'"
                        readonly="true"
                        size="m">
                    </umb-checkmark>
                    <h3 class="bold" style="margin: 0 0 0 10px;">
                        {{vm.newUser.name | umbWordLimit:1}}
                        <localize key="user_userInvited">has been created</localize>
                    </h3>
                </div>

                <p style="line-height: 1.6em; margin-bottom: 20px;"><localize key="user_userInvitedSuccessHelp"></localize></p>

                <!-- actions -->
                <div>
                    <umb-button
                        type="button" button-style="info"
                        label-key="user_inviteAnotherUser"
                        action="vm.setUsersViewState('inviteUser');"
                        size="m">
                    </umb-button>
                    <umb-button
                        type="button"
                        button-style="action"
                        label-key="user_goToProfile"
                        action="vm.goToUser(vm.newUser);"
                        size="m">
                    </umb-button>
                </div>

                </umb-box-content>
            </umb-box>

        </div>

    </div>

</div><|MERGE_RESOLUTION|>--- conflicted
+++ resolved
@@ -27,31 +27,10 @@
                     </umb-layout-selector>
                 </umb-editor-sub-header-section>
                 <umb-editor-sub-header-section>
-<<<<<<< HEAD
-                    <div class="form-search -no-margin-bottom pull-right">
-                        <div class="inner-addon left-addon">
-                            <label for="users-search" class="form-search__label-icon">
-                                <i class="icon icon-search" aria-hidden="true"></i>
-                                <span class="sr-only">
-                                    <localize key="visuallyHiddenTexts_userSearchLabel">Search the users section</localize>
-                                </span>
-                            </label>
-                            <input class="form-control search-input"
-                                   type="text" localize="placeholder"
-                                   placeholder="@general_typeToSearch"
-                                   ng-model="vm.usersOptions.filter"
-                                   ng-change="vm.searchUsers()"
-                                   id="users-search"
-                                   prevent-enter-submit
-                                   no-dirty-check>
-                        </div>
-                    </div>
-=======
 
                     <umb-mini-search model="vm.usersOptions.filter" on-search="vm.searchUsers()" on-start-typing="vm.searchUsers()">
                     </umb-mini-search>
 
->>>>>>> d51b5e78
                 </umb-editor-sub-header-section>
             </umb-editor-sub-header-content-right>
 

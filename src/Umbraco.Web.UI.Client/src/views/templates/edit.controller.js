(function () {
    "use strict";

    function TemplatesEditController($scope, $routeParams, templateResource, assetsService, notificationsService, editorState, navigationService, appState, macroService) {

        var vm = this;
        vm.page = {};
        vm.page.loading = true;

        //menu
        vm.page.menu = {};
        vm.page.menu.currentSection = appState.getSectionState("currentSection");
        vm.page.menu.currentNode = null;

        vm.insert = function (str) {
            vm.editor.moveCursorToPosition(vm.currentPosition);
            vm.editor.insert(str);
            vm.editor.focus();
        };

        vm.currentPosition = { col: 0, row: 0 };

        vm.save = function () {
            vm.page.saveButtonState = "busy";

            vm.template.content = vm.editor.getValue();

<<<<<<< HEAD
            templateResource.save(vm.template).then(function(saved){
=======
            templateResource.save(vm.template).then(function (saved) {
>>>>>>> 7ef98207
                notificationsService.success("Template saved");
                vm.page.saveButtonState = "success";
                vm.template = saved;

                //sync state
                editorState.set(vm.template);
                navigationService.syncTree({ tree: "templates", path: vm.template.path, forceReload: true }).then(function (syncArgs) {
                    vm.page.menu.currentNode = syncArgs.node;
                });


<<<<<<< HEAD
            }, function(err){
=======
            }, function (err) {
>>>>>>> 7ef98207
                notificationsService.error("Template save failed");
                vm.page.saveButtonState = "error";
            });
        };

        function persistCurrentLocation() {
            vm.currentPosition = vm.editor.getCursorPosition();
        }

        vm.init = function () {


            //we need to load this somewhere, for now its here.
            assetsService.loadCss("lib/ace-razor-mode/theme/razor_chrome.css");
<<<<<<< HEAD
            if($routeParams.create){

            	templateResource.getScaffold().then(function(template){
            		vm.ready(template);
            	});	

            }else{

            	templateResource.getById($routeParams.id).then(function(template){
                    vm.ready(template);
                });

            }

        };
        
        vm.ready = function(template){
        	vm.page.loading = false;
            vm.template = template;

            //sync state
            editorState.set(vm.template);
            navigationService.syncTree({ tree: "templates", path: vm.template.path, forceReload: true }).then(function (syncArgs) {
                vm.page.menu.currentNode = syncArgs.node;
            });

            vm.aceOption = {
                mode: "razor",
                theme: "chrome",

                onLoad: function(_editor) {
                    vm.editor = _editor;
            	}
            }
        };

        
        vm.setLayout = function(path){
=======
            templateResource.getById($routeParams.id).then(function (template) {

                vm.page.loading = false;
                vm.template = template;

                //sync state
                editorState.set(vm.template);
                navigationService.syncTree({ tree: "templates", path: vm.template.path, forceReload: true }).then(function (syncArgs) {
                    vm.page.menu.currentNode = syncArgs.node;
                });

                vm.aceOption = {
                    mode: "razor",
                    theme: "chrome",

                    onLoad: function (_editor) {
                        vm.editor = _editor;

                        vm.editor.on("blur", persistCurrentLocation);
                        vm.editor.on("focus", persistCurrentLocation);
                    }
                };
            });

        };


        vm.setLayout = function (path) {
>>>>>>> 7ef98207

            var templateCode = vm.editor.getValue();
            var newValue = path;
            var layoutDefRegex = new RegExp("(@{[\\s\\S]*?Layout\\s*?=\\s*?)(\"[^\"]*?\"|null)(;[\\s\\S]*?})", "gi");

            if (newValue !== undefined && newValue !== "") {
                if (layoutDefRegex.test(templateCode)) {
                    // Declaration exists, so just update it
                    templateCode = templateCode.replace(layoutDefRegex, "$1\"" + newValue + "\"$3");
                } else {
                    // Declaration doesn't exist, so prepend to start of doc
                    //TODO: Maybe insert at the cursor position, rather than just at the top of the doc?
                    templateCode = "@{\n\tLayout = \"" + newValue + "\";\n}\n" + templateCode;
                }
            } else {
                if (layoutDefRegex.test(templateCode)) {
                    // Declaration exists, so just update it
                    templateCode = templateCode.replace(layoutDefRegex, "$1null$3");
                }
            }

            vm.editor.setValue(templateCode);
            vm.editor.clearSelection();
            vm.editor.navigateFileStart();
        };


        vm.openPageFieldOverlay = openPageFieldOverlay;
        vm.openDictionaryItemOverlay = openDictionaryItemOverlay;
        vm.openQueryBuilderOverlay = openQueryBuilderOverlay;
        vm.openMacroOverlay = openMacroOverlay;
<<<<<<< HEAD
        vm.openInsertOverlay = openInsertOverlay;

        function openInsertOverlay() {

            vm.insertOverlay = {
                view: "insert",
                hideSubmitButton: true,
                show: true,
                submit: function(model) {

                    switch(model.insert.type) {
                        case "macro":

                            var macroObject = macroService.collectValueData(model.insert.selectedMacro, model.insert.macroParams, "Mvc");
                            vm.insert(macroObject.syntax);
                            break;

                        case "dictionary":
                            //crappy hack due to dictionary items not in umbracoNode table
                        	var code = "@Umbraco.GetDictionaryValue(\"" + model.insert.node.name + "\")";
                        	vm.insert(code);
                            break;
                    }

                    vm.insertOverlay.show = false;
                    vm.insertOverlay = null;

                },
                close: function(oldModel) {
                    vm.insertOverlay.show = false;
                    vm.insertOverlay = null;
                }
            };

        }
=======
        vm.openOrganizeOverlay = openOrganizeOverlay;
>>>>>>> 7ef98207


        function openMacroOverlay() {

            vm.macroPickerOverlay = {
                view: "macropicker",
                dialogData: {},
                show: true,
                submit: function (model) {

                    var macroObject = macroService.collectValueData(model.selectedMacro, model.macroParams, "Mvc");
                    vm.insert(macroObject.syntax);
                    vm.macroPickerOverlay.show = false;
                    vm.macroPickerOverlay = null;
                }
            };
        }


        function openPageFieldOverlay() {
            vm.pageFieldOverlay = {
                view: "mediapicker",
                show: true,
                submit: function (model) {

                },
                close: function (model) {
                    vm.pageFieldOverlay.show = false;
                    vm.pageFieldOverlay = null;
                }
            };
        }


        function openDictionaryItemOverlay() {
            vm.dictionaryItemOverlay = {
                view: "treepicker",
<<<<<<< HEAD
                section: "settings", 
                treeAlias: "dictionary",
                entityType: "dictionary",
                multiPicker: false,

                show: true,

                submit: function(model) {
                    
                },

                select: function(node){
                	//crappy hack due to dictionary items not in umbracoNode table
                	var code = "@Umbraco.GetDictionaryValue(\"" + node.name + "\")";
                	vm.insert(code);

                	vm.dictionaryItemOverlay.show = false;
                    vm.dictionaryItemOverlay = null;
=======
                dialogOptions: { section: "settings", treeAlias: "dictionary" },
                show: true,

                submit: function (model) {
                    console.log(model);
>>>>>>> 7ef98207
                },

                close: function (model) {
                    vm.dictionaryItemOverlay.show = false;
                    vm.dictionaryItemOverlay = null;
                }
            };
        }

        function openQueryBuilderOverlay() {
            vm.queryBuilderOverlay = {
                view: "querybuilder",
                show: true,
                title: "Query for content",

                submit: function (model) {

                    var code = "\n@{\n" + "\tvar selection = " + model.result.queryExpression + ";\n}\n";
                    code += "<ul>\n" +
                                "\t@foreach(var item in selection){\n" +
                                    "\t\t<li>\n" +
                                        "\t\t\t<a href=\"@item.Url\">@item.Name</a>\n" +
                                    "\t\t</li>\n" +
                                "\t}\n" +
                            "</ul>\n\n";

                    vm.insert(code);
                },

                close: function (model) {
                    vm.queryBuilderOverlay.show = false;
                    vm.queryBuilderOverlay = null;
                }
            };
        }

        function openOrganizeOverlay() {
            vm.organizeOverlay = {
                view: "organize",
                show: true,
                template: vm.template,
                submit: function (model) {
                    if (model.masterPage && model.masterPage.alias) {
                        vm.template.masterPageAlias = model.masterPage.alias;
                        vm.setLayout(model.masterPage.alias + ".cshtml");
                    } else {
                        vm.template.masterPageAlias = null;
                        vm.setLayout(null);
                    }

                    if (model.addRenderBody) {
                        vm.insert("@RenderBody()");
                    }

                    if (model.addRenderSection) {
                        vm.insert("@RenderSection(\"" +
                            model.renderSectionName +
                            "\", " +
                            model.mandatoryRenderSection +
                            ")");
                    }

                    if (model.addSection) {
                        vm.insert("@section " + model.sectionName + "\r\n{\r\n\r\n}\r\n");
                    }

                    vm.organizeOverlay.show = false;
                    vm.organizeOverlay = null;
                },
                close: function (model) {
                    vm.organizeOverlay.show = false;
                    vm.organizeOverlay = null;
                }
            }
        }

        vm.init();

    }

    angular.module("umbraco").controller("Umbraco.Editors.Templates.EditController", TemplatesEditController);
})();<|MERGE_RESOLUTION|>--- conflicted
+++ resolved
@@ -25,11 +25,8 @@
 
             vm.template.content = vm.editor.getValue();
 
-<<<<<<< HEAD
-            templateResource.save(vm.template).then(function(saved){
-=======
             templateResource.save(vm.template).then(function (saved) {
->>>>>>> 7ef98207
+
                 notificationsService.success("Template saved");
                 vm.page.saveButtonState = "success";
                 vm.template = saved;
@@ -40,12 +37,7 @@
                     vm.page.menu.currentNode = syncArgs.node;
                 });
 
-
-<<<<<<< HEAD
-            }, function(err){
-=======
             }, function (err) {
->>>>>>> 7ef98207
                 notificationsService.error("Template save failed");
                 vm.page.saveButtonState = "error";
             });
@@ -57,10 +49,9 @@
 
         vm.init = function () {
 
-
             //we need to load this somewhere, for now its here.
             assetsService.loadCss("lib/ace-razor-mode/theme/razor_chrome.css");
-<<<<<<< HEAD
+
             if($routeParams.create){
 
             	templateResource.getScaffold().then(function(template){
@@ -76,6 +67,7 @@
             }
 
         };
+
         
         vm.ready = function(template){
         	vm.page.loading = false;
@@ -99,36 +91,6 @@
 
         
         vm.setLayout = function(path){
-=======
-            templateResource.getById($routeParams.id).then(function (template) {
-
-                vm.page.loading = false;
-                vm.template = template;
-
-                //sync state
-                editorState.set(vm.template);
-                navigationService.syncTree({ tree: "templates", path: vm.template.path, forceReload: true }).then(function (syncArgs) {
-                    vm.page.menu.currentNode = syncArgs.node;
-                });
-
-                vm.aceOption = {
-                    mode: "razor",
-                    theme: "chrome",
-
-                    onLoad: function (_editor) {
-                        vm.editor = _editor;
-
-                        vm.editor.on("blur", persistCurrentLocation);
-                        vm.editor.on("focus", persistCurrentLocation);
-                    }
-                };
-            });
-
-        };
-
-
-        vm.setLayout = function (path) {
->>>>>>> 7ef98207
 
             var templateCode = vm.editor.getValue();
             var newValue = path;
@@ -160,8 +122,8 @@
         vm.openDictionaryItemOverlay = openDictionaryItemOverlay;
         vm.openQueryBuilderOverlay = openQueryBuilderOverlay;
         vm.openMacroOverlay = openMacroOverlay;
-<<<<<<< HEAD
         vm.openInsertOverlay = openInsertOverlay;
+        vm.openOrganizeOverlay = openOrganizeOverlay;
 
         function openInsertOverlay() {
 
@@ -196,9 +158,6 @@
             };
 
         }
-=======
-        vm.openOrganizeOverlay = openOrganizeOverlay;
->>>>>>> 7ef98207
 
 
         function openMacroOverlay() {
@@ -236,17 +195,11 @@
         function openDictionaryItemOverlay() {
             vm.dictionaryItemOverlay = {
                 view: "treepicker",
-<<<<<<< HEAD
                 section: "settings", 
                 treeAlias: "dictionary",
                 entityType: "dictionary",
                 multiPicker: false,
-
-                show: true,
-
-                submit: function(model) {
-                    
-                },
+                show: true,
 
                 select: function(node){
                 	//crappy hack due to dictionary items not in umbracoNode table
@@ -255,13 +208,10 @@
 
                 	vm.dictionaryItemOverlay.show = false;
                     vm.dictionaryItemOverlay = null;
-=======
-                dialogOptions: { section: "settings", treeAlias: "dictionary" },
-                show: true,
+                },
 
                 submit: function (model) {
                     console.log(model);
->>>>>>> 7ef98207
                 },
 
                 close: function (model) {

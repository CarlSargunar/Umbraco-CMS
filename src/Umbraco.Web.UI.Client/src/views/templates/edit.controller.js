--- conflicted
+++ resolved
@@ -191,17 +191,13 @@
                 closeButtonlabel: "Cancel",
                 view: "insertfield",
                 show: true,
-<<<<<<< HEAD
-
-                submit: function (model) {
-
-=======
-                submit: function(model) {
+
+                submit: function (model) {
                   vm.insert(model.umbracoField);
                   vm.pageFieldOverlay.show = false;
                   vm.pageFieldOverlay = null;
->>>>>>> 49d5e9a2
-                },
+                },
+                
                 close: function (model) {
                     vm.pageFieldOverlay.show = false;
                     vm.pageFieldOverlay = null;

<div ng-controller="Umbraco.Editors.Content.RightsController as vm">

    <!-- Manage groups -->
    <div ng-show="vm.viewState === 'manageGroups'">
        <div class="umb-dialog-body" ng-cloak>
            <div class="umb-pane">

                <div ng-show="vm.saveError">
                    <div class="alert alert-error">
                        <div><strong>{{vm.saveError.errorMsg}}</strong></div>
                        <div>{{vm.saveError.data.message}}</div>
                    </div>
                </div>

                <div ng-show="vm.saveSuccces">
                    <div class="alert alert-success">
                        <localize key="speechBubbles_permissionsSavedFor"></localize><strong> {{currentNode.name}}</strong>
                    </div>
                </div>

                <h5><localize key="defaultdialogs_permissionsSet">Set permissions for</localize> {{ currentNode.name }}</h5>
                <p class="abstract" style="margin-bottom: 20px;"><localize key="defaultdialogs_permissionsHelp"></localize></p>

                <div style="position: relative; display: inline-block; margin-bottom: 20px;">
                    
                    <a class="btn btn-info dropdown-toggle" data-toggle="dropdown" href="#">
                        <localize key="defaultdialogs_permissionsSet">Set permissions for</localize>...
                        <span class="caret" style="margin-left: 10px;"></span>
                    </a>
<<<<<<< HEAD

                    <ul class="dropdown-menu" style="width: 100%;">
=======
                    <ul class="dropdown-menu">
>>>>>>> fc8c750f
                        <li ng-repeat="group in vm.availableUserGroups | filter:{selected: '!true'}">
                            <a href="" ng-click="vm.editPermissions(group)" prevent-default>
                                <i class="{{group.icon}}"></i>
                                {{group.name}}
                            </a>
                        </li>
                    </ul>
                </div>

                <div>
                    <umb-user-group-preview
                        ng-repeat="group in vm.selectedUserGroups"
                        icon="group.icon"
                        name="group.name"
                        hide-content-start-node="true"
                        hide-media-start-node="true"
                        permissions="group.allowedPermissions"
                        allow-remove="true"
                        allow-edit="true"
                        on-remove="vm.removePermissions($index, vm.selectedUserGroups)"
                        on-edit="vm.editPermissions(group)">
                    </umb-user-group-preview>
                </div>

            </div>
        </div>

        <div class="umb-dialog-footer btn-toolbar umb-btn-toolbar">
            <umb-button
                label-key="general_close"
                disabled="vm.saveState === 'busy'"
                action="nav.hideDialog()"
                type="button"
                button-style="link">
            </umb-button>

            <umb-button
                label-key="buttons_save"
                disabled="vm.saveState === 'busy'"
                state="vm.saveState"
                action="vm.save()"
                type="button"
                button-style="success">
            </umb-button>
        </div>

    </div>

    <!-- Manage permissions -->
    <div ng-show="vm.viewState === 'managePermissions'">

        <div class="umb-dialog-body" ng-cloak>
            <div class="umb-pane block-form">
                <h5>{{ vm.labels.permissionsSetForGroup }}</h5>
                <umb-control-group
                    ng-repeat="(category, permissions) in vm.selectedUserGroup.permissions"
                    label="{{category}}">
                    <umb-permission
                        ng-repeat="permission in permissions"
                        name="permission.name"
                        description="permission.description"
                        selected="permission.checked">
                    </umb-permission>
                </umb-control-group>
            </div>
        </div>

        <div class="umb-dialog-footer btn-toolbar umb-btn-toolbar">

            <umb-button
                label-key="general_cancel"
                action="vm.cancelManagePermissions()"
                type="button"
                button-style="link">
            </umb-button>

            <umb-button
                label-key="actions_setPermissions"
                action="vm.setPermissions(vm.selectedUserGroup)"
                type="button"
                button-style="success">
            </umb-button>

        </div>

    </div>

</div>
<|MERGE_RESOLUTION|>--- conflicted
+++ resolved
@@ -27,12 +27,8 @@
                         <localize key="defaultdialogs_permissionsSet">Set permissions for</localize>...
                         <span class="caret" style="margin-left: 10px;"></span>
                     </a>
-<<<<<<< HEAD
-
-                    <ul class="dropdown-menu" style="width: 100%;">
-=======
+                  
                     <ul class="dropdown-menu">
->>>>>>> fc8c750f
                         <li ng-repeat="group in vm.availableUserGroups | filter:{selected: '!true'}">
                             <a href="" ng-click="vm.editPermissions(group)" prevent-default>
                                 <i class="{{group.icon}}"></i>

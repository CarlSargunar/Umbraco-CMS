--- conflicted
+++ resolved
@@ -2,13 +2,9 @@
 import { UUITextStyles } from '@umbraco-ui/uui-css/lib';
 import { customElement, property, state } from 'lit/decorators.js';
 import { ifDefined } from 'lit/directives/if-defined.js';
+import { UmbDataTypePropertyCollection } from '@umbraco-cms/backoffice/data-type';
 import { UmbPropertyEditorExtensionElement } from '@umbraco-cms/backoffice/extensions-registry';
 import { UmbLitElement } from '@umbraco-cms/internal/lit-element';
-<<<<<<< HEAD
-import { UmbDataTypePropertyCollection } from '@umbraco-cms/backoffice/data-type';
-=======
-import { DataTypePropertyPresentationModel } from '@umbraco-cms/backoffice/backend-api';
->>>>>>> 75df0db0
 
 @customElement('umb-property-editor-ui-text-box')
 export class UmbPropertyEditorUITextBoxElement extends UmbLitElement implements UmbPropertyEditorExtensionElement {
@@ -22,17 +18,10 @@
 	private _maxChars?: number;
 
 	@property({ type: Array, attribute: false })
-<<<<<<< HEAD
-	public config = new UmbDataTypePropertyCollection();
-=======
-	public set config(config: Array<DataTypePropertyPresentationModel>) {
-		const inputType = config.find((x) => x.alias === 'inputType');
-		if (inputType) this._type = inputType.value;
-
-		const maxChars = config.find((x) => x.alias === 'maxChars');
-		if (maxChars) this._maxChars = maxChars.value;
+	public set config(config: UmbDataTypePropertyCollection) {
+		this._type = config.getValueByAlias('inputType') ?? 'text';
+		this._maxChars = config.getValueByAlias('maxChars');
 	}
->>>>>>> 75df0db0
 
 	private onInput(e: InputEvent) {
 		this.value = (e.target as HTMLInputElement).value;

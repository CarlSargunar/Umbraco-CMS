--- conflicted
+++ resolved
@@ -1,15 +1,8 @@
 import { css, CSSResultGroup, html, LitElement } from 'lit';
 import { customElement, property, state } from 'lit/decorators.js';
-<<<<<<< HEAD
-import { Subscription, map } from 'rxjs';
+import { map } from 'rxjs';
 import { UUITextStyles } from '@umbraco-ui/uui';
-=======
-import { map } from 'rxjs';
-import { UmbContextProviderMixin, UmbContextConsumerMixin } from '../../../../core/context';
-import { UmbExtensionRegistry } from '../../../../core/extension';
-import type { ManifestPropertyAction } from '../../../../core/models';
 import { UmbObserverMixin } from '../../../../core/observer';
->>>>>>> f344aeba
 import { UmbPropertyActionMenuContext } from './property-action-menu.context';
 import { UmbExtensionRegistry } from '@umbraco-cms/extensions-api';
 

--- conflicted
+++ resolved
@@ -7,11 +7,7 @@
 
 @customElement('umb-property-action-clear')
 export class UmbPropertyActionClearElement extends UmbLitElement implements UmbPropertyAction {
-<<<<<<< HEAD
-	
-=======
 
->>>>>>> 19d83cc7
 	@property()
 	value = '';
 
@@ -42,11 +38,7 @@
 	private _clearValue() {
 		// TODO: how do we want to update the value? Testing an event based approach. We need to test an api based approach too.
 		//this.value = '';// This is though bad as it assumes we are dealing with a string. So wouldn't work as a generalized element.
-<<<<<<< HEAD
-		//this.dispatchEvent(new CustomEvent('change', { bubbles: true, composed: true }));
-=======
 		//this.dispatchEvent(new CustomEvent('property-value-change', { bubbles: true, composed: true }));
->>>>>>> 19d83cc7
 		// Or you can do this:
 		this._propertyContext?.resetValue();// This resets value to what the property wants.
 	}

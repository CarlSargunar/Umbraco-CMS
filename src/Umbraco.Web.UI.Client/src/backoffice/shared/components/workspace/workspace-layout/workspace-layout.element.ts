import { UUITextStyles } from '@umbraco-ui/uui-css/lib';
import { css, html, nothing } from 'lit';
import { customElement, property, state } from 'lit/decorators.js';
import { IRoutingInfo } from 'router-slot';
import { map } from 'rxjs';
import { repeat } from 'lit/directives/repeat.js';

<<<<<<< HEAD
import type { UmbRouterSlotInitEvent, UmbRouterSlotChangeEvent } from '@umbraco-cms/router';
=======
>>>>>>> 34684df9
import { createExtensionElement, umbExtensionsRegistry } from '@umbraco-cms/extensions-api';
import type {
	ManifestWorkspaceAction,
	ManifestWorkspaceView,
	ManifestWorkspaceViewCollection,
} from '@umbraco-cms/models';

import '../../body-layout/body-layout.element';
import '../../extension-slot/extension-slot.element';
import { UmbLitElement } from '@umbraco-cms/element';

/**
 * @element umb-workspace-layout
 * @description
 * @slot icon - Slot for rendering the icon
 * @slot name - Slot for rendering the name
 * @slot footer - Slot for rendering the workspace footer
 * @slot actions - Slot for rendering the workspace actions
 * @slot default - slot for main content
 * @export
 * @class UmbWorkspaceLayout
 * @extends {UmbLitElement}
 */
@customElement('umb-workspace-layout')
export class UmbWorkspaceLayout extends UmbLitElement {
	static styles = [
		UUITextStyles,
		css`
			:host {
				display: block;
				width: 100%;
				height: 100%;
			}

			uui-input {
				width: 100%;
			}

			uui-tab-group {
				--uui-tab-divider: var(--uui-color-border);
				border-left: 1px solid var(--uui-color-border);
				border-right: 1px solid var(--uui-color-border);
			}
			router-slot {
				height: 100%;
				flex: 0;
			}

			umb-extension-slot[slot='actions'] {
				display: flex;
				gap: var(--uui-size-space-2);
			}
		`,
	];

	@property()
	public headline = '';

	private _alias = '';
	/**
	 * Alias of the workspace. The Layout will render the workspace views that are registered for this workspace alias.
	 * @public
	 * @type {string}
	 * @attr
	 * @default ''
	 */
	@property()
	public get alias() {
		return this._alias;
	}
	public set alias(value) {
		const oldValue = this._alias;
		this._alias = value;
		if (oldValue !== this._alias) {
			this._observeWorkspaceViews();
			this.requestUpdate('alias', oldValue);
		}
	}

	@state()
	private _workspaceViews: Array<ManifestWorkspaceView | ManifestWorkspaceViewCollection> = [];

	@state()
	private _routes: any[] = [];

	@state()
	private _routerPath?: string;

	@state()
	private _activePath?: string;

	private _observeWorkspaceViews() {
		this.observe(
			umbExtensionsRegistry
				.extensionsOfTypes<ManifestWorkspaceView>(['workspaceView', 'workspaceViewCollection'])
				.pipe(map((extensions) => extensions.filter((extension) => extension.meta.workspaces.includes(this.alias)))),
			(workspaceViews) => {
				this._workspaceViews = workspaceViews;
				this._createRoutes();
			}
		);
	}

	private _createRoutes() {
		this._routes = [];

		if (this._workspaceViews.length > 0) {
			this._routes = this._workspaceViews.map((view) => {
				return {
					path: `view/${view.meta.pathname}`,
					component: () => {
						if (view.type === 'workspaceViewCollection') {
							return import(
								'src/backoffice/shared/components/workspace/workspace-content/views/collection/workspace-view-collection.element'
							);
						}
						return createExtensionElement(view);
					},
					setup: (component: Promise<HTMLElement> | HTMLElement, info: IRoutingInfo) => {
						// When its using import, we get an element, when using createExtensionElement we get a Promise.
						if ((component as any).then) {
							(component as any).then((el: any) => (el.manifest = view));
						} else {
							(component as any).manifest = view;
						}
					},
				};
			});

			this._routes.push({
				path: '**',
				redirectTo: `view/${this._workspaceViews[0].meta.pathname}`,
			});
		}
	}

	private _renderTabs() {
		return html`
			${this._workspaceViews.length > 0
				? html`
						<uui-tab-group slot="tabs">
							${repeat(
								this._workspaceViews,
								(view) => view.alias,
								(view) => html`
									<uui-tab
										.label="${view.meta.label || view.name}"
										href="${this._routerPath}/view/${view.meta.pathname}"
										?active="${'view/' + view.meta.pathname === this._activePath}">
										<uui-icon slot="icon" name="${view.meta.icon}"></uui-icon>
										${view.meta.label || view.name}
									</uui-tab>
								`
							)}
						</uui-tab-group>
				  `
				: nothing}
		`;
	}

	render() {
		return html`
			<umb-body-layout .headline=${this.headline}>
				<slot name="header" slot="header"></slot>
				${this._renderTabs()}

				<umb-router-slot
					.routes="${this._routes}"
					@init=${(event: UmbRouterSlotInitEvent) => {
						this._routerPath = event.target.absoluteRouterPath;
					}}
					@change=${(event: UmbRouterSlotChangeEvent) => {
						this._activePath = event.target.localActiveViewPath;
					}}></umb-router-slot>
				<slot></slot>

				<slot name="footer" slot="footer"></slot>
				<umb-extension-slot
					slot="actions"
					type="workspaceAction"
					.filter=${(extension: ManifestWorkspaceAction) =>
						extension.meta.workspaces.includes(this.alias)}></umb-extension-slot>
				<slot name="actions" slot="actions"></slot>
			</umb-body-layout>
		`;
	}
}

declare global {
	interface HTMLElementTagNameMap {
		'umb-workspace-layout': UmbWorkspaceLayout;
	}
}<|MERGE_RESOLUTION|>--- conflicted
+++ resolved
@@ -5,10 +5,7 @@
 import { map } from 'rxjs';
 import { repeat } from 'lit/directives/repeat.js';
 
-<<<<<<< HEAD
 import type { UmbRouterSlotInitEvent, UmbRouterSlotChangeEvent } from '@umbraco-cms/router';
-=======
->>>>>>> 34684df9
 import { createExtensionElement, umbExtensionsRegistry } from '@umbraco-cms/extensions-api';
 import type {
 	ManifestWorkspaceAction,

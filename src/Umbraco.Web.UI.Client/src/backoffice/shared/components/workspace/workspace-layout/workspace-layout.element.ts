import { UUITextStyles } from '@umbraco-ui/uui-css/lib';
import { css, html, nothing } from 'lit';
import { customElement, property, state } from 'lit/decorators.js';
import { map } from 'rxjs';
import { repeat } from 'lit/directives/repeat.js';

import type { IRoute, PageComponent } from '@umbraco-cms/backoffice/router';
import type { UmbRouterSlotInitEvent, UmbRouterSlotChangeEvent } from '@umbraco-cms/internal/router';
import { createExtensionElement, umbExtensionsRegistry } from '@umbraco-cms/backoffice/extensions-api';
import type {
	ManifestWorkspaceView,
	ManifestWorkspaceViewCollection,
} from '@umbraco-cms/backoffice/extensions-registry';

import '../../body-layout/body-layout.element';
import '../../extension-slot/extension-slot.element';
import { UmbLitElement } from '@umbraco-cms/internal/lit-element';

/**
 * @element umb-workspace-layout
 * @description
 * @slot icon - Slot for icon
 * @slot header - Slot for workspace header
 * @slot name - Slot for name
 * @slot footer - Slot for workspace footer
 * @slot actions - Slot for workspace footer actions
 * @slot default - slot for main content
 * @export
 * @class UmbWorkspaceLayout
 * @extends {UmbLitElement}
 */
// TODO: stop naming this something with layout. as its not just an layout. it hooks up with extensions.
@customElement('umb-workspace-layout')
export class UmbWorkspaceLayoutElement extends UmbLitElement {
	static styles = [
		UUITextStyles,
		css`
			:host {
				display: block;
				width: 100%;
				height: 100%;
			}

			#router-slot {
				display: flex;
				flex-direction: column;
				height: 100%;
			}

			uui-input {
				width: 100%;
			}

			uui-tab-group {
				--uui-tab-divider: var(--uui-color-border);
				border-left: 1px solid var(--uui-color-border);
				border-right: 1px solid var(--uui-color-border);
			}

			umb-extension-slot[slot='actions'] {
				display: flex;
				gap: var(--uui-size-space-2);
			}
		`,
	];

	@property()
	public headline = '';

	@property()
	public hideNavigation = false;

	@property()
	public enforceNoFooter = false;

	private _alias = '';
	/**
	 * Alias of the workspace. The Layout will render the workspace views that are registered for this workspace alias.
	 * @public
	 * @type {string}
	 * @attr
	 * @default ''
	 */
	@property()
	public get alias() {
		return this._alias;
	}
	public set alias(value) {
		const oldValue = this._alias;
		this._alias = value;
		if (oldValue !== this._alias) {
			this._observeWorkspaceViews();
			this.requestUpdate('alias', oldValue);
		}
	}

	@state()
	private _workspaceViews: Array<ManifestWorkspaceView | ManifestWorkspaceViewCollection> = [];

	@state()
	private _routes?: IRoute[];

	@state()
	private _routerPath?: string;

	@state()
	private _activePath?: string;

	private _observeWorkspaceViews() {
		this.observe(
			umbExtensionsRegistry
				.extensionsOfTypes<ManifestWorkspaceView>(['workspaceView', 'workspaceViewCollection'])
				.pipe(
					map((extensions) => extensions.filter((extension) => extension.conditions.workspaces.includes(this.alias)))
				),
			(workspaceViews) => {
				this._workspaceViews = workspaceViews;
				this._createRoutes();
			}
		);
	}

	private componentHasManifest(component: PageComponent): component is HTMLElement & { manifest: unknown } {
		return component ? 'manifest' in component : false;
	}

	private _createRoutes() {
		this._routes = [];

		if (this._workspaceViews.length > 0) {
			this._routes = this._workspaceViews.map((view) => {
				return {
					path: `view/${view.meta.pathname}`,
					component: () => {
						if (view.type === 'workspaceViewCollection') {
							return import(
								'../../../../shared/components/workspace/workspace-content/views/collection/workspace-view-collection.element'
							) as unknown as Promise<HTMLElement>;
						}
						return createExtensionElement(view);
					},
<<<<<<< HEAD
					setup: (component) => {
						if (component && 'manifest' in component) {
=======
					setup: (component, info) => {
						if (this.componentHasManifest(component)) {
>>>>>>> 588887b7
							component.manifest = view;
						}
					},
				};
			});

			// If we have a post fix then we need to add a direct from the empty url of the split-view-index:
			const firstView = this._workspaceViews[0];
			if (firstView) {
				this._routes.push({
					path: ``,
					redirectTo: `view/${firstView.meta.pathname}`,
				});
			}
		}
	}

	render() {
		return html`
			<umb-body-layout .headline=${this.headline}>
				<slot name="header" slot="header"></slot>
				${this.#renderViews()}
				<slot name="action-menu" slot="action-menu"></slot>
				${this.#renderRoutes()}
				<slot></slot>
				${this.enforceNoFooter
					? ''
					: html`
							<umb-workspace-footer-layout alias=${this.alias}>
								<slot name="footer"></slot>
								<slot name="actions" slot="actions"></slot>
							</umb-workspace-footer-layout>
					  `}
			</umb-body-layout>
		`;
	}

	#renderViews() {
		return html`
			${!this.hideNavigation && this._workspaceViews.length > 1
				? html`
						<uui-tab-group slot="tabs">
							${repeat(
								this._workspaceViews,
								(view) => view.alias,
								(view) => html`
									<uui-tab
										.label="${view.meta.label || view.name}"
										href="${this._routerPath}/view/${view.meta.pathname}"
										?active="${'view/' + view.meta.pathname === this._activePath}">
										<uui-icon slot="icon" name="${view.meta.icon}"></uui-icon>
										${view.meta.label || view.name}
									</uui-tab>
								`
							)}
						</uui-tab-group>
				  `
				: nothing}
		`;
	}

	#renderRoutes() {
		return html`
			${this._routes && this._routes.length > 0
				? html`
						<umb-router-slot
							id="router-slot"
							.routes="${this._routes}"
							@init=${(event: UmbRouterSlotInitEvent) => {
								this._routerPath = event.target.absoluteRouterPath;
							}}
							@change=${(event: UmbRouterSlotChangeEvent) => {
								this._activePath = event.target.localActiveViewPath;
							}}></umb-router-slot>
				  `
				: nothing}
		`;
	}
}

declare global {
	interface HTMLElementTagNameMap {
		'umb-workspace-layout': UmbWorkspaceLayoutElement;
	}
}<|MERGE_RESOLUTION|>--- conflicted
+++ resolved
@@ -120,6 +120,7 @@
 		);
 	}
 
+	// TODO: Move into a helper function:
 	private componentHasManifest(component: PageComponent): component is HTMLElement & { manifest: unknown } {
 		return component ? 'manifest' in component : false;
 	}
@@ -139,13 +140,8 @@
 						}
 						return createExtensionElement(view);
 					},
-<<<<<<< HEAD
-					setup: (component) => {
-						if (component && 'manifest' in component) {
-=======
 					setup: (component, info) => {
 						if (this.componentHasManifest(component)) {
->>>>>>> 588887b7
 							component.manifest = view;
 						}
 					},

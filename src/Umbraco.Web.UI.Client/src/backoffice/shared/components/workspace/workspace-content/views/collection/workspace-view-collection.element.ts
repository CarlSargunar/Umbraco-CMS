import { css, html } from 'lit';
import { UUITextStyles } from '@umbraco-ui/uui-css/lib';
import { customElement } from 'lit/decorators.js';
import { ifDefined } from 'lit-html/directives/if-defined.js';
import {
	UmbCollectionContext,
	UMB_COLLECTION_CONTEXT_TOKEN,
} from '../../../../../../shared/collection/collection.context';

import '../../../../../../shared/components/content-property/content-property.element';
import '../../../../../../shared/collection/dashboards/dashboard-collection.element';
import type { UmbWorkspaceEntityContextInterface } from '../../../workspace-context/workspace-entity-context.interface';
import { UmbLitElement } from '@umbraco-cms/element';
import type { FolderTreeItemModel } from '@umbraco-cms/backend-api';
import { ManifestWorkspaceViewCollection } from '@umbraco-cms/extensions-registry';

@customElement('umb-workspace-view-collection')
export class UmbWorkspaceViewCollectionElement extends UmbLitElement {
	static styles = [
		UUITextStyles,
		css`
			:host {
				display: block;
				height: 100%;
			}
		`,
	];

	public manifest!: ManifestWorkspaceViewCollection;

	private _workspaceContext?: UmbWorkspaceEntityContextInterface;

<<<<<<< HEAD
	// TODO: add type for the collection context.
	private _collectionContext?: UmbCollectionContext<FolderTreeItem, any>;
=======
	private _collectionContext?: UmbCollectionContext<FolderTreeItemModel, UmbMediaTreeStore>;
>>>>>>> 31aa1bd3

	constructor() {
		super();

		// TODO: Figure out how to get the magic string for the workspace context.
		this.consumeContext<UmbWorkspaceEntityContextInterface>('umbWorkspaceContext', (nodeContext) => {
			this._workspaceContext = nodeContext;
			this._provideWorkspace();
		});
	}

	protected _provideWorkspace() {
		const entityKey = this._workspaceContext?.getEntityKey();
<<<<<<< HEAD
		const entityType = this._workspaceContext?.getEntityType();

		if (entityKey != null && entityType != null) {
			const manifestMeta = this.manifest.meta;

			this._collectionContext = new UmbCollectionContext(
				this,
				entityType,
				entityKey,
				manifestMeta.storeAlias,
				manifestMeta.repositoryAlias
			);
=======
		if (entityKey != null) {
			const manifestMeta = this.manifest.meta;

			this._collectionContext = new UmbCollectionContext(this, entityKey, manifestMeta.storeAlias);
>>>>>>> 31aa1bd3
			this.provideContext(UMB_COLLECTION_CONTEXT_TOKEN, this._collectionContext);
		}
	}

	render() {
		return html`<umb-collection entity-type=${ifDefined(this._workspaceContext?.getEntityType())}></umb-collection>`;
	}
}

export default UmbWorkspaceViewCollectionElement;

declare global {
	interface HTMLElementTagNameMap {
		'umb-workspace-view-collection': UmbWorkspaceViewCollectionElement;
	}
}<|MERGE_RESOLUTION|>--- conflicted
+++ resolved
@@ -30,12 +30,8 @@
 
 	private _workspaceContext?: UmbWorkspaceEntityContextInterface;
 
-<<<<<<< HEAD
 	// TODO: add type for the collection context.
-	private _collectionContext?: UmbCollectionContext<FolderTreeItem, any>;
-=======
-	private _collectionContext?: UmbCollectionContext<FolderTreeItemModel, UmbMediaTreeStore>;
->>>>>>> 31aa1bd3
+	private _collectionContext?: UmbCollectionContext<FolderTreeItemModel, any>;
 
 	constructor() {
 		super();
@@ -49,7 +45,6 @@
 
 	protected _provideWorkspace() {
 		const entityKey = this._workspaceContext?.getEntityKey();
-<<<<<<< HEAD
 		const entityType = this._workspaceContext?.getEntityType();
 
 		if (entityKey != null && entityType != null) {
@@ -62,12 +57,6 @@
 				manifestMeta.storeAlias,
 				manifestMeta.repositoryAlias
 			);
-=======
-		if (entityKey != null) {
-			const manifestMeta = this.manifest.meta;
-
-			this._collectionContext = new UmbCollectionContext(this, entityKey, manifestMeta.storeAlias);
->>>>>>> 31aa1bd3
 			this.provideContext(UMB_COLLECTION_CONTEXT_TOKEN, this._collectionContext);
 		}
 	}

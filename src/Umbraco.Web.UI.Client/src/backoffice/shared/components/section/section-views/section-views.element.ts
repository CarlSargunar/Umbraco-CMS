import { UUITextStyles } from '@umbraco-ui/uui-css';
import { css, html, nothing } from 'lit';
import { customElement, state } from 'lit/decorators.js';
import { map, of } from 'rxjs';
import { UmbSectionContext, UMB_SECTION_CONTEXT_TOKEN } from '../section.context';
import type { ManifestSectionView } from '@umbraco-cms/models';
import { umbExtensionsRegistry } from '@umbraco-cms/extensions-api';
import { UmbLitElement } from '@umbraco-cms/element';
import { UmbObserverController } from '@umbraco-cms/observable-api';

@customElement('umb-section-views')
export class UmbSectionViewsElement extends UmbLitElement {
	static styles = [
		UUITextStyles,
		css`
			#header {
				background-color: var(--uui-color-surface);
				border-bottom: 1px solid var(--uui-color-divider-standalone);
			}

			uui-tab-group {
				justify-content: flex-end;
				--uui-tab-divider: var(--uui-color-divider-standalone);
			}

			uui-tab-group uui-tab:first-child {
				border-left: 1px solid var(--uui-color-divider-standalone);
			}
		`,
	];

	@state()
	private _views: Array<ManifestSectionView> = [];

	@state()
	private _routerFolder = '';

	@state()
	private _activeViewPathname?: string;

	private _sectionContext?: UmbSectionContext;
	private _extensionsObserver?: UmbObserverController<ManifestSectionView[]>;

	constructor() {
		super();

		this.consumeContext(UMB_SECTION_CONTEXT_TOKEN, (sectionContext) => {
			this._sectionContext = sectionContext;
			this._observeViews();
			this._observeActiveView();
		});
	}

	connectedCallback(): void {
		super.connectedCallback();
		/* TODO: find a way to construct absolute urls */
		this._routerFolder = window.location.pathname.split('/view')[0];
	}

	private _observeViews() {
		if (!this._sectionContext) return;

		this.observe(
			this._sectionContext.alias,
			(sectionAlias) => {
				this._observeExtensions(sectionAlias);
			},
			'viewsObserver'
		);
	}
	private _observeExtensions(sectionAlias?: string) {
		this._extensionsObserver?.destroy();
		if (sectionAlias) {
			this._extensionsObserver = this.observe(
				umbExtensionsRegistry
					?.extensionsOfType('sectionView')
<<<<<<< HEAD
					.pipe(map((views) => views.filter((view) => view.conditions.sections.includes(sectionAlias)))) ?? of([]),
=======
					.pipe(
						map((views) =>
							views
								.filter((view) => view.meta.sections.includes(sectionAlias))
								.sort((a, b) => b.meta.weight - a.meta.weight)
						)
					) ?? of([]),
>>>>>>> 78a118b1
				(views) => {
					this._views = views;
				}
			);
		}
	}

	private _observeActiveView() {
		if (this._sectionContext) {
			this.observe(
				this._sectionContext?.activeViewPathname,
				(pathname) => {
					this._activeViewPathname = pathname;
				},
				'activeViewPathnameObserver'
			);
		}
	}

	render() {
		return html` ${this._views.length > 0 ? html` <div id="header">${this._renderViews()}</div> ` : nothing} `;
	}

	private _renderViews() {
		return html`
			${this._views?.length > 0
				? html`
						<uui-tab-group>
							${this._views.map(
								(view: ManifestSectionView) => html`
									<uui-tab
										.label="${view.meta.label || view.name}"
										href="${this._routerFolder}/view/${view.meta.pathname}"
										?active="${this._activeViewPathname?.includes(view.meta.pathname)}">
										<uui-icon slot="icon" name=${view.meta.icon}></uui-icon>
										${view.meta.label || view.name}
									</uui-tab>
								`
							)}
						</uui-tab-group>
				  `
				: nothing}
		`;
	}
}

export default UmbSectionViewsElement;

declare global {
	interface HTMLElementTagNameMap {
		'umb-section-views': UmbSectionViewsElement;
	}
}<|MERGE_RESOLUTION|>--- conflicted
+++ resolved
@@ -74,17 +74,7 @@
 			this._extensionsObserver = this.observe(
 				umbExtensionsRegistry
 					?.extensionsOfType('sectionView')
-<<<<<<< HEAD
 					.pipe(map((views) => views.filter((view) => view.conditions.sections.includes(sectionAlias)))) ?? of([]),
-=======
-					.pipe(
-						map((views) =>
-							views
-								.filter((view) => view.meta.sections.includes(sectionAlias))
-								.sort((a, b) => b.meta.weight - a.meta.weight)
-						)
-					) ?? of([]),
->>>>>>> 78a118b1
 				(views) => {
 					this._views = views;
 				}

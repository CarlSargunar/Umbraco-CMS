import { html } from 'lit';
import { customElement, property, state } from 'lit/decorators.js';
import { map } from 'rxjs';
import { repeat } from 'lit-html/directives/repeat.js';
import { UmbTreeContextBase } from './tree.context';
import type { Entity, ManifestTree } from '@umbraco-cms/models';
import { umbExtensionsRegistry } from '@umbraco-cms/extensions-registry';
<<<<<<< HEAD
import { UmbTreeStore } from '@umbraco-cms/stores/store';
=======
import { UmbTreeDataStore } from '@umbraco-cms/store';
>>>>>>> f57b955d
import { UmbLitElement } from '@umbraco-cms/element';

import './tree-item.element';
import './context-menu/tree-context-menu-page-action-list.element';
import './context-menu/tree-context-menu-page.service';
import './context-menu/tree-context-menu.service';
import './action/tree-item-action-extension.element';

@customElement('umb-tree')
export class UmbTreeElement extends UmbLitElement {
	private _alias = '';
	@property({ type: String, reflect: true })
	get alias() {
		return this._alias;
	}
	set alias(newVal) {
		const oldVal = this._alias;
		this._alias = newVal;
		this.requestUpdate('alias', oldVal);
		this._observeTree();
	}

	private _selectable = false;
	@property({ type: Boolean, reflect: true })
	get selectable() {
		return this._selectable;
	}
	set selectable(newVal) {
		const oldVal = this._selectable;
		this._selectable = newVal;
		this.requestUpdate('selectable', oldVal);
		this._treeContext?.setSelectable(newVal);

		if (newVal) {
			this._observeSelection();
		}
	}

	private _selection: Array<string> = [];
	@property({ type: Array })
	get selection() {
		return this._selection;
	}
	set selection(newVal: Array<string>) {
		const oldVal = this._selection;
		this._selection = newVal;
		this.requestUpdate('selection', oldVal);
		this._treeContext?.setSelection(newVal);
	}

	@state()
	private _tree?: ManifestTree;

	@state()
	private _items: Entity[] = [];

	@state()
	private _loading = true;

	private _treeContext?: UmbTreeContextBase;
	private _store?: UmbTreeStore<Entity>;

	connectedCallback(): void {
		super.connectedCallback();
		this._observeTree();
	}

	private _observeTree() {
		if (!this.alias) return;

		this.observe(
			umbExtensionsRegistry
				.extensionsOfType('tree')
				.pipe(map((trees) => trees.find((tree) => tree.alias === this.alias))),
			(tree) => {
				this._tree = tree;
				if (tree) {
					this._provideTreeContext();
					this._provideStore();
					this._observeTreeRoot();
				}
			}
		);
	}

	private _provideTreeContext() {
		if (!this._tree || this._treeContext) return;

		// TODO: if a new tree comes around, which is different, then we should clean up and re provide.

		this._treeContext = new UmbTreeContextBase(this._tree);
		this._treeContext.setSelectable(this.selectable);
		this._treeContext.setSelection(this.selection);

		this.provideContext('umbTreeContext', this._treeContext);
	}

	private _provideStore() {
		// TODO: Clean up store, if already existing.

		if (!this._tree?.meta.storeAlias) return;

		this.consumeContext(this._tree.meta.storeAlias, (store: UmbTreeStore<Entity>) => {
			this._store = store;
			this.provideContext('umbStore', store);
		});
	}

	private _observeSelection() {
		if (!this._treeContext) return;

		this.observe(this._treeContext.selection, (selection) => {
			if (this._selection === selection) return;
			this._selection = selection;
			this.dispatchEvent(new CustomEvent('selected'));
		});
	}

	private _observeTreeRoot() {
		if (!this._store?.getTreeRoot) return;

		this._loading = true;

		this.observe(this._store.getTreeRoot(), (rootItems) => {
			if (rootItems?.length === 0) return;
			this._items = rootItems;
			this._loading = false;
		});
	}

	render() {
		// TODO: Fix Type Mismatch ` as Entity` in this template:
		return html`
			${repeat(
				this._items,
				(item) => item.key,
				(item) =>
					html`<umb-tree-item
						.key=${item.key}
						.label=${item.name}
						.icon=${item.icon}
						.entityType=${item.type}
						.hasChildren=${item.hasChildren}
						.loading=${this._loading}></umb-tree-item>`
			)}
		`;
	}
}

declare global {
	interface HTMLElementTagNameMap {
		'umb-tree': UmbTreeElement;
	}
}<|MERGE_RESOLUTION|>--- conflicted
+++ resolved
@@ -5,11 +5,7 @@
 import { UmbTreeContextBase } from './tree.context';
 import type { Entity, ManifestTree } from '@umbraco-cms/models';
 import { umbExtensionsRegistry } from '@umbraco-cms/extensions-registry';
-<<<<<<< HEAD
-import { UmbTreeStore } from '@umbraco-cms/stores/store';
-=======
-import { UmbTreeDataStore } from '@umbraco-cms/store';
->>>>>>> f57b955d
+import { UmbTreeStore } from '@umbraco-cms/store';
 import { UmbLitElement } from '@umbraco-cms/element';
 
 import './tree-item.element';

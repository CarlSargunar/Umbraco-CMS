import type { Observable } from 'rxjs';
import { UmbTreeRepository } from '@umbraco-cms/repository';
import type { ManifestTree } from '@umbraco-cms/models';
import { DeepState } from '@umbraco-cms/observable-api';
import { UmbControllerHostInterface } from '@umbraco-cms/controller';

export interface UmbTreeContext {
	tree: ManifestTree;
	readonly selectable: Observable<boolean>;
	readonly selection: Observable<Array<string>>;
	setSelectable(value: boolean): void;
	setSelection(value: Array<string>): void;
	select(key: string): void;
}

export class UmbTreeContextBase implements UmbTreeContext {
	#host: UmbControllerHostInterface;
	public tree: ManifestTree;

	#selectable = new DeepState(false);
	public readonly selectable = this.#selectable.asObservable();

	#selection = new DeepState(<Array<string>>[]);
	public readonly selection = this.#selection.asObservable();

	repository!: UmbTreeRepository;

	constructor(host: UmbControllerHostInterface, tree: ManifestTree) {
		this.#host = host;
		this.tree = tree;

		if (this.tree.meta.repository) {
<<<<<<< HEAD
			this.repository = new this.tree.meta.repository(this.#host) as UmbTreeRepository;
=======
			// TODO: should be using the right extension and the createExtensionClass method.
			this.repository = new this.tree.meta.repository(this.#host) as any;
>>>>>>> 85341573
		}
	}

	public setSelectable(value: boolean) {
		this.#selectable.next(value);
	}

	public setSelection(value: Array<string>) {
		if (!value) return;
		this.#selection.next(value);
	}

	public select(key: string) {
		const oldSelection = this.#selection.getValue();
		if (oldSelection.indexOf(key) !== -1) return;

		const selection = [...oldSelection, key];
		this.#selection.next(selection);
	}

	public deselect(key: string) {
		const selection = this.#selection.getValue();
		this.#selection.next(selection.filter((x) => x !== key));
	}

	public async requestRootItems() {
		return this.repository.requestRootTreeItems();
	}

	public async requestChildrenOf(parentKey: string | null) {
		return this.repository.requestTreeItemsOf(parentKey);
	}

	public async rootItems() {
		return this.repository.rootTreeItems();
	}

	public async childrenOf(parentKey: string | null) {
		return this.repository.treeItemsOf(parentKey);
	}
}<|MERGE_RESOLUTION|>--- conflicted
+++ resolved
@@ -30,12 +30,8 @@
 		this.tree = tree;
 
 		if (this.tree.meta.repository) {
-<<<<<<< HEAD
-			this.repository = new this.tree.meta.repository(this.#host) as UmbTreeRepository;
-=======
 			// TODO: should be using the right extension and the createExtensionClass method.
 			this.repository = new this.tree.meta.repository(this.#host) as any;
->>>>>>> 85341573
 		}
 	}
 

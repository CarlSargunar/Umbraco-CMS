--- conflicted
+++ resolved
@@ -8,19 +8,7 @@
 // TODO: consider not using this, but instead use dropdown, which is more generic shared component of backoffice. (this is at the movement only used in Log Viewer)
 @customElement('umb-button-with-dropdown')
 export class UmbButtonWithDropdownElement extends LitElement {
-<<<<<<< HEAD
-	static styles = [
-		UUITextStyles,
-		css`
-			uui-symbol-expand {
-				margin-left: var(--umb-button-with-dropdown-symbol-expand-margin-left, var(--uui-size-space-3));
-			}
-		`,
-	];
-=======
 	
->>>>>>> 69ab4748
-
 	@property()
 	label = '';
 

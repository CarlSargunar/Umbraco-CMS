--- conflicted
+++ resolved
@@ -19,20 +19,13 @@
 		// TODO: handle errors
 		if (!data) return;
 
-<<<<<<< HEAD
-		if (this.workspaceContext.getIsNew()) {
-			await this.repository?.create(data);
-			this.workspaceContext.setIsNew(false);
-		} else {
-			await this.repository?.save(data);
-		}
-=======
 		this.workspaceContext.getIsNew() ? this.#create(data) : this.#update(data);
 	}
 
 	async #create(data: any) {
 		if (!this.workspaceContext) return;
 
+		// TODO: preferably the actions dont talk directly with repository, but instead with its context.
 		const { error } = await this.repository.create(data);
 
 		// TODO: this is temp solution to bubble validation errors to the UI
@@ -42,12 +35,12 @@
 			}
 		} else {
 			this.workspaceContext.setValidationErrors?.(undefined);
+			// TODO: do not make it the buttons responsibility to set the workspace to not new.
 			this.workspaceContext.setIsNew(false);
 		}
 	}
 
 	#update(data: any) {
 		this.repository?.save(data);
->>>>>>> 3d7c70ec
 	}
 }
--- conflicted
+++ resolved
@@ -33,25 +33,13 @@
 	}
 
 	private onInput(e: InputEvent) {
-<<<<<<< HEAD
-		this.value = (e.target as HTMLInputElement).value;
-		this.dispatchEvent(new CustomEvent('change', { bubbles: true, composed: true }));
-=======
 		this.value = (e.target as UUITextareaElement).value as string;
 		this.dispatchEvent(new CustomEvent('property-value-change'));
->>>>>>> 19d83cc7
 	}
 
 	render() {
 		return html`
-<<<<<<< HEAD
-			<uui-textarea .value=${this.value} @input=${this.onInput}></uui-textarea>
-			${this.config?.map((property: any) => html`<div>${property.alias}: ${property.value}</div>`)}
-			<button @click=${() => this.propertyContext?.resetValue()}>Reset</button>
-			<button @click=${() => this.propertyContext?.setLabel('random' + Math.random()*10)}>Label change</button>`;
-=======
 			<uui-textarea .value=${this.value} @input=${this.onInput}></uui-textarea>`;
->>>>>>> 19d83cc7
 	}
 }
 

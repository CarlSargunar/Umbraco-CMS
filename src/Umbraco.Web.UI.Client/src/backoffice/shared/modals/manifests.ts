import type { ManifestModal } from '@umbraco-cms/backoffice/extensions-registry';

const modals: Array<ManifestModal> = [
	{
		type: 'modal',
		alias: 'Umb.Modal.Confirm',
		name: 'Confirm Modal',
		loader: () => import('./confirm/confirm-modal.element'),
	},
	{
		type: 'modal',
		alias: 'Umb.Modal.IconPicker',
		name: 'Icon Picker Modal',
		loader: () => import('./icon-picker/icon-picker-modal.element'),
	},
	{
		type: 'modal',
		alias: 'Umb.Modal.LinkPicker',
		name: 'Link Picker Modal',
		loader: () => import('./link-picker/link-picker-modal.element'),
	},
	{
		type: 'modal',
		alias: 'Umb.Modal.PropertySettings',
		name: 'Property Settings Modal',
		loader: () => import('./property-settings/property-settings-modal.element'),
	},
	{
		type: 'modal',
		alias: 'Umb.Modal.SectionPicker',
		name: 'Section Picker Modal',
		loader: () => import('./section-picker/section-picker-modal.element'),
	},
	{
		type: 'modal',
<<<<<<< HEAD
		alias: 'Umb.Modal.CodeEditor',
		name: 'Code Editor Modal',
		loader: () => import('./code-editor/code-editor-modal.element'),
	}
=======
		alias: 'Umb.Modal.EmbeddedMedia',
		name: 'Embedded Media Modal',
		loader: () => import('./embedded-media/embedded-media-modal.element'),
	},
>>>>>>> 4b6774b8
];

export const manifests = [...modals];<|MERGE_RESOLUTION|>--- conflicted
+++ resolved
@@ -33,17 +33,16 @@
 	},
 	{
 		type: 'modal',
-<<<<<<< HEAD
 		alias: 'Umb.Modal.CodeEditor',
 		name: 'Code Editor Modal',
 		loader: () => import('./code-editor/code-editor-modal.element'),
 	}
-=======
+	{
+		type: 'modal',
 		alias: 'Umb.Modal.EmbeddedMedia',
 		name: 'Embedded Media Modal',
 		loader: () => import('./embedded-media/embedded-media-modal.element'),
 	},
->>>>>>> 4b6774b8
 ];
 
 export const manifests = [...modals];
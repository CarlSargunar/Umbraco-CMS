--- conflicted
+++ resolved
@@ -33,7 +33,6 @@
 	},
 	{
 		type: 'modal',
-<<<<<<< HEAD
 		alias: 'Umb.Modal.TemplatePicker',
 		name: 'Template Picker Modal',
 		loader: () => import('./template-picker/template-picker-modal.element'),
@@ -43,11 +42,12 @@
 		alias: 'Umb.Modal.Template',
 		name: 'Template Modal',
 		loader: () => import('./template/template-modal.element'),
-=======
+	},
+	{
+		type: 'modal',
 		alias: 'Umb.Modal.EmbeddedMedia',
 		name: 'Embedded Media Modal',
 		loader: () => import('./embedded-media/embedded-media-modal.element'),
->>>>>>> e41712ad
 	},
 ];
 

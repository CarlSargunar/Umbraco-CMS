--- conflicted
+++ resolved
@@ -1,12 +1,6 @@
 import { LitElement } from 'lit';
 import { customElement, property, state } from 'lit/decorators.js';
-<<<<<<< HEAD
-import { Subscription } from 'rxjs';
-=======
-import { UmbContextConsumerMixin } from '../../../core/context';
-import type { ManifestTreeItemAction, ManifestTree } from '../../../core/models';
 import { UmbObserverMixin } from '../../../core/observer';
->>>>>>> f344aeba
 import { Entity } from '../../../mocks/data/entities';
 import { UmbSectionContext } from '../../sections/section.context';
 import { UmbTreeContextMenuPageService } from './context-menu/tree-context-menu-page.service';

--- conflicted
+++ resolved
@@ -2,11 +2,6 @@
 import { repeat } from 'lit/directives/repeat.js';
 import { UUITextStyles } from '@umbraco-ui/uui-css/lib';
 import { customElement, state } from 'lit/decorators.js';
-<<<<<<< HEAD
-import { Subscription } from 'rxjs';
-=======
-import { UmbContextConsumerMixin } from '../../../core/context';
->>>>>>> f344aeba
 import { Entity } from '../../../mocks/data/entities';
 import { UmbObserverMixin } from '../../../core/observer';
 import { UmbTreeDataContextBase } from '../tree-data.context';

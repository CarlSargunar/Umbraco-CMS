<<<<<<< HEAD
import { css, html, LitElement, nothing } from 'lit';
import { UUITextStyles } from '@umbraco-ui/uui-css/lib';
import { customElement, property, state } from 'lit/decorators.js';

import { UmbContextConsumerMixin } from '../../core/context';
import { UmbModalService } from '../../core/services/modal';
import { UmbEntityStore } from '../../core/stores/entity.store';
import { Subscription } from 'rxjs';
import { NodeEntity } from '../../mocks/data/node.data';
import { Entity } from '../../mocks/data/entity.data';
=======
import { UUITextStyles } from '@umbraco-ui/uui-css/lib';
import { css, html, LitElement } from 'lit';
import { customElement, state } from 'lit/decorators.js';

import { UmbContextConsumerMixin } from '../../core/context';
import { UmbModalService } from '../../core/services/modal';
>>>>>>> 9c89b4d5

@customElement('umb-property-editor-content-picker')
export class UmbPropertyEditorContentPicker extends UmbContextConsumerMixin(LitElement) {
	static styles = [
		UUITextStyles,
		css`
			h3 {
				margin-left: 16px;
				margin-right: 16px;
			}

			uui-input {
				width: 100%;
			}

			hr {
				border: none;
				border-bottom: 1px solid var(--uui-color-divider);
				margin: 16px 0;
			}

			#add-button {
				width: 100%;
			}
		`,
	];

	@property({ type: Array })
	public value: Array<string> = [];

	@state()
	private _items: Array<Entity> = [];

	private _modalService?: UmbModalService;
	private _entityStore?: UmbEntityStore;
	private _pickedEntitiesSubscription?: Subscription;

	constructor() {
		super();
		this.consumeContext('umbModalService', (modalService: UmbModalService) => {
			this._modalService = modalService;
		});

		this.consumeContext('umbEntityStore', (entityStore: UmbEntityStore) => {
			this._entityStore = entityStore;
			this._observePickedEntities();
		});
	}

	private _observePickedEntities() {
		this._pickedEntitiesSubscription?.unsubscribe();
		this._pickedEntitiesSubscription = this._entityStore?.getByKeys(this.value).subscribe((entities) => {
			this._items = entities;
		});
	}

	private _openPicker() {
		const modalHandler = this._modalService?.contentPicker({ multiple: true, selection: this.value });
		modalHandler?.onClose.then(({ selection }: any) => {
			this._setValue([...this.value, ...selection]);
		});
	}

	private _removeItem(item: Entity) {
		const modalHandler = this._modalService?.confirm({
			color: 'danger',
			headline: 'Remove',
			confirmLabel: 'Remove',
			content: html`Remove <strong>${item.name}</strong>?`,
		});

		modalHandler?.onClose.then(({ confirmed }) => {
			if (confirmed) {
				const newValue = this.value.filter((value) => value !== item.key);
				this._setValue(newValue);
			}
		});
	}

	private _setValue(newValue: Array<string>) {
		this.value = newValue;
		this._observePickedEntities();
		this.dispatchEvent(new CustomEvent('property-editor-change', { bubbles: true, composed: true }));
	}

	disconnectedCallback() {
		super.disconnectedCallback();
		this._pickedEntitiesSubscription?.unsubscribe();
	}

	private _renderItem(item: Entity) {
		return html`
			<uui-ref-node name=${item.name} detail=${item.key}>
				${item.isTrashed ? html` <uui-tag size="s" slot="tag" color="danger">Trashed</uui-tag> ` : nothing}
				<uui-action-bar slot="actions">
					<uui-button @click=${() => this._removeItem(item)}>Remove</uui-button>
				</uui-action-bar>
			</uui-ref-node>
		`;
	}

	render() {
		return html`${this._items.map((item) => this._renderItem(item))}
			<uui-button id="add-button" look="placeholder" @click=${this._openPicker} label="open">Add</uui-button>`;
	}
}

declare global {
	interface HTMLElementTagNameMap {
		'umb-property-editor-content-picker': UmbPropertyEditorContentPicker;
	}
}<|MERGE_RESOLUTION|>--- conflicted
+++ resolved
@@ -1,22 +1,12 @@
-<<<<<<< HEAD
 import { css, html, LitElement, nothing } from 'lit';
 import { UUITextStyles } from '@umbraco-ui/uui-css/lib';
 import { customElement, property, state } from 'lit/decorators.js';
+import type { Subscription } from 'rxjs';
 
 import { UmbContextConsumerMixin } from '../../core/context';
-import { UmbModalService } from '../../core/services/modal';
-import { UmbEntityStore } from '../../core/stores/entity.store';
-import { Subscription } from 'rxjs';
-import { NodeEntity } from '../../mocks/data/node.data';
-import { Entity } from '../../mocks/data/entity.data';
-=======
-import { UUITextStyles } from '@umbraco-ui/uui-css/lib';
-import { css, html, LitElement } from 'lit';
-import { customElement, state } from 'lit/decorators.js';
-
-import { UmbContextConsumerMixin } from '../../core/context';
-import { UmbModalService } from '../../core/services/modal';
->>>>>>> 9c89b4d5
+import type { UmbModalService } from '../../core/services/modal';
+import type { UmbEntityStore } from '../../core/stores/entity.store';
+import type { Entity } from '../../mocks/data/entity.data';
 
 @customElement('umb-property-editor-content-picker')
 export class UmbPropertyEditorContentPicker extends UmbContextConsumerMixin(LitElement) {

import { UUIButtonState } from '@umbraco-ui/uui';
import { UUITextStyles } from '@umbraco-ui/uui-css/lib';
<<<<<<< HEAD
import { css, html, LitElement } from 'lit';
import { customElement } from 'lit/decorators.js';
import { umbHistoryService } from 'src/core/services/history';
=======
import { css, html, LitElement, nothing } from 'lit';
import { customElement, state } from 'lit/decorators.js';

import { ApiError, ModelsBuilder, ModelsBuilderResource, ModelsMode, ProblemDetails } from '@umbraco-cms/backend-api';
import { UmbContextConsumerMixin } from '@umbraco-cms/context-api';
import { UmbNotificationDefaultData, UmbNotificationService } from '@umbraco-cms/services';
>>>>>>> 03c86476

@customElement('umb-dashboard-models-builder')
export class UmbDashboardModelsBuilderElement extends UmbContextConsumerMixin(LitElement) {
	static styles = [
		UUITextStyles,
		css`
			.headline {
				display: flex;
				justify-content: space-between;
				align-items: flex-start;
			}

			.models-description ul {
				list-style-type: square;
				margin: 0;
				padding-left: var(--uui-size-layout-1);
			}

			span.out-of-date {
				display: block;
				padding-block-end: var(--uui-size-space-4);
			}

			.error {
				font-weight: bold;
				color: var(--uui-color-danger);
			}

			p.models-actions {
				margin-bottom: 0;
			}
		`,
	];

	private _notificationService?: UmbNotificationService;

	@state()
	private _modelsBuilder?: ModelsBuilder;

	@state()
	private _buttonStateBuild: UUIButtonState = undefined;

	@state()
	private _buttonStateReload: UUIButtonState = undefined;

	constructor() {
		super();
		this._getDashboardData();
		this.consumeAllContexts(['umbNotificationService'], (instances) => {
			this._notificationService = instances['umbNotificationService'];
		});
	}

	private async _getDashboardData() {
		try {
			const modelsBuilder = await ModelsBuilderResource.getModelsBuilderDashboard();
			this._modelsBuilder = modelsBuilder;
			return true;
		} catch (e) {
			if (e instanceof ApiError) {
				const error = e as ProblemDetails;
				const data: UmbNotificationDefaultData = {
					message: error.message ?? 'Something went wrong',
				};
				this._notificationService?.peek('danger', { data });
			}
			return false;
		}
	}

	private async _onGenerateModels() {
		this._buttonStateBuild = 'waiting';
		const status = await this._postGenerateModels();
		this._buttonStateBuild = status ? 'success' : 'failed';
	}

	private async _postGenerateModels() {
		try {
			await ModelsBuilderResource.postModelsBuilderBuild();
			this._getDashboardData();
			return true;
		} catch (e) {
			if (e instanceof ApiError) {
				const error = e as ProblemDetails;
				const data: UmbNotificationDefaultData = {
					message: error.message ?? 'Model generation failed',
				};
				this._notificationService?.peek('danger', { data });
			}
			return false;
		}
	}

	private async _onDashboardReload() {
		this._buttonStateReload = 'waiting';
		const status = await this._getDashboardData();
		this._buttonStateReload = status ? 'success' : 'failed';
	}

	constructor() {
		super();
		umbHistoryService.push({
			label: ['Models Builder', 'Settings'],
			path: 'section/settings/dashboard/models-builder',
		});
	}

	render() {
		return html`
			<uui-box>
				<div class="headline">
					<h1>Models Builder</h1>
					<uui-button .state="${this._buttonStateReload}" look="secondary" @click="${this._onDashboardReload}">
						Reload
					</uui-button>
				</div>
				<p>Version: ${this._modelsBuilder?.version}</p>
				<div class="models-description">
					<p>ModelsBuilder is enabled with the following configuration:</p>
					<ul>
						${this._modelsBuilder?.mode
							? html`<li>
									The <strong>ModelsMode</strong> is '${this._modelsBuilder.mode}'. ${this.renderModelsMode()}
							  </li> `
							: nothing}
						${this.renderList()}
					</ul>
				</div>
				<p class="models-actions">
					${this._modelsBuilder?.outOfDateModels
						? html`<span class="out-of-date">Models are <strong>out-of-date</strong></span>`
						: nothing}
					${this._modelsBuilder?.canGenerate
						? html` <uui-button
								.state="${this._buttonStateBuild}"
								look="primary"
								label="Generate models"
								@click="${this._onGenerateModels}">
								Generate models
						  </uui-button>`
						: nothing}
				</p>
				${this._modelsBuilder?.lastError
					? html`<p class="error">Last generation failed with the following error:</p>
							<uui-code-block>${this._modelsBuilder.lastError}</uui-code-block>`
					: nothing}
			</uui-box>
		`;
	}

	private renderList() {
		if (this._modelsBuilder?.mode !== ModelsMode.NOTHING) {
			return html`${this._modelsBuilder?.modelsNamespace
				? html`<li>The <strong>models namespace</strong> is ${this._modelsBuilder.modelsNamespace}.</li>`
				: nothing}
			${this._modelsBuilder?.trackingOutOfDateModels === true
				? html`<li>Tracking of <strong>out-of-date models</strong> is enabled.</li>`
				: this._modelsBuilder?.trackingOutOfDateModels === false
				? html`<li>Tracking of <strong>out-of-date models</strong> is not enabled.</li>`
				: nothing}`;
		}
		return nothing;
	}

	renderModelsMode() {
		switch (this._modelsBuilder?.mode) {
			case ModelsMode.IN_MEMORY_AUTO:
				return 'Strongly typed models are re-generated on startup and anytime schema changes (i.e. Content Type) are made. No recompilation necessary but the generated models are not available to code outside of Razor.';
			case ModelsMode.SOURCE_CODE_MANUAL:
				return 'Strongly typed models are generated on demand. Recompilation is necessary and models are available to all CSharp code.';
			case ModelsMode.SOURCE_CODE_AUTO:
				return 'Strong typed models are generated on demand and anytime schema changes (i.e. Content Type) are made. Recompilation is necessary and models are available to all CSharp code.';
			case ModelsMode.NOTHING:
				return 'Strongly typed models are not generated. All content and cache will operate from instance of IPublishedContent only.';
			default:
				return;
		}
	}
}

declare global {
	interface HTMLElementTagNameMap {
		'umb-dashboard-models-builder': UmbDashboardModelsBuilderElement;
	}
}<|MERGE_RESOLUTION|>--- conflicted
+++ resolved
@@ -1,17 +1,11 @@
 import { UUIButtonState } from '@umbraco-ui/uui';
 import { UUITextStyles } from '@umbraco-ui/uui-css/lib';
-<<<<<<< HEAD
-import { css, html, LitElement } from 'lit';
-import { customElement } from 'lit/decorators.js';
-import { umbHistoryService } from 'src/core/services/history';
-=======
 import { css, html, LitElement, nothing } from 'lit';
 import { customElement, state } from 'lit/decorators.js';
 
 import { ApiError, ModelsBuilder, ModelsBuilderResource, ModelsMode, ProblemDetails } from '@umbraco-cms/backend-api';
 import { UmbContextConsumerMixin } from '@umbraco-cms/context-api';
 import { UmbNotificationDefaultData, UmbNotificationService } from '@umbraco-cms/services';
->>>>>>> 03c86476
 
 @customElement('umb-dashboard-models-builder')
 export class UmbDashboardModelsBuilderElement extends UmbContextConsumerMixin(LitElement) {
@@ -111,14 +105,6 @@
 		this._buttonStateReload = status ? 'success' : 'failed';
 	}
 
-	constructor() {
-		super();
-		umbHistoryService.push({
-			label: ['Models Builder', 'Settings'],
-			path: 'section/settings/dashboard/models-builder',
-		});
-	}
-
 	render() {
 		return html`
 			<uui-box>

--- conflicted
+++ resolved
@@ -1,41 +1,25 @@
 import { UmbWorkspaceContext } from '../../../shared/components/workspace/workspace-context/workspace-context';
 import { UmbDocumentRepository } from '../repository/document.repository';
 import { UmbDocumentTypeRepository } from '../../document-types/repository/document-type.repository';
-<<<<<<< HEAD
 import { UmbWorkspaceVariableEntityContextInterface } from '../../../shared/components/workspace/workspace-context/workspace-variable-entity-context.interface';
 import { UmbVariantId } from '../../../shared/variants/variant-id.class';
-=======
->>>>>>> d45e0053
 import type {
 	DocumentModel,
 	DocumentTypeModel,
 	DocumentTypePropertyTypeContainerModel,
 	DocumentTypePropertyTypeModel,
 } from '@umbraco-cms/backend-api';
-<<<<<<< HEAD
 import { partialUpdateFrozenArray, ObjectState, ArrayState, UmbObserverController } from '@umbraco-cms/observable-api';
-=======
-import {
-	partialUpdateFrozenArray,
-	ObjectState,
-	ArrayState,
-	UmbObserverController,
-	appendToFrozenArray,
-} from '@umbraco-cms/observable-api';
->>>>>>> d45e0053
 import { UmbControllerHostInterface } from '@umbraco-cms/controller';
 
 // TODO: should this context be called DocumentDraft instead of workspace? or should the draft be part of this?
 
-<<<<<<< HEAD
 export type ActiveVariant = {
 	index: number;
 	culture: string | null;
 	segment: string | null;
 };
-=======
 // TODO: Should we have a DocumentStructureContext and maybe even a DocumentDraftContext?
->>>>>>> d45e0053
 
 type EntityType = DocumentModel;
 export class UmbDocumentWorkspaceContext
@@ -62,12 +46,9 @@
 	variants = this.#draft.getObservablePart((data) => data?.variants || []);
 	urls = this.#draft.getObservablePart((data) => data?.urls || []);
 	templateKey = this.#draft.getObservablePart((data) => data?.templateKey || null);
-<<<<<<< HEAD
 
 	#activeVariantsInfo = new ArrayState<ActiveVariant>([], (x) => x.index);
 	activeVariantsInfo = this.#activeVariantsInfo.asObservable();
-=======
->>>>>>> d45e0053
 
 	#documentTypes = new ArrayState<DocumentTypeModel>([], (x) => x.key);
 	documentTypes = this.#documentTypes.asObservable();
@@ -88,38 +69,22 @@
 
 	async load(entityKey: string) {
 		const { data } = await this.#documentRepository.requestByKey(entityKey);
-<<<<<<< HEAD
 		if (!data) return undefined;
 
-		this.#isNew = false;
+		this.setIsNew(false);
 		this.#document.next(data);
 		this.#draft.next(data);
 		return data || undefined;
 	}
 
 	async createScaffold(parentKey: string | null) {
-		const { data } = await this.#documentRepository.createDetailsScaffold(parentKey);
+		const { data } = await this.#documentRepository.createScaffold(parentKey);
 		if (!data) return undefined;
 
-		this.#isNew = true;
+		this.setIsNew(true);
 		this.#document.next(data);
 		this.#draft.next(data);
 		return data || undefined;
-=======
-		if (data) {
-			this.setIsNew(false);
-			this.#document.next(data);
-			this.#draft.next(data);
-		}
-	}
-
-	async createScaffold(parentKey: string | null) {
-		const { data } = await this.#documentRepository.createScaffold(parentKey);
-		if (!data) return;
-		this.setIsNew(true);
-		this.#document.next(data);
-		this.#draft.next(data);
->>>>>>> d45e0053
 	}
 
 	private async _loadDocumentType(key?: string) {
@@ -174,7 +139,6 @@
 		return 'document';
 	}
 
-<<<<<<< HEAD
 	setActiveVariant(index: number, culture: string | null, segment: string | null) {
 		const activeVariants = [...this.#activeVariantsInfo.getValue()];
 		if (index < activeVariants.length) {
@@ -269,87 +233,11 @@
 		});
 	}
 
-=======
-	setName(name: string, culture?: string | null, segment?: string | null) {
-		const variants = this.#draft.getValue()?.variants || [];
-		const newVariants = partialUpdateFrozenArray(
-			variants,
-			{ name },
-			(v) => v.culture == culture && v.segment == segment
-		);
-		this.#draft.update({ variants: newVariants });
-	}
-
-	propertyValuesOf(culture: string | null, segment: string | null) {
-		return this.#draft.getObservablePart((data) =>
-			data?.properties?.filter((p) => (culture === p.culture || null) && (segment === p.segment || null))
-		);
-	}
-
-	propertyValueOfAlias(propertyAlias: string, culture: string | null, segment: string | null) {
-		return this.#draft.getObservablePart((data) =>
-			data?.properties?.find(
-				(p) => propertyAlias === p.alias && (culture === p.culture || null) && (segment === p.segment || null)
-			)
-		);
-	}
-
-	hasPropertyStructuresOf(containerKey: string | null) {
-		return this.#documentTypes.getObservablePart((docTypes) => {
-			return (
-				docTypes.find((docType) => {
-					return docType.properties?.find((property) => property.containerKey === containerKey);
-				}) !== undefined
-			);
-		});
-	}
-	rootPropertyStructures() {
-		return this.propertyStructuresOf(null);
-	}
-	propertyStructuresOf(containerKey: string | null) {
-		return this.#documentTypes.getObservablePart((docTypes) => {
-			const props: DocumentTypePropertyTypeModel[] = [];
-			docTypes.forEach((docType) => {
-				docType.properties?.forEach((property) => {
-					if (property.containerKey === containerKey) {
-						props.push(property);
-					}
-				});
-			});
-			return props;
-		});
-	}
-
-	// TODO: Check what of these methods I ended actually using:
-
-	rootContainers(containerType: 'Group' | 'Tab') {
-		return this.#containers.getObservablePart((data) => {
-			return data.filter((x) => x.parentKey === null && x.type === containerType);
-		});
-	}
-
-	hasRootContainers(containerType: 'Group' | 'Tab') {
-		return this.#containers.getObservablePart((data) => {
-			return data.filter((x) => x.parentKey === null && x.type === containerType).length > 0;
-		});
-	}
-
-	containersOfParentKey(
-		parentKey: DocumentTypePropertyTypeContainerModel['parentKey'],
-		containerType: 'Group' | 'Tab'
-	) {
-		return this.#containers.getObservablePart((data) => {
-			return data.filter((x) => x.parentKey === parentKey && x.type === containerType);
-		});
-	}
-
->>>>>>> d45e0053
 	containersByNameAndType(name: string, containerType: 'Group' | 'Tab') {
 		return this.#containers.getObservablePart((data) => {
 			return data.filter((x) => x.name === name && x.type === containerType);
 		});
 	}
-<<<<<<< HEAD
 
 	getPropertyValue(alias: string, variantId: UmbVariantId = new UmbVariantId()): void {
 		const currentData = this.#draft.value;
@@ -369,32 +257,15 @@
 				(x) => x.alias === alias && variantId.compare(x)
 			);
 			this.#draft.update({ values });
-=======
-	setPropertyValue(alias: string, value: unknown) {
-		const entry = { alias: alias, value: value };
-
-		const currentData = this.#draft.value;
-		if (currentData) {
-			// TODO: make a partial update method for array of data, (idea/concept, use if this case is getting common)
-			const newDataSet = appendToFrozenArray(currentData.properties || [], entry, (x) => x.alias);
-			this.#draft.update({ properties: newDataSet });
->>>>>>> d45e0053
 		}
 	}
 
 	async save() {
 		if (!this.#draft.value) return;
-<<<<<<< HEAD
-		if (this.#isNew) {
-			await this.#documentRepository.createDetail(this.#draft.value);
-		} else {
-			await this.#documentRepository.saveDetail(this.#draft.value);
-=======
 		if (this.getIsNew()) {
 			await this.#documentRepository.create(this.#draft.value);
 		} else {
 			await this.#documentRepository.save(this.#draft.value);
->>>>>>> d45e0053
 		}
 		// If it went well, then its not new anymore?.
 		this.setIsNew(false);

--- conflicted
+++ resolved
@@ -1,9 +1,3 @@
-<<<<<<< HEAD
-=======
-import '../editor-layout/editor-layout.element';
-import '../editor-action-extension/editor-action-extension.element';
-
->>>>>>> 61bad078
 import { UUITextStyles } from '@umbraco-ui/uui-css/lib';
 import { css, html, LitElement, nothing } from 'lit';
 import { customElement, property, state } from 'lit/decorators.js';
@@ -12,14 +6,11 @@
 
 import { UmbContextConsumerMixin } from '../../../../core/context';
 import { createExtensionElement, UmbExtensionRegistry } from '../../../../core/extension';
-<<<<<<< HEAD
-import type { ManifestEditorView } from '../../../../core/models';
 import { UmbObserverMixin } from '../../../../core/observer';
+import type { ManifestEditorAction, ManifestEditorView } from '../../../../core/models';
 
 import '../editor-layout/editor-layout.element';
-=======
-import type { ManifestEditorAction, ManifestEditorView } from '../../../../core/models';
->>>>>>> 61bad078
+import '../editor-action-extension/editor-action-extension.element';
 
 /**
  * @element umb-editor-entity-layout
@@ -107,11 +98,7 @@
 	private _routes: Array<IRoute> = [];
 
 	private _extensionRegistry?: UmbExtensionRegistry;
-<<<<<<< HEAD
-=======
-	private _editorViewsSubscription?: Subscription;
 	private _editorActionsSubscription?: Subscription;
->>>>>>> 61bad078
 	private _routerFolder = '';
 
 	constructor() {
@@ -130,8 +117,7 @@
 		this._routerFolder = window.location.pathname.split('/view')[0];
 	}
 
-<<<<<<< HEAD
-	private _useEditorViews() {
+	private _observeEditorViews() {
 		if (!this._extensionRegistry) return;
 
 		this.observe<ManifestEditorView[]>(
@@ -145,21 +131,6 @@
 					)
 				),
 			(editorViews) => {
-=======
-	private _observeEditorViews() {
-		this._editorViewsSubscription?.unsubscribe();
-
-		this._editorViewsSubscription = this._extensionRegistry
-			?.extensionsOfType('editorView')
-			.pipe(
-				map((extensions) =>
-					extensions
-						.filter((extension) => extension.meta.editors.includes(this.alias))
-						.sort((a, b) => b.meta.weight - a.meta.weight)
-				)
-			)
-			.subscribe((editorViews) => {
->>>>>>> 61bad078
 				this._editorViews = editorViews;
 				this._createRoutes();
 			}
@@ -167,14 +138,16 @@
 	}
 
 	private _observeEditorActions() {
-		this._editorActionsSubscription?.unsubscribe();
-
-		this._editorActionsSubscription = this._extensionRegistry
-			?.extensionsOfType('editorAction')
-			.pipe(map((extensions) => extensions.filter((extension) => extension.meta.editors.includes(this.alias))))
-			.subscribe((editorActions) => {
+		if (!this._extensionRegistry) return;
+
+		this.observe(
+			this._extensionRegistry
+				?.extensionsOfType('editorAction')
+				.pipe(map((extensions) => extensions.filter((extension) => extension.meta.editors.includes(this.alias)))),
+			(editorActions) => {
 				this._editorActions = editorActions;
-			});
+			}
+		);
 	}
 
 	private async _createRoutes() {

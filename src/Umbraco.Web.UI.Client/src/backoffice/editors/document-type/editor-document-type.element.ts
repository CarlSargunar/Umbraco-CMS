--- conflicted
+++ resolved
@@ -56,16 +56,10 @@
 	constructor() {
 		super();
 
-<<<<<<< HEAD
 		this.consumeAllContexts(['umbDocumentTypeStore', 'umbNotificationService'], (instances) => {
 			this._documentTypeStore = instances['umbDocumentTypeStore'];
 			this._notificationService = instances['umbNotificationService'];
-			this._useDocumentType();
-=======
-		this.consumeContext('umbDocumentTypeStore', (store: UmbDocumentTypeStore) => {
-			this._documentTypeStore = store;
 			this._observeDocumentType();
->>>>>>> bbea9bfb
 		});
 
 		this.provideContext('umbDocumentType', this._documentTypeContext);

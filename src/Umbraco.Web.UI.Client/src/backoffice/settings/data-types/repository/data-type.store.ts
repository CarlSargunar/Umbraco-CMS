import type { DataTypeResponseModel } from '@umbraco-cms/backoffice/backend-api';
import { UmbContextToken } from '@umbraco-cms/backoffice/context-api';
import { UmbArrayState } from '@umbraco-cms/backoffice/observable-api';
import { UmbStoreBase } from '@umbraco-cms/backoffice/store';
import { UmbControllerHostElement } from '@umbraco-cms/backoffice/controller';

export const UMB_DATA_TYPE_STORE_CONTEXT_TOKEN = new UmbContextToken<UmbDataTypeStore>('UmbDataTypeStore');

/**
 * @export
 * @class UmbDataTypeStore
 * @extends {UmbStoreBase}
 * @description - Data Store for Template Details
 */
export class UmbDataTypeStore extends UmbStoreBase {
<<<<<<< HEAD
=======
	#data = new UmbArrayState<DataTypeResponseModel>([], (x) => x.id);

>>>>>>> c57c630e
	/**
	 * Creates an instance of UmbDataTypeStore.
	 * @param {UmbControllerHostElement} host
	 * @memberof UmbDataTypeStore
	 */
	constructor(host: UmbControllerHostElement) {
		super(host, UMB_DATA_TYPE_STORE_CONTEXT_TOKEN.toString(), new ArrayState<DataTypeResponseModel>([], (x) => x.id));
	}

	/**
	 * Append a data-type to the store
	 * @param {DataTypeModel} dataType
	 * @memberof UmbDataTypeStore
	 */
	append(dataType: DataTypeResponseModel) {
		this._data.append([dataType]);
	}

	/**
	 * Append a data-type to the store
	 * @param {id} DataTypeModel id.
	 * @memberof UmbDataTypeStore
	 */
	byId(id: DataTypeResponseModel['id']) {
		return this._data.getObservablePart((x) => x.find((y) => y.id === id));
	}

	/**
	 * Removes data-types in the store with the given uniques
	 * @param {string[]} uniques
	 * @memberof UmbDataTypeStore
	 */
	remove(uniques: Array<DataTypeResponseModel['id']>) {
		this._data.remove(uniques);
	}
}<|MERGE_RESOLUTION|>--- conflicted
+++ resolved
@@ -13,18 +13,17 @@
  * @description - Data Store for Template Details
  */
 export class UmbDataTypeStore extends UmbStoreBase {
-<<<<<<< HEAD
-=======
-	#data = new UmbArrayState<DataTypeResponseModel>([], (x) => x.id);
-
->>>>>>> c57c630e
 	/**
 	 * Creates an instance of UmbDataTypeStore.
 	 * @param {UmbControllerHostElement} host
 	 * @memberof UmbDataTypeStore
 	 */
 	constructor(host: UmbControllerHostElement) {
-		super(host, UMB_DATA_TYPE_STORE_CONTEXT_TOKEN.toString(), new ArrayState<DataTypeResponseModel>([], (x) => x.id));
+		super(
+			host,
+			UMB_DATA_TYPE_STORE_CONTEXT_TOKEN.toString(),
+			new UmbArrayState<DataTypeResponseModel>([], (x) => x.id)
+		);
 	}
 
 	/**

--- conflicted
+++ resolved
@@ -4,13 +4,9 @@
 
 import { UmbModalService } from '../../../../../core/modal';
 
-<<<<<<< HEAD
-import { ApiError, ProblemDetails, SearchResult, SearcherResource, Field } from '@umbraco-cms/backend-api';
-=======
 import { UmbLitElement } from '@umbraco-cms/element';
 import { SearchResult, SearcherResource, Field } from '@umbraco-cms/backend-api';
 import { tryExecuteAndNotify } from '@umbraco-cms/resources';
->>>>>>> bcae1045
 
 import './modal-views/fields-viewer.element';
 import './modal-views/fields-settings.element';
@@ -125,8 +121,8 @@
 
 	constructor() {
 		super();
-		this.consumeAllContexts(['umbModalService'], (instances) => {
-			this._modalService = instances['umbModalService'];
+		this.consumeContext('umbModalService', (instance) => {
+			this._modalService = instance;
 		});
 	}
 

/* generated using openapi-typescript-codegen -- do no edit */
/* istanbul ignore file */
/* tslint:disable */
/* eslint-disable */
import type { ChangePasswordCurrentUserRequestModel } from '../models/ChangePasswordCurrentUserRequestModel';
import type { ChangePasswordUserRequestModel } from '../models/ChangePasswordUserRequestModel';
import type { CreateInitialPasswordUserRequestModel } from '../models/CreateInitialPasswordUserRequestModel';
import type { CreateUserRequestModel } from '../models/CreateUserRequestModel';
import type { CurrentUserResponseModel } from '../models/CurrentUserResponseModel';
import type { CurrenUserConfigurationResponseModel } from '../models/CurrenUserConfigurationResponseModel';
import type { DeleteUsersRequestModel } from '../models/DeleteUsersRequestModel';
import type { DirectionModel } from '../models/DirectionModel';
import type { DisableUserRequestModel } from '../models/DisableUserRequestModel';
import type { EnableTwoFactorRequestModel } from '../models/EnableTwoFactorRequestModel';
import type { EnableUserRequestModel } from '../models/EnableUserRequestModel';
import type { InviteUserRequestModel } from '../models/InviteUserRequestModel';
import type { LinkedLoginsRequestModel } from '../models/LinkedLoginsRequestModel';
import type { NoopSetupTwoFactorModel } from '../models/NoopSetupTwoFactorModel';
import type { PagedUserResponseModel } from '../models/PagedUserResponseModel';
import type { ResendInviteUserRequestModel } from '../models/ResendInviteUserRequestModel';
import type { ResetPasswordUserResponseModel } from '../models/ResetPasswordUserResponseModel';
import type { SetAvatarRequestModel } from '../models/SetAvatarRequestModel';
import type { UnlockUsersRequestModel } from '../models/UnlockUsersRequestModel';
import type { UpdateUserGroupsOnUserRequestModel } from '../models/UpdateUserGroupsOnUserRequestModel';
import type { UpdateUserRequestModel } from '../models/UpdateUserRequestModel';
import type { UserConfigurationResponseModel } from '../models/UserConfigurationResponseModel';
import type { UserItemResponseModel } from '../models/UserItemResponseModel';
import type { UserOrderModel } from '../models/UserOrderModel';
import type { UserPermissionsResponseModel } from '../models/UserPermissionsResponseModel';
import type { UserResponseModel } from '../models/UserResponseModel';
import type { UserStateModel } from '../models/UserStateModel';
import type { UserTwoFactorProviderModel } from '../models/UserTwoFactorProviderModel';
import type { VerifyInviteUserRequestModel } from '../models/VerifyInviteUserRequestModel';
import type { VerifyInviteUserResponseModel } from '../models/VerifyInviteUserResponseModel';

import type { CancelablePromise } from '../core/CancelablePromise';
import { OpenAPI } from '../core/OpenAPI';
import { request as __request } from '../core/request';

export class UserResource {

    /**
     * @returns any Success
     * @throws ApiError
     */
    public static getFilterUser({
        skip,
        take = 100,
        orderBy,
        orderDirection,
        userGroupIds,
        userStates,
        filter = '',
    }: {
        skip?: number,
        take?: number,
        orderBy?: UserOrderModel,
        orderDirection?: DirectionModel,
        userGroupIds?: Array<string>,
        userStates?: Array<UserStateModel>,
        filter?: string,
    }): CancelablePromise<PagedUserResponseModel> {
        return __request(OpenAPI, {
            method: 'GET',
            url: '/umbraco/management/api/v1/filter/user',
            query: {
                'skip': skip,
                'take': take,
                'orderBy': orderBy,
                'orderDirection': orderDirection,
                'userGroupIds': userGroupIds,
                'userStates': userStates,
                'filter': filter,
            },
            errors: {
                400: `Bad Request`,
                401: `The resource is protected and requires an authentication token`,
                404: `Not Found`,
            },
        });
    }

    /**
     * @returns any Success
     * @throws ApiError
     */
    public static getItemUser({
        id,
    }: {
        id?: Array<string>,
    }): CancelablePromise<Array<UserItemResponseModel>> {
        return __request(OpenAPI, {
            method: 'GET',
            url: '/umbraco/management/api/v1/item/user',
            query: {
                'id': id,
            },
            errors: {
                401: `The resource is protected and requires an authentication token`,
            },
        });
    }

    /**
     * @returns string Created
     * @throws ApiError
     */
    public static postUser({
        requestBody,
    }: {
        requestBody?: CreateUserRequestModel,
    }): CancelablePromise<string> {
        return __request(OpenAPI, {
            method: 'POST',
            url: '/umbraco/management/api/v1/user',
            body: requestBody,
            mediaType: 'application/json',
            responseHeader: 'Umb-Generated-Resource',
            errors: {
                400: `Bad Request`,
                401: `The resource is protected and requires an authentication token`,
                404: `Not Found`,
            },
        });
    }

    /**
     * @returns string Success
     * @throws ApiError
     */
    public static deleteUser({
        requestBody,
    }: {
        requestBody?: DeleteUsersRequestModel,
    }): CancelablePromise<string> {
        return __request(OpenAPI, {
            method: 'DELETE',
            url: '/umbraco/management/api/v1/user',
            body: requestBody,
            mediaType: 'application/json',
            responseHeader: 'Umb-Notifications',
            errors: {
                400: `Bad Request`,
                401: `The resource is protected and requires an authentication token`,
                403: `The authenticated user do not have access to this resource`,
            },
        });
    }

    /**
     * @returns any Success
     * @throws ApiError
     */
    public static getUser({
        skip,
        take = 100,
    }: {
        skip?: number,
        take?: number,
    }): CancelablePromise<PagedUserResponseModel> {
        return __request(OpenAPI, {
            method: 'GET',
            url: '/umbraco/management/api/v1/user',
            query: {
                'skip': skip,
                'take': take,
            },
            errors: {
                401: `The resource is protected and requires an authentication token`,
                404: `Not Found`,
            },
        });
    }

    /**
     * @returns any Success
     * @throws ApiError
     */
    public static getUserById({
        id,
    }: {
        id: string,
    }): CancelablePromise<UserResponseModel> {
        return __request(OpenAPI, {
            method: 'GET',
            url: '/umbraco/management/api/v1/user/{id}',
            path: {
                'id': id,
            },
            errors: {
                401: `The resource is protected and requires an authentication token`,
                403: `The authenticated user do not have access to this resource`,
                404: `Not Found`,
            },
        });
    }

    /**
     * @returns string Success
     * @throws ApiError
     */
    public static deleteUserById({
        id,
    }: {
        id: string,
    }): CancelablePromise<string> {
        return __request(OpenAPI, {
            method: 'DELETE',
            url: '/umbraco/management/api/v1/user/{id}',
            path: {
                'id': id,
            },
            responseHeader: 'Umb-Notifications',
            errors: {
                400: `Bad Request`,
                401: `The resource is protected and requires an authentication token`,
                403: `The authenticated user do not have access to this resource`,
                404: `Not Found`,
            },
        });
    }

    /**
     * @returns string Success
     * @throws ApiError
     */
    public static putUserById({
        id,
        requestBody,
    }: {
        id: string,
        requestBody?: UpdateUserRequestModel,
    }): CancelablePromise<string> {
        return __request(OpenAPI, {
            method: 'PUT',
            url: '/umbraco/management/api/v1/user/{id}',
            path: {
                'id': id,
            },
            body: requestBody,
            mediaType: 'application/json',
            responseHeader: 'Umb-Notifications',
            errors: {
                400: `Bad Request`,
                401: `The resource is protected and requires an authentication token`,
                403: `The authenticated user do not have access to this resource`,
                404: `Not Found`,
            },
        });
    }

    /**
     * @returns any Success
     * @throws ApiError
     */
    public static getUserById2Fa({
        id,
    }: {
        id: string,
    }): CancelablePromise<Array<UserTwoFactorProviderModel>> {
        return __request(OpenAPI, {
            method: 'GET',
            url: '/umbraco/management/api/v1/user/{id}/2fa',
            path: {
                'id': id,
            },
            errors: {
                401: `The resource is protected and requires an authentication token`,
                403: `The authenticated user do not have access to this resource`,
                404: `Not Found`,
            },
        });
    }

    /**
     * @returns string Success
     * @throws ApiError
     */
    public static deleteUserById2FaByProviderName({
        id,
        providerName,
    }: {
        id: string,
        providerName: string,
    }): CancelablePromise<string> {
        return __request(OpenAPI, {
            method: 'DELETE',
            url: '/umbraco/management/api/v1/user/{id}/2fa/{providerName}',
            path: {
                'id': id,
                'providerName': providerName,
            },
            responseHeader: 'Umb-Notifications',
            errors: {
                400: `Bad Request`,
                401: `The resource is protected and requires an authentication token`,
                403: `The authenticated user do not have access to this resource`,
                404: `Not Found`,
            },
        });
    }

    /**
     * @returns string Success
     * @throws ApiError
     */
    public static postUserByIdChangePassword({
        id,
        requestBody,
    }: {
        id: string,
        requestBody?: ChangePasswordUserRequestModel,
    }): CancelablePromise<string> {
        return __request(OpenAPI, {
            method: 'POST',
            url: '/umbraco/management/api/v1/user/{id}/change-password',
            path: {
                'id': id,
            },
            body: requestBody,
            mediaType: 'application/json',
            responseHeader: 'Umb-Notifications',
            errors: {
                400: `Bad Request`,
                401: `The resource is protected and requires an authentication token`,
                403: `The authenticated user do not have access to this resource`,
                404: `Not Found`,
            },
        });
    }

    /**
     * @returns any Success
     * @throws ApiError
     */
    public static postUserByIdResetPassword({
        id,
    }: {
        id: string,
    }): CancelablePromise<ResetPasswordUserResponseModel> {
        return __request(OpenAPI, {
            method: 'POST',
            url: '/umbraco/management/api/v1/user/{id}/reset-password',
            path: {
                'id': id,
            },
            errors: {
                400: `Bad Request`,
                401: `The resource is protected and requires an authentication token`,
                403: `The authenticated user do not have access to this resource`,
                404: `Not Found`,
            },
        });
    }

    /**
     * @returns string Success
     * @throws ApiError
     */
    public static deleteUserAvatarById({
        id,
    }: {
        id: string,
    }): CancelablePromise<string> {
        return __request(OpenAPI, {
            method: 'DELETE',
            url: '/umbraco/management/api/v1/user/avatar/{id}',
            path: {
                'id': id,
            },
            responseHeader: 'Umb-Notifications',
            errors: {
                400: `Bad Request`,
                401: `The resource is protected and requires an authentication token`,
                403: `The authenticated user do not have access to this resource`,
                404: `Not Found`,
            },
        });
    }

    /**
     * @returns string Success
     * @throws ApiError
     */
    public static postUserAvatarById({
        id,
        requestBody,
    }: {
        id: string,
        requestBody?: SetAvatarRequestModel,
    }): CancelablePromise<string> {
        return __request(OpenAPI, {
            method: 'POST',
            url: '/umbraco/management/api/v1/user/avatar/{id}',
            path: {
                'id': id,
            },
            body: requestBody,
            mediaType: 'application/json',
            responseHeader: 'Umb-Notifications',
            errors: {
                400: `Bad Request`,
                401: `The resource is protected and requires an authentication token`,
                403: `The authenticated user do not have access to this resource`,
                404: `Not Found`,
            },
        });
    }

    /**
     * @returns any Success
     * @throws ApiError
     */
    public static getUserConfiguration(): CancelablePromise<UserConfigurationResponseModel> {
        return __request(OpenAPI, {
            method: 'GET',
            url: '/umbraco/management/api/v1/user/configuration',
            errors: {
                401: `The resource is protected and requires an authentication token`,
            },
        });
    }

    /**
     * @returns any Success
     * @throws ApiError
     */
    public static getUserCurrent(): CancelablePromise<CurrentUserResponseModel> {
        return __request(OpenAPI, {
            method: 'GET',
            url: '/umbraco/management/api/v1/user/current',
            errors: {
                401: `The resource is protected and requires an authentication token`,
                403: `The authenticated user do not have access to this resource`,
            },
        });
    }

    /**
     * @returns any Success
     * @throws ApiError
     */
    public static getUserCurrent2Fa(): CancelablePromise<Array<UserTwoFactorProviderModel>> {
        return __request(OpenAPI, {
            method: 'GET',
            url: '/umbraco/management/api/v1/user/current/2fa',
            errors: {
                401: `The resource is protected and requires an authentication token`,
            },
        });
    }

    /**
     * @returns string Success
     * @throws ApiError
     */
    public static deleteUserCurrent2FaByProviderName({
        providerName,
        code,
    }: {
        providerName: string,
        code?: string,
    }): CancelablePromise<string> {
        return __request(OpenAPI, {
            method: 'DELETE',
            url: '/umbraco/management/api/v1/user/current/2fa/{providerName}',
            path: {
                'providerName': providerName,
            },
            query: {
                'code': code,
            },
            responseHeader: 'Umb-Notifications',
            errors: {
                400: `Bad Request`,
                401: `The resource is protected and requires an authentication token`,
                404: `Not Found`,
            },
        });
    }

    /**
     * @returns any Success
     * @throws ApiError
     */
    public static postUserCurrent2FaByProviderName({
        providerName,
        requestBody,
    }: {
        providerName: string,
        requestBody?: EnableTwoFactorRequestModel,
    }): CancelablePromise<NoopSetupTwoFactorModel> {
        return __request(OpenAPI, {
            method: 'POST',
            url: '/umbraco/management/api/v1/user/current/2fa/{providerName}',
            path: {
                'providerName': providerName,
            },
            body: requestBody,
            mediaType: 'application/json',
            errors: {
                400: `Bad Request`,
                401: `The resource is protected and requires an authentication token`,
                404: `Not Found`,
            },
        });
    }

    /**
     * @returns any Success
     * @throws ApiError
     */
    public static getUserCurrent2FaByProviderName({
        providerName,
    }: {
        providerName: string,
    }): CancelablePromise<NoopSetupTwoFactorModel> {
        return __request(OpenAPI, {
            method: 'GET',
            url: '/umbraco/management/api/v1/user/current/2fa/{providerName}',
            path: {
                'providerName': providerName,
            },
            errors: {
                400: `Bad Request`,
                401: `The resource is protected and requires an authentication token`,
                404: `Not Found`,
            },
        });
    }

    /**
     * @returns string Success
     * @throws ApiError
     */
    public static postUserCurrentAvatar({
        requestBody,
    }: {
        requestBody?: SetAvatarRequestModel,
    }): CancelablePromise<string> {
        return __request(OpenAPI, {
            method: 'POST',
            url: '/umbraco/management/api/v1/user/current/avatar',
            body: requestBody,
            mediaType: 'application/json',
            responseHeader: 'Umb-Notifications',
            errors: {
                400: `Bad Request`,
                401: `The resource is protected and requires an authentication token`,
                403: `The authenticated user do not have access to this resource`,
            },
        });
    }

    /**
     * @returns string Success
     * @throws ApiError
     */
    public static postUserCurrentChangePassword({
        requestBody,
    }: {
        requestBody?: ChangePasswordCurrentUserRequestModel,
    }): CancelablePromise<string> {
        return __request(OpenAPI, {
            method: 'POST',
            url: '/umbraco/management/api/v1/user/current/change-password',
            body: requestBody,
            mediaType: 'application/json',
            responseHeader: 'Umb-Notifications',
            errors: {
                400: `Bad Request`,
                401: `The resource is protected and requires an authentication token`,
            },
        });
    }

    /**
     * @returns any Success
     * @throws ApiError
     */
    public static getUserCurrentConfiguration(): CancelablePromise<CurrenUserConfigurationResponseModel> {
        return __request(OpenAPI, {
            method: 'GET',
            url: '/umbraco/management/api/v1/user/current/configuration',
            errors: {
                401: `The resource is protected and requires an authentication token`,
            },
        });
    }

    /**
     * @returns any Success
     * @throws ApiError
     */
    public static getUserCurrentLogins(): CancelablePromise<LinkedLoginsRequestModel> {
        return __request(OpenAPI, {
            method: 'GET',
            url: '/umbraco/management/api/v1/user/current/logins',
            errors: {
                401: `The resource is protected and requires an authentication token`,
            },
        });
    }

    /**
     * @returns any Success
     * @throws ApiError
     */
    public static getUserCurrentPermissions({
        id,
    }: {
        id?: Array<string>,
    }): CancelablePromise<UserPermissionsResponseModel> {
        return __request(OpenAPI, {
            method: 'GET',
            url: '/umbraco/management/api/v1/user/current/permissions',
            query: {
                'id': id,
            },
            errors: {
                401: `The resource is protected and requires an authentication token`,
                404: `Not Found`,
            },
        });
    }

    /**
     * @returns any Success
     * @throws ApiError
     */
    public static getUserCurrentPermissionsDocument({
        id,
    }: {
        id?: Array<string>,
    }): CancelablePromise<Array<UserPermissionsResponseModel>> {
        return __request(OpenAPI, {
            method: 'GET',
            url: '/umbraco/management/api/v1/user/current/permissions/document',
            query: {
                'id': id,
            },
            errors: {
                401: `The resource is protected and requires an authentication token`,
                404: `Not Found`,
            },
        });
    }

    /**
     * @returns any Success
     * @throws ApiError
     */
    public static getUserCurrentPermissionsMedia({
        id,
    }: {
        id?: Array<string>,
    }): CancelablePromise<UserPermissionsResponseModel> {
        return __request(OpenAPI, {
            method: 'GET',
            url: '/umbraco/management/api/v1/user/current/permissions/media',
            query: {
                'id': id,
            },
            errors: {
                401: `The resource is protected and requires an authentication token`,
                404: `Not Found`,
            },
        });
    }

    /**
     * @returns string Success
     * @throws ApiError
     */
    public static postUserDisable({
        requestBody,
    }: {
        requestBody?: DisableUserRequestModel,
    }): CancelablePromise<string> {
        return __request(OpenAPI, {
            method: 'POST',
            url: '/umbraco/management/api/v1/user/disable',
            body: requestBody,
            mediaType: 'application/json',
            responseHeader: 'Umb-Notifications',
            errors: {
                400: `Bad Request`,
                401: `The resource is protected and requires an authentication token`,
                403: `The authenticated user do not have access to this resource`,
                404: `Not Found`,
            },
        });
    }

    /**
     * @returns string Success
     * @throws ApiError
     */
    public static postUserEnable({
        requestBody,
    }: {
        requestBody?: EnableUserRequestModel,
    }): CancelablePromise<string> {
        return __request(OpenAPI, {
            method: 'POST',
            url: '/umbraco/management/api/v1/user/enable',
            body: requestBody,
            mediaType: 'application/json',
            responseHeader: 'Umb-Notifications',
            errors: {
                400: `Bad Request`,
                401: `The resource is protected and requires an authentication token`,
                403: `The authenticated user do not have access to this resource`,
                404: `Not Found`,
            },
        });
    }

    /**
     * @returns string Created
     * @throws ApiError
     */
    public static postUserInvite({
        requestBody,
    }: {
        requestBody?: InviteUserRequestModel,
    }): CancelablePromise<string> {
        return __request(OpenAPI, {
            method: 'POST',
            url: '/umbraco/management/api/v1/user/invite',
            body: requestBody,
            mediaType: 'application/json',
            responseHeader: 'Umb-Generated-Resource',
            errors: {
                400: `Bad Request`,
                401: `The resource is protected and requires an authentication token`,
                404: `Not Found`,
            },
        });
    }

    /**
     * @returns string Success
     * @throws ApiError
     */
    public static postUserInviteCreatePassword({
        requestBody,
    }: {
        requestBody?: CreateInitialPasswordUserRequestModel,
    }): CancelablePromise<string> {
        return __request(OpenAPI, {
            method: 'POST',
            url: '/umbraco/management/api/v1/user/invite/create-password',
            body: requestBody,
            mediaType: 'application/json',
            responseHeader: 'Umb-Notifications',
            errors: {
                400: `Bad Request`,
                404: `Not Found`,
            },
        });
    }

    /**
     * @returns string Success
     * @throws ApiError
     */
    public static postUserInviteResend({
        requestBody,
    }: {
        requestBody?: ResendInviteUserRequestModel,
    }): CancelablePromise<string> {
        return __request(OpenAPI, {
            method: 'POST',
            url: '/umbraco/management/api/v1/user/invite/resend',
            body: requestBody,
            mediaType: 'application/json',
            responseHeader: 'Umb-Notifications',
            errors: {
                400: `Bad Request`,
                401: `The resource is protected and requires an authentication token`,
                404: `Not Found`,
            },
        });
    }

    /**
     * @returns any Success
     * @throws ApiError
     */
    public static postUserInviteVerify({
        requestBody,
    }: {
<<<<<<< HEAD
        requestBody?: (VerifyInviteUserRequestModel | CreateInitialPasswordUserRequestModel),
=======
        requestBody?: VerifyInviteUserRequestModel,
>>>>>>> 32933212
    }): CancelablePromise<VerifyInviteUserResponseModel> {
        return __request(OpenAPI, {
            method: 'POST',
            url: '/umbraco/management/api/v1/user/invite/verify',
            body: requestBody,
            mediaType: 'application/json',
            errors: {
                400: `Bad Request`,
                404: `Not Found`,
            },
        });
    }

    /**
     * @returns string Success
     * @throws ApiError
     */
    public static postUserSetUserGroups({
        requestBody,
    }: {
        requestBody?: UpdateUserGroupsOnUserRequestModel,
    }): CancelablePromise<string> {
        return __request(OpenAPI, {
            method: 'POST',
            url: '/umbraco/management/api/v1/user/set-user-groups',
            body: requestBody,
            mediaType: 'application/json',
            responseHeader: 'Umb-Notifications',
            errors: {
                401: `The resource is protected and requires an authentication token`,
                403: `The authenticated user do not have access to this resource`,
            },
        });
    }

    /**
     * @returns string Success
     * @throws ApiError
     */
    public static postUserUnlock({
        requestBody,
    }: {
        requestBody?: UnlockUsersRequestModel,
    }): CancelablePromise<string> {
        return __request(OpenAPI, {
            method: 'POST',
            url: '/umbraco/management/api/v1/user/unlock',
            body: requestBody,
            mediaType: 'application/json',
            responseHeader: 'Umb-Notifications',
            errors: {
                400: `Bad Request`,
                401: `The resource is protected and requires an authentication token`,
                403: `The authenticated user do not have access to this resource`,
            },
        });
    }

}<|MERGE_RESOLUTION|>--- conflicted
+++ resolved
@@ -791,11 +791,7 @@
     public static postUserInviteVerify({
         requestBody,
     }: {
-<<<<<<< HEAD
-        requestBody?: (VerifyInviteUserRequestModel | CreateInitialPasswordUserRequestModel),
-=======
         requestBody?: VerifyInviteUserRequestModel,
->>>>>>> 32933212
     }): CancelablePromise<VerifyInviteUserResponseModel> {
         return __request(OpenAPI, {
             method: 'POST',

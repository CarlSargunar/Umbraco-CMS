openapi: 3.0.2
info:
  title: umbraco-backoffice-api
  version: 1.0.0
paths:
  /install/settings:
    get:
      operationId: GetInstallSettings
      responses:
        '200':
          description: 200 response
          content:
            application/json:
              schema:
                $ref: '#/components/schemas/InstallSettingsResponse'
        default:
          description: default response
          content:
            application/json:
              schema:
                $ref: '#/components/schemas/ProblemDetails'
  /install/setup:
    post:
      operationId: PostInstallSetup
      parameters: []
      requestBody:
        content:
          application/json:
            schema:
              $ref: '#/components/schemas/InstallSetupRequest'
        required: true
      responses:
        '201':
          description: 201 response
        '400':
          description: 400 response
          content:
            application/json:
              schema:
                $ref: '#/components/schemas/ProblemDetails'
  /install/validateDatabase:
    post:
      operationId: PostInstallValidateDatabase
      parameters: []
      requestBody:
        content:
          application/json:
            schema:
              $ref: '#/components/schemas/InstallSetupDatabaseConfiguration'
        required: true
      responses:
        '201':
          description: 201 response
        '400':
          description: 400 response
          content:
            application/json:
              schema:
                $ref: '#/components/schemas/ProblemDetails'
  /manifests:
    get:
      operationId: Manifests
      responses:
        '200':
          description: 200 response
          content:
            application/json:
              schema:
                $ref: '#/components/schemas/ManifestsResponse'
        default:
          description: default response
          content:
            application/json:
              schema:
                $ref: '#/components/schemas/ProblemDetails'
  /manifests/packages:
    get:
      operationId: ManifestsPackages
      responses:
        '200':
          description: 200 response
          content:
            application/json:
              schema:
                type: object
        default:
          description: default response
          content:
            application/json:
              schema:
                $ref: '#/components/schemas/ProblemDetails'
  /manifests/packages/installed:
    get:
      operationId: ManifestsPackagesInstalled
      responses:
        '200':
          description: 200 response
          content:
            application/json:
              schema:
                $ref: '#/components/schemas/ManifestsPackagesInstalledResponse'
        default:
          description: default response
          content:
            application/json:
              schema:
                $ref: '#/components/schemas/ProblemDetails'
  /property-editors/list:
    get:
      operationId: PropertyEditorsListEndpoint
      responses:
        '200':
          description: 200 response
          content:
            application/json:
              schema:
                $ref: '#/components/schemas/PropertyEditorsListResponse'
        default:
          description: default response
          content:
            application/json:
              schema:
                $ref: '#/components/schemas/ProblemDetails'
  /property-editors/property-editor/{propertyEditorAlias}:
    get:
      operationId: PropertyEditorEndpoint
      parameters:
        - name: propertyEditorAlias
          in: path
          required: true
          schema:
            type: string
      responses:
        '200':
          description: 200 response
          content:
            application/json:
              schema:
                $ref: '#/components/schemas/PropertyEditorResponse'
        default:
          description: default response
          content:
            application/json:
              schema:
                $ref: '#/components/schemas/ProblemDetails'
  /property-editors/property-editor/config/{propertyEditorAlias}:
    get:
      operationId: PropertyEditorConfigEndpoint
      parameters:
        - name: propertyEditorAlias
          in: path
          required: true
          schema:
            type: string
      responses:
        '200':
          description: 200 response
          content:
            application/json:
              schema:
                $ref: '#/components/schemas/PropertyEditorConfigResponse'
        default:
          description: default response
          content:
            application/json:
              schema:
                $ref: '#/components/schemas/ProblemDetails'
  /published-cache/status:
    get:
      operationId: PublishedCacheStatus
      responses:
        '200':
          description: 200 response
          content:
            application/json:
              schema:
                type: string
        default:
          description: default response
          content:
            application/json:
              schema:
                $ref: '#/components/schemas/ProblemDetails'
  /published-cache/reload:
    post:
      operationId: PublishedCacheReload
      parameters: []
      responses:
        '201':
          description: 201 response
        '400':
          description: 400 response
          content:
            application/json:
              schema:
                $ref: '#/components/schemas/ProblemDetails'
  /server/status:
    get:
      operationId: GetStatus
      responses:
        '200':
          description: 200 response
          content:
            application/json:
              schema:
                $ref: '#/components/schemas/StatusResponse'
        default:
          description: default response
          content:
            application/json:
              schema:
                $ref: '#/components/schemas/ProblemDetails'
  /server/version:
    get:
      operationId: GetVersion
      responses:
        '200':
          description: 200 response
          content:
            application/json:
              schema:
                $ref: '#/components/schemas/VersionResponse'
        default:
          description: default response
          content:
            application/json:
              schema:
                $ref: '#/components/schemas/ProblemDetails'
  /upgrade/settings:
    get:
      operationId: GetUpgradeSettings
      responses:
        '200':
          description: 200 response
          content:
            application/json:
              schema:
                $ref: '#/components/schemas/UpgradeSettingsResponse'
        default:
          description: default response
          content:
            application/json:
              schema:
                $ref: '#/components/schemas/ProblemDetails'
  /upgrade/authorize:
    post:
      operationId: PostUpgradeAuthorize
      parameters: []
      responses:
        '201':
          description: 201 response
        '400':
          description: 400 response
          content:
            application/json:
              schema:
                $ref: '#/components/schemas/ProblemDetails'
  /user:
    get:
      operationId: GetUser
      responses:
        '200':
          description: 200 response
          content:
            application/json:
              schema:
                $ref: '#/components/schemas/UserResponse'
        '403':
          description: 403 response
          content:
            application/json:
              schema:
                $ref: '#/components/schemas/ProblemDetails'
  /user/login:
    post:
      operationId: PostUserLogin
      parameters: []
      requestBody:
        content:
          application/json:
            schema:
              $ref: '#/components/schemas/UserLoginRequest'
        required: true
      responses:
        '201':
          description: 201 response
        '403':
          description: 403 response
          content:
            application/json:
              schema:
                $ref: '#/components/schemas/ProblemDetails'
  /user/logout:
    post:
      operationId: PostUserLogout
      responses:
        '201':
          description: 201 response
        default:
          description: default response
          content:
            application/json:
              schema:
                $ref: '#/components/schemas/ProblemDetails'
  /user/sections:
    get:
      operationId: GetAllowedSections
      responses:
        '200':
          description: 200 response
          content:
            application/json:
              schema:
                $ref: '#/components/schemas/AllowedSectionsResponse'
        default:
          description: default response
          content:
            application/json:
              schema:
                $ref: '#/components/schemas/ProblemDetails'
components:
  schemas:
    ConsentLevel:
      type: string
      enum:
        - Minimal
        - Basic
        - Detailed
    TelemetryModel:
      type: object
      properties:
        level:
          $ref: '#/components/schemas/ConsentLevel'
        description:
          type: string
      required:
        - level
        - description
    InstallUserModel:
      type: object
      properties:
        minCharLength:
          type: number
          format: float
        minNonAlphaNumericLength:
          type: number
          format: float
        consentLevels:
          type: array
          items:
            $ref: '#/components/schemas/TelemetryModel'
      required:
        - minCharLength
        - minNonAlphaNumericLength
        - consentLevels
    InstallDatabaseModel:
      type: object
      properties:
        id:
          type: string
        sortOrder:
          type: number
          format: float
        displayName:
          type: string
        defaultDatabaseName:
          type: string
        providerName:
          type: string
          nullable: true
        isConfigured:
          type: boolean
        requiresServer:
          type: boolean
        serverPlaceholder:
          type: string
          nullable: true
        requiresCredentials:
          type: boolean
        supportsIntegratedAuthentication:
          type: boolean
        requiresConnectionTest:
          type: boolean
      required:
        - id
        - sortOrder
        - displayName
        - defaultDatabaseName
        - providerName
        - isConfigured
        - requiresServer
        - serverPlaceholder
        - requiresCredentials
        - supportsIntegratedAuthentication
        - requiresConnectionTest
    InstallSettingsResponse:
      type: object
      properties:
        user:
          $ref: '#/components/schemas/InstallUserModel'
        databases:
          type: array
          items:
            $ref: '#/components/schemas/InstallDatabaseModel'
      required:
        - user
        - databases
    ProblemDetails:
      type: object
      properties:
        type:
          type: string
        status:
          type: number
          format: float
        title:
          type: string
        detail:
          type: string
        instance:
          type: string
        errors:
          type: object
      required:
        - type
        - status
    InstallSetupUserConfiguration:
      type: object
      properties:
        name:
          type: string
        email:
          type: string
        password:
          type: string
        subscribeToNewsletter:
          type: boolean
      required:
        - name
        - email
        - password
        - subscribeToNewsletter
    InstallSetupDatabaseConfiguration:
      type: object
      properties:
        id:
          type: string
        server:
          type: string
          nullable: true
        password:
          type: string
          nullable: true
        username:
          type: string
          nullable: true
        name:
          type: string
          nullable: true
        providerName:
          type: string
          nullable: true
        useIntegratedAuthentication:
          type: boolean
          nullable: true
        connectionString:
          type: string
          nullable: true
    InstallSetupRequest:
      type: object
      properties:
        user:
          $ref: '#/components/schemas/InstallSetupUserConfiguration'
        telemetryLevel:
          $ref: '#/components/schemas/ConsentLevel'
        database:
          $ref: '#/components/schemas/InstallSetupDatabaseConfiguration'
      required:
        - user
        - telemetryLevel
    MetaSection:
      type: object
      properties:
        pathname:
          type: string
        weight:
          type: number
          format: float
      required:
        - pathname
        - weight
    IManifestSection:
      type: object
      properties:
        type:
          type: string
          enum:
            - section
        meta:
          $ref: '#/components/schemas/MetaSection'
        js:
          type: string
        elementName:
          type: string
        alias:
          type: string
        name:
          type: string
      required:
        - type
        - meta
        - alias
        - name
    MetaTree:
      type: object
      properties:
        weight:
          type: number
          format: float
        sections:
          type: array
          items:
            type: string
      required:
        - weight
        - sections
    IManifestTree:
      type: object
      properties:
        type:
          type: string
          enum:
            - tree
        meta:
          $ref: '#/components/schemas/MetaTree'
        js:
          type: string
        elementName:
          type: string
        alias:
          type: string
        name:
          type: string
      required:
        - type
        - meta
        - alias
        - name
    MetaEditor:
      type: object
      properties:
        entityType:
          type: string
      required:
        - entityType
    IManifestEditor:
      type: object
      properties:
        type:
          type: string
          enum:
            - editor
        meta:
          $ref: '#/components/schemas/MetaEditor'
        js:
          type: string
        elementName:
          type: string
        alias:
          type: string
        name:
          type: string
      required:
        - type
        - meta
        - alias
        - name
    MetaEditorAction:
      type: object
      properties:
        editors:
          type: array
          items:
            type: string
      required:
        - editors
    IManifestEditorAction:
      type: object
      properties:
        type:
          type: string
          enum:
            - editorAction
        meta:
          $ref: '#/components/schemas/MetaEditorAction'
        js:
          type: string
        elementName:
          type: string
        alias:
          type: string
        name:
          type: string
      required:
        - type
        - meta
        - alias
        - name
    MetaEditorView:
      type: object
      properties:
        editors:
          type: array
          items:
            type: string
        pathname:
          type: string
        weight:
          type: number
          format: float
        icon:
          type: string
      required:
        - editors
        - pathname
        - weight
        - icon
    IManifestEditorView:
      type: object
      properties:
        type:
          type: string
          enum:
            - editorView
        meta:
          $ref: '#/components/schemas/MetaEditorView'
        js:
          type: string
        elementName:
          type: string
        alias:
          type: string
        name:
          type: string
      required:
        - type
        - meta
        - alias
        - name
    MetaTreeItemAction:
      type: object
      properties:
        trees:
          type: array
          items:
            type: string
        label:
          type: string
        icon:
          type: string
        weight:
          type: number
          format: float
      required:
        - trees
        - label
        - icon
        - weight
    IManifestTreeItemAction:
      type: object
      properties:
        type:
          type: string
          enum:
            - treeItemAction
        meta:
          $ref: '#/components/schemas/MetaTreeItemAction'
        js:
          type: string
        elementName:
          type: string
        alias:
          type: string
        name:
          type: string
      required:
        - type
        - meta
        - alias
        - name
    PropertyEditorConfigProperty:
      type: object
      properties:
        label:
          type: string
        description:
          type: string
        alias:
          type: string
        propertyEditorUI:
          type: string
      required:
        - label
        - alias
        - propertyEditorUI
    PropertyEditorConfigDefaultData:
      type: object
      properties:
        alias:
          type: string
        value:
          nullable: true
          oneOf:
            - type: string
            - type: number
              format: float
            - type: boolean
            - type: object
            - type: array
              items:
                type: string
            - type: array
              items:
                type: number
                format: float
            - type: array
              items:
                type: boolean
            - type: array
              items:
                type: object
      required:
        - alias
        - value
    PropertyEditorConfig:
      type: object
      properties:
        properties:
          type: array
          items:
            $ref: '#/components/schemas/PropertyEditorConfigProperty'
        defaultData:
          type: array
          items:
            $ref: '#/components/schemas/PropertyEditorConfigDefaultData'
      required:
        - properties
    MetaPropertyEditorUI:
      type: object
      properties:
        label:
          type: string
        propertyEditor:
          type: string
        icon:
          type: string
        group:
          type: string
        config:
          $ref: '#/components/schemas/PropertyEditorConfig'
      required:
        - label
        - propertyEditor
        - icon
        - group
    IManifestPropertyEditorUI:
      type: object
      properties:
        type:
          type: string
          enum:
            - propertyEditorUI
        meta:
          $ref: '#/components/schemas/MetaPropertyEditorUI'
        js:
          type: string
        elementName:
          type: string
        alias:
          type: string
        name:
          type: string
      required:
        - type
        - meta
        - alias
        - name
    MetaDashboard:
      type: object
      properties:
        sections:
          type: array
          items:
            type: string
        pathname:
          type: string
        weight:
          type: number
          format: float
        label:
          type: string
      required:
        - sections
        - pathname
        - weight
    IManifestDashboard:
      type: object
      properties:
        type:
          type: string
          enum:
            - dashboard
        meta:
          $ref: '#/components/schemas/MetaDashboard'
        js:
          type: string
        elementName:
          type: string
        alias:
          type: string
        name:
          type: string
      required:
        - type
        - meta
        - alias
        - name
<<<<<<< HEAD
=======
    MetaEditorView:
      type: object
      properties:
        editors:
          type: array
          items:
            type: string
        pathname:
          type: string
        weight:
          type: number
          format: float
        label:
          type: string
        icon:
          type: string
      required:
        - editors
        - pathname
        - weight
        - label
        - icon
    IManifestEditorView:
      type: object
      properties:
        type:
          type: string
          enum:
            - editorView
        meta:
          $ref: '#/components/schemas/MetaEditorView'
        js:
          type: string
        elementName:
          type: string
        alias:
          type: string
        name:
          type: string
      required:
        - type
        - meta
        - alias
        - name
>>>>>>> c82f413c
    MetaPropertyAction:
      type: object
      properties:
        propertyEditors:
          type: array
          items:
            type: string
      required:
        - propertyEditors
    IManifestPropertyAction:
      type: object
      properties:
        type:
          type: string
          enum:
            - propertyAction
        meta:
          $ref: '#/components/schemas/MetaPropertyAction'
        js:
          type: string
        elementName:
          type: string
        alias:
          type: string
        name:
          type: string
      required:
        - type
        - meta
        - alias
        - name
    MetaPackageView:
      type: object
      properties:
        packageAlias:
          type: string
      required:
        - packageAlias
    IManifestPackageView:
      type: object
      properties:
        type:
          type: string
          enum:
            - packageView
        meta:
          $ref: '#/components/schemas/MetaPackageView'
        js:
          type: string
        elementName:
          type: string
        alias:
          type: string
        name:
          type: string
      required:
        - type
        - meta
        - alias
        - name
    IManifestEntrypoint:
      type: object
      properties:
        type:
          type: string
          enum:
            - entrypoint
        js:
          type: string
        alias:
          type: string
        name:
          type: string
      required:
        - type
        - js
        - alias
        - name
    IManifestCustom:
      type: object
      properties:
        type:
          type: string
          enum:
            - custom
        meta:
          type: object
        alias:
          type: string
        name:
          type: string
      required:
        - type
        - alias
        - name
    Manifest:
      oneOf:
        - $ref: '#/components/schemas/IManifestSection'
        - $ref: '#/components/schemas/IManifestTree'
        - $ref: '#/components/schemas/IManifestEditor'
        - $ref: '#/components/schemas/IManifestEditorAction'
        - $ref: '#/components/schemas/IManifestEditorView'
        - $ref: '#/components/schemas/IManifestTreeItemAction'
        - $ref: '#/components/schemas/IManifestPropertyEditorUI'
        - $ref: '#/components/schemas/IManifestDashboard'
        - $ref: '#/components/schemas/IManifestPropertyAction'
        - $ref: '#/components/schemas/IManifestPackageView'
        - $ref: '#/components/schemas/IManifestEntrypoint'
        - $ref: '#/components/schemas/IManifestCustom'
      discriminator:
        propertyName: type
        mapping:
          section: '#/components/schemas/IManifestSection'
          tree: '#/components/schemas/IManifestTree'
          editor: '#/components/schemas/IManifestEditor'
          editorAction: '#/components/schemas/IManifestEditorAction'
          editorView: '#/components/schemas/IManifestEditorView'
          treeItemAction: '#/components/schemas/IManifestTreeItemAction'
          propertyEditorUI: '#/components/schemas/IManifestPropertyEditorUI'
          dashboard: '#/components/schemas/IManifestDashboard'
          propertyAction: '#/components/schemas/IManifestPropertyAction'
          packageView: '#/components/schemas/IManifestPackageView'
          entrypoint: '#/components/schemas/IManifestEntrypoint'
          custom: '#/components/schemas/IManifestCustom'
    ManifestsResponse:
      type: object
      properties:
        manifests:
          type: array
          items:
            $ref: '#/components/schemas/Manifest'
      required:
        - manifests
    PackageInstalled:
      type: object
      properties:
        id:
          type: string
        name:
          type: string
        alias:
          type: string
        version:
          type: string
        hasMigrations:
          type: boolean
        hasPendingMigrations:
          type: boolean
        plans:
          type: array
          items:
            type: object
      required:
        - id
        - name
        - alias
        - version
        - hasMigrations
        - hasPendingMigrations
        - plans
    ManifestsPackagesInstalledResponse:
      type: object
      properties:
        packages:
          type: array
          items:
            $ref: '#/components/schemas/PackageInstalled'
      required:
        - packages
    PropertyEditor:
      type: object
      properties:
        alias:
          type: string
        name:
          type: string
        icon:
          type: string
        group:
          type: string
        isSystem:
          type: boolean
        hasConfig:
          type: boolean
        config:
          $ref: '#/components/schemas/PropertyEditorConfig'
      required:
        - alias
        - name
        - icon
        - isSystem
        - hasConfig
    PropertyEditorsListResponse:
      type: object
      properties:
        propertyEditors:
          type: array
          items:
            $ref: '#/components/schemas/PropertyEditor'
      required:
        - propertyEditors
    PropertyEditorResponse:
      type: object
      properties:
        alias:
          type: string
        name:
          type: string
        icon:
          type: string
        group:
          type: string
        isSystem:
          type: boolean
        hasConfig:
          type: boolean
        config:
          $ref: '#/components/schemas/PropertyEditorConfig'
      required:
        - alias
        - name
        - icon
        - isSystem
        - hasConfig
    PropertyEditorConfigResponse:
      type: object
      properties:
        properties:
          type: array
          items:
            $ref: '#/components/schemas/PropertyEditorConfigProperty'
        defaultData:
          type: array
          items:
            $ref: '#/components/schemas/PropertyEditorConfigDefaultData'
      required:
        - properties
    ServerStatus:
      type: string
      enum:
        - running
        - must-install
        - must-upgrade
    StatusResponse:
      type: object
      properties:
        serverStatus:
          $ref: '#/components/schemas/ServerStatus'
      required:
        - serverStatus
    VersionResponse:
      type: object
      properties:
        version:
          type: string
      required:
        - version
    UpgradeSettingsResponse:
      type: object
      properties:
        currentState:
          type: string
        newState:
          type: string
        newVersion:
          type: string
        oldVersion:
          type: string
        reportUrl:
          type: string
      required:
        - currentState
        - newState
        - newVersion
        - oldVersion
        - reportUrl
    UserResponse:
      type: object
      properties:
        username:
          type: string
        role:
          type: string
      required:
        - username
        - role
    UserLoginRequest:
      type: object
      properties:
        username:
          type: string
        password:
          type: string
        persist:
          type: boolean
      required:
        - username
        - password
        - persist
    AllowedSectionsResponse:
      type: object
      properties:
        sections:
          type: array
          items:
            type: string
      required:
        - sections<|MERGE_RESOLUTION|>--- conflicted
+++ resolved
@@ -618,12 +618,15 @@
         weight:
           type: number
           format: float
+        label:
+          type: string
         icon:
           type: string
       required:
         - editors
         - pathname
         - weight
+        - label
         - icon
     IManifestEditorView:
       type: object
@@ -825,53 +828,6 @@
         - meta
         - alias
         - name
-<<<<<<< HEAD
-=======
-    MetaEditorView:
-      type: object
-      properties:
-        editors:
-          type: array
-          items:
-            type: string
-        pathname:
-          type: string
-        weight:
-          type: number
-          format: float
-        label:
-          type: string
-        icon:
-          type: string
-      required:
-        - editors
-        - pathname
-        - weight
-        - label
-        - icon
-    IManifestEditorView:
-      type: object
-      properties:
-        type:
-          type: string
-          enum:
-            - editorView
-        meta:
-          $ref: '#/components/schemas/MetaEditorView'
-        js:
-          type: string
-        elementName:
-          type: string
-        alias:
-          type: string
-        name:
-          type: string
-      required:
-        - type
-        - meta
-        - alias
-        - name
->>>>>>> c82f413c
     MetaPropertyAction:
       type: object
       properties:

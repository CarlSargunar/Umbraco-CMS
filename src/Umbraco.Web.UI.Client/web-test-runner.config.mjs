--- conflicted
+++ resolved
@@ -141,11 +141,7 @@
       <body>
         <script type="module" src="${testFramework}"></script>
 				<script type="module">
-<<<<<<< HEAD
-					<!-- Hack to disable Lit dev mode warnings -->
-=======
 					/* Hack to disable Lit dev mode warnings */
->>>>>>> 989ab512
 					const systemWarn = window.console.warn;
 					window.console.warn = (...args) => {
 						if (args[0].indexOf('Lit is in dev mode.') === 0) {

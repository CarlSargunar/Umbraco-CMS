import { esbuildPlugin } from '@web/dev-server-esbuild';
import { playwrightLauncher } from '@web/test-runner-playwright';
import { importMapsPlugin } from '@web/dev-server-import-maps';
import rollupUrl from 'rollup-plugin-url';
import { fromRollup } from '@web/dev-server-rollup';

const url = fromRollup(rollupUrl);

/** @type {import('@web/dev-server').DevServerConfig} */
export default {
	nodeResolve: true,
	files: ['src/**/*.test.ts', 'libs/**/*.test.ts'],
	mimeTypes: {
		'./public/**/*': 'js',
	},
	plugins: [
		{
			name: 'resolve-umbraco-and-vite-imports',
			// Rewrite Vite's root imports to the public folder
			transformImport(args) {
				if (args.source.match(/^\/.*?\.(png|gif|jpg|jpeg|svg)$/is)) {
					return `/public${args.source}`;
				}
			},
		},
		// Serve images from the public folder as JS modules
		url({ include: ['public/**/*'] }),
		esbuildPlugin({ ts: true, target: 'auto', json: true }),
		importMapsPlugin({
			inject: {
				importMap: {
					imports: {
						'src/': './src/',

						// LIBS
						'@umbraco-cms/backoffice/backend-api': './libs/backend-api/index.ts',
						'@umbraco-cms/backoffice/context-api': './libs/context-api/index.ts',
						'@umbraco-cms/backoffice/controller-api': './libs/controller-api/index.ts',
						'@umbraco-cms/backoffice/element-api': './libs/element-api/index.ts',
						'@umbraco-cms/backoffice/extension-api': './libs/extension-api/index.ts',
						'@umbraco-cms/backoffice/observable-api': './libs/observable-api/index.ts',

						// PACKAGES
						'@umbraco-cms/backoffice/resources': './libs/resources/index.ts',
						'@umbraco-cms/backoffice/content-type': './libs/content-type/index.ts',
						'@umbraco-cms/backoffice/entity-action': './libs/entity-action/index.ts',
						'@umbraco-cms/backoffice/events': './libs/umb-events/index.ts',
<<<<<<< HEAD
						'@umbraco-cms/backoffice/extensions-api': './libs/extensions-api/index.ts',
						'@umbraco-cms/backoffice/extensions-registry': './libs/extensions-registry/index.ts',
						'@umbraco-cms/backoffice/macro': './libs/macro/index.ts',
=======
						'@umbraco-cms/backoffice/extension-registry': './libs/extension-registry/index.ts',
>>>>>>> 2fa7ff7c
						'@umbraco-cms/backoffice/modal': './libs/modal/index.ts',
						'@umbraco-cms/backoffice/models': './libs/models/index.ts',
						'@umbraco-cms/backoffice/notification': './libs/notification/index.ts',
						'@umbraco-cms/backoffice/property-editor': './libs/property-editor/index.ts',
						'@umbraco-cms/backoffice/repository': './libs/repository/index.ts',
						'@umbraco-cms/backoffice/			': './libs/resources/index.ts',
						'@umbraco-cms/backoffice/store': './libs/store/index.ts',
						'@umbraco-cms/backoffice/utils': './libs/utils/index.ts',
						'@umbraco-cms/backoffice/workspace': './libs/workspace/index.ts',
						'@umbraco-cms/backoffice/picker-input': './libs/picker-input/index.ts',
						'@umbraco-cms/backoffice/id': './libs/id/index.ts',
						'@umbraco-cms/backoffice/collection': './libs/collection/index.ts',
						'@umbraco-cms/backoffice/tree': './libs/tree/index.ts',
						'@umbraco-cms/backoffice/section': './libs/section/index.ts',
						'@umbraco-cms/backoffice/variant': './libs/variant/index.ts',

						'@umbraco-cms/backoffice/core/components': './src/packages/core/components/index.ts',
						'@umbraco-cms/backoffice/user-group': './src/packages/users/user-groups/index.ts',

						// SHARED
						'@umbraco-cms/internal/lit-element': './src/shared/lit-element/index.ts',
						'@umbraco-cms/internal/modal': './src/shared/modal/index.ts',
						'@umbraco-cms/internal/router': './src/shared/router/index.ts',
						'@umbraco-cms/internal/sorter': './src/shared/sorter/index.ts',
						'@umbraco-cms/internal/test-utils': './utils/test-utils.ts',
					},
				},
			},
		}),
	],
	browsers: [playwrightLauncher({ product: 'firefox' }), playwrightLauncher({ product: 'webkit' })],
	coverageConfig: {
		reporters: ['lcovonly', 'text-summary'],
	},
	testRunnerHtml: (testFramework) =>
		`<html>
			<head>
				<meta charset="UTF-8" />
				<meta name="viewport" content="width=device-width, initial-scale=1.0" />
				<link rel="icon" type="image/svg+xml" href="public/favicon.svg" />
				<title>Umbraco</title>
				<base href="/" />
				<script src="/node_modules/msw/lib/iife/index.js"></script>
				<link rel="stylesheet" href="node_modules/@umbraco-ui/uui-css/dist/uui-css.css">
				<link rel="stylesheet" href="src/shared/css/custom-properties.css">
			</head>
      <body>
        <script type="module" src="${testFramework}"></script>
        <script type="module">
					import 'element-internals-polyfill';
					import '@umbraco-ui/uui';
        </script>
      </body>
    </html>`,
};<|MERGE_RESOLUTION|>--- conflicted
+++ resolved
@@ -45,13 +45,8 @@
 						'@umbraco-cms/backoffice/content-type': './libs/content-type/index.ts',
 						'@umbraco-cms/backoffice/entity-action': './libs/entity-action/index.ts',
 						'@umbraco-cms/backoffice/events': './libs/umb-events/index.ts',
-<<<<<<< HEAD
-						'@umbraco-cms/backoffice/extensions-api': './libs/extensions-api/index.ts',
-						'@umbraco-cms/backoffice/extensions-registry': './libs/extensions-registry/index.ts',
+						'@umbraco-cms/backoffice/extension-registry': './libs/extension-registry/index.ts',
 						'@umbraco-cms/backoffice/macro': './libs/macro/index.ts',
-=======
-						'@umbraco-cms/backoffice/extension-registry': './libs/extension-registry/index.ts',
->>>>>>> 2fa7ff7c
 						'@umbraco-cms/backoffice/modal': './libs/modal/index.ts',
 						'@umbraco-cms/backoffice/models': './libs/models/index.ts',
 						'@umbraco-cms/backoffice/notification': './libs/notification/index.ts',

--- conflicted
+++ resolved
@@ -19,13 +19,9 @@
   },
   "dependencies": {
     "@microsoft/signalr": "7.0.12",
-<<<<<<< HEAD
-    "ace-builds": "1.31.0",
-=======
     "@umbraco-ui/uui": "1.5.0",
     "@umbraco-ui/uui-css": "1.5.0",
-    "ace-builds": "1.30.0",
->>>>>>> e0220cb4
+    "ace-builds": "1.31.0",
     "angular": "1.8.3",
     "angular-animate": "1.8.3",
     "angular-aria": "1.8.3",

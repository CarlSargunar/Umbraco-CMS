--- conflicted
+++ resolved
@@ -40,14 +40,11 @@
     "openapi-typescript-fetch": "^1.1.3",
     "router-slot": "^1.5.5",
     "rxjs": "^7.5.6",
-<<<<<<< HEAD
+    "uuid": "^8.3.2"
     "@umbraco-ui/uui-modal": "file:umbraco-ui-uui-modal-0.0.0.tgz",
 		"@umbraco-ui/uui-modal-container": "file:umbraco-ui-uui-modal-container-0.0.0.tgz",
 		"@umbraco-ui/uui-modal-dialog": "file:umbraco-ui-uui-modal-dialog-0.0.0.tgz",
 		"@umbraco-ui/uui-modal-sidebar": "file:umbraco-ui-uui-modal-sidebar-0.0.0.tgz"
-=======
-    "uuid": "^8.3.2"
->>>>>>> 11d2fd89
   },
   "devDependencies": {
     "@babel/core": "^7.18.10",

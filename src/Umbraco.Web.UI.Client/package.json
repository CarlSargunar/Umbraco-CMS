--- conflicted
+++ resolved
@@ -86,15 +86,10 @@
 		"msw-storybook-addon": "^1.6.3",
 		"playwright-msw": "^1.0.0",
 		"prettier": "2.7.1",
-<<<<<<< HEAD
 		"tiny-glob": "^0.2.9",
-		"typescript": "^4.7.4",
-		"vite": "^3.1.0",
+		"typescript": "^4.8.3",
+		"vite": "^3.1.3",
 		"vite-plugin-static-copy": "^0.9.0"
-=======
-		"typescript": "^4.8.3",
-		"vite": "^3.1.3"
->>>>>>> 48d4b885
 	},
 	"msw": {
 		"workerDirectory": "public"

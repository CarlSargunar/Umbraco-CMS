using System;
using System.Data.Common;
using System.Data.SqlClient;
using System.IO;
using System.Reflection;
using System.Runtime.InteropServices;
using Microsoft.AspNetCore.Hosting;
using Microsoft.AspNetCore.Http;
using Microsoft.Extensions.Configuration;
using Microsoft.Extensions.DependencyInjection;
using Microsoft.Extensions.Logging;
using Microsoft.Extensions.Options;
using Serilog;
using Serilog.Extensions.Hosting;
using Serilog.Extensions.Logging;
<<<<<<< HEAD
using Umbraco.Composing;
using Umbraco.Configuration;
=======
>>>>>>> d7ab7d3d
using Umbraco.Core;
using Umbraco.Core.Cache;
using Umbraco.Core.Composing;
using Umbraco.Core.Configuration;
using Umbraco.Core.Configuration.Models;
using Umbraco.Core.IO;
using Umbraco.Core.Logging;
using Umbraco.Core.Logging.Serilog;
using Umbraco.Core.Persistence;
using Umbraco.Core.Persistence.SqlSyntax;
using Umbraco.Core.Runtime;
using Umbraco.Web.Common.AspNetCore;
using Umbraco.Web.Common.Profiler;
<<<<<<< HEAD
using ILogger = Microsoft.Extensions.Logging.ILogger;
=======
using ConnectionStrings = Umbraco.Core.Configuration.Models.ConnectionStrings;
using CoreDebugSettings = Umbraco.Core.Configuration.Models.CoreDebugSettings;
using IHostingEnvironment = Umbraco.Core.Hosting.IHostingEnvironment;
using ILogger = Umbraco.Core.Logging.ILogger;
>>>>>>> d7ab7d3d

namespace Umbraco.Extensions
{
    public static class UmbracoCoreServiceCollectionExtensions
    {
        /// <summary>
        /// Adds SqlCe support for Umbraco
        /// </summary>
        /// <param name="services"></param>
        /// <returns></returns>
        public static IServiceCollection AddUmbracoSqlCeSupport(this IServiceCollection services)
        {
            try
            {
                var binFolder = Path.GetDirectoryName(Assembly.GetExecutingAssembly().Location);
                if (binFolder != null)
                {
                    var dllPath = Path.Combine(binFolder, "Umbraco.Persistance.SqlCe.dll");
                    var umbSqlCeAssembly = Assembly.LoadFrom(dllPath);

                    var sqlCeSyntaxProviderType = umbSqlCeAssembly.GetType("Umbraco.Persistance.SqlCe.SqlCeSyntaxProvider");
                    var sqlCeBulkSqlInsertProviderType = umbSqlCeAssembly.GetType("Umbraco.Persistance.SqlCe.SqlCeBulkSqlInsertProvider");
                    var sqlCeEmbeddedDatabaseCreatorType = umbSqlCeAssembly.GetType("Umbraco.Persistance.SqlCe.SqlCeEmbeddedDatabaseCreator");

                    if (!(sqlCeSyntaxProviderType is null || sqlCeBulkSqlInsertProviderType is null || sqlCeEmbeddedDatabaseCreatorType is null))
                    {
                        services.AddSingleton(typeof(ISqlSyntaxProvider), sqlCeSyntaxProviderType);
                        services.AddSingleton(typeof(IBulkSqlInsertProvider), sqlCeBulkSqlInsertProviderType);
                        services.AddSingleton(typeof(IEmbeddedDatabaseCreator), sqlCeEmbeddedDatabaseCreatorType);
                    }

                    var sqlCeAssembly = Assembly.LoadFrom(Path.Combine(binFolder, "System.Data.SqlServerCe.dll"));

                    var sqlCe = sqlCeAssembly.GetType("System.Data.SqlServerCe.SqlCeProviderFactory");
                    if (!(sqlCe is null))
                    {
                        DbProviderFactories.RegisterFactory(Core.Constants.DbProviderNames.SqlCe, sqlCe);
                    }
                }
            }
            catch
            {
                // Ignore if SqlCE is not available
            }

            return services;
        }

        /// <summary>
        /// Adds Sql Server support for Umbraco
        /// </summary>
        /// <param name="services"></param>
        /// <returns></returns>
        public static IServiceCollection AddUmbracoSqlServerSupport(this IServiceCollection services)
        {
            DbProviderFactories.RegisterFactory(Core.Constants.DbProviderNames.SqlServer, SqlClientFactory.Instance);

            services.AddSingleton<ISqlSyntaxProvider, SqlServerSyntaxProvider>();
            services.AddSingleton<IBulkSqlInsertProvider, SqlServerBulkSqlInsertProvider>();
            services.AddSingleton<IEmbeddedDatabaseCreator, NoopEmbeddedDatabaseCreator>();

            return services;
        }

        /// <summary>
        /// Adds the Umbraco Back Core requirements
        /// </summary>
        /// <param name="services"></param>
        /// <param name="webHostEnvironment"></param>
        /// <param name="umbContainer"></param>
        /// <param name="entryAssembly"></param>
        /// <param name="appCaches"></param>
        /// <param name="httpContextAccessor"></param>
        /// <param name="loggingConfiguration"></param>
        /// <param name="factory"></param>
        /// <returns></returns>
        public static IServiceCollection AddUmbracoCore(
            this IServiceCollection services,
            IWebHostEnvironment webHostEnvironment,
            IRegister umbContainer,
            Assembly entryAssembly,
            AppCaches appCaches,
            ILoggingConfiguration loggingConfiguration,
            out IFactory factory)
            => services.AddUmbracoCore(webHostEnvironment, umbContainer, entryAssembly, appCaches, loggingConfiguration, GetCoreRuntime, out factory);

        /// <summary>
        /// Adds the Umbraco Configuration requirements
        /// </summary>
        /// <param name="services"></param>
        /// <param name="configuration"></param>
        /// <returns></returns>
        public static IServiceCollection AddUmbracoConfiguration(this IServiceCollection services, IConfiguration configuration)
        {
            if (configuration == null) throw new ArgumentNullException(nameof(configuration));

            services.Configure<ActiveDirectorySettings>(configuration.GetSection(Constants.Configuration.ConfigPrefix + "ActiveDirectory"));
            services.Configure<ConnectionStrings>(configuration.GetSection("ConnectionStrings"), o => o.BindNonPublicProperties = true);
            services.Configure<ContentSettings>(configuration.GetSection(Constants.Configuration.ConfigPrefix + "Content"));
            services.Configure<CoreDebugSettings>(configuration.GetSection(Constants.Configuration.ConfigPrefix + "Core:Debug"));
            services.Configure<ExceptionFilterSettings>(configuration.GetSection(Constants.Configuration.ConfigPrefix + "ExceptionFilter"));
            services.Configure<GlobalSettings>(configuration.GetSection(Constants.Configuration.ConfigPrefix + "Global"));
            services.Configure<HealthChecksSettings>(configuration.GetSection(Constants.Configuration.ConfigPrefix + "HealthChecks"));
            services.Configure<HostingSettings>(configuration.GetSection(Constants.Configuration.ConfigPrefix + "Hosting"));
            services.Configure<ImagingSettings>(configuration.GetSection(Constants.Configuration.ConfigPrefix + "Imaging"));
            services.Configure<IndexCreatorSettings>(configuration.GetSection(Constants.Configuration.ConfigPrefix + "Examine"));
            services.Configure<KeepAliveSettings>(configuration.GetSection(Constants.Configuration.ConfigPrefix + "KeepAlive"));
            services.Configure<LoggingSettings>(configuration.GetSection(Constants.Configuration.ConfigPrefix + "Logging"));
            services.Configure<MemberPasswordConfigurationSettings>(configuration.GetSection(Constants.Configuration.ConfigSecurityPrefix + "MemberPassword"));
            services.Configure<ModelsBuilderConfig>(configuration.GetSection(Constants.Configuration.ConfigGlobalPrefix + "ModelsBuilder"));
            services.Configure<NuCacheSettings>(configuration.GetSection(Constants.Configuration.ConfigPrefix + "NuCache"));
            services.Configure<RequestHandlerSettings>(configuration.GetSection(Constants.Configuration.ConfigPrefix + "RequestHandler"));
            services.Configure<RuntimeSettings>(configuration.GetSection(Constants.Configuration.ConfigPrefix + "Runtime"));
            services.Configure<SecuritySettings>(configuration.GetSection(Constants.Configuration.ConfigPrefix + "Security"));
            services.Configure<TourSettings>(configuration.GetSection(Constants.Configuration.ConfigPrefix + "Tours"));
            services.Configure<TypeFinderSettings>(configuration.GetSection(Constants.Configuration.ConfigPrefix + "TypeFinder"));
            services.Configure<UserPasswordConfigurationSettings>(configuration.GetSection(Constants.Configuration.ConfigSecurityPrefix + "UserPassword"));
            services.Configure<WebRoutingSettings>(configuration.GetSection(Constants.Configuration.ConfigPrefix + "WebRouting"));


            return services;
        }

        /// <summary>
        /// Adds the Umbraco Back Core requirements
        /// </summary>
        /// <param name="services"></param>
        /// <param name="webHostEnvironment"></param>
        /// <returns></returns>
        public static IServiceCollection AddUmbracoCore(this IServiceCollection services, IWebHostEnvironment webHostEnvironment)
        {
            return services.AddUmbracoCore(webHostEnvironment, out _);
        }

        /// <summary>
        /// Adds the Umbraco Back Core requirements
        /// </summary>
        /// <param name="services"></param>
        /// <param name="webHostEnvironment"></param>
        /// <param name="factory"></param>
        /// <returns></returns>
        public static IServiceCollection AddUmbracoCore(this IServiceCollection services, IWebHostEnvironment webHostEnvironment, out IFactory factory)
        {
            if (!UmbracoServiceProviderFactory.IsActive)
                throw new InvalidOperationException("Ensure to add UseUmbraco() in your Program.cs after ConfigureWebHostDefaults to enable Umbraco's service provider factory");

            var umbContainer = UmbracoServiceProviderFactory.UmbracoContainer;

            var loggingConfig = new LoggingConfiguration(
                Path.Combine(webHostEnvironment.ContentRootPath, "App_Data", "Logs"),
                Path.Combine(webHostEnvironment.ContentRootPath, "config", "serilog.config"),
                Path.Combine(webHostEnvironment.ContentRootPath, "config", "serilog.user.config"));

            IHttpContextAccessor httpContextAccessor = new HttpContextAccessor();
            services.AddSingleton<IHttpContextAccessor>(httpContextAccessor);

            var requestCache = new GenericDictionaryRequestAppCache(() => httpContextAccessor.HttpContext?.Items);
            var appCaches = new AppCaches(
                new DeepCloneAppCache(new ObjectCacheAppCache()),
                requestCache,
                new IsolatedCaches(type => new DeepCloneAppCache(new ObjectCacheAppCache())));

            services.AddUmbracoCore(webHostEnvironment,
                umbContainer,
                Assembly.GetEntryAssembly(),
                appCaches,
                loggingConfig,
                GetCoreRuntime,
                out factory);

            return services;
        }

        /// <summary>
        /// Adds the Umbraco Back Core requirements
        /// </summary>
        /// <param name="services"></param>
        /// <param name="webHostEnvironment"></param>
        /// <param name="umbContainer"></param>
        /// <param name="entryAssembly"></param>
        /// <param name="requestCache"></param>
        /// <param name="httpContextAccessor"></param>
        /// <param name="loggingConfiguration"></param>
        /// <param name="getRuntime">Delegate to create an <see cref="IRuntime"/></param>
        /// <param name="factory"></param>
        /// <returns></returns>
        public static IServiceCollection AddUmbracoCore(
            this IServiceCollection services,
            IWebHostEnvironment webHostEnvironment,
            IRegister umbContainer,
            Assembly entryAssembly,
            AppCaches  appCaches,
            ILoggingConfiguration loggingConfiguration,
<<<<<<< HEAD
            // TODO: Yep that's extremely ugly
            Func<Configs, IUmbracoVersion, IIOHelper, ILogger, ILoggerFactory, IProfiler, Core.Hosting.IHostingEnvironment, IBackOfficeInfo, ITypeFinder, AppCaches, IDbProviderFactoryCreator, IRuntime> getRuntime,
=======
            //TODO: Yep that's extremely ugly
            Func<GlobalSettings, ConnectionStrings, IUmbracoVersion, IIOHelper, ILogger, IProfiler, IHostingEnvironment, IBackOfficeInfo, ITypeFinder, AppCaches, IDbProviderFactoryCreator, IRuntime> getRuntime,
>>>>>>> d7ab7d3d
            out IFactory factory)
        {
            if (services is null) throw new ArgumentNullException(nameof(services));
            var container = umbContainer;
            if (container is null) throw new ArgumentNullException(nameof(container));
            if (entryAssembly is null) throw new ArgumentNullException(nameof(entryAssembly));

            // Add supported databases
            services.AddUmbracoSqlCeSupport();
            services.AddUmbracoSqlServerSupport();

            services.AddSingleton<IDbProviderFactoryCreator>(x => new DbProviderFactoryCreator(
                DbProviderFactories.GetFactory,
                x.GetServices<ISqlSyntaxProvider>(),
                x.GetServices<IBulkSqlInsertProvider>(),
                x.GetServices<IEmbeddedDatabaseCreator>()
            ));

            // TODO: We want to avoid pre-resolving a container as much as possible we should not
            // be doing this any more than we are now. The ugly part about this is that the service
            // instances resolved here won't be the same instances resolved from the container
            // later once the true container is built. However! ... in the case of IDbProviderFactoryCreator
            // it will be the same instance resolved later because we are re-registering this instance back
            // into the container. This is not true for `Configs` but we should do that too, see comments in
            // `RegisterEssentials`.
            var serviceProvider = services.BuildServiceProvider();

<<<<<<< HEAD
            var configs = serviceProvider.GetService<Configs>();
            var loggerFactory = serviceProvider.GetService<ILoggerFactory>();
=======
            var globalSettings = serviceProvider.GetService<IOptionsMonitor<GlobalSettings>>();
            var connectionStrings = serviceProvider.GetService<IOptions<ConnectionStrings>>();
            var hostingSettings = serviceProvider.GetService<IOptionsMonitor<HostingSettings>>();
            var typeFinderSettings = serviceProvider.GetService<IOptionsMonitor<TypeFinderSettings>>();

>>>>>>> d7ab7d3d
            var dbProviderFactoryCreator = serviceProvider.GetRequiredService<IDbProviderFactoryCreator>();

            CreateCompositionRoot(services,
                globalSettings,
                hostingSettings,
                webHostEnvironment,
                loggingConfiguration,
                out var logger, out var ioHelper, out var hostingEnvironment, out var backOfficeInfo, out var profiler);

<<<<<<< HEAD
            var globalSettings = configs.Global();
            var umbracoVersion = new UmbracoVersion(globalSettings);
            var typeFinder = CreateTypeFinder(Current.LoggerFactory, profiler, webHostEnvironment, entryAssembly, configs.TypeFinder());

            var runtime = getRuntime(
                configs,
=======
            var umbracoVersion = new UmbracoVersion();
            var typeFinder = CreateTypeFinder(logger, profiler, webHostEnvironment, entryAssembly, typeFinderSettings);

            var coreRuntime = getRuntime(
                globalSettings.CurrentValue,
                connectionStrings.Value,
>>>>>>> d7ab7d3d
                umbracoVersion,
                ioHelper,
                logger,
                loggerFactory,
                profiler,
                hostingEnvironment,
                backOfficeInfo,
                typeFinder,
                appCaches,
                dbProviderFactoryCreator);

            factory = coreRuntime.Configure(container);

            return services;
        }

<<<<<<< HEAD
        private static ITypeFinder CreateTypeFinder(ILoggerFactory loggerFactory, IProfiler profiler, IWebHostEnvironment webHostEnvironment, Assembly entryAssembly, ITypeFinderSettings typeFinderSettings)
=======
        private static ITypeFinder CreateTypeFinder(Core.Logging.ILogger logger, IProfiler profiler, IWebHostEnvironment webHostEnvironment, Assembly entryAssembly, IOptionsMonitor<TypeFinderSettings> typeFinderSettings)
>>>>>>> d7ab7d3d
        {
            var runtimeHashPaths = new RuntimeHashPaths();
            runtimeHashPaths.AddFolder(new DirectoryInfo(Path.Combine(webHostEnvironment.ContentRootPath, "bin")));
            var runtimeHash = new RuntimeHash(new ProfilingLogger(loggerFactory.CreateLogger("RuntimeHash"), profiler), runtimeHashPaths);
            return new TypeFinder(loggerFactory.CreateLogger<TypeFinder>(), new DefaultUmbracoAssemblyProvider(entryAssembly), runtimeHash, new TypeFinderConfig(typeFinderSettings));
        }

        private static IRuntime GetCoreRuntime(
<<<<<<< HEAD
            Configs configs, IUmbracoVersion umbracoVersion, IIOHelper ioHelper, ILogger logger, ILoggerFactory loggerFactory,
            IProfiler profiler, Core.Hosting.IHostingEnvironment hostingEnvironment, IBackOfficeInfo backOfficeInfo,
=======
           GlobalSettings globalSettings, ConnectionStrings connectionStrings, IUmbracoVersion umbracoVersion, IIOHelper ioHelper, ILogger logger,
            IProfiler profiler, IHostingEnvironment hostingEnvironment, IBackOfficeInfo backOfficeInfo,
>>>>>>> d7ab7d3d
            ITypeFinder typeFinder, AppCaches appCaches, IDbProviderFactoryCreator dbProviderFactoryCreator)
        {
            // Determine if we should use the sql main dom or the default
            var appSettingMainDomLock = globalSettings.MainDomLock;

            var isWindows = RuntimeInformation.IsOSPlatform(OSPlatform.Windows);
            var mainDomLock = appSettingMainDomLock == "SqlMainDomLock" || isWindows == false
<<<<<<< HEAD
                ? (IMainDomLock)new SqlMainDomLock(loggerFactory.CreateLogger<SqlMainDomLock>(), loggerFactory, globalSettings, connStrings, dbProviderFactoryCreator, hostingEnvironment)
                : new MainDomSemaphoreLock(loggerFactory.CreateLogger<MainDomSemaphoreLock>(), hostingEnvironment);
=======
                ? (IMainDomLock)new SqlMainDomLock(logger, globalSettings, connectionStrings, dbProviderFactoryCreator, hostingEnvironment)
                : new MainDomSemaphoreLock(logger, hostingEnvironment);
>>>>>>> d7ab7d3d

            var mainDom = new MainDom(loggerFactory.CreateLogger<MainDom>(), mainDomLock);

            var coreRuntime = new CoreRuntime(
<<<<<<< HEAD
                configs,
=======
                globalSettings,
                connectionStrings,
>>>>>>> d7ab7d3d
                umbracoVersion,
                ioHelper,
                logger,
                loggerFactory,
                profiler,
                new AspNetCoreBootPermissionsChecker(),
                hostingEnvironment,
                backOfficeInfo,
                dbProviderFactoryCreator,
                mainDom,
                typeFinder,
                appCaches);

            return coreRuntime;
        }

        private static IServiceCollection CreateCompositionRoot(
            IServiceCollection services,
            IOptionsMonitor<GlobalSettings> globalSettings,
            IOptionsMonitor<HostingSettings> hostingSettings,
            IWebHostEnvironment webHostEnvironment,
            ILoggingConfiguration loggingConfiguration,
            out ILogger logger,
            out IIOHelper ioHelper,
            out Core.Hosting.IHostingEnvironment hostingEnvironment,
            out IBackOfficeInfo backOfficeInfo,
            out IProfiler profiler)
        {
            if (globalSettings == null)
                throw new InvalidOperationException($"Could not resolve type {typeof(GlobalSettings)} from the container, ensure {nameof(AddUmbracoConfiguration)} is called before calling {nameof(AddUmbracoCore)}");

            hostingEnvironment = new AspNetCoreHostingEnvironment(hostingSettings, webHostEnvironment);
            ioHelper = new IOHelper(hostingEnvironment);
            logger = AddLogger(services, hostingEnvironment, loggingConfiguration);

            backOfficeInfo = new AspNetCoreBackOfficeInfo(globalSettings);
            profiler = GetWebProfiler(hostingEnvironment);

            return services;
        }

        /// <summary>
        /// Create and configure the logger
        /// </summary>
        /// <param name="hostingEnvironment"></param>
        private static ILogger AddLogger(IServiceCollection services, Core.Hosting.IHostingEnvironment hostingEnvironment, ILoggingConfiguration loggingConfiguration)
        {
            // // Create a serilog logger
            // var logger = SerilogLogger<object>.CreateWithDefaultConfiguration(hostingEnvironment, loggingConfiguration);
            //
            // // Wire up all the bits that serilog needs. We need to use our own code since the Serilog ext methods don't cater to our needs since
            // // we don't want to use the global serilog `Log` object and we don't have our own ILogger implementation before the HostBuilder runs which
            // // is the only other option that these ext methods allow.
            // // I have created a PR to make this nicer https://github.com/serilog/serilog-extensions-hosting/pull/19 but we'll need to wait for that.
            // // Also see : https://github.com/serilog/serilog-extensions-hosting/blob/dev/src/Serilog.Extensions.Hosting/SerilogHostBuilderExtensions.cs
            //
            // services.AddSingleton<ILoggerFactory>(services => new SerilogLoggerFactory(logger.SerilogLog, false));

            var factory = LoggerFactory.Create(builder =>
            {
                builder.AddSerilog();
            });

            // // This won't (and shouldn't) take ownership of the logger.
            // services.AddSingleton(logger.SerilogLog);
            //
            // // Registered to provide two services...
            // var diagnosticContext = new DiagnosticContext(logger.SerilogLog);
            //
            // // Consumed by e.g. middleware
            // services.AddSingleton(diagnosticContext);
            //
            // // Consumed by user code
            // services.AddSingleton<IDiagnosticContext>(diagnosticContext);

            return factory.CreateLogger("FakeSiriLogger");
        }

        private static IProfiler GetWebProfiler(Umbraco.Core.Hosting.IHostingEnvironment hostingEnvironment)
        {
            // create and start asap to profile boot
            if (!hostingEnvironment.IsDebugMode)
            {
                // should let it be null, that's how MiniProfiler is meant to work,
                // but our own IProfiler expects an instance so let's get one
                return new VoidProfiler();
            }

            var webProfiler = new WebProfiler();
            webProfiler.StartBoot();

            return webProfiler;
        }

        private class AspNetCoreBootPermissionsChecker : IUmbracoBootPermissionChecker
        {
            public void ThrowIfNotPermissions()
            {
                // nothing to check
            }
        }

    }

}<|MERGE_RESOLUTION|>--- conflicted
+++ resolved
@@ -13,11 +13,7 @@
 using Serilog;
 using Serilog.Extensions.Hosting;
 using Serilog.Extensions.Logging;
-<<<<<<< HEAD
 using Umbraco.Composing;
-using Umbraco.Configuration;
-=======
->>>>>>> d7ab7d3d
 using Umbraco.Core;
 using Umbraco.Core.Cache;
 using Umbraco.Core.Composing;
@@ -31,14 +27,10 @@
 using Umbraco.Core.Runtime;
 using Umbraco.Web.Common.AspNetCore;
 using Umbraco.Web.Common.Profiler;
-<<<<<<< HEAD
-using ILogger = Microsoft.Extensions.Logging.ILogger;
-=======
 using ConnectionStrings = Umbraco.Core.Configuration.Models.ConnectionStrings;
 using CoreDebugSettings = Umbraco.Core.Configuration.Models.CoreDebugSettings;
 using IHostingEnvironment = Umbraco.Core.Hosting.IHostingEnvironment;
-using ILogger = Umbraco.Core.Logging.ILogger;
->>>>>>> d7ab7d3d
+using ILogger = Microsoft.Extensions.Logging.ILogger;
 
 namespace Umbraco.Extensions
 {
@@ -232,13 +224,8 @@
             Assembly entryAssembly,
             AppCaches  appCaches,
             ILoggingConfiguration loggingConfiguration,
-<<<<<<< HEAD
-            // TODO: Yep that's extremely ugly
-            Func<Configs, IUmbracoVersion, IIOHelper, ILogger, ILoggerFactory, IProfiler, Core.Hosting.IHostingEnvironment, IBackOfficeInfo, ITypeFinder, AppCaches, IDbProviderFactoryCreator, IRuntime> getRuntime,
-=======
             //TODO: Yep that's extremely ugly
-            Func<GlobalSettings, ConnectionStrings, IUmbracoVersion, IIOHelper, ILogger, IProfiler, IHostingEnvironment, IBackOfficeInfo, ITypeFinder, AppCaches, IDbProviderFactoryCreator, IRuntime> getRuntime,
->>>>>>> d7ab7d3d
+            Func<GlobalSettings, ConnectionStrings, IUmbracoVersion, IIOHelper, ILogger, ILoggerFactory, IProfiler, IHostingEnvironment, IBackOfficeInfo, ITypeFinder, AppCaches, IDbProviderFactoryCreator, IRuntime> getRuntime,
             out IFactory factory)
         {
             if (services is null) throw new ArgumentNullException(nameof(services));
@@ -266,16 +253,13 @@
             // `RegisterEssentials`.
             var serviceProvider = services.BuildServiceProvider();
 
-<<<<<<< HEAD
-            var configs = serviceProvider.GetService<Configs>();
-            var loggerFactory = serviceProvider.GetService<ILoggerFactory>();
-=======
             var globalSettings = serviceProvider.GetService<IOptionsMonitor<GlobalSettings>>();
             var connectionStrings = serviceProvider.GetService<IOptions<ConnectionStrings>>();
             var hostingSettings = serviceProvider.GetService<IOptionsMonitor<HostingSettings>>();
             var typeFinderSettings = serviceProvider.GetService<IOptionsMonitor<TypeFinderSettings>>();
 
->>>>>>> d7ab7d3d
+            var loggerFactory = serviceProvider.GetService<ILoggerFactory>();
+
             var dbProviderFactoryCreator = serviceProvider.GetRequiredService<IDbProviderFactoryCreator>();
 
             CreateCompositionRoot(services,
@@ -285,21 +269,12 @@
                 loggingConfiguration,
                 out var logger, out var ioHelper, out var hostingEnvironment, out var backOfficeInfo, out var profiler);
 
-<<<<<<< HEAD
-            var globalSettings = configs.Global();
-            var umbracoVersion = new UmbracoVersion(globalSettings);
-            var typeFinder = CreateTypeFinder(Current.LoggerFactory, profiler, webHostEnvironment, entryAssembly, configs.TypeFinder());
-
-            var runtime = getRuntime(
-                configs,
-=======
             var umbracoVersion = new UmbracoVersion();
-            var typeFinder = CreateTypeFinder(logger, profiler, webHostEnvironment, entryAssembly, typeFinderSettings);
+            var typeFinder = CreateTypeFinder(Current.LoggerFactory, profiler, webHostEnvironment, entryAssembly, typeFinderSettings);
 
             var coreRuntime = getRuntime(
                 globalSettings.CurrentValue,
                 connectionStrings.Value,
->>>>>>> d7ab7d3d
                 umbracoVersion,
                 ioHelper,
                 logger,
@@ -316,11 +291,7 @@
             return services;
         }
 
-<<<<<<< HEAD
-        private static ITypeFinder CreateTypeFinder(ILoggerFactory loggerFactory, IProfiler profiler, IWebHostEnvironment webHostEnvironment, Assembly entryAssembly, ITypeFinderSettings typeFinderSettings)
-=======
-        private static ITypeFinder CreateTypeFinder(Core.Logging.ILogger logger, IProfiler profiler, IWebHostEnvironment webHostEnvironment, Assembly entryAssembly, IOptionsMonitor<TypeFinderSettings> typeFinderSettings)
->>>>>>> d7ab7d3d
+        private static ITypeFinder CreateTypeFinder(ILoggerFactory loggerFactory, IProfiler profiler, IWebHostEnvironment webHostEnvironment, Assembly entryAssembly, IOptionsMonitor<TypeFinderSettings> typeFinderSettings)
         {
             var runtimeHashPaths = new RuntimeHashPaths();
             runtimeHashPaths.AddFolder(new DirectoryInfo(Path.Combine(webHostEnvironment.ContentRootPath, "bin")));
@@ -329,13 +300,8 @@
         }
 
         private static IRuntime GetCoreRuntime(
-<<<<<<< HEAD
-            Configs configs, IUmbracoVersion umbracoVersion, IIOHelper ioHelper, ILogger logger, ILoggerFactory loggerFactory,
-            IProfiler profiler, Core.Hosting.IHostingEnvironment hostingEnvironment, IBackOfficeInfo backOfficeInfo,
-=======
-           GlobalSettings globalSettings, ConnectionStrings connectionStrings, IUmbracoVersion umbracoVersion, IIOHelper ioHelper, ILogger logger,
+           GlobalSettings globalSettings, ConnectionStrings connectionStrings, IUmbracoVersion umbracoVersion, IIOHelper ioHelper, ILogger logger, ILoggerFactory loggerFactory,
             IProfiler profiler, IHostingEnvironment hostingEnvironment, IBackOfficeInfo backOfficeInfo,
->>>>>>> d7ab7d3d
             ITypeFinder typeFinder, AppCaches appCaches, IDbProviderFactoryCreator dbProviderFactoryCreator)
         {
             // Determine if we should use the sql main dom or the default
@@ -343,23 +309,14 @@
 
             var isWindows = RuntimeInformation.IsOSPlatform(OSPlatform.Windows);
             var mainDomLock = appSettingMainDomLock == "SqlMainDomLock" || isWindows == false
-<<<<<<< HEAD
-                ? (IMainDomLock)new SqlMainDomLock(loggerFactory.CreateLogger<SqlMainDomLock>(), loggerFactory, globalSettings, connStrings, dbProviderFactoryCreator, hostingEnvironment)
+                ? (IMainDomLock)new SqlMainDomLock(loggerFactory.CreateLogger<SqlMainDomLock>(), loggerFactory, globalSettings, connectionStrings, dbProviderFactoryCreator, hostingEnvironment)
                 : new MainDomSemaphoreLock(loggerFactory.CreateLogger<MainDomSemaphoreLock>(), hostingEnvironment);
-=======
-                ? (IMainDomLock)new SqlMainDomLock(logger, globalSettings, connectionStrings, dbProviderFactoryCreator, hostingEnvironment)
-                : new MainDomSemaphoreLock(logger, hostingEnvironment);
->>>>>>> d7ab7d3d
 
             var mainDom = new MainDom(loggerFactory.CreateLogger<MainDom>(), mainDomLock);
 
             var coreRuntime = new CoreRuntime(
-<<<<<<< HEAD
-                configs,
-=======
                 globalSettings,
                 connectionStrings,
->>>>>>> d7ab7d3d
                 umbracoVersion,
                 ioHelper,
                 logger,

using System;
using System.IO;
using Microsoft.AspNetCore.DataProtection.Infrastructure;
using Microsoft.AspNetCore.Hosting;
using Microsoft.Extensions.DependencyInjection;
using Microsoft.Extensions.Options;
using Umbraco.Cms.Core.Collections;
using Umbraco.Cms.Core.Configuration;
using Umbraco.Cms.Core.Configuration.Models;
using Umbraco.Cms.Core.Extensions;
using Umbraco.Cms.Core.Models.PublishedContent;
using Umbraco.Cms.Web.Common.Extensions;
using Umbraco.Extensions;
using IHostingEnvironment = Umbraco.Cms.Core.Hosting.IHostingEnvironment;

namespace Umbraco.Cms.Web.Common.AspNetCore
{
    public class AspNetCoreHostingEnvironment : IHostingEnvironment
    {
        private readonly ConcurrentHashSet<Uri> _applicationUrls = new ConcurrentHashSet<Uri>();
        private readonly IOptionsMonitor<HostingSettings> _hostingSettings;
        private readonly IOptionsMonitor<WebRoutingSettings> _webRoutingSettings;
        private readonly IWebHostEnvironment _webHostEnvironment;
<<<<<<< HEAD
        private string? _applicationId;
        private string? _localTempPath;
=======
        private readonly IApplicationDiscriminator? _applicationDiscriminator;

        private string? _applicationId;
        private string? _localTempPath;

>>>>>>> 77ebc22b
        private UrlMode _urlProviderMode;

        [Obsolete("Please use an alternative constructor.")]
        public AspNetCoreHostingEnvironment(
            IServiceProvider serviceProvider,
            IOptionsMonitor<HostingSettings> hostingSettings,
            IOptionsMonitor<WebRoutingSettings> webRoutingSettings,
            IWebHostEnvironment webHostEnvironment)
        : this(hostingSettings, webRoutingSettings, webHostEnvironment, serviceProvider.GetService<IApplicationDiscriminator>())
        {
        }

        public AspNetCoreHostingEnvironment(
            IOptionsMonitor<HostingSettings> hostingSettings,
            IOptionsMonitor<WebRoutingSettings> webRoutingSettings,
            IWebHostEnvironment webHostEnvironment,
            IApplicationDiscriminator applicationDiscriminator)
            : this(hostingSettings, webRoutingSettings, webHostEnvironment) =>
            _applicationDiscriminator = applicationDiscriminator;

        public AspNetCoreHostingEnvironment(
            IOptionsMonitor<HostingSettings> hostingSettings,
            IOptionsMonitor<WebRoutingSettings> webRoutingSettings,
            IWebHostEnvironment webHostEnvironment)
        {
            _hostingSettings = hostingSettings ?? throw new ArgumentNullException(nameof(hostingSettings));
            _webRoutingSettings = webRoutingSettings ?? throw new ArgumentNullException(nameof(webRoutingSettings));
            _webHostEnvironment = webHostEnvironment ?? throw new ArgumentNullException(nameof(webHostEnvironment));
            _urlProviderMode = _webRoutingSettings.CurrentValue.UrlProviderMode;

            SetSiteName(hostingSettings.CurrentValue.SiteName);

            // We have to ensure that the OptionsMonitor is an actual options monitor since we have a hack
            // where we initially use an OptionsMonitorAdapter, which doesn't implement OnChange.
            // See summery of OptionsMonitorAdapter for more information.
            if (hostingSettings is OptionsMonitor<HostingSettings>)
            {
                hostingSettings.OnChange(settings => SetSiteName(settings.SiteName));
            }

            ApplicationPhysicalPath = webHostEnvironment.ContentRootPath;

            if (_webRoutingSettings.CurrentValue.UmbracoApplicationUrl is not null)
            {
                ApplicationMainUrl = new Uri(_webRoutingSettings.CurrentValue.UmbracoApplicationUrl);
            }
        }

        /// <inheritdoc/>
        public bool IsHosted { get; } = true;

        /// <inheritdoc/>
        public Uri ApplicationMainUrl { get; private set; } = null!;

        /// <inheritdoc/>
        public string SiteName { get; private set; } = null!;

        /// <inheritdoc/>
        public string ApplicationId
        {
            get
            {
                if (_applicationId != null)
                {
                    return _applicationId;
                }

                _applicationId =  _applicationDiscriminator?.GetApplicationId() ?? _webHostEnvironment.GetTemporaryApplicationId();

                return _applicationId;
            }
        }

        /// <inheritdoc/>
        public string ApplicationPhysicalPath { get; }

        // TODO how to find this, This is a server thing, not application thing.
        public string ApplicationVirtualPath => _hostingSettings.CurrentValue.ApplicationVirtualPath?.EnsureStartsWith('/') ?? "/";

        /// <inheritdoc/>
        public bool IsDebugMode => _hostingSettings.CurrentValue.Debug;

        public Version? IISVersion { get; }

        public string LocalTempPath
        {
            get
            {
                if (_localTempPath != null)
                {
                    return _localTempPath;
                }

                switch (_hostingSettings.CurrentValue.LocalTempStorageLocation)
                {
                    case LocalTempStorage.EnvironmentTemp:

                        // environment temp is unique, we need a folder per site

                        // use a hash
                        // combine site name and application id
                        // site name is a Guid on Cloud
                        // application id is eg /LM/W3SVC/123456/ROOT
                        // the combination is unique on one server
                        // and, if a site moves from worker A to B and then back to A...
                        // hopefully it gets a new Guid or new application id?
                        string hashString = SiteName + "::" + ApplicationId;
                        string hash = hashString.GenerateHash();
                        string siteTemp = Path.Combine(Path.GetTempPath(), "UmbracoData", hash);

                        return _localTempPath = siteTemp;

                    default:

                        return _localTempPath = MapPathContentRoot(Cms.Core.Constants.SystemDirectories.TempData);
                }
            }
        }

        /// <inheritdoc/>
        public string MapPathWebRoot(string path) => _webHostEnvironment.MapPathWebRoot(path);

        /// <inheritdoc/>
        public string MapPathContentRoot(string path) => _webHostEnvironment.MapPathContentRoot(path);

        /// <inheritdoc/>
        public string ToAbsolute(string virtualPath)
        {
            if (!virtualPath.StartsWith("~/") && !virtualPath.StartsWith("/") && _urlProviderMode != UrlMode.Absolute)
            {
                throw new InvalidOperationException($"The value {virtualPath} for parameter {nameof(virtualPath)} must start with ~/ or /");
            }

            // will occur if it starts with "/"
            if (Uri.IsWellFormedUriString(virtualPath, UriKind.Absolute))
            {
                return virtualPath;
            }

            string fullPath = ApplicationVirtualPath.EnsureEndsWith('/') + virtualPath.TrimStart(Core.Constants.CharArrays.TildeForwardSlash);

            return fullPath;
        }

        public void EnsureApplicationMainUrl(Uri? currentApplicationUrl)
        {
            // Fixme: This causes problems with site swap on azure because azure pre-warms a site by calling into `localhost` and when it does that
            // it changes the URL to `localhost:80` which actually doesn't work for pinging itself, it only works internally in Azure. The ironic part
            // about this is that this is here specifically for the slot swap scenario https://issues.umbraco.org/issue/U4-10626

            // see U4-10626 - in some cases we want to reset the application url
            // (this is a simplified version of what was in 7.x)
            // note: should this be optional? is it expensive?


            if (currentApplicationUrl is null)
            {
                return;
            }

            if (_webRoutingSettings.CurrentValue.UmbracoApplicationUrl is not null)
            {
                return;
            }

            var change = !_applicationUrls.Contains(currentApplicationUrl);
            if (change)
            {
                if (_applicationUrls.TryAdd(currentApplicationUrl))
                {
                    ApplicationMainUrl = currentApplicationUrl;
                }
            }
        }

        private void SetSiteName(string? siteName) =>
            SiteName = string.IsNullOrWhiteSpace(siteName)
                ? _webHostEnvironment.ApplicationName
                : siteName;
    }
}<|MERGE_RESOLUTION|>--- conflicted
+++ resolved
@@ -21,16 +21,11 @@
         private readonly IOptionsMonitor<HostingSettings> _hostingSettings;
         private readonly IOptionsMonitor<WebRoutingSettings> _webRoutingSettings;
         private readonly IWebHostEnvironment _webHostEnvironment;
-<<<<<<< HEAD
+        private readonly IApplicationDiscriminator? _applicationDiscriminator;
+
         private string? _applicationId;
         private string? _localTempPath;
-=======
-        private readonly IApplicationDiscriminator? _applicationDiscriminator;
-
-        private string? _applicationId;
-        private string? _localTempPath;
-
->>>>>>> 77ebc22b
+
         private UrlMode _urlProviderMode;
 
         [Obsolete("Please use an alternative constructor.")]

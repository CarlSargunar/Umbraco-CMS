<Project Sdk="Microsoft.NET.Sdk">
  <PropertyGroup>
    <PackageId>Umbraco.Cms.Web.Common</PackageId>
    <Title>Umbraco CMS - Web</Title>
    <Description>Contains the web assembly needed to run Umbraco CMS.</Description>
    <RootNamespace>Umbraco.Cms.Web.Common</RootNamespace>
  </PropertyGroup>

  <ItemGroup>
    <FrameworkReference Include="Microsoft.AspNetCore.App" />
  </ItemGroup>

  <ItemGroup>
    <PackageReference Include="Asp.Versioning.Mvc" Version="7.0.0" />
    <PackageReference Include="Asp.Versioning.Mvc.ApiExplorer" Version="7.0.0" />
    <PackageReference Include="Dazinator.Extensions.FileProviders" Version="2.0.0" />
<<<<<<< HEAD
    <PackageReference Include="Microsoft.AspNetCore.Mvc.NewtonsoftJson" Version="7.0.5" />
    <PackageReference Include="Microsoft.AspNetCore.Mvc.Razor.RuntimeCompilation" Version="7.0.5" />
    <PackageReference Include="MiniProfiler.AspNetCore.Mvc" Version="4.2.22" />
    <PackageReference Include="Smidge.InMemory" Version="4.2.1" />
    <PackageReference Include="Smidge.Nuglify" Version="4.2.1" />
=======
    <PackageReference Include="Microsoft.AspNetCore.Mvc.NewtonsoftJson" Version="7.0.7" />
    <PackageReference Include="Microsoft.AspNetCore.Mvc.Razor.RuntimeCompilation" Version="7.0.7" />
    <PackageReference Include="MiniProfiler.AspNetCore.Mvc" Version="4.3.8" />
    <PackageReference Include="Smidge.InMemory" Version="4.3.0" />
    <PackageReference Include="Smidge.Nuglify" Version="4.3.0" />
>>>>>>> 9c1f9126
  </ItemGroup>

  <ItemGroup>
    <ProjectReference Include="..\Umbraco.Examine.Lucene\Umbraco.Examine.Lucene.csproj" />
    <ProjectReference Include="..\Umbraco.PublishedCache.NuCache\Umbraco.PublishedCache.NuCache.csproj" />
  </ItemGroup>

  <ItemGroup>
    <AssemblyAttribute Include="System.Runtime.CompilerServices.InternalsVisibleTo">
      <_Parameter1>Umbraco.Tests.UnitTests</_Parameter1>
    </AssemblyAttribute>
  </ItemGroup>
</Project><|MERGE_RESOLUTION|>--- conflicted
+++ resolved
@@ -14,19 +14,11 @@
     <PackageReference Include="Asp.Versioning.Mvc" Version="7.0.0" />
     <PackageReference Include="Asp.Versioning.Mvc.ApiExplorer" Version="7.0.0" />
     <PackageReference Include="Dazinator.Extensions.FileProviders" Version="2.0.0" />
-<<<<<<< HEAD
-    <PackageReference Include="Microsoft.AspNetCore.Mvc.NewtonsoftJson" Version="7.0.5" />
-    <PackageReference Include="Microsoft.AspNetCore.Mvc.Razor.RuntimeCompilation" Version="7.0.5" />
-    <PackageReference Include="MiniProfiler.AspNetCore.Mvc" Version="4.2.22" />
-    <PackageReference Include="Smidge.InMemory" Version="4.2.1" />
-    <PackageReference Include="Smidge.Nuglify" Version="4.2.1" />
-=======
     <PackageReference Include="Microsoft.AspNetCore.Mvc.NewtonsoftJson" Version="7.0.7" />
     <PackageReference Include="Microsoft.AspNetCore.Mvc.Razor.RuntimeCompilation" Version="7.0.7" />
     <PackageReference Include="MiniProfiler.AspNetCore.Mvc" Version="4.3.8" />
     <PackageReference Include="Smidge.InMemory" Version="4.3.0" />
     <PackageReference Include="Smidge.Nuglify" Version="4.3.0" />
->>>>>>> 9c1f9126
   </ItemGroup>
 
   <ItemGroup>

<Project Sdk="Microsoft.NET.Sdk">
  <PropertyGroup>
    <PackageId>Umbraco.Cms.Web.Common</PackageId>
    <Title>Umbraco CMS - Web</Title>
    <Description>Contains the web assembly needed to run Umbraco CMS.</Description>
    <RootNamespace>Umbraco.Cms.Web.Common</RootNamespace>
  </PropertyGroup>

  <ItemGroup>
    <FrameworkReference Include="Microsoft.AspNetCore.App" />
  </ItemGroup>

  <ItemGroup>
<<<<<<< HEAD
    <PackageReference Include="Dazinator.Extensions.FileProviders" Version="2.0.0" />
    <PackageReference Include="Microsoft.AspNetCore.Mvc.NewtonsoftJson" Version="7.0.13" />
    <PackageReference Include="Microsoft.AspNetCore.Mvc.Razor.RuntimeCompilation" Version="7.0.13" />
    <PackageReference Include="MiniProfiler.AspNetCore.Mvc" Version="4.3.8" />
    <PackageReference Include="Serilog.AspNetCore" Version="5.0.0" />
    <PackageReference Include="SixLabors.ImageSharp.Web" Version="2.0.2" />
    <PackageReference Include="Smidge.InMemory" Version="4.3.0" />
    <PackageReference Include="Smidge.Nuglify" Version="4.3.0" />
=======
    <PackageReference Include="Dazinator.Extensions.FileProviders" />
    <PackageReference Include="Microsoft.AspNetCore.Mvc.NewtonsoftJson" />
    <PackageReference Include="Microsoft.AspNetCore.Mvc.Razor.RuntimeCompilation" />
    <PackageReference Include="MiniProfiler.AspNetCore.Mvc" />
    <PackageReference Include="Serilog.AspNetCore"/>
    <PackageReference Include="SixLabors.ImageSharp.Web" />
    <PackageReference Include="Smidge.InMemory" />
    <PackageReference Include="Smidge.Nuglify" />
>>>>>>> 8d9343b5
  </ItemGroup>

  <ItemGroup>
    <ProjectReference Include="..\Umbraco.Examine.Lucene\Umbraco.Examine.Lucene.csproj" />
    <ProjectReference Include="..\Umbraco.PublishedCache.NuCache\Umbraco.PublishedCache.NuCache.csproj" />
  </ItemGroup>

  <ItemGroup>
    <AssemblyAttribute Include="System.Runtime.CompilerServices.InternalsVisibleTo">
      <_Parameter1>Umbraco.Tests.UnitTests</_Parameter1>
    </AssemblyAttribute>
  </ItemGroup>
</Project><|MERGE_RESOLUTION|>--- conflicted
+++ resolved
@@ -11,16 +11,6 @@
   </ItemGroup>
 
   <ItemGroup>
-<<<<<<< HEAD
-    <PackageReference Include="Dazinator.Extensions.FileProviders" Version="2.0.0" />
-    <PackageReference Include="Microsoft.AspNetCore.Mvc.NewtonsoftJson" Version="7.0.13" />
-    <PackageReference Include="Microsoft.AspNetCore.Mvc.Razor.RuntimeCompilation" Version="7.0.13" />
-    <PackageReference Include="MiniProfiler.AspNetCore.Mvc" Version="4.3.8" />
-    <PackageReference Include="Serilog.AspNetCore" Version="5.0.0" />
-    <PackageReference Include="SixLabors.ImageSharp.Web" Version="2.0.2" />
-    <PackageReference Include="Smidge.InMemory" Version="4.3.0" />
-    <PackageReference Include="Smidge.Nuglify" Version="4.3.0" />
-=======
     <PackageReference Include="Dazinator.Extensions.FileProviders" />
     <PackageReference Include="Microsoft.AspNetCore.Mvc.NewtonsoftJson" />
     <PackageReference Include="Microsoft.AspNetCore.Mvc.Razor.RuntimeCompilation" />
@@ -29,7 +19,6 @@
     <PackageReference Include="SixLabors.ImageSharp.Web" />
     <PackageReference Include="Smidge.InMemory" />
     <PackageReference Include="Smidge.Nuglify" />
->>>>>>> 8d9343b5
   </ItemGroup>
 
   <ItemGroup>

--- conflicted
+++ resolved
@@ -17,12 +17,15 @@
 /// <seealso cref="IImageUrlGenerator" />
 public class ImageSharpImageUrlGenerator : IImageUrlGenerator
 {
+    private readonly IImageUrlTokenGenerator _imageUrlTokenGenerator;
+
     /// <summary>
     ///     Initializes a new instance of the <see cref="ImageSharpImageUrlGenerator" /> class.
     /// </summary>
     /// <param name="configuration">The ImageSharp configuration.</param>
-    public ImageSharpImageUrlGenerator(Configuration configuration)
-        : this(configuration.ImageFormats.SelectMany(f => f.FileExtensions).ToArray())
+    /// <param name="imageUrlTokenGenerator">The image URL token generator.</param>
+    public ImageSharpImageUrlGenerator(Configuration configuration, IImageUrlTokenGenerator imageUrlTokenGenerator)
+        : this(configuration.ImageFormats.SelectMany(f => f.FileExtensions).ToArray(), imageUrlTokenGenerator)
     {
     }
 
@@ -30,11 +33,15 @@
     ///     Initializes a new instance of the <see cref="ImageSharpImageUrlGenerator" /> class.
     /// </summary>
     /// <param name="supportedImageFileTypes">The supported image file types/extensions.</param>
+    /// <param name="imageUrlTokenGenerator">The image URL token generator.</param>
     /// <remarks>
     ///     This constructor is only used for testing.
     /// </remarks>
-    internal ImageSharpImageUrlGenerator(IEnumerable<string> supportedImageFileTypes) =>
+    internal ImageSharpImageUrlGenerator(IEnumerable<string> supportedImageFileTypes, IImageUrlTokenGenerator imageUrlTokenGenerator)
+    {
         SupportedImageFileTypes = supportedImageFileTypes;
+        _imageUrlTokenGenerator = imageUrlTokenGenerator;
+    }
 
     /// <inheritdoc />
     public IEnumerable<string> SupportedImageFileTypes { get; }
@@ -42,141 +49,46 @@
     /// <inheritdoc />
     public string? GetImageUrl(ImageUrlGenerationOptions? options)
     {
-<<<<<<< HEAD
-        private readonly IImageUrlTokenGenerator _imageUrlTokenGenerator;
-
-        /// <inheritdoc />
-        public IEnumerable<string> SupportedImageFileTypes { get; }
-
-        /// <summary>
-        /// Initializes a new instance of the <see cref="ImageSharpImageUrlGenerator" /> class.
-        /// </summary>
-        /// <param name="configuration">The ImageSharp configuration.</param>
-        /// <param name="imageUrlTokenGenerator">The image URL token generator.</param>
-        public ImageSharpImageUrlGenerator(Configuration configuration, IImageUrlTokenGenerator imageUrlTokenGenerator)
-            : this(configuration.ImageFormats.SelectMany(f => f.FileExtensions).ToArray(), imageUrlTokenGenerator)
-        { }
-
-        /// <summary>
-        /// Initializes a new instance of the <see cref="ImageSharpImageUrlGenerator" /> class.
-        /// </summary>
-        /// <param name="supportedImageFileTypes">The supported image file types/extensions.</param>
-        /// <param name="imageUrlTokenGenerator">The image URL token generator.</param>
-        /// <remarks>
-        /// This constructor is only used for testing.
-        /// </remarks>
-        internal ImageSharpImageUrlGenerator(IEnumerable<string> supportedImageFileTypes, IImageUrlTokenGenerator imageUrlTokenGenerator)
-        {
-            SupportedImageFileTypes = supportedImageFileTypes;
-            _imageUrlTokenGenerator = imageUrlTokenGenerator ?? throw new ArgumentNullException(nameof(imageUrlTokenGenerator));
-        }
-
-        /// <inheritdoc />
-        public string? GetImageUrl(ImageUrlGenerationOptions options)
-        {
-            if (options?.ImageUrl == null)
-            {
-                return null;
-            }
-
-            var queryString = new Dictionary<string, string?>();
-
-            if (options.Crop is CropCoordinates crop)
-            {
-                queryString.Add(CropWebProcessor.Coordinates, FormattableString.Invariant($"{crop.Left},{crop.Top},{crop.Right},{crop.Bottom}"));
-            }
-
-            if (options.FocalPoint is FocalPointPosition focalPoint)
-            {
-                queryString.Add(ResizeWebProcessor.Xy, FormattableString.Invariant($"{focalPoint.Left},{focalPoint.Top}"));
-            }
-
-            if (options.ImageCropMode is ImageCropMode imageCropMode)
-            {
-                queryString.Add(ResizeWebProcessor.Mode, imageCropMode.ToString().ToLowerInvariant());
-            }
-
-            if (options.ImageCropAnchor is ImageCropAnchor imageCropAnchor)
-            {
-                queryString.Add(ResizeWebProcessor.Anchor, imageCropAnchor.ToString().ToLowerInvariant());
-            }
-
-            if (options.Width is int width)
-            {
-                queryString.Add(ResizeWebProcessor.Width, width.ToString(CultureInfo.InvariantCulture));
-            }
-
-            if (options.Height is int height)
-            {
-                queryString.Add(ResizeWebProcessor.Height, height.ToString(CultureInfo.InvariantCulture));
-            }
-
-            if (options.Quality is int quality)
-            {
-                queryString.Add(QualityWebProcessor.Quality, quality.ToString(CultureInfo.InvariantCulture));
-            }
-
-            foreach (KeyValuePair<string, StringValues> kvp in QueryHelpers.ParseQuery(options.FurtherOptions))
-            {
-                queryString.Add(kvp.Key, kvp.Value);
-            }
-
-            if (_imageUrlTokenGenerator.GetImageUrlToken(options.ImageUrl, queryString) is string token && !string.IsNullOrEmpty(token))
-            {
-                queryString.Add(HMACUtilities.TokenCommand, token);
-            }
-
-            if (options.CacheBusterValue is string cacheBusterValue && !string.IsNullOrEmpty(cacheBusterValue))
-            {
-                queryString.Add("v", cacheBusterValue);
-            }
-
-            return QueryHelpers.AddQueryString(options.ImageUrl, queryString);
-=======
         if (options?.ImageUrl == null)
         {
             return null;
->>>>>>> 1e3b806b
         }
 
         var queryString = new Dictionary<string, string?>();
 
-        if (options.Crop is not null)
+        if (options.Crop is CropCoordinates crop)
         {
-            CropCoordinates? crop = options.Crop;
-            queryString.Add(
-                CropWebProcessor.Coordinates,
-                FormattableString.Invariant($"{crop.Left},{crop.Top},{crop.Right},{crop.Bottom}"));
+            queryString.Add(CropWebProcessor.Coordinates, FormattableString.Invariant($"{crop.Left},{crop.Top},{crop.Right},{crop.Bottom}"));
         }
 
-        if (options.FocalPoint is not null)
+        if (options.FocalPoint is FocalPointPosition focalPoint)
         {
-            queryString.Add(ResizeWebProcessor.Xy, FormattableString.Invariant($"{options.FocalPoint.Left},{options.FocalPoint.Top}"));
+            queryString.Add(ResizeWebProcessor.Xy, FormattableString.Invariant($"{focalPoint.Left},{focalPoint.Top}"));
         }
 
-        if (options.ImageCropMode is not null)
+        if (options.ImageCropMode is ImageCropMode imageCropMode)
         {
-            queryString.Add(ResizeWebProcessor.Mode, options.ImageCropMode.ToString()?.ToLowerInvariant());
+            queryString.Add(ResizeWebProcessor.Mode, imageCropMode.ToString().ToLowerInvariant());
         }
 
-        if (options.ImageCropAnchor is not null)
+        if (options.ImageCropAnchor is ImageCropAnchor imageCropAnchor)
         {
-            queryString.Add(ResizeWebProcessor.Anchor, options.ImageCropAnchor.ToString()?.ToLowerInvariant());
+            queryString.Add(ResizeWebProcessor.Anchor, imageCropAnchor.ToString().ToLowerInvariant());
         }
 
-        if (options.Width is not null)
+        if (options.Width is int width)
         {
-            queryString.Add(ResizeWebProcessor.Width, options.Width?.ToString(CultureInfo.InvariantCulture));
+            queryString.Add(ResizeWebProcessor.Width, width.ToString(CultureInfo.InvariantCulture));
         }
 
-        if (options.Height is not null)
+        if (options.Height is int height)
         {
-            queryString.Add(ResizeWebProcessor.Height, options.Height?.ToString(CultureInfo.InvariantCulture));
+            queryString.Add(ResizeWebProcessor.Height, height.ToString(CultureInfo.InvariantCulture));
         }
 
-        if (options.Quality is not null)
+        if (options.Quality is int quality)
         {
-            queryString.Add(QualityWebProcessor.Quality, options.Quality?.ToString(CultureInfo.InvariantCulture));
+            queryString.Add(QualityWebProcessor.Quality, quality.ToString(CultureInfo.InvariantCulture));
         }
 
         foreach (KeyValuePair<string, StringValues> kvp in QueryHelpers.ParseQuery(options.FurtherOptions))
@@ -184,9 +96,14 @@
             queryString.Add(kvp.Key, kvp.Value);
         }
 
-        if (options.CacheBusterValue is not null && !string.IsNullOrWhiteSpace(options.CacheBusterValue))
+        if (_imageUrlTokenGenerator.GetImageUrlToken(options.ImageUrl, queryString) is string token && !string.IsNullOrEmpty(token))
         {
-            queryString.Add("rnd", options.CacheBusterValue);
+            queryString.Add(HMACUtilities.TokenCommand, token);
+        }
+
+        if (options.CacheBusterValue is string cacheBusterValue && !string.IsNullOrEmpty(cacheBusterValue))
+        {
+            queryString.Add("v", cacheBusterValue);
         }
 
         return QueryHelpers.AddQueryString(options.ImageUrl, queryString);

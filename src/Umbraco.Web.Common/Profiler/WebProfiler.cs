--- conflicted
+++ resolved
@@ -41,16 +41,11 @@
 
     public void Start()
     {
-<<<<<<< HEAD
         var name = $"{_httpContextAccessor.HttpContext?.Request.Method} {_httpContextAccessor.HttpContext?.Request.GetDisplayUrl()}";
 
         MiniProfiler.StartNew(name);
 
-        MiniProfilerContext.Value = MiniProfiler.Current;
-=======
-        MiniProfiler.StartNew();
         MiniProfilerContext.Value = MiniProfiler.Current!;
->>>>>>> 159dbcc6
     }
 
     public void Stop(bool discardResults = false) => MiniProfilerContext.Value?.Stop(discardResults);

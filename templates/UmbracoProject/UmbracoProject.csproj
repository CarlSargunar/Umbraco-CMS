--- conflicted
+++ resolved
@@ -1,5 +1,4 @@
 <Project Sdk="Microsoft.NET.Sdk.Web">
-<<<<<<< HEAD
 
     <PropertyGroup>
         <TargetFramework>net6.0</TargetFramework>
@@ -36,7 +35,6 @@
         <RazorCompileOnPublish>false</RazorCompileOnPublish>
     </PropertyGroup>
 
-=======
   <PropertyGroup>
     <TargetFramework>net6.0</TargetFramework>
     <ImplicitUsings>enable</ImplicitUsings>
@@ -69,5 +67,4 @@
     <RazorCompileOnPublish>false</RazorCompileOnPublish>
     <CopyRazorGenerateFilesToPublishDirectory>true</CopyRazorGenerateFilesToPublishDirectory>
   </PropertyGroup>
->>>>>>> af3e9bf8
 </Project>
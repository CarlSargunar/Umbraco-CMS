--- conflicted
+++ resolved
@@ -1,11 +1,8 @@
 <Project Sdk="Microsoft.NET.Sdk">
   <PropertyGroup>
     <Title>Umbraco CMS - Templates</Title>
-<<<<<<< HEAD
     <Description>Contains templates for Umbraco CMS.</Description>
-=======
     <Description>Contains templates for Umbraco CMS, as well as the templates for creating new packages for the Umbraco CMS.</Description>
->>>>>>> 6a8f8a48
     <PackageType>Template</PackageType>
     <IncludeBuildOutput>false</IncludeBuildOutput>
     <IncludeSymbols>false</IncludeSymbols>

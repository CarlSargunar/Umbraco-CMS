--- conflicted
+++ resolved
@@ -1,517 +1,513 @@
-﻿using System;
-using System.Collections.Generic;
-using System.Text;
-using System.Web.UI;
-using System.Web.UI.WebControls;
-using System.Collections;
-using System.Collections.Specialized;
-using System.IO;
-using System.Text.RegularExpressions;
-
-using umbraco.BusinessLogic;
-using umbraco.cms.businesslogic.macro;
-using umbraco.cms.businesslogic.media;
-using umbraco.cms.businesslogic.property;
-using Content = umbraco.cms.businesslogic.Content;
-using ClientDependency.Core.Controls;
-using ClientDependency.Core;
-using umbraco.IO;
-
-namespace umbraco.editorControls.tinyMCE3.webcontrol
-{
-    public class TinyMCEWebControl : System.Web.UI.WebControls.TextBox
-    {
-
-        public NameValueCollection config = new NameValueCollection();
-        private string temp;
-
-        private int _nodeId = 0;
-        private Guid _versionId;
-
-        public bool IsInLiveEditingMode { get; set; }
-
-        public int NodeId
-        {
-            set { _nodeId = value; }
-            get { return _nodeId; }
-        }
-
-        public Guid VersionId
-        {
-            set { _versionId = value; }
-            get { return _versionId; }
-        }
-
-        public string InstallPath
-        {
-            get
-            {
-                if (installPath == null)
-                    installPath = this.config["InstallPath"];
-
-                return installPath;
-            }
-            set { installPath = value; }
-        }
-
-        #region private
-        private static readonly object TextChangedEvent = new object();
-        private int rows = 10;
-        private int cols = 70;
-        private bool gzipEnabled, merged;
-        private string installPath, mode;
-        private System.Text.StringBuilder m_scriptInitBlock = new StringBuilder();
-        #endregion
-
-        public TinyMCEWebControl()
-            : base()
-        {
-            base.TextMode = TextBoxMode.MultiLine;
-            base.Attributes.Add("style", "visibility: hidden");
-            config.Add("mode", "exact");
-            config.Add("theme", "umbraco");
-            config.Add("umbraco_path", IOHelper.ResolveUrl( SystemDirectories.Umbraco ));
-            CssClass = "tinymceContainer";
-            plugin.ConfigSection configSection = (plugin.ConfigSection)System.Web.HttpContext.Current.GetSection("TinyMCE");
-
-            if (configSection != null)
-            {
-                this.installPath = configSection.InstallPath;
-                this.mode = configSection.Mode;
-                this.gzipEnabled = configSection.GzipEnabled;
-
-                // Copy items into local config collection
-                foreach (string key in configSection.GlobalSettings.Keys)
-                    this.config[key] = configSection.GlobalSettings[key];
-            }
-            else
-            {
-                configSection = new plugin.ConfigSection();
-                configSection.GzipExpiresOffset = TimeSpan.FromDays(10).Ticks;
-                this.gzipEnabled = false;
-                this.InstallPath = umbraco.editorControls.tinymce.tinyMCEConfiguration.JavascriptPath;
-
-            }
-
-        }
-
-        protected override void OnPreRender(EventArgs e)
-        {
-            base.OnPreRender(e);
-            // update macro's and images in text
-            if (_nodeId != 0)
-            {
-                base.Text = parseMacrosToHtml(formatMedia(base.Text));
-            }
-
-        }
-
-        protected override void Render(HtmlTextWriter writer)
-        {
-            base.Render(writer);
-            if (!IsInLiveEditingMode)
-                writer.Write(m_scriptInitBlock.ToString());
-            else
-                // add a marker to tell Live Editing when a tinyMCE control is on the page
-                writer.Write("<input type='hidden' id='__umbraco_tinyMCE' />");
-        }
-
-        protected override void OnLoad(EventArgs args)
-		{
-			if (!IsInLiveEditingMode)
-				this.config["elements"] = this.ClientID;
-
-			bool first = true;
-
-			// Render HTML for TinyMCE instance
-			// in the liveediting mode we're always preloading tinymce script
-			if (!IsInLiveEditingMode)
-			{
-				//TinyMCE uses it's own compressor so leave it up to ScriptManager to render
-				ScriptManager.RegisterClientScriptInclude(this, this.GetType(), _versionId.ToString(), this.ScriptURI);
-			}
-			else 
-			{
-				//We're in live edit mode so add the base js file to the dependency list
-				ClientDependencyLoader.Instance.RegisterDependency("tinymce3/tiny_mce_src.js", 
-					"UmbracoClient", ClientDependencyType.Javascript);
-			}
-
-			// Write script tag start
-			m_scriptInitBlock.Append(HtmlTextWriter.TagLeftChar.ToString());
-			m_scriptInitBlock.Append("script");
-			m_scriptInitBlock.Append(" type=\"text/javascript\"");
-			m_scriptInitBlock.Append(HtmlTextWriter.TagRightChar.ToString());
-			m_scriptInitBlock.Append("\n");
-
-			m_scriptInitBlock.Append("tinyMCE.init({\n");
-
-			// Write options
-			foreach (string key in this.config.Keys)
-			{
-				//TODO: This is a hack to test if we can prevent tinymce from automatically download languages
-				if (!IsInLiveEditingMode || (key != "language"))
-				{
-					string val = this.config[key];
-
-					if (!first)
-						m_scriptInitBlock.Append(",\n");
-					else
-						first = false;
-
-					// Is boolean state or string
-					if (val == "true" || val == "false")
-						m_scriptInitBlock.Append(key + ":" + this.config[key]);
-					else
-						m_scriptInitBlock.Append(key + ":'" + this.config[key] + "'");
-				}
-			}
-
-			m_scriptInitBlock.Append("\n});\n");
-			// we're wrapping the tinymce init call in a load function when in live editing,
-			// so we'll need to close that function declaration
-			if (IsInLiveEditingMode)
-			{
-				m_scriptInitBlock.Append(@"(function() { var f =
-                    function() {
-                        if(document.getElementById('__umbraco_tinyMCE'))
-                            tinyMCE.execCommand('mceAddControl',false,'").Append(ClientID).Append(@"'); 
-                        ItemEditing.remove_startEdit(f);
-                    }
-                    ItemEditing.add_startEdit(f);})();");
-				m_scriptInitBlock.Append(@"(function() { var f =
-                    function() {
-                        tinyMCE.execCommand('mceRemoveControl',false,'").Append(ClientID).Append(@"');
-                        ItemEditing.remove_stopEdit(f);
-                    }
-                    ItemEditing.add_stopEdit(f);})();");
-			}
-
-			// Write script tag end
-			m_scriptInitBlock.Append(HtmlTextWriter.EndTagLeftChars);
-			m_scriptInitBlock.Append("script");
-			m_scriptInitBlock.Append(HtmlTextWriter.TagRightChar.ToString());
-
-			// add to script manager
-			if (IsInLiveEditingMode)
-			{
-				ScriptManager.RegisterClientScriptBlock(this, this.GetType(), new Guid().ToString(),
-											m_scriptInitBlock.ToString(), false);
-			}
-
-		}
-
-
-        string ScriptURI
-        {
-            get
-            {
-                string suffix = "", outURI;
-
-                if (this.InstallPath == null)
-                    throw new Exception("Required installPath setting is missing, add it to your web.config. You can also add it directly to your tinymce:TextArea element using InstallPath but the web.config method is recommended since it allows you to switch over to gzip compression.");
-
-                if (this.mode != null)
-                    suffix = "_" + this.mode;
-
-                outURI = this.InstallPath + "/tiny_mce_src" + suffix + ".js";
-                if (!File.Exists(IOHelper.MapPath(outURI)))
-                    throw new Exception("Could not locate TinyMCE by URI:" + outURI + ", Physical path:" + IOHelper.MapPath(outURI) + ". Make sure that you configured the installPath to a valid location in your web.config. This path should be an relative or site absolute URI to where TinyMCE is located.");
-
-                // Collect themes, languages and plugins and build gzip URI
-                // TODO: Make sure gzip is re-enabled
-                this.gzipEnabled = true;
-                if (this.gzipEnabled)
-                {
-                    ArrayList themes = new ArrayList(), plugins = new ArrayList(), languages = new ArrayList();
-
-                    // Add themes
-                    if (config["theme"] == null)
-                        config["theme"] = "simple";
-
-                    foreach (string theme in config["theme"].Split(','))
-                    {
-                        string themeVal = theme.Trim();
-
-                        if (themes.IndexOf(themeVal) == -1)
-                            themes.Add(themeVal);
-                    }
-
-                    // Add plugins
-                    if (config["plugins"] != null)
-                    {
-                        foreach (string plugin in config["plugins"].Split(','))
-                        {
-                            string pluginVal = plugin.Trim();
-
-                            if (plugins.IndexOf(pluginVal) == -1)
-                                plugins.Add(pluginVal);
-                        }
-                    }
-
-                    // Add language
-                    if (config["language"] == null)
-                        config["language"] = "en";
-
-                    if (languages.IndexOf(config["language"]) == -1)
-                        languages.Add(config["language"]);
-
-                    // NH: No clue why these extra dashes are added, but the affect other parts of the implementation
-                    // Skip loading of themes and plugins
-                    //                        area.config["theme"] = "-" + area.config["theme"];
-
-                    //                        if (area.config["plugins"] != null)
-                    //                            area.config["plugins"] = "-" + String.Join(",-", area.config["plugins"].Split(','));
-
-                    // Build output URI
-                    // NH: Use versionId for randomize to ensure we don't download a new tinymce on every single call
-                    outURI = umbraco.editorControls.tinymce.tinyMCEConfiguration.PluginPath + "/tinymce3tinymceCompress.aspx?rnd=" + this._versionId.ToString() + "&module=gzipmodule";
-
-                    if (themes.Count > 0)
-                        outURI += "&themes=" + String.Join(",", ((string[])themes.ToArray(typeof(string))));
-
-                    if (plugins.Count > 0)
-                        outURI += "&plugins=" + String.Join(",", ((string[])plugins.ToArray(typeof(string))));
-
-                    if (languages.Count > 0)
-                        outURI += "&languages=" + String.Join(",", ((string[])languages.ToArray(typeof(string))));
-                }
-
-                return outURI;
-            }
-        }
-
-
-        private string formatMedia(string html)
-        {
-            // Local media path
-            string localMediaPath = IOHelper.ResolveUrl(SystemDirectories.Media);
-
-            // Find all media images
-            string pattern = String.Format("<img [^>]*src=\"(?<mediaString>{0}[^\"]*)\" [^>]*>", SystemDirectories.Media);
-
-            MatchCollection tags =
-                Regex.Matches(html, pattern, RegexOptions.IgnoreCase | RegexOptions.IgnorePatternWhitespace);
-            foreach (Match tag in tags)
-                if (tag.Groups.Count > 0)
-                {
-                    // Replace /> to ensure we're in old-school html mode
-                    string tempTag = "<img";
-                    string orgSrc = tag.Groups["mediaString"].Value;
-
-                    // gather all attributes
-                    // TODO: This should be replaced with a general helper method - but for now we'll wanna leave umbraco.dll alone for this patch
-                    Hashtable ht = new Hashtable();
-                    MatchCollection m =
-                        Regex.Matches(tag.Value.Replace(">", " >"),
-                                      "(?<attributeName>\\S*)=\"(?<attributeValue>[^\"]*)\"|(?<attributeName>\\S*)=(?<attributeValue>[^\"|\\s]*)\\s",
-                                      RegexOptions.IgnoreCase | RegexOptions.IgnorePatternWhitespace);
-                    foreach (Match attributeSet in m)
-                    {
-                        if (attributeSet.Groups["attributeName"].Value.ToString().ToLower() != "src")
-                            ht.Add(attributeSet.Groups["attributeName"].Value.ToString(),
-                                   attributeSet.Groups["attributeValue"].Value.ToString());
-                    }
-
-                    // build the element
-                    // Build image tag
-                    IDictionaryEnumerator ide = ht.GetEnumerator();
-                    while (ide.MoveNext())
-                        tempTag += " " + ide.Key.ToString() + "=\"" + ide.Value.ToString() + "\"";
-
-                    // Find the original filename, by removing the might added width and height
-                    orgSrc =
-                        IOHelper.ResolveUrl(orgSrc.Replace(
-                            "_" + helper.FindAttribute(ht, "width") + "x" + helper.FindAttribute(ht, "height"), "").
-                            Replace("%20", " "));
-
-                    // Check for either id or guid from media
-                    string mediaId = getIdFromSource(orgSrc, localMediaPath);
-
-                    Media imageMedia = null;
-
-                    try
-                    {
-                        int mId = int.Parse(mediaId);
-                        Property p = new Property(mId);
-                        imageMedia = new Media(Content.GetContentFromVersion(p.VersionId).Id);
-                    }
-                    catch
-                    {
-                        try
-                        {
-                            imageMedia = new Media(Content.GetContentFromVersion(new Guid(mediaId)).Id);
-                        }
-                        catch
-                        {
-                        }
-                    }
-
-                    // Check with the database if any media matches this url
-                    if (imageMedia != null)
-                    {
-                        try
-                        {
-                            // Check extention
-                            if (imageMedia.getProperty("umbracoExtension").Value.ToString() != orgSrc.Substring(orgSrc.LastIndexOf(".") + 1, orgSrc.Length - orgSrc.LastIndexOf(".") - 1))
-                                orgSrc = orgSrc.Substring(0, orgSrc.LastIndexOf(".") + 1) +
-                                         imageMedia.getProperty("umbracoExtension").Value.ToString();
-
-                            // Format the tag
-                            tempTag = tempTag + " rel=\"" +
-                                      imageMedia.getProperty("umbracoWidth").Value.ToString() + "," +
-                                      imageMedia.getProperty("umbracoHeight").Value.ToString() + "\" src=\"" + orgSrc +
-                                      "\"";
-                            tempTag += "/>";
-
-                            // Replace the tag
-                            html = html.Replace(tag.Value, tempTag);
-                        }
-                        catch (Exception ee)
-                        {
-                            Log.Add(LogTypes.Error, User.GetUser(0), -1,
-                                    "Error reading size data from media: " + imageMedia.Id.ToString() + ", " +
-                                    ee.ToString());
-                        }
-                    }
-                    else
-                        Log.Add(LogTypes.Error, User.GetUser(0), -1,
-                                "Error reading size data from media (not found): " + orgSrc);
-                }
-            return html;
-        }
-
-        private string getIdFromSource(string src, string localMediaPath)
-        {
-            if (!localMediaPath.EndsWith("/"))
-                localMediaPath += "/";
-
-            // important - remove out the umbraco path + media!
-            src = src.Replace(localMediaPath, "");
-
-            string _id = "";
-
-            // Check for directory id naming 
-            if (src.Length - src.Replace("/", "").Length > 0)
-            {
-                string[] dirSplit = src.Split("/".ToCharArray());
-                string tempId = dirSplit[0];
-                try
-                {
-                    // id
-                    _id = int.Parse(tempId).ToString();
-                }
-                catch
-                {
-                    // guid
-                    _id = tempId;
-                }
-            }
-            else
-            {
-                string[] fileSplit = src.Replace("/media/", "").Split("-".ToCharArray());
-
-                // guid or id
-                if (fileSplit.Length > 3)
-                {
-                    for (int i = 0; i < 5; i++)
-                        _id += fileSplit[i] + "-";
-                    _id = _id.Substring(0, _id.Length - 1);
-                }
-                else
-                    _id = fileSplit[0];
-            }
-
-            return _id;
-        }
-
-        private string getLocalMediaPath()
-        {
-            string[] umbracoPathSplit = IOHelper.ResolveUrl(SystemDirectories.Umbraco).Split('/');
-            string umbracoPath = "";
-            
-            for (int i = 0; i < umbracoPathSplit.Length - 1; i++)
-                umbracoPath += umbracoPathSplit[i] + "/";
-
-            return umbracoPath + "media/";
-        }
-
-
-        private string parseMacrosToHtml(string input)
-        {
-            int nodeId = _nodeId;
-            Guid versionId = _versionId;
-            string content = input;
-
-
-            string pattern = @"(<\?UMBRACO_MACRO\W*[^>]*/>)";
-            MatchCollection tags =
-                Regex.Matches(content, pattern, RegexOptions.IgnoreCase | RegexOptions.IgnorePatternWhitespace);
-
-            // Page for macro rendering
-<<<<<<< HEAD
-            //page p = new page(nodeId, versionId);
-=======
-//            page p = new page(nodeId, versionId);
->>>>>>> 8e4deca4
-            System.Web.HttpContext.Current.Items["macrosAdded"] = 0;
-            System.Web.HttpContext.Current.Items["pageID"] = nodeId.ToString();
-
-            foreach (Match tag in tags)
-            {
-                try
-                {
-                    // Create div
-                    Hashtable attributes = helper.ReturnAttributes(tag.Groups[1].Value);
-                    string div = macro.renderMacroStartTag(attributes, nodeId, versionId); //.Replace("&quot;", "&amp;quot;");
-
-                    // Insert macro contents here...
-                    macro m;
-                    if (helper.FindAttribute(attributes, "macroID") != "")
-                        m = new macro(int.Parse(helper.FindAttribute(attributes, "macroID")));
-                    else
-                    {
-                        // legacy: Check if the macroAlias is typed in lowercasing
-                        string macroAlias = helper.FindAttribute(attributes, "macroAlias");
-                        if (macroAlias == "")
-                        {
-                            macroAlias = helper.FindAttribute(attributes, "macroalias");
-                            attributes.Remove("macroalias");
-                            attributes.Add("macroAlias", macroAlias);
-                        }
-
-                        if (macroAlias != "")
-                            m = new macro(Macro.GetByAlias(macroAlias).Id);
-                        else
-                            throw new ArgumentException("umbraco is unable to identify the macro. No id or macroalias was provided for the macro in the macro tag.", tag.Groups[1].Value);
-                    }
-
-                    if (helper.FindAttribute(attributes, "macroAlias") == "")
-                        attributes.Add("macroAlias", m.Alias);
-
-
-                    try
-                    {
-                        div += macro.MacroContentByHttp(nodeId, versionId, attributes);
-                    }
-                    catch
-                    {
-                        div += "<span style=\"color: green\">No macro content available for WYSIWYG editing</span>";
-                    }
-
-
-                    div += macro.renderMacroEndTag();
-                    content = content.Replace(tag.Groups[1].Value, div);
-                }
-                catch (Exception ee)
-                {
-                    Log.Add(LogTypes.Error, this._nodeId, "Macro Parsing Error: " + ee.ToString());
-                    string div = "<div class=\"umbMacroHolder mceNonEditable\"><p style=\"color: red\"><strong>umbraco was unable to parse a macro tag, which means that parts of this content might be corrupt.</strong> <br /><br />Best solution is to rollback to a previous version by right clicking the node in the tree and then try to insert the macro again. <br/><br/>Please report this to your system administrator as well - this error has been logged.</p></div>";
-                    content = content.Replace(tag.Groups[1].Value, div);
-                }
-
-            }
-            return content;
-        }
-    }
-}
+﻿using System;
+using System.Collections.Generic;
+using System.Text;
+using System.Web.UI;
+using System.Web.UI.WebControls;
+using System.Collections;
+using System.Collections.Specialized;
+using System.IO;
+using System.Text.RegularExpressions;
+
+using umbraco.BusinessLogic;
+using umbraco.cms.businesslogic.macro;
+using umbraco.cms.businesslogic.media;
+using umbraco.cms.businesslogic.property;
+using Content = umbraco.cms.businesslogic.Content;
+using ClientDependency.Core.Controls;
+using ClientDependency.Core;
+using umbraco.IO;
+
+namespace umbraco.editorControls.tinyMCE3.webcontrol
+{
+    public class TinyMCEWebControl : System.Web.UI.WebControls.TextBox
+    {
+
+        public NameValueCollection config = new NameValueCollection();
+        private string temp;
+
+        private int _nodeId = 0;
+        private Guid _versionId;
+
+        public bool IsInLiveEditingMode { get; set; }
+
+        public int NodeId
+        {
+            set { _nodeId = value; }
+            get { return _nodeId; }
+        }
+
+        public Guid VersionId
+        {
+            set { _versionId = value; }
+            get { return _versionId; }
+        }
+
+        public string InstallPath
+        {
+            get
+            {
+                if (installPath == null)
+                    installPath = this.config["InstallPath"];
+
+                return installPath;
+            }
+            set { installPath = value; }
+        }
+
+        #region private
+        private static readonly object TextChangedEvent = new object();
+        private int rows = 10;
+        private int cols = 70;
+        private bool gzipEnabled, merged;
+        private string installPath, mode;
+        private System.Text.StringBuilder m_scriptInitBlock = new StringBuilder();
+        #endregion
+
+        public TinyMCEWebControl()
+            : base()
+        {
+            base.TextMode = TextBoxMode.MultiLine;
+            base.Attributes.Add("style", "visibility: hidden");
+            config.Add("mode", "exact");
+            config.Add("theme", "umbraco");
+            config.Add("umbraco_path", IOHelper.ResolveUrl( SystemDirectories.Umbraco ));
+            CssClass = "tinymceContainer";
+            plugin.ConfigSection configSection = (plugin.ConfigSection)System.Web.HttpContext.Current.GetSection("TinyMCE");
+
+            if (configSection != null)
+            {
+                this.installPath = configSection.InstallPath;
+                this.mode = configSection.Mode;
+                this.gzipEnabled = configSection.GzipEnabled;
+
+                // Copy items into local config collection
+                foreach (string key in configSection.GlobalSettings.Keys)
+                    this.config[key] = configSection.GlobalSettings[key];
+            }
+            else
+            {
+                configSection = new plugin.ConfigSection();
+                configSection.GzipExpiresOffset = TimeSpan.FromDays(10).Ticks;
+                this.gzipEnabled = false;
+                this.InstallPath = umbraco.editorControls.tinymce.tinyMCEConfiguration.JavascriptPath;
+
+            }
+
+        }
+
+        protected override void OnPreRender(EventArgs e)
+        {
+            base.OnPreRender(e);
+            // update macro's and images in text
+            if (_nodeId != 0)
+            {
+                base.Text = parseMacrosToHtml(formatMedia(base.Text));
+            }
+
+        }
+
+        protected override void Render(HtmlTextWriter writer)
+        {
+            base.Render(writer);
+            if (!IsInLiveEditingMode)
+                writer.Write(m_scriptInitBlock.ToString());
+            else
+                // add a marker to tell Live Editing when a tinyMCE control is on the page
+                writer.Write("<input type='hidden' id='__umbraco_tinyMCE' />");
+        }
+
+        protected override void OnLoad(EventArgs args)
+		{
+			if (!IsInLiveEditingMode)
+				this.config["elements"] = this.ClientID;
+
+			bool first = true;
+
+			// Render HTML for TinyMCE instance
+			// in the liveediting mode we're always preloading tinymce script
+			if (!IsInLiveEditingMode)
+			{
+				//TinyMCE uses it's own compressor so leave it up to ScriptManager to render
+				ScriptManager.RegisterClientScriptInclude(this, this.GetType(), _versionId.ToString(), this.ScriptURI);
+			}
+			else 
+			{
+				//We're in live edit mode so add the base js file to the dependency list
+				ClientDependencyLoader.Instance.RegisterDependency("tinymce3/tiny_mce_src.js", 
+					"UmbracoClient", ClientDependencyType.Javascript);
+			}
+
+			// Write script tag start
+			m_scriptInitBlock.Append(HtmlTextWriter.TagLeftChar.ToString());
+			m_scriptInitBlock.Append("script");
+			m_scriptInitBlock.Append(" type=\"text/javascript\"");
+			m_scriptInitBlock.Append(HtmlTextWriter.TagRightChar.ToString());
+			m_scriptInitBlock.Append("\n");
+
+			m_scriptInitBlock.Append("tinyMCE.init({\n");
+
+			// Write options
+			foreach (string key in this.config.Keys)
+			{
+				//TODO: This is a hack to test if we can prevent tinymce from automatically download languages
+				if (!IsInLiveEditingMode || (key != "language"))
+				{
+					string val = this.config[key];
+
+					if (!first)
+						m_scriptInitBlock.Append(",\n");
+					else
+						first = false;
+
+					// Is boolean state or string
+					if (val == "true" || val == "false")
+						m_scriptInitBlock.Append(key + ":" + this.config[key]);
+					else
+						m_scriptInitBlock.Append(key + ":'" + this.config[key] + "'");
+				}
+			}
+
+			m_scriptInitBlock.Append("\n});\n");
+			// we're wrapping the tinymce init call in a load function when in live editing,
+			// so we'll need to close that function declaration
+			if (IsInLiveEditingMode)
+			{
+				m_scriptInitBlock.Append(@"(function() { var f =
+                    function() {
+                        if(document.getElementById('__umbraco_tinyMCE'))
+                            tinyMCE.execCommand('mceAddControl',false,'").Append(ClientID).Append(@"'); 
+                        ItemEditing.remove_startEdit(f);
+                    }
+                    ItemEditing.add_startEdit(f);})();");
+				m_scriptInitBlock.Append(@"(function() { var f =
+                    function() {
+                        tinyMCE.execCommand('mceRemoveControl',false,'").Append(ClientID).Append(@"');
+                        ItemEditing.remove_stopEdit(f);
+                    }
+                    ItemEditing.add_stopEdit(f);})();");
+			}
+
+			// Write script tag end
+			m_scriptInitBlock.Append(HtmlTextWriter.EndTagLeftChars);
+			m_scriptInitBlock.Append("script");
+			m_scriptInitBlock.Append(HtmlTextWriter.TagRightChar.ToString());
+
+			// add to script manager
+			if (IsInLiveEditingMode)
+			{
+				ScriptManager.RegisterClientScriptBlock(this, this.GetType(), new Guid().ToString(),
+											m_scriptInitBlock.ToString(), false);
+			}
+
+		}
+
+
+        string ScriptURI
+        {
+            get
+            {
+                string suffix = "", outURI;
+
+                if (this.InstallPath == null)
+                    throw new Exception("Required installPath setting is missing, add it to your web.config. You can also add it directly to your tinymce:TextArea element using InstallPath but the web.config method is recommended since it allows you to switch over to gzip compression.");
+
+                if (this.mode != null)
+                    suffix = "_" + this.mode;
+
+                outURI = this.InstallPath + "/tiny_mce_src" + suffix + ".js";
+                if (!File.Exists(IOHelper.MapPath(outURI)))
+                    throw new Exception("Could not locate TinyMCE by URI:" + outURI + ", Physical path:" + IOHelper.MapPath(outURI) + ". Make sure that you configured the installPath to a valid location in your web.config. This path should be an relative or site absolute URI to where TinyMCE is located.");
+
+                // Collect themes, languages and plugins and build gzip URI
+                // TODO: Make sure gzip is re-enabled
+                this.gzipEnabled = true;
+                if (this.gzipEnabled)
+                {
+                    ArrayList themes = new ArrayList(), plugins = new ArrayList(), languages = new ArrayList();
+
+                    // Add themes
+                    if (config["theme"] == null)
+                        config["theme"] = "simple";
+
+                    foreach (string theme in config["theme"].Split(','))
+                    {
+                        string themeVal = theme.Trim();
+
+                        if (themes.IndexOf(themeVal) == -1)
+                            themes.Add(themeVal);
+                    }
+
+                    // Add plugins
+                    if (config["plugins"] != null)
+                    {
+                        foreach (string plugin in config["plugins"].Split(','))
+                        {
+                            string pluginVal = plugin.Trim();
+
+                            if (plugins.IndexOf(pluginVal) == -1)
+                                plugins.Add(pluginVal);
+                        }
+                    }
+
+                    // Add language
+                    if (config["language"] == null)
+                        config["language"] = "en";
+
+                    if (languages.IndexOf(config["language"]) == -1)
+                        languages.Add(config["language"]);
+
+                    // NH: No clue why these extra dashes are added, but the affect other parts of the implementation
+                    // Skip loading of themes and plugins
+                    //                        area.config["theme"] = "-" + area.config["theme"];
+
+                    //                        if (area.config["plugins"] != null)
+                    //                            area.config["plugins"] = "-" + String.Join(",-", area.config["plugins"].Split(','));
+
+                    // Build output URI
+                    // NH: Use versionId for randomize to ensure we don't download a new tinymce on every single call
+                    outURI = umbraco.editorControls.tinymce.tinyMCEConfiguration.PluginPath + "/tinymce3tinymceCompress.aspx?rnd=" + this._versionId.ToString() + "&module=gzipmodule";
+
+                    if (themes.Count > 0)
+                        outURI += "&themes=" + String.Join(",", ((string[])themes.ToArray(typeof(string))));
+
+                    if (plugins.Count > 0)
+                        outURI += "&plugins=" + String.Join(",", ((string[])plugins.ToArray(typeof(string))));
+
+                    if (languages.Count > 0)
+                        outURI += "&languages=" + String.Join(",", ((string[])languages.ToArray(typeof(string))));
+                }
+
+                return outURI;
+            }
+        }
+
+
+        private string formatMedia(string html)
+        {
+            // Local media path
+            string localMediaPath = IOHelper.ResolveUrl(SystemDirectories.Media);
+
+            // Find all media images
+            string pattern = String.Format("<img [^>]*src=\"(?<mediaString>{0}[^\"]*)\" [^>]*>", SystemDirectories.Media);
+
+            MatchCollection tags =
+                Regex.Matches(html, pattern, RegexOptions.IgnoreCase | RegexOptions.IgnorePatternWhitespace);
+            foreach (Match tag in tags)
+                if (tag.Groups.Count > 0)
+                {
+                    // Replace /> to ensure we're in old-school html mode
+                    string tempTag = "<img";
+                    string orgSrc = tag.Groups["mediaString"].Value;
+
+                    // gather all attributes
+                    // TODO: This should be replaced with a general helper method - but for now we'll wanna leave umbraco.dll alone for this patch
+                    Hashtable ht = new Hashtable();
+                    MatchCollection m =
+                        Regex.Matches(tag.Value.Replace(">", " >"),
+                                      "(?<attributeName>\\S*)=\"(?<attributeValue>[^\"]*)\"|(?<attributeName>\\S*)=(?<attributeValue>[^\"|\\s]*)\\s",
+                                      RegexOptions.IgnoreCase | RegexOptions.IgnorePatternWhitespace);
+                    foreach (Match attributeSet in m)
+                    {
+                        if (attributeSet.Groups["attributeName"].Value.ToString().ToLower() != "src")
+                            ht.Add(attributeSet.Groups["attributeName"].Value.ToString(),
+                                   attributeSet.Groups["attributeValue"].Value.ToString());
+                    }
+
+                    // build the element
+                    // Build image tag
+                    IDictionaryEnumerator ide = ht.GetEnumerator();
+                    while (ide.MoveNext())
+                        tempTag += " " + ide.Key.ToString() + "=\"" + ide.Value.ToString() + "\"";
+
+                    // Find the original filename, by removing the might added width and height
+                    orgSrc =
+                        IOHelper.ResolveUrl(orgSrc.Replace(
+                            "_" + helper.FindAttribute(ht, "width") + "x" + helper.FindAttribute(ht, "height"), "").
+                            Replace("%20", " "));
+
+                    // Check for either id or guid from media
+                    string mediaId = getIdFromSource(orgSrc, localMediaPath);
+
+                    Media imageMedia = null;
+
+                    try
+                    {
+                        int mId = int.Parse(mediaId);
+                        Property p = new Property(mId);
+                        imageMedia = new Media(Content.GetContentFromVersion(p.VersionId).Id);
+                    }
+                    catch
+                    {
+                        try
+                        {
+                            imageMedia = new Media(Content.GetContentFromVersion(new Guid(mediaId)).Id);
+                        }
+                        catch
+                        {
+                        }
+                    }
+
+                    // Check with the database if any media matches this url
+                    if (imageMedia != null)
+                    {
+                        try
+                        {
+                            // Check extention
+                            if (imageMedia.getProperty("umbracoExtension").Value.ToString() != orgSrc.Substring(orgSrc.LastIndexOf(".") + 1, orgSrc.Length - orgSrc.LastIndexOf(".") - 1))
+                                orgSrc = orgSrc.Substring(0, orgSrc.LastIndexOf(".") + 1) +
+                                         imageMedia.getProperty("umbracoExtension").Value.ToString();
+
+                            // Format the tag
+                            tempTag = tempTag + " rel=\"" +
+                                      imageMedia.getProperty("umbracoWidth").Value.ToString() + "," +
+                                      imageMedia.getProperty("umbracoHeight").Value.ToString() + "\" src=\"" + orgSrc +
+                                      "\"";
+                            tempTag += "/>";
+
+                            // Replace the tag
+                            html = html.Replace(tag.Value, tempTag);
+                        }
+                        catch (Exception ee)
+                        {
+                            Log.Add(LogTypes.Error, User.GetUser(0), -1,
+                                    "Error reading size data from media: " + imageMedia.Id.ToString() + ", " +
+                                    ee.ToString());
+                        }
+                    }
+                    else
+                        Log.Add(LogTypes.Error, User.GetUser(0), -1,
+                                "Error reading size data from media (not found): " + orgSrc);
+                }
+            return html;
+        }
+
+        private string getIdFromSource(string src, string localMediaPath)
+        {
+            if (!localMediaPath.EndsWith("/"))
+                localMediaPath += "/";
+
+            // important - remove out the umbraco path + media!
+            src = src.Replace(localMediaPath, "");
+
+            string _id = "";
+
+            // Check for directory id naming 
+            if (src.Length - src.Replace("/", "").Length > 0)
+            {
+                string[] dirSplit = src.Split("/".ToCharArray());
+                string tempId = dirSplit[0];
+                try
+                {
+                    // id
+                    _id = int.Parse(tempId).ToString();
+                }
+                catch
+                {
+                    // guid
+                    _id = tempId;
+                }
+            }
+            else
+            {
+                string[] fileSplit = src.Replace("/media/", "").Split("-".ToCharArray());
+
+                // guid or id
+                if (fileSplit.Length > 3)
+                {
+                    for (int i = 0; i < 5; i++)
+                        _id += fileSplit[i] + "-";
+                    _id = _id.Substring(0, _id.Length - 1);
+                }
+                else
+                    _id = fileSplit[0];
+            }
+
+            return _id;
+        }
+
+        private string getLocalMediaPath()
+        {
+            string[] umbracoPathSplit = IOHelper.ResolveUrl(SystemDirectories.Umbraco).Split('/');
+            string umbracoPath = "";
+            
+            for (int i = 0; i < umbracoPathSplit.Length - 1; i++)
+                umbracoPath += umbracoPathSplit[i] + "/";
+
+            return umbracoPath + "media/";
+        }
+
+
+        private string parseMacrosToHtml(string input)
+        {
+            int nodeId = _nodeId;
+            Guid versionId = _versionId;
+            string content = input;
+
+
+            string pattern = @"(<\?UMBRACO_MACRO\W*[^>]*/>)";
+            MatchCollection tags =
+                Regex.Matches(content, pattern, RegexOptions.IgnoreCase | RegexOptions.IgnorePatternWhitespace);
+
+            // Page for macro rendering
+//            page p = new page(nodeId, versionId);
+            System.Web.HttpContext.Current.Items["macrosAdded"] = 0;
+            System.Web.HttpContext.Current.Items["pageID"] = nodeId.ToString();
+
+            foreach (Match tag in tags)
+            {
+                try
+                {
+                    // Create div
+                    Hashtable attributes = helper.ReturnAttributes(tag.Groups[1].Value);
+                    string div = macro.renderMacroStartTag(attributes, nodeId, versionId); //.Replace("&quot;", "&amp;quot;");
+
+                    // Insert macro contents here...
+                    macro m;
+                    if (helper.FindAttribute(attributes, "macroID") != "")
+                        m = new macro(int.Parse(helper.FindAttribute(attributes, "macroID")));
+                    else
+                    {
+                        // legacy: Check if the macroAlias is typed in lowercasing
+                        string macroAlias = helper.FindAttribute(attributes, "macroAlias");
+                        if (macroAlias == "")
+                        {
+                            macroAlias = helper.FindAttribute(attributes, "macroalias");
+                            attributes.Remove("macroalias");
+                            attributes.Add("macroAlias", macroAlias);
+                        }
+
+                        if (macroAlias != "")
+                            m = new macro(Macro.GetByAlias(macroAlias).Id);
+                        else
+                            throw new ArgumentException("umbraco is unable to identify the macro. No id or macroalias was provided for the macro in the macro tag.", tag.Groups[1].Value);
+                    }
+
+                    if (helper.FindAttribute(attributes, "macroAlias") == "")
+                        attributes.Add("macroAlias", m.Alias);
+
+
+                    try
+                    {
+                        div += macro.MacroContentByHttp(nodeId, versionId, attributes);
+                    }
+                    catch
+                    {
+                        div += "<span style=\"color: green\">No macro content available for WYSIWYG editing</span>";
+                    }
+
+
+                    div += macro.renderMacroEndTag();
+                    content = content.Replace(tag.Groups[1].Value, div);
+                }
+                catch (Exception ee)
+                {
+                    Log.Add(LogTypes.Error, this._nodeId, "Macro Parsing Error: " + ee.ToString());
+                    string div = "<div class=\"umbMacroHolder mceNonEditable\"><p style=\"color: red\"><strong>umbraco was unable to parse a macro tag, which means that parts of this content might be corrupt.</strong> <br /><br />Best solution is to rollback to a previous version by right clicking the node in the tree and then try to insert the macro again. <br/><br/>Please report this to your system administrator as well - this error has been logged.</p></div>";
+                    content = content.Replace(tag.Groups[1].Value, div);
+                }
+
+            }
+            return content;
+        }
+    }
+}
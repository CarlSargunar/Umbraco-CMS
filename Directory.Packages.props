<?xml version="1.0" encoding="utf-8"?>
<Project>
  <PropertyGroup>
    <ManagePackageVersionsCentrally>true</ManagePackageVersionsCentrally>
  </PropertyGroup>
  <!-- Global packages (private, build-time packages for all projects) -->
  <ItemGroup>
    <GlobalPackageReference Include="Nerdbank.GitVersioning" Version="3.6.133" />
    <GlobalPackageReference Include="StyleCop.Analyzers" Version="1.2.0-beta.507" />
    <GlobalPackageReference Include="Umbraco.Code" Version="2.1.0" />
    <GlobalPackageReference Include="Umbraco.GitVersioning.Extensions" Version="0.2.0" />
  </ItemGroup>
  <!-- Microsoft packages -->
  <ItemGroup>
    <PackageVersion Include="Microsoft.AspNetCore.Mvc.NewtonsoftJson" Version="8.0.1" />
    <PackageVersion Include="Microsoft.AspNetCore.Mvc.Razor.RuntimeCompilation" Version="8.0.1" />
    <PackageVersion Include="Microsoft.CodeAnalysis.CSharp" Version="4.8.0" />
<<<<<<< HEAD
    <PackageVersion Include="Microsoft.Data.Sqlite" Version="8.0.0" />
    <PackageVersion Include="Microsoft.EntityFrameworkCore.Sqlite" Version="8.0.0" />
    <PackageVersion Include="Microsoft.EntityFrameworkCore.SqlServer" Version="8.0.0" />
    <PackageVersion Include="Microsoft.EntityFrameworkCore.Design" Version="8.0.0" />
    <PackageVersion Include="Microsoft.Extensions.Caching.Memory" Version="8.0.0" />
=======
    <PackageVersion Include="Microsoft.Data.Sqlite" Version="8.0.1" />
    <PackageVersion Include="Microsoft.EntityFrameworkCore.Sqlite" Version="8.0.1" />
    <PackageVersion Include="Microsoft.EntityFrameworkCore.SqlServer" Version="8.0.1" />
    <PackageVersion Include="Microsoft.EntityFrameworkCore.Design" Version="8.0.1" />
>>>>>>> 13299a2c
    <PackageVersion Include="Microsoft.Extensions.Configuration.Abstractions" Version="8.0.0" />
    <PackageVersion Include="Microsoft.Extensions.Configuration.Json" Version="8.0.0" />
    <PackageVersion Include="Microsoft.Extensions.DependencyInjection" Version="8.0.0" />
    <PackageVersion Include="Microsoft.Extensions.FileProviders.Embedded" Version="8.0.1" />
    <PackageVersion Include="Microsoft.Extensions.FileProviders.Physical" Version="8.0.0" />
    <PackageVersion Include="Microsoft.Extensions.Hosting.Abstractions" Version="8.0.0" />
    <PackageVersion Include="Microsoft.Extensions.Http" Version="8.0.0" />
    <PackageVersion Include="Microsoft.Extensions.Identity.Core" Version="8.0.1" />
    <PackageVersion Include="Microsoft.Extensions.Identity.Stores" Version="8.0.1" />
    <PackageVersion Include="Microsoft.Extensions.Logging" Version="8.0.0" />
    <PackageVersion Include="Microsoft.Extensions.Options" Version="8.0.1" />
    <PackageVersion Include="Microsoft.Extensions.Options.ConfigurationExtensions" Version="8.0.0" />
    <PackageVersion Include="Microsoft.Extensions.Options.DataAnnotations" Version="8.0.0" />
  </ItemGroup>
  <!-- Umbraco packages -->
  <ItemGroup>
    <PackageVersion Include="Umbraco.JsonSchema.Extensions" Version="0.3.0" />
    <PackageVersion Include="Umbraco.CSharpTest.Net.Collections" Version="15.0.0" />
  </ItemGroup>
  <!-- Third-party packages -->
  <ItemGroup>
    <PackageVersion Include="Asp.Versioning.Mvc" Version="8.0.0" />
    <PackageVersion Include="Asp.Versioning.Mvc.ApiExplorer" Version="8.0.0" />
    <PackageVersion Include="Dazinator.Extensions.FileProviders" Version="2.0.0" />
<<<<<<< HEAD
    <PackageVersion Include="Examine" Version="3.1.0" />
    <PackageVersion Include="Examine.Core" Version="3.1.0" />
    <PackageVersion Include="HtmlAgilityPack" Version="1.11.54" />
    <PackageVersion Include="JsonPatch.Net" Version="2.1.0" />
=======
    <PackageVersion Include="Examine" Version="3.2.0" />
    <PackageVersion Include="Examine.Core" Version="3.2.0" />
    <PackageVersion Include="HtmlAgilityPack" Version="1.11.57" />
>>>>>>> 13299a2c
    <PackageVersion Include="K4os.Compression.LZ4" Version="1.3.6" />
    <PackageVersion Include="MailKit" Version="4.3.0" />
    <PackageVersion Include="Markdown" Version="2.2.1" />
    <PackageVersion Include="MessagePack" Version="2.5.140" />
    <PackageVersion Include="MiniProfiler.AspNetCore.Mvc" Version="4.3.8" />
    <PackageVersion Include="MiniProfiler.Shared" Version="4.3.8" />
    <PackageVersion Include="ncrontab" Version="3.3.3" />
    <PackageVersion Include="Newtonsoft.Json" Version="13.0.3" />
    <PackageVersion Include="NPoco" Version="5.7.1" />
    <PackageVersion Include="NPoco.SqlServer" Version="5.7.1" />
    <PackageVersion Include="OpenIddict.Abstractions" Version="4.10.1" />
    <PackageVersion Include="OpenIddict.AspNetCore" Version="4.10.1" />
    <PackageVersion Include="OpenIddict.EntityFrameworkCore" Version="4.10.1" />
    <PackageVersion Include="Serilog" Version="3.1.1" />
    <PackageVersion Include="Serilog.AspNetCore" Version="8.0.1" />
    <PackageVersion Include="Serilog.Enrichers.Process" Version="2.0.2" />
    <PackageVersion Include="Serilog.Enrichers.Thread" Version="3.1.0" />
    <PackageVersion Include="Serilog.Expressions" Version="4.0.0" />
    <PackageVersion Include="Serilog.Extensions.Hosting" Version="8.0.0" />
    <PackageVersion Include="Serilog.Formatting.Compact" Version="2.0.0" />
    <PackageVersion Include="Serilog.Formatting.Compact.Reader" Version="3.0.0" />
    <PackageVersion Include="Serilog.Settings.Configuration" Version="8.0.0" />
    <PackageVersion Include="Serilog.Sinks.Async" Version="1.5.0" />
    <PackageVersion Include="Serilog.Sinks.File" Version="5.0.0" />
    <PackageVersion Include="Serilog.Sinks.Map" Version="1.0.2" />
    <PackageVersion Include="SixLabors.ImageSharp" Version="3.1.2" />
    <PackageVersion Include="SixLabors.ImageSharp.Web" Version="3.1.0" />
    <PackageVersion Include="Smidge.InMemory" Version="4.3.0" />
    <PackageVersion Include="Smidge.Nuglify" Version="4.3.0" />
    <PackageVersion Include="Swashbuckle.AspNetCore" Version="6.5.0" />
    <PackageVersion Include="Swashbuckle.AspNetCore" Version="6.5.0" />
  </ItemGroup>
  <!-- Transitive pinned versions (only required because our direct dependencies have vulnerable versions of transitive dependencies) -->
  <ItemGroup>
    <!-- Both Microsoft.EntityFrameworkCore.SqlServer and NPoco.SqlServer bring in a vulnerable version of Azure.Identity -->
    <PackageVersion Include="Azure.Identity" Version="1.10.4" />
    <!-- Dazinator.Extensions.FileProviders brings in a vulnerable version of System.Net.Http -->
    <PackageVersion Include="System.Net.Http" Version="4.3.4" />
    <!-- Examine brings in a vulnerable version of System.Security.Cryptography.Xml -->
    <PackageVersion Include="System.Security.Cryptography.Xml" Version="8.0.0" />
    <!-- Both Dazinator.Extensions.FileProviders and MiniProfiler.AspNetCore.Mvc bring in a vulnerable version of System.Text.RegularExpressions -->
    <PackageVersion Include="System.Text.RegularExpressions" Version="4.3.1" />
  </ItemGroup>
</Project><|MERGE_RESOLUTION|>--- conflicted
+++ resolved
@@ -15,18 +15,11 @@
     <PackageVersion Include="Microsoft.AspNetCore.Mvc.NewtonsoftJson" Version="8.0.1" />
     <PackageVersion Include="Microsoft.AspNetCore.Mvc.Razor.RuntimeCompilation" Version="8.0.1" />
     <PackageVersion Include="Microsoft.CodeAnalysis.CSharp" Version="4.8.0" />
-<<<<<<< HEAD
-    <PackageVersion Include="Microsoft.Data.Sqlite" Version="8.0.0" />
-    <PackageVersion Include="Microsoft.EntityFrameworkCore.Sqlite" Version="8.0.0" />
-    <PackageVersion Include="Microsoft.EntityFrameworkCore.SqlServer" Version="8.0.0" />
-    <PackageVersion Include="Microsoft.EntityFrameworkCore.Design" Version="8.0.0" />
-    <PackageVersion Include="Microsoft.Extensions.Caching.Memory" Version="8.0.0" />
-=======
     <PackageVersion Include="Microsoft.Data.Sqlite" Version="8.0.1" />
     <PackageVersion Include="Microsoft.EntityFrameworkCore.Sqlite" Version="8.0.1" />
     <PackageVersion Include="Microsoft.EntityFrameworkCore.SqlServer" Version="8.0.1" />
     <PackageVersion Include="Microsoft.EntityFrameworkCore.Design" Version="8.0.1" />
->>>>>>> 13299a2c
+    <PackageVersion Include="Microsoft.Extensions.Caching.Memory" Version="8.0.1" />
     <PackageVersion Include="Microsoft.Extensions.Configuration.Abstractions" Version="8.0.0" />
     <PackageVersion Include="Microsoft.Extensions.Configuration.Json" Version="8.0.0" />
     <PackageVersion Include="Microsoft.Extensions.DependencyInjection" Version="8.0.0" />
@@ -51,16 +44,10 @@
     <PackageVersion Include="Asp.Versioning.Mvc" Version="8.0.0" />
     <PackageVersion Include="Asp.Versioning.Mvc.ApiExplorer" Version="8.0.0" />
     <PackageVersion Include="Dazinator.Extensions.FileProviders" Version="2.0.0" />
-<<<<<<< HEAD
-    <PackageVersion Include="Examine" Version="3.1.0" />
-    <PackageVersion Include="Examine.Core" Version="3.1.0" />
-    <PackageVersion Include="HtmlAgilityPack" Version="1.11.54" />
-    <PackageVersion Include="JsonPatch.Net" Version="2.1.0" />
-=======
     <PackageVersion Include="Examine" Version="3.2.0" />
     <PackageVersion Include="Examine.Core" Version="3.2.0" />
     <PackageVersion Include="HtmlAgilityPack" Version="1.11.57" />
->>>>>>> 13299a2c
+    <PackageVersion Include="JsonPatch.Net" Version="2.1.0" />
     <PackageVersion Include="K4os.Compression.LZ4" Version="1.3.6" />
     <PackageVersion Include="MailKit" Version="4.3.0" />
     <PackageVersion Include="Markdown" Version="2.2.1" />
@@ -91,7 +78,6 @@
     <PackageVersion Include="Smidge.InMemory" Version="4.3.0" />
     <PackageVersion Include="Smidge.Nuglify" Version="4.3.0" />
     <PackageVersion Include="Swashbuckle.AspNetCore" Version="6.5.0" />
-    <PackageVersion Include="Swashbuckle.AspNetCore" Version="6.5.0" />
   </ItemGroup>
   <!-- Transitive pinned versions (only required because our direct dependencies have vulnerable versions of transitive dependencies) -->
   <ItemGroup>

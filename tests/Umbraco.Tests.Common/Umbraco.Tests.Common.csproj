--- conflicted
+++ resolved
@@ -10,17 +10,14 @@
 
   <ItemGroup>
     <PackageReference Include="AutoFixture.AutoMoq" Version="4.18.0" />
-<<<<<<< HEAD
     <PackageReference Include="MiniProfiler.AspNetCore" Version="4.3.8" />
     <PackageReference Include="Moq" Version="4.18.4" />
     <PackageReference Include="AutoFixture.NUnit3" Version="4.18.0" />
     <PackageReference Include="NUnit" Version="3.13.3" />
-=======
     <PackageReference Include="MiniProfiler.AspNetCore" Version="4.2.22" />
     <PackageReference Include="Moq" Version="4.18.4" />
     <PackageReference Include="AutoFixture.NUnit3" Version="4.18.0" />
     <PackageReference Include="NUnit" Version="3.14.0" />
->>>>>>> 74cfd9c9
   </ItemGroup>
 
   <ItemGroup>

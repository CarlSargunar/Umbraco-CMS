<?xml version="1.0" encoding="utf-8"?>
<Project>
  <!-- Enable multi-level merging -->
  <Import Project="$([MSBuild]::GetPathOfFileAbove(Directory.Packages.props, $(MSBuildThisFileDirectory)..))" />
  <ItemGroup>
    <!-- Microsoft packages -->
    <PackageVersion Include="BenchmarkDotNet" Version="0.13.11" />
    <PackageVersion Include="Microsoft.AspNetCore.Mvc.Testing" Version="8.0.0" />
    <PackageVersion Include="Microsoft.Extensions.Logging.Debug" Version="8.0.0" />
    <PackageVersion Include="Microsoft.NET.Test.Sdk" Version="17.8.0" />
    <PackageVersion Include="System.Data.DataSetExtensions" Version="4.5.0" />
    <PackageVersion Include="System.Data.Odbc" Version="8.0.0" />
    <PackageVersion Include="System.Data.OleDb" Version="8.0.0" />
    <PackageVersion Include="System.Reflection.Emit" Version="4.7.0" />
  </ItemGroup>
  <ItemGroup>
    <!-- Third-party packages -->
    <PackageVersion Include="AutoFixture.AutoMoq" Version="4.18.1" />
    <PackageVersion Include="AutoFixture.NUnit3" Version="4.18.1" />
    <PackageVersion Include="Bogus" Version="34.0.2" />
<<<<<<< HEAD
    <PackageVersion Include="Microsoft.AspNetCore.Mvc.Testing" Version="8.0.0" />
    <PackageVersion Include="Microsoft.Extensions.Logging.Debug" Version="8.0.0" />
    <PackageVersion Include="Microsoft.NET.Test.Sdk" Version="17.8.0" />
    <PackageVersion Include="Moq" Version="4.18.4" />
    <PackageVersion Include="NUnit" Version="3.14.0" />
    <PackageVersion Include="NUnit3TestAdapter" Version="4.5.0" PrivateAssets="all" />
    <PackageVersion Include="System.Data.DataSetExtensions" Version="4.5.0" />
    <PackageVersion Include="System.Data.Odbc" Version="8.0.0" />
    <PackageVersion Include="System.Data.OleDb" Version="8.0.0" />
    <PackageVersion Include="System.Reflection.Emit" Version="4.7.0" />
=======
    <PackageVersion Include="Moq" Version="4.18.4" />
    <PackageVersion Include="NUnit" Version="3.14.0" />
    <PackageVersion Include="NUnit3TestAdapter" Version="4.5.0" PrivateAssets="all" />
>>>>>>> 38879e11
  </ItemGroup>
</Project><|MERGE_RESOLUTION|>--- conflicted
+++ resolved
@@ -18,21 +18,8 @@
     <PackageVersion Include="AutoFixture.AutoMoq" Version="4.18.1" />
     <PackageVersion Include="AutoFixture.NUnit3" Version="4.18.1" />
     <PackageVersion Include="Bogus" Version="34.0.2" />
-<<<<<<< HEAD
-    <PackageVersion Include="Microsoft.AspNetCore.Mvc.Testing" Version="8.0.0" />
-    <PackageVersion Include="Microsoft.Extensions.Logging.Debug" Version="8.0.0" />
-    <PackageVersion Include="Microsoft.NET.Test.Sdk" Version="17.8.0" />
     <PackageVersion Include="Moq" Version="4.18.4" />
     <PackageVersion Include="NUnit" Version="3.14.0" />
     <PackageVersion Include="NUnit3TestAdapter" Version="4.5.0" PrivateAssets="all" />
-    <PackageVersion Include="System.Data.DataSetExtensions" Version="4.5.0" />
-    <PackageVersion Include="System.Data.Odbc" Version="8.0.0" />
-    <PackageVersion Include="System.Data.OleDb" Version="8.0.0" />
-    <PackageVersion Include="System.Reflection.Emit" Version="4.7.0" />
-=======
-    <PackageVersion Include="Moq" Version="4.18.4" />
-    <PackageVersion Include="NUnit" Version="3.14.0" />
-    <PackageVersion Include="NUnit3TestAdapter" Version="4.5.0" PrivateAssets="all" />
->>>>>>> 38879e11
   </ItemGroup>
 </Project>
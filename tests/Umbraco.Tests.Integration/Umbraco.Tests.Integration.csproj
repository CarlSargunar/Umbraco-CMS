<Project Sdk="Microsoft.NET.Sdk">
  <PropertyGroup>
    <IsTestProject>true</IsTestProject>
    <PackageId>Umbraco.Cms.Tests.Integration</PackageId>
    <Title>Umbraco CMS - Integration tests</Title>
    <Description>Contains helper classes for integration tests with Umbraco CMS, including all internal integration tests.</Description>
    <RootNamespace>Umbraco.Cms.Tests.Integration</RootNamespace>
    <IsPackable>true</IsPackable>
    <EnablePackageValidation>$(BaseEnablePackageValidation)</EnablePackageValidation>
  </PropertyGroup>

  <ItemGroup>
    <PackageReference Include="Bogus" Version="34.0.2" />
<<<<<<< HEAD
    <PackageReference Include="Microsoft.AspNetCore.Mvc.Testing" Version="8.0.0-rc.2.*" />
    <PackageReference Include="Microsoft.NET.Test.Sdk" Version="17.7.2" />
=======
    <PackageReference Include="Microsoft.AspNetCore.Mvc.Testing" Version="7.0.13" />
    <PackageReference Include="Microsoft.NET.Test.Sdk" Version="17.8.0" />
>>>>>>> 2cf21766
    <PackageReference Include="Moq" Version="4.18.4" />
    <PackageReference Include="NUnit3TestAdapter" Version="4.5.0" PrivateAssets="all" />
  </ItemGroup>

  <Import Project="..\..\src\Umbraco.Cms.Targets\buildTransitive\Umbraco.Cms.Targets.props" />
  <Import Project="..\..\src\Umbraco.Cms.Targets\buildTransitive\Umbraco.Cms.Targets.targets" />

  <ItemGroup>
    <ProjectReference Include="..\..\src\Umbraco.Cms\Umbraco.Cms.csproj" />
    <ProjectReference Include="..\Umbraco.Tests.Common\Umbraco.Tests.Common.csproj" />
  </ItemGroup>

  <ItemGroup>
    <EmbeddedResource Update="Umbraco.Examine.Lucene\UmbracoExamine\TestFiles.resx">
      <Generator>ResXFileCodeGenerator</Generator>
      <SubType>Designer</SubType>
      <LastGenOutput>TestFiles.Designer.cs</LastGenOutput>
    </EmbeddedResource>
    <Compile Update="Umbraco.Examine.Lucene\UmbracoExamine\TestFiles.Designer.cs">
      <DesignTime>True</DesignTime>
      <AutoGen>True</AutoGen>
      <DependentUpon>TestFiles.resx</DependentUpon>
    </Compile>
    <Content Include="Umbraco.Infrastructure\Services\Importing\*.xml" />
    <EmbeddedResource Update="Umbraco.Infrastructure\Services\Importing\ImportResources.resx">
      <Generator>ResXFileCodeGenerator</Generator>
      <SubType>Designer</SubType>
      <LastGenOutput>ImportResources.Designer.cs</LastGenOutput>
    </EmbeddedResource>
    <Compile Update="Umbraco.Infrastructure\Services\Importing\ImportResources.Designer.cs">
      <DesignTime>True</DesignTime>
      <AutoGen>True</AutoGen>
      <DependentUpon>ImportResources.resx</DependentUpon>
    </Compile>
    <EmbeddedResource Include="Umbraco.Web.BackOffice\UrlAndDomains\package.xml" />
    <Content Include="appsettings.Tests.json" CopyToOutputDirectory="PreserveNewest" />
  </ItemGroup>

  <ItemGroup>
    <ProjectReference Include="..\Umbraco.Tests.Common\Umbraco.Tests.Common.csproj" />
  </ItemGroup>
</Project><|MERGE_RESOLUTION|>--- conflicted
+++ resolved
@@ -11,13 +11,10 @@
 
   <ItemGroup>
     <PackageReference Include="Bogus" Version="34.0.2" />
-<<<<<<< HEAD
     <PackageReference Include="Microsoft.AspNetCore.Mvc.Testing" Version="8.0.0-rc.2.*" />
     <PackageReference Include="Microsoft.NET.Test.Sdk" Version="17.7.2" />
-=======
     <PackageReference Include="Microsoft.AspNetCore.Mvc.Testing" Version="7.0.13" />
     <PackageReference Include="Microsoft.NET.Test.Sdk" Version="17.8.0" />
->>>>>>> 2cf21766
     <PackageReference Include="Moq" Version="4.18.4" />
     <PackageReference Include="NUnit3TestAdapter" Version="4.5.0" PrivateAssets="all" />
   </ItemGroup>

<Project Sdk="Microsoft.NET.Sdk">
  <PropertyGroup>
    <PackageId>Umbraco.Cms.Tests.Integration</PackageId>
    <Title>Umbraco CMS - Integration tests</Title>
    <Description>Contains helper classes for integration tests with Umbraco CMS, including all internal integration tests.</Description>
    <IsPackable>true</IsPackable>
    <IsTestProject>true</IsTestProject>
    <RootNamespace>Umbraco.Cms.Tests.Integration</RootNamespace>
  </PropertyGroup>

  <ItemGroup>
    <PackageReference Include="Bogus" Version="34.0.2" />
    <PackageReference Include="Microsoft.AspNetCore.Mvc.Testing" Version="7.0.1" />
    <PackageReference Include="Microsoft.NET.Test.Sdk" Version="17.4.0" />
    <PackageReference Include="Moq" Version="4.18.3" />
    <PackageReference Include="NUnit3TestAdapter" Version="4.3.1" PrivateAssets="all" />
  </ItemGroup>

  <Import Project="..\..\src\Umbraco.Cms.Targets\buildTransitive\Umbraco.Cms.Targets.props" />
  <Import Project="..\..\src\Umbraco.Cms.Targets\buildTransitive\Umbraco.Cms.Targets.targets" />

  <ItemGroup>
    <ProjectReference Include="..\..\src\Umbraco.Cms\Umbraco.Cms.csproj" />
    <ProjectReference Include="..\..\src\Umbraco.Cms.ManagementApi\Umbraco.Cms.ManagementApi.csproj" PrivateAssets="all" />
    <ProjectReference Include="..\Umbraco.Tests.Common\Umbraco.Tests.Common.csproj" />
  </ItemGroup>

  <ItemGroup>
    <EmbeddedResource Update="Umbraco.Examine.Lucene\UmbracoExamine\TestFiles.resx">
      <Generator>ResXFileCodeGenerator</Generator>
      <SubType>Designer</SubType>
      <LastGenOutput>TestFiles.Designer.cs</LastGenOutput>
    </EmbeddedResource>
    <Compile Update="Umbraco.Examine.Lucene\UmbracoExamine\TestFiles.Designer.cs">
      <DesignTime>True</DesignTime>
      <AutoGen>True</AutoGen>
      <DependentUpon>TestFiles.resx</DependentUpon>
    </Compile>
    <Content Include="Umbraco.Infrastructure\Services\Importing\*.xml" />
    <EmbeddedResource Update="Umbraco.Infrastructure\Services\Importing\ImportResources.resx">
      <Generator>ResXFileCodeGenerator</Generator>
      <SubType>Designer</SubType>
      <LastGenOutput>ImportResources.Designer.cs</LastGenOutput>
    </EmbeddedResource>
    <Compile Update="Umbraco.Infrastructure\Services\Importing\ImportResources.Designer.cs">
      <DesignTime>True</DesignTime>
      <AutoGen>True</AutoGen>
      <DependentUpon>ImportResources.resx</DependentUpon>
    </Compile>
    <EmbeddedResource Include="Umbraco.Web.BackOffice\UrlAndDomains\package.xml" />
    <Content Include="appsettings.Tests.json" CopyToOutputDirectory="PreserveNewest" />
  </ItemGroup>
<<<<<<< HEAD
=======

  <ItemGroup>
    <None Remove="Umbraco.Infrastructure\Services\Importing\Dictionary-Package.xml" />
  </ItemGroup>

  <ItemGroup>
    <Content Include="Umbraco.Examine.Lucene\UmbracoExamine\TestFiles\media.xml" />
    <Content Include="Umbraco.Infrastructure\Services\Importing\CheckboxList-Content-Package.xml">
      <SubType>Designer</SubType>
    </Content>
    <Content Include="Umbraco.Infrastructure\Services\Importing\CompositionsTestPackage-Random.xml" />
    <Content Include="Umbraco.Infrastructure\Services\Importing\CompositionsTestPackage.xml" />
    <Content Include="Umbraco.Infrastructure\Services\Importing\Dictionary-Package.xml" />
    <Content Include="Umbraco.Infrastructure\Services\Importing\Fanoe-Package.xml" />
    <Content Include="Umbraco.Infrastructure\Services\Importing\InheritedDocTypes-Package.xml" />
    <Content Include="Umbraco.Infrastructure\Services\Importing\SingleDocType.xml" />
    <Content Include="Umbraco.Infrastructure\Services\Importing\StandardMvc-Package.xml">
      <SubType>Designer</SubType>
    </Content>
    <Content Include="Umbraco.Infrastructure\Services\Importing\TemplateOnly-Package.xml" />
    <Content Include="Umbraco.Infrastructure\Services\Importing\TemplateOnly-Updated-Package.xml" />
    <Content Include="Umbraco.Infrastructure\Services\Importing\uBlogsy-Package.xml" />
    <Content Include="Umbraco.Infrastructure\Services\Importing\XsltSearch-Package.xml" />
  </ItemGroup>

  <ItemGroup>
    <PackageReference Include="coverlet.collector" Version="3.1.0">
      <PrivateAssets>all</PrivateAssets>
      <IncludeAssets>runtime; build; native; contentfiles; analyzers; buildtransitive</IncludeAssets>
    </PackageReference>
    <PackageReference Include="Examine.Lucene" Version="2.0.0" />
    <PackageReference Include="Microsoft.AspNet.WebApi.Client" Version="5.2.7" />
    <PackageReference Include="Microsoft.AspNetCore.Mvc.Testing" Version="5.0.10" />
    <PackageReference Include="Microsoft.NET.Test.Sdk" Version="16.11.0" />
    <PackageReference Include="Moq" Version="4.16.1" />
    <PackageReference Include="NUnit" Version="3.13.2" />
    <PackageReference Include="NUnit3TestAdapter" Version="4.0.0">
      <PrivateAssets>all</PrivateAssets>
      <IncludeAssets>runtime; build; native; contentfiles; analyzers; buildtransitive</IncludeAssets>
    </PackageReference>
    <PackageReference Include="Serilog.Sinks.Console" Version="4.0.0" />
    <PackageReference Include="System.Data.SqlClient" Version="4.8.3" />
  </ItemGroup>

  <ItemGroup>
    <ProjectReference Include="..\..\src\Umbraco.Core\Umbraco.Core.csproj" />
    <ProjectReference Include="..\..\src\Umbraco.Infrastructure\Umbraco.Infrastructure.csproj" />
    <ProjectReference Include="..\..\src\Umbraco.PublishedCache.NuCache\Umbraco.PublishedCache.NuCache.csproj" />
    <ProjectReference Include="..\Umbraco.Tests.Common\Umbraco.Tests.Common.csproj" />
    <ProjectReference Include="..\..\src\Umbraco.Web.BackOffice\Umbraco.Web.BackOffice.csproj" />
    <ProjectReference Include="..\..\src\Umbraco.Web.Website\Umbraco.Web.Website.csproj" />
  </ItemGroup>

  <ItemGroup>
    <None Update="Umbraco.Examine.Lucene\UmbracoExamine\TestFiles\umbraco-sort.config">
      <SubType>Designer</SubType>
    </None>
  </ItemGroup>

>>>>>>> 353146e8
</Project><|MERGE_RESOLUTION|>--- conflicted
+++ resolved
@@ -14,6 +14,10 @@
     <PackageReference Include="Microsoft.NET.Test.Sdk" Version="17.4.0" />
     <PackageReference Include="Moq" Version="4.18.3" />
     <PackageReference Include="NUnit3TestAdapter" Version="4.3.1" PrivateAssets="all" />
+    <PackageReference Include="coverlet.collector" Version="3.2.0">
+      <PrivateAssets>all</PrivateAssets>
+      <IncludeAssets>runtime; build; native; contentfiles; analyzers; buildtransitive</IncludeAssets>
+    </PackageReference>
   </ItemGroup>
 
   <Import Project="..\..\src\Umbraco.Cms.Targets\buildTransitive\Umbraco.Cms.Targets.props" />
@@ -50,66 +54,4 @@
     <EmbeddedResource Include="Umbraco.Web.BackOffice\UrlAndDomains\package.xml" />
     <Content Include="appsettings.Tests.json" CopyToOutputDirectory="PreserveNewest" />
   </ItemGroup>
-<<<<<<< HEAD
-=======
-
-  <ItemGroup>
-    <None Remove="Umbraco.Infrastructure\Services\Importing\Dictionary-Package.xml" />
-  </ItemGroup>
-
-  <ItemGroup>
-    <Content Include="Umbraco.Examine.Lucene\UmbracoExamine\TestFiles\media.xml" />
-    <Content Include="Umbraco.Infrastructure\Services\Importing\CheckboxList-Content-Package.xml">
-      <SubType>Designer</SubType>
-    </Content>
-    <Content Include="Umbraco.Infrastructure\Services\Importing\CompositionsTestPackage-Random.xml" />
-    <Content Include="Umbraco.Infrastructure\Services\Importing\CompositionsTestPackage.xml" />
-    <Content Include="Umbraco.Infrastructure\Services\Importing\Dictionary-Package.xml" />
-    <Content Include="Umbraco.Infrastructure\Services\Importing\Fanoe-Package.xml" />
-    <Content Include="Umbraco.Infrastructure\Services\Importing\InheritedDocTypes-Package.xml" />
-    <Content Include="Umbraco.Infrastructure\Services\Importing\SingleDocType.xml" />
-    <Content Include="Umbraco.Infrastructure\Services\Importing\StandardMvc-Package.xml">
-      <SubType>Designer</SubType>
-    </Content>
-    <Content Include="Umbraco.Infrastructure\Services\Importing\TemplateOnly-Package.xml" />
-    <Content Include="Umbraco.Infrastructure\Services\Importing\TemplateOnly-Updated-Package.xml" />
-    <Content Include="Umbraco.Infrastructure\Services\Importing\uBlogsy-Package.xml" />
-    <Content Include="Umbraco.Infrastructure\Services\Importing\XsltSearch-Package.xml" />
-  </ItemGroup>
-
-  <ItemGroup>
-    <PackageReference Include="coverlet.collector" Version="3.1.0">
-      <PrivateAssets>all</PrivateAssets>
-      <IncludeAssets>runtime; build; native; contentfiles; analyzers; buildtransitive</IncludeAssets>
-    </PackageReference>
-    <PackageReference Include="Examine.Lucene" Version="2.0.0" />
-    <PackageReference Include="Microsoft.AspNet.WebApi.Client" Version="5.2.7" />
-    <PackageReference Include="Microsoft.AspNetCore.Mvc.Testing" Version="5.0.10" />
-    <PackageReference Include="Microsoft.NET.Test.Sdk" Version="16.11.0" />
-    <PackageReference Include="Moq" Version="4.16.1" />
-    <PackageReference Include="NUnit" Version="3.13.2" />
-    <PackageReference Include="NUnit3TestAdapter" Version="4.0.0">
-      <PrivateAssets>all</PrivateAssets>
-      <IncludeAssets>runtime; build; native; contentfiles; analyzers; buildtransitive</IncludeAssets>
-    </PackageReference>
-    <PackageReference Include="Serilog.Sinks.Console" Version="4.0.0" />
-    <PackageReference Include="System.Data.SqlClient" Version="4.8.3" />
-  </ItemGroup>
-
-  <ItemGroup>
-    <ProjectReference Include="..\..\src\Umbraco.Core\Umbraco.Core.csproj" />
-    <ProjectReference Include="..\..\src\Umbraco.Infrastructure\Umbraco.Infrastructure.csproj" />
-    <ProjectReference Include="..\..\src\Umbraco.PublishedCache.NuCache\Umbraco.PublishedCache.NuCache.csproj" />
-    <ProjectReference Include="..\Umbraco.Tests.Common\Umbraco.Tests.Common.csproj" />
-    <ProjectReference Include="..\..\src\Umbraco.Web.BackOffice\Umbraco.Web.BackOffice.csproj" />
-    <ProjectReference Include="..\..\src\Umbraco.Web.Website\Umbraco.Web.Website.csproj" />
-  </ItemGroup>
-
-  <ItemGroup>
-    <None Update="Umbraco.Examine.Lucene\UmbracoExamine\TestFiles\umbraco-sort.config">
-      <SubType>Designer</SubType>
-    </None>
-  </ItemGroup>
-
->>>>>>> 353146e8
 </Project>
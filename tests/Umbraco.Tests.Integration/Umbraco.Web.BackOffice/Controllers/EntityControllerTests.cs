using System.Collections.Generic;
using System.IO;
using System.Net;
using System.Net.Http.Json;
using System.Threading.Tasks;
using Microsoft.Extensions.DependencyInjection;
using NUnit.Framework;
using Umbraco.Cms.Core;
using Umbraco.Cms.Core.Models;
using Umbraco.Cms.Core.Scoping;
using Umbraco.Cms.Core.Services;
using Umbraco.Cms.Tests.Common.Builders;
using Umbraco.Cms.Tests.Common.Builders.Extensions;
using Umbraco.Cms.Tests.Integration.TestServerTest;
using Umbraco.Cms.Web.BackOffice.Controllers;
using Umbraco.Cms.Web.Common.Formatters;
using Umbraco.Extensions;

namespace Umbraco.Cms.Tests.Integration.Umbraco.Web.BackOffice.Controllers;

[TestFixture]
public class EntityControllerTests : UmbracoTestServerTestBase
{
    private IScopeProvider ScopeProvider => GetRequiredService<IScopeProvider>();

    [Test]
    public async Task GetUrlsByIds_MediaWithIntegerIds_ReturnsValidMap()
    {
        var mediaTypeService = Services.GetRequiredService<IMediaTypeService>();
        var mediaService = Services.GetRequiredService<IMediaService>();

        var mediaItems = new List<Media>();

        using (ScopeProvider.CreateScope(autoComplete: true))
        {
            var mediaType = mediaTypeService.Get("image");
            mediaTypeService.Save(mediaType);

            mediaItems.Add(MediaBuilder.CreateMediaImage(mediaType, -1));
            mediaItems.Add(MediaBuilder.CreateMediaImage(mediaType, -1));

<<<<<<< HEAD
            using (IScope scope = ScopeProvider.CreateScope())
            {
                IMediaType mediaType = mediaTypeService.Get("image");
                mediaTypeService.Save(mediaType);

                mediaItems.Add(MediaBuilder.CreateMediaImage(mediaType,  -1));
                mediaItems.Add(MediaBuilder.CreateMediaImage(mediaType, -1));

                foreach (Media media in mediaItems)
                {
                    mediaService.Save(media);
                }

                scope.Complete();
=======
            foreach (var media in mediaItems)
            {
                mediaService.Save(media);
>>>>>>> af3e9bf8
            }
        }

        var queryParameters = new Dictionary<string, object> { ["type"] = Constants.UdiEntityType.Media };

        var url = LinkGenerator.GetUmbracoControllerUrl("GetUrlsByIds", typeof(EntityController), queryParameters);

        var payload = new { ids = new[] { mediaItems[0].Id, mediaItems[1].Id } };

        var response = await HttpClientJsonExtensions.PostAsJsonAsync(Client, url, payload);

        // skip pointless un-parseable cruft.
        (await response.Content.ReadAsStreamAsync()).Seek(AngularJsonMediaTypeFormatter.XsrfPrefix.Length, SeekOrigin.Begin);

        var results = await response.Content.ReadFromJsonAsync<IDictionary<int, string>>();

        Assert.Multiple(() =>
        {
            Assert.AreEqual(HttpStatusCode.OK, response.StatusCode);
            Assert.IsTrue(results![payload.ids[0]].StartsWith("/media"));
            Assert.IsTrue(results![payload.ids[1]].StartsWith("/media"));
        });
    }

    [Test]
    public async Task GetUrlsByIds_Media_ReturnsEmptyStringsInMapForUnknownItems()
    {
        var queryParameters = new Dictionary<string, object> { ["type"] = Constants.UdiEntityType.Media };

        var url = LinkGenerator.GetUmbracoControllerUrl("GetUrlsByIds", typeof(EntityController), queryParameters);

        var payload = new { ids = new[] { 1, 2 } };

        var response = await HttpClientJsonExtensions.PostAsJsonAsync(Client, url, payload);

        // skip pointless un-parseable cruft.
        (await response.Content.ReadAsStreamAsync()).Seek(AngularJsonMediaTypeFormatter.XsrfPrefix.Length, SeekOrigin.Begin);

        var results = await response.Content.ReadFromJsonAsync<IDictionary<int, string>>();

        Assert.Multiple(() =>
        {
            Assert.AreEqual(HttpStatusCode.OK, response.StatusCode);
            Assert.That(results!.Keys.Count, Is.EqualTo(2));
            Assert.AreEqual(results![payload.ids[0]], string.Empty);
        });
    }

    [Test]
    public async Task GetUrlsByIds_MediaWithGuidIds_ReturnsValidMap()
    {
        var mediaTypeService = Services.GetRequiredService<IMediaTypeService>();
        var mediaService = Services.GetRequiredService<IMediaService>();

<<<<<<< HEAD
            using (IScope scope = ScopeProvider.CreateScope())
            {
                IMediaType mediaType = mediaTypeService.Get("image");
                mediaTypeService.Save(mediaType);
=======
        var mediaItems = new List<Media>();
>>>>>>> af3e9bf8

        using (ScopeProvider.CreateScope(autoComplete: true))
        {
            var mediaType = mediaTypeService.Get("image");
            mediaTypeService.Save(mediaType);

<<<<<<< HEAD
                foreach (Media media in mediaItems)
                {
                    mediaService.Save(media);
                }

                scope.Complete();
            }
=======
            mediaItems.Add(MediaBuilder.CreateMediaImage(mediaType, -1));
            mediaItems.Add(MediaBuilder.CreateMediaImage(mediaType, -1));
>>>>>>> af3e9bf8

            foreach (var media in mediaItems)
            {
                mediaService.Save(media);
            }
        }

        var queryParameters = new Dictionary<string, object> { ["type"] = Constants.UdiEntityType.Media };

        var url = LinkGenerator.GetUmbracoControllerUrl("GetUrlsByIds", typeof(EntityController), queryParameters);

        var payload = new { ids = new[] { mediaItems[0].Key.ToString(), mediaItems[1].Key.ToString() } };

        var response = await HttpClientJsonExtensions.PostAsJsonAsync(Client, url, payload);

        // skip pointless un-parseable cruft.
        (await response.Content.ReadAsStreamAsync()).Seek(AngularJsonMediaTypeFormatter.XsrfPrefix.Length, SeekOrigin.Begin);

        var results = await response.Content.ReadFromJsonAsync<IDictionary<string, string>>();

        Assert.Multiple(() =>
        {
            Assert.AreEqual(HttpStatusCode.OK, response.StatusCode);
            Assert.IsTrue(results![payload.ids[0]].StartsWith("/media"));
            Assert.IsTrue(results![payload.ids[1]].StartsWith("/media"));
        });
    }

    [Test]
    public async Task GetUrlsByIds_MediaWithUdiIds_ReturnsValidMap()
    {
        var mediaTypeService = Services.GetRequiredService<IMediaTypeService>();
        var mediaService = Services.GetRequiredService<IMediaService>();

<<<<<<< HEAD
            using (IScope scope = ScopeProvider.CreateScope())
            {
                IMediaType mediaType = mediaTypeService.Get("image");
                mediaTypeService.Save(mediaType);
=======
        var mediaItems = new List<Media>();
>>>>>>> af3e9bf8

        using (ScopeProvider.CreateScope(autoComplete: true))
        {
            var mediaType = mediaTypeService.Get("image");
            mediaTypeService.Save(mediaType);

<<<<<<< HEAD
                foreach (Media media in mediaItems)
                {
                    mediaService.Save(media);
                }

                scope.Complete();
            }
=======
            mediaItems.Add(MediaBuilder.CreateMediaImage(mediaType, -1));
            mediaItems.Add(MediaBuilder.CreateMediaImage(mediaType, -1));
>>>>>>> af3e9bf8

            foreach (var media in mediaItems)
            {
                mediaService.Save(media);
            }
        }

        var queryParameters = new Dictionary<string, object> { ["type"] = Constants.UdiEntityType.Media };

        var url = LinkGenerator.GetUmbracoControllerUrl("GetUrlsByIds", typeof(EntityController), queryParameters);

        var payload = new { ids = new[] { mediaItems[0].GetUdi().ToString(), mediaItems[1].GetUdi().ToString() } };

        var response = await HttpClientJsonExtensions.PostAsJsonAsync(Client, url, payload);

        // skip pointless un-parseable cruft.
        (await response.Content.ReadAsStreamAsync()).Seek(AngularJsonMediaTypeFormatter.XsrfPrefix.Length, SeekOrigin.Begin);

        var results = await response.Content.ReadFromJsonAsync<IDictionary<string, string>>();

        Assert.Multiple(() =>
        {
            Assert.AreEqual(HttpStatusCode.OK, response.StatusCode);
            Assert.IsTrue(results![payload.ids[0]].StartsWith("/media"));
            Assert.IsTrue(results![payload.ids[1]].StartsWith("/media"));
        });
    }

    [Test]
    public async Task GetUrlsByIds_Documents_ReturnsHashesInMapForUnknownItems()
    {
        var queryParameters = new Dictionary<string, object> { ["type"] = Constants.UdiEntityType.Document };

        var url = LinkGenerator.GetUmbracoControllerUrl("GetUrlsByIds", typeof(EntityController), queryParameters);

        var payload = new { ids = new[] { 1, 2 } };

        var response = await HttpClientJsonExtensions.PostAsJsonAsync(Client, url, payload);

        // skip pointless un-parseable cruft.
        (await response.Content.ReadAsStreamAsync()).Seek(AngularJsonMediaTypeFormatter.XsrfPrefix.Length, SeekOrigin.Begin);

        var results = await response.Content.ReadFromJsonAsync<IDictionary<int, string>>();

        Assert.Multiple(() =>
        {
            Assert.AreEqual(HttpStatusCode.OK, response.StatusCode);
            Assert.That(results!.Keys.Count, Is.EqualTo(2));
            Assert.AreEqual(results![payload.ids[0]], "#");
        });
    }

    [Test]
    public async Task GetUrlsByIds_DocumentWithIntIds_ReturnsValidMap()
    {
        var contentTypeService = Services.GetRequiredService<IContentTypeService>();
        var contentService = Services.GetRequiredService<IContentService>();

<<<<<<< HEAD
            using (IScope scope = ScopeProvider.CreateScope())
            {
                IContentType contentType = ContentTypeBuilder.CreateBasicContentType();
                contentTypeService.Save(contentType);
=======
        var contentItems = new List<IContent>();
>>>>>>> af3e9bf8

        using (ScopeProvider.CreateScope(autoComplete: true))
        {
            IContentType contentType = ContentTypeBuilder.CreateBasicContentType();
            contentTypeService.Save(contentType);

            var builder = new ContentBuilder()
                .WithContentType(contentType);

            var root = builder.WithName("foo").Build();
            contentService.SaveAndPublish(root);

<<<<<<< HEAD
                foreach (IContent content in contentItems)
                {
                    contentService.SaveAndPublish(content);
                }

                scope.Complete();
            }
=======
            contentItems.Add(builder.WithParent(root).WithName("bar").Build());
            contentItems.Add(builder.WithParent(root).WithName("baz").Build());
>>>>>>> af3e9bf8

            foreach (var content in contentItems)
            {
                contentService.SaveAndPublish(content);
            }
        }

        var queryParameters = new Dictionary<string, object> { ["type"] = Constants.UdiEntityType.Document };

        var url = LinkGenerator.GetUmbracoControllerUrl("GetUrlsByIds", typeof(EntityController), queryParameters);

        var payload = new { ids = new[] { contentItems[0].Id, contentItems[1].Id } };

        var response = await HttpClientJsonExtensions.PostAsJsonAsync(Client, url, payload);

        // skip pointless un-parseable cruft.
        (await response.Content.ReadAsStreamAsync()).Seek(AngularJsonMediaTypeFormatter.XsrfPrefix.Length, SeekOrigin.Begin);

        var results = await response.Content.ReadFromJsonAsync<IDictionary<int, string>>();

        Assert.Multiple(() =>
        {
            Assert.AreEqual(HttpStatusCode.OK, response.StatusCode);
            Assert.IsTrue(results![payload.ids[0]].StartsWith("/bar"));
            Assert.IsTrue(results![payload.ids[1]].StartsWith("/baz"));
        });
    }

    [Test]
    public async Task GetUrlsByIds_DocumentWithGuidIds_ReturnsValidMap()
    {
        var contentTypeService = Services.GetRequiredService<IContentTypeService>();
        var contentService = Services.GetRequiredService<IContentService>();

<<<<<<< HEAD
            using (IScope scope = ScopeProvider.CreateScope())
            {
                IContentType contentType = ContentTypeBuilder.CreateBasicContentType();
                contentTypeService.Save(contentType);
=======
        var contentItems = new List<IContent>();
>>>>>>> af3e9bf8

        using (ScopeProvider.CreateScope(autoComplete: true))
        {
            IContentType contentType = ContentTypeBuilder.CreateBasicContentType();
            contentTypeService.Save(contentType);

            var builder = new ContentBuilder()
                .WithContentType(contentType);

            var root = builder.WithName("foo").Build();
            contentService.SaveAndPublish(root);

<<<<<<< HEAD
                foreach (IContent content in contentItems)
                {
                    contentService.SaveAndPublish(content);
                }

                scope.Complete();
            }
=======
            contentItems.Add(builder.WithParent(root).WithName("bar").Build());
            contentItems.Add(builder.WithParent(root).WithName("baz").Build());
>>>>>>> af3e9bf8

            foreach (var content in contentItems)
            {
                contentService.SaveAndPublish(content);
            }
        }

        var queryParameters = new Dictionary<string, object> { ["type"] = Constants.UdiEntityType.Document };

        var url = LinkGenerator.GetUmbracoControllerUrl("GetUrlsByIds", typeof(EntityController), queryParameters);

        var payload = new { ids = new[] { contentItems[0].Key.ToString(), contentItems[1].Key.ToString() } };

        var response = await HttpClientJsonExtensions.PostAsJsonAsync(Client, url, payload);

        // skip pointless un-parseable cruft.
        (await response.Content.ReadAsStreamAsync()).Seek(AngularJsonMediaTypeFormatter.XsrfPrefix.Length, SeekOrigin.Begin);

        var results = await response.Content.ReadFromJsonAsync<IDictionary<string, string>>();

        Assert.Multiple(() =>
        {
            Assert.AreEqual(HttpStatusCode.OK, response.StatusCode);
            Assert.IsTrue(results![payload.ids[0]].StartsWith("/bar"));
            Assert.IsTrue(results![payload.ids[1]].StartsWith("/baz"));
        });
    }

    [Test]
    public async Task GetUrlsByIds_DocumentWithUdiIds_ReturnsValidMap()
    {
        var contentTypeService = Services.GetRequiredService<IContentTypeService>();
        var contentService = Services.GetRequiredService<IContentService>();

<<<<<<< HEAD
            using (IScope scope = ScopeProvider.CreateScope())
            {
                IContentType contentType = ContentTypeBuilder.CreateBasicContentType();
                contentTypeService.Save(contentType);
=======
        var contentItems = new List<IContent>();
>>>>>>> af3e9bf8

        using (ScopeProvider.CreateScope(autoComplete: true))
        {
            IContentType contentType = ContentTypeBuilder.CreateBasicContentType();
            contentTypeService.Save(contentType);

            var builder = new ContentBuilder()
                .WithContentType(contentType);

            var root = builder.WithName("foo").Build();
            contentService.SaveAndPublish(root);

<<<<<<< HEAD
                foreach (IContent content in contentItems)
                {
                    contentService.SaveAndPublish(content);
                }

                scope.Complete();
            }
=======
            contentItems.Add(builder.WithParent(root).WithName("bar").Build());
            contentItems.Add(builder.WithParent(root).WithName("baz").Build());
>>>>>>> af3e9bf8

            foreach (var content in contentItems)
            {
                contentService.SaveAndPublish(content);
            }
        }

        var queryParameters = new Dictionary<string, object> { ["type"] = Constants.UdiEntityType.Document };

        var url = LinkGenerator.GetUmbracoControllerUrl("GetUrlsByIds", typeof(EntityController), queryParameters);

        var payload = new { ids = new[] { contentItems[0].GetUdi().ToString(), contentItems[1].GetUdi().ToString() } };

        var response = await HttpClientJsonExtensions.PostAsJsonAsync(Client, url, payload);

        // skip pointless un-parseable cruft.
        (await response.Content.ReadAsStreamAsync()).Seek(AngularJsonMediaTypeFormatter.XsrfPrefix.Length, SeekOrigin.Begin);

        var results = await response.Content.ReadFromJsonAsync<IDictionary<string, string>>();

        Assert.Multiple(() =>
        {
            Assert.AreEqual(HttpStatusCode.OK, response.StatusCode);
            Assert.IsTrue(results![payload.ids[0]].StartsWith("/bar"));
            Assert.IsTrue(results![payload.ids[1]].StartsWith("/baz"));
        });
    }

    [Test]
    public async Task GetByIds_MultipleCalls_WorksAsExpected()
    {
        var contentTypeService = Services.GetRequiredService<IContentTypeService>();
        var contentService = Services.GetRequiredService<IContentService>();

<<<<<<< HEAD
            using (IScope scope = ScopeProvider.CreateScope())
            {
                IContentType contentType = ContentTypeBuilder.CreateBasicContentType();
                contentTypeService.Save(contentType);
=======
        var contentItems = new List<IContent>();
>>>>>>> af3e9bf8

        using (ScopeProvider.CreateScope(autoComplete: true))
        {
            IContentType contentType = ContentTypeBuilder.CreateBasicContentType();
            contentTypeService.Save(contentType);

            var builder = new ContentBuilder()
                .WithContentType(contentType);

            var root = builder.WithName("foo").Build();
            contentService.SaveAndPublish(root);

<<<<<<< HEAD
                foreach (IContent content in contentItems)
                {
                    contentService.SaveAndPublish(content);
                }

                scope.Complete();
            }
=======
            contentItems.Add(builder.WithParent(root).WithName("bar").Build());
            contentItems.Add(builder.WithParent(root).WithName("baz").Build());
>>>>>>> af3e9bf8

            foreach (var content in contentItems)
            {
                contentService.SaveAndPublish(content);
            }
        }

        var queryParameters = new Dictionary<string, object> { ["type"] = Constants.UdiEntityType.Document };

        var url = LinkGenerator.GetUmbracoControllerUrl("GetByIds", typeof(EntityController), queryParameters);

        var udiPayload = new { ids = new[] { contentItems[0].GetUdi().ToString(), contentItems[1].GetUdi().ToString() } };

        var intPayload = new { ids = new[] { contentItems[0].Id, contentItems[1].Id } };

        var udiResponse = await HttpClientJsonExtensions.PostAsJsonAsync(Client, url, udiPayload);
        var intResponse = await HttpClientJsonExtensions.PostAsJsonAsync(Client, url, intPayload);

        Assert.Multiple(() =>
        {
            Assert.AreEqual(HttpStatusCode.OK, udiResponse.StatusCode, "First request error");
            Assert.AreEqual(HttpStatusCode.OK, intResponse.StatusCode, "Second request error");
        });
    }
}<|MERGE_RESOLUTION|>--- conflicted
+++ resolved
@@ -31,7 +31,7 @@
 
         var mediaItems = new List<Media>();
 
-        using (ScopeProvider.CreateScope(autoComplete: true))
+        using (IScope scope = ScopeProvider.CreateScope())
         {
             var mediaType = mediaTypeService.Get("image");
             mediaTypeService.Save(mediaType);
@@ -39,34 +39,29 @@
             mediaItems.Add(MediaBuilder.CreateMediaImage(mediaType, -1));
             mediaItems.Add(MediaBuilder.CreateMediaImage(mediaType, -1));
 
-<<<<<<< HEAD
-            using (IScope scope = ScopeProvider.CreateScope())
-            {
-                IMediaType mediaType = mediaTypeService.Get("image");
-                mediaTypeService.Save(mediaType);
-
-                mediaItems.Add(MediaBuilder.CreateMediaImage(mediaType,  -1));
-                mediaItems.Add(MediaBuilder.CreateMediaImage(mediaType, -1));
-
-                foreach (Media media in mediaItems)
-                {
-                    mediaService.Save(media);
-                }
-
-                scope.Complete();
-=======
             foreach (var media in mediaItems)
             {
                 mediaService.Save(media);
->>>>>>> af3e9bf8
-            }
-        }
-
-        var queryParameters = new Dictionary<string, object> { ["type"] = Constants.UdiEntityType.Media };
-
-        var url = LinkGenerator.GetUmbracoControllerUrl("GetUrlsByIds", typeof(EntityController), queryParameters);
-
-        var payload = new { ids = new[] { mediaItems[0].Id, mediaItems[1].Id } };
+            }
+
+            scope.Complete();
+        }
+
+        var queryParameters = new Dictionary<string, object>
+        {
+            ["type"] = Constants.UdiEntityType.Media
+        };
+
+        var url = LinkGenerator.GetUmbracoControllerUrl("GetUrlsByIds", typeof(EntityController), queryParameters);
+
+        var payload = new
+        {
+            ids = new[]
+            {
+                mediaItems[0].Id,
+                mediaItems[1].Id,
+            }
+        };
 
         var response = await HttpClientJsonExtensions.PostAsJsonAsync(Client, url, payload);
 
@@ -86,11 +81,17 @@
     [Test]
     public async Task GetUrlsByIds_Media_ReturnsEmptyStringsInMapForUnknownItems()
     {
-        var queryParameters = new Dictionary<string, object> { ["type"] = Constants.UdiEntityType.Media };
-
-        var url = LinkGenerator.GetUmbracoControllerUrl("GetUrlsByIds", typeof(EntityController), queryParameters);
-
-        var payload = new { ids = new[] { 1, 2 } };
+        var queryParameters = new Dictionary<string, object>
+        {
+            ["type"] = Constants.UdiEntityType.Media
+        };
+
+        var url = LinkGenerator.GetUmbracoControllerUrl("GetUrlsByIds", typeof(EntityController), queryParameters);
+
+        var payload = new
+        {
+            ids = new[] { 1, 2 }
+        };
 
         var response = await HttpClientJsonExtensions.PostAsJsonAsync(Client, url, payload);
 
@@ -113,44 +114,39 @@
         var mediaTypeService = Services.GetRequiredService<IMediaTypeService>();
         var mediaService = Services.GetRequiredService<IMediaService>();
 
-<<<<<<< HEAD
-            using (IScope scope = ScopeProvider.CreateScope())
-            {
-                IMediaType mediaType = mediaTypeService.Get("image");
-                mediaTypeService.Save(mediaType);
-=======
         var mediaItems = new List<Media>();
->>>>>>> af3e9bf8
-
-        using (ScopeProvider.CreateScope(autoComplete: true))
+
+        using (IScope scope = ScopeProvider.CreateScope())
         {
             var mediaType = mediaTypeService.Get("image");
             mediaTypeService.Save(mediaType);
 
-<<<<<<< HEAD
-                foreach (Media media in mediaItems)
-                {
-                    mediaService.Save(media);
-                }
-
-                scope.Complete();
-            }
-=======
-            mediaItems.Add(MediaBuilder.CreateMediaImage(mediaType, -1));
-            mediaItems.Add(MediaBuilder.CreateMediaImage(mediaType, -1));
->>>>>>> af3e9bf8
+            mediaItems.Add(MediaBuilder.CreateMediaImage(mediaType, -1));
+            mediaItems.Add(MediaBuilder.CreateMediaImage(mediaType, -1));
 
             foreach (var media in mediaItems)
             {
                 mediaService.Save(media);
             }
-        }
-
-        var queryParameters = new Dictionary<string, object> { ["type"] = Constants.UdiEntityType.Media };
-
-        var url = LinkGenerator.GetUmbracoControllerUrl("GetUrlsByIds", typeof(EntityController), queryParameters);
-
-        var payload = new { ids = new[] { mediaItems[0].Key.ToString(), mediaItems[1].Key.ToString() } };
+
+            scope.Complete();
+        }
+
+        var queryParameters = new Dictionary<string, object>
+        {
+            ["type"] = Constants.UdiEntityType.Media
+        };
+
+        var url = LinkGenerator.GetUmbracoControllerUrl("GetUrlsByIds", typeof(EntityController), queryParameters);
+
+        var payload = new
+        {
+            ids = new[]
+            {
+                mediaItems[0].Key.ToString(),
+                mediaItems[1].Key.ToString(),
+            }
+        };
 
         var response = await HttpClientJsonExtensions.PostAsJsonAsync(Client, url, payload);
 
@@ -173,44 +169,39 @@
         var mediaTypeService = Services.GetRequiredService<IMediaTypeService>();
         var mediaService = Services.GetRequiredService<IMediaService>();
 
-<<<<<<< HEAD
-            using (IScope scope = ScopeProvider.CreateScope())
-            {
-                IMediaType mediaType = mediaTypeService.Get("image");
-                mediaTypeService.Save(mediaType);
-=======
         var mediaItems = new List<Media>();
->>>>>>> af3e9bf8
-
-        using (ScopeProvider.CreateScope(autoComplete: true))
+
+        using (IScope scope = ScopeProvider.CreateScope())
         {
             var mediaType = mediaTypeService.Get("image");
             mediaTypeService.Save(mediaType);
 
-<<<<<<< HEAD
-                foreach (Media media in mediaItems)
-                {
-                    mediaService.Save(media);
-                }
-
-                scope.Complete();
-            }
-=======
-            mediaItems.Add(MediaBuilder.CreateMediaImage(mediaType, -1));
-            mediaItems.Add(MediaBuilder.CreateMediaImage(mediaType, -1));
->>>>>>> af3e9bf8
+            mediaItems.Add(MediaBuilder.CreateMediaImage(mediaType, -1));
+            mediaItems.Add(MediaBuilder.CreateMediaImage(mediaType, -1));
 
             foreach (var media in mediaItems)
             {
                 mediaService.Save(media);
             }
-        }
-
-        var queryParameters = new Dictionary<string, object> { ["type"] = Constants.UdiEntityType.Media };
-
-        var url = LinkGenerator.GetUmbracoControllerUrl("GetUrlsByIds", typeof(EntityController), queryParameters);
-
-        var payload = new { ids = new[] { mediaItems[0].GetUdi().ToString(), mediaItems[1].GetUdi().ToString() } };
+
+            scope.Complete();
+        }
+
+        var queryParameters = new Dictionary<string, object>
+        {
+            ["type"] = Constants.UdiEntityType.Media
+        };
+
+        var url = LinkGenerator.GetUmbracoControllerUrl("GetUrlsByIds", typeof(EntityController), queryParameters);
+
+        var payload = new
+        {
+            ids = new[]
+            {
+                mediaItems[0].GetUdi().ToString(),
+                mediaItems[1].GetUdi().ToString(),
+            }
+        };
 
         var response = await HttpClientJsonExtensions.PostAsJsonAsync(Client, url, payload);
 
@@ -230,11 +221,17 @@
     [Test]
     public async Task GetUrlsByIds_Documents_ReturnsHashesInMapForUnknownItems()
     {
-        var queryParameters = new Dictionary<string, object> { ["type"] = Constants.UdiEntityType.Document };
-
-        var url = LinkGenerator.GetUmbracoControllerUrl("GetUrlsByIds", typeof(EntityController), queryParameters);
-
-        var payload = new { ids = new[] { 1, 2 } };
+        var queryParameters = new Dictionary<string, object>
+        {
+            ["type"] = Constants.UdiEntityType.Document
+        };
+
+        var url = LinkGenerator.GetUmbracoControllerUrl("GetUrlsByIds", typeof(EntityController), queryParameters);
+
+        var payload = new
+        {
+            ids = new[] { 1, 2 }
+        };
 
         var response = await HttpClientJsonExtensions.PostAsJsonAsync(Client, url, payload);
 
@@ -257,16 +254,9 @@
         var contentTypeService = Services.GetRequiredService<IContentTypeService>();
         var contentService = Services.GetRequiredService<IContentService>();
 
-<<<<<<< HEAD
-            using (IScope scope = ScopeProvider.CreateScope())
-            {
-                IContentType contentType = ContentTypeBuilder.CreateBasicContentType();
-                contentTypeService.Save(contentType);
-=======
         var contentItems = new List<IContent>();
->>>>>>> af3e9bf8
-
-        using (ScopeProvider.CreateScope(autoComplete: true))
+
+        using (IScope scope = ScopeProvider.CreateScope())
         {
             IContentType contentType = ContentTypeBuilder.CreateBasicContentType();
             contentTypeService.Save(contentType);
@@ -277,30 +267,32 @@
             var root = builder.WithName("foo").Build();
             contentService.SaveAndPublish(root);
 
-<<<<<<< HEAD
-                foreach (IContent content in contentItems)
-                {
-                    contentService.SaveAndPublish(content);
-                }
-
-                scope.Complete();
-            }
-=======
             contentItems.Add(builder.WithParent(root).WithName("bar").Build());
             contentItems.Add(builder.WithParent(root).WithName("baz").Build());
->>>>>>> af3e9bf8
 
             foreach (var content in contentItems)
             {
                 contentService.SaveAndPublish(content);
             }
-        }
-
-        var queryParameters = new Dictionary<string, object> { ["type"] = Constants.UdiEntityType.Document };
-
-        var url = LinkGenerator.GetUmbracoControllerUrl("GetUrlsByIds", typeof(EntityController), queryParameters);
-
-        var payload = new { ids = new[] { contentItems[0].Id, contentItems[1].Id } };
+
+            scope.Complete();
+        }
+
+        var queryParameters = new Dictionary<string, object>
+        {
+            ["type"] = Constants.UdiEntityType.Document
+        };
+
+        var url = LinkGenerator.GetUmbracoControllerUrl("GetUrlsByIds", typeof(EntityController), queryParameters);
+
+        var payload = new
+        {
+            ids = new[]
+            {
+                contentItems[0].Id,
+                contentItems[1].Id,
+            }
+        };
 
         var response = await HttpClientJsonExtensions.PostAsJsonAsync(Client, url, payload);
 
@@ -323,16 +315,9 @@
         var contentTypeService = Services.GetRequiredService<IContentTypeService>();
         var contentService = Services.GetRequiredService<IContentService>();
 
-<<<<<<< HEAD
-            using (IScope scope = ScopeProvider.CreateScope())
-            {
-                IContentType contentType = ContentTypeBuilder.CreateBasicContentType();
-                contentTypeService.Save(contentType);
-=======
         var contentItems = new List<IContent>();
->>>>>>> af3e9bf8
-
-        using (ScopeProvider.CreateScope(autoComplete: true))
+
+        using (IScope scope = ScopeProvider.CreateScope())
         {
             IContentType contentType = ContentTypeBuilder.CreateBasicContentType();
             contentTypeService.Save(contentType);
@@ -343,30 +328,32 @@
             var root = builder.WithName("foo").Build();
             contentService.SaveAndPublish(root);
 
-<<<<<<< HEAD
-                foreach (IContent content in contentItems)
-                {
-                    contentService.SaveAndPublish(content);
-                }
-
-                scope.Complete();
-            }
-=======
             contentItems.Add(builder.WithParent(root).WithName("bar").Build());
             contentItems.Add(builder.WithParent(root).WithName("baz").Build());
->>>>>>> af3e9bf8
 
             foreach (var content in contentItems)
             {
                 contentService.SaveAndPublish(content);
             }
-        }
-
-        var queryParameters = new Dictionary<string, object> { ["type"] = Constants.UdiEntityType.Document };
-
-        var url = LinkGenerator.GetUmbracoControllerUrl("GetUrlsByIds", typeof(EntityController), queryParameters);
-
-        var payload = new { ids = new[] { contentItems[0].Key.ToString(), contentItems[1].Key.ToString() } };
+
+            scope.Complete();
+        }
+
+        var queryParameters = new Dictionary<string, object>
+        {
+            ["type"] = Constants.UdiEntityType.Document
+        };
+
+        var url = LinkGenerator.GetUmbracoControllerUrl("GetUrlsByIds", typeof(EntityController), queryParameters);
+
+        var payload = new
+        {
+            ids = new[]
+            {
+                contentItems[0].Key.ToString(),
+                contentItems[1].Key.ToString(),
+            }
+        };
 
         var response = await HttpClientJsonExtensions.PostAsJsonAsync(Client, url, payload);
 
@@ -389,16 +376,9 @@
         var contentTypeService = Services.GetRequiredService<IContentTypeService>();
         var contentService = Services.GetRequiredService<IContentService>();
 
-<<<<<<< HEAD
-            using (IScope scope = ScopeProvider.CreateScope())
-            {
-                IContentType contentType = ContentTypeBuilder.CreateBasicContentType();
-                contentTypeService.Save(contentType);
-=======
         var contentItems = new List<IContent>();
->>>>>>> af3e9bf8
-
-        using (ScopeProvider.CreateScope(autoComplete: true))
+
+        using (IScope scope = ScopeProvider.CreateScope())
         {
             IContentType contentType = ContentTypeBuilder.CreateBasicContentType();
             contentTypeService.Save(contentType);
@@ -409,30 +389,32 @@
             var root = builder.WithName("foo").Build();
             contentService.SaveAndPublish(root);
 
-<<<<<<< HEAD
-                foreach (IContent content in contentItems)
-                {
-                    contentService.SaveAndPublish(content);
-                }
-
-                scope.Complete();
-            }
-=======
             contentItems.Add(builder.WithParent(root).WithName("bar").Build());
             contentItems.Add(builder.WithParent(root).WithName("baz").Build());
->>>>>>> af3e9bf8
 
             foreach (var content in contentItems)
             {
                 contentService.SaveAndPublish(content);
             }
-        }
-
-        var queryParameters = new Dictionary<string, object> { ["type"] = Constants.UdiEntityType.Document };
-
-        var url = LinkGenerator.GetUmbracoControllerUrl("GetUrlsByIds", typeof(EntityController), queryParameters);
-
-        var payload = new { ids = new[] { contentItems[0].GetUdi().ToString(), contentItems[1].GetUdi().ToString() } };
+
+            scope.Complete();
+        }
+
+        var queryParameters = new Dictionary<string, object>
+        {
+            ["type"] = Constants.UdiEntityType.Document
+        };
+
+        var url = LinkGenerator.GetUmbracoControllerUrl("GetUrlsByIds", typeof(EntityController), queryParameters);
+
+        var payload = new
+        {
+            ids = new[]
+            {
+                contentItems[0].GetUdi().ToString(),
+                contentItems[1].GetUdi().ToString(),
+            }
+        };
 
         var response = await HttpClientJsonExtensions.PostAsJsonAsync(Client, url, payload);
 
@@ -455,16 +437,9 @@
         var contentTypeService = Services.GetRequiredService<IContentTypeService>();
         var contentService = Services.GetRequiredService<IContentService>();
 
-<<<<<<< HEAD
-            using (IScope scope = ScopeProvider.CreateScope())
-            {
-                IContentType contentType = ContentTypeBuilder.CreateBasicContentType();
-                contentTypeService.Save(contentType);
-=======
         var contentItems = new List<IContent>();
->>>>>>> af3e9bf8
-
-        using (ScopeProvider.CreateScope(autoComplete: true))
+
+        using (IScope scope = ScopeProvider.CreateScope())
         {
             IContentType contentType = ContentTypeBuilder.CreateBasicContentType();
             contentTypeService.Save(contentType);
@@ -475,32 +450,41 @@
             var root = builder.WithName("foo").Build();
             contentService.SaveAndPublish(root);
 
-<<<<<<< HEAD
-                foreach (IContent content in contentItems)
-                {
-                    contentService.SaveAndPublish(content);
-                }
-
-                scope.Complete();
-            }
-=======
             contentItems.Add(builder.WithParent(root).WithName("bar").Build());
             contentItems.Add(builder.WithParent(root).WithName("baz").Build());
->>>>>>> af3e9bf8
 
             foreach (var content in contentItems)
             {
                 contentService.SaveAndPublish(content);
             }
-        }
-
-        var queryParameters = new Dictionary<string, object> { ["type"] = Constants.UdiEntityType.Document };
+
+            scope.Complete();
+        }
+
+        var queryParameters = new Dictionary<string, object>
+        {
+            ["type"] = Constants.UdiEntityType.Document
+        };
 
         var url = LinkGenerator.GetUmbracoControllerUrl("GetByIds", typeof(EntityController), queryParameters);
 
-        var udiPayload = new { ids = new[] { contentItems[0].GetUdi().ToString(), contentItems[1].GetUdi().ToString() } };
-
-        var intPayload = new { ids = new[] { contentItems[0].Id, contentItems[1].Id } };
+        var udiPayload = new
+        {
+            ids = new[]
+            {
+                contentItems[0].GetUdi().ToString(),
+                contentItems[1].GetUdi().ToString(),
+            }
+        };
+
+        var intPayload = new
+        {
+            ids = new[]
+            {
+                contentItems[0].Id,
+                contentItems[1].Id,
+            }
+        };
 
         var udiResponse = await HttpClientJsonExtensions.PostAsJsonAsync(Client, url, udiPayload);
         var intResponse = await HttpClientJsonExtensions.PostAsJsonAsync(Client, url, intPayload);

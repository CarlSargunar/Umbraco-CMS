using Microsoft.Extensions.DependencyInjection;
using NUnit.Framework;
using Umbraco.Cms.Core;
using Umbraco.Cms.Core.Configuration.Models;
using Umbraco.Cms.Core.Models;
using Umbraco.Cms.Core.Services;
using Umbraco.Cms.Core.Telemetry;
using Umbraco.Cms.Core.Webhooks;
using Umbraco.Cms.Tests.Common.Testing;
using Umbraco.Cms.Tests.Integration.Testing;

namespace Umbraco.Cms.Tests.Integration.Umbraco.Core.Telemetry;

[TestFixture]
[UmbracoTest(Database = UmbracoTestOptions.Database.NewSchemaPerTest)]
public class TelemetryServiceTests : UmbracoIntegrationTest
{
    protected override void CustomTestSetup(IUmbracoBuilder builder) =>
        builder.Services.Configure<GlobalSettings>(options => options.Id = Guid.NewGuid().ToString());

    private ITelemetryService TelemetryService => GetRequiredService<ITelemetryService>();

    private IMetricsConsentService MetricsConsentService => GetRequiredService<IMetricsConsentService>();

    private WebhookEventCollection WebhookEventCollection => GetRequiredService<WebhookEventCollection>();

    [Test]
    public async Task Expected_Detailed_Telemetry_Exists()
    {
        var expectedData = new List<string>
        {
            Constants.Telemetry.RootCount,
            Constants.Telemetry.DomainCount,
            Constants.Telemetry.ExamineIndexCount,
            Constants.Telemetry.LanguageCount,
            Constants.Telemetry.MediaCount,
            Constants.Telemetry.MediaCount,
            Constants.Telemetry.TemplateCount,
            Constants.Telemetry.ContentCount,
            Constants.Telemetry.DocumentTypeCount,
            Constants.Telemetry.Properties,
            Constants.Telemetry.UserCount,
            Constants.Telemetry.UserGroupCount,
            Constants.Telemetry.ServerOs,
            Constants.Telemetry.ServerFramework,
            Constants.Telemetry.OsLanguage,
            Constants.Telemetry.WebServer,
            Constants.Telemetry.ModelsBuilderMode,
            Constants.Telemetry.AspEnvironment,
            Constants.Telemetry.IsDebug,
            Constants.Telemetry.DatabaseProvider,
            Constants.Telemetry.CurrentServerRole,
            Constants.Telemetry.BackofficeExternalLoginProviderCount,
            Constants.Telemetry.RuntimeMode,
            Constants.Telemetry.DeliverApiEnabled,
            Constants.Telemetry.DeliveryApiPublicAccess,
            Constants.Telemetry.WebhookTotal,
            Constants.Telemetry.WebhookCustomHeaders,
            Constants.Telemetry.WebhookCustomEvent,
        };

<<<<<<< HEAD
        await MetricsConsentService.SetConsentLevelAsync(TelemetryLevel.Detailed);
=======
        // Add the default webhook events.
        expectedData.AddRange(WebhookEventCollection.Select(eventInfo => $"{Constants.Telemetry.WebhookPrefix}{eventInfo.Alias}"));

        MetricsConsentService.SetConsentLevel(TelemetryLevel.Detailed);
>>>>>>> 096991ac
        var success = TelemetryService.TryGetTelemetryReportData(out var telemetryReportData);
        var detailed = telemetryReportData.Detailed.ToArray();

        Assert.IsTrue(success);
        Assert.Multiple(() =>
        {
            Assert.IsNotNull(detailed);
            Assert.AreEqual(expectedData.Count, detailed.Length);

            foreach (var expectedInfo in expectedData)
            {
                var expected = detailed.FirstOrDefault(x => x.Name == expectedInfo);
                Assert.IsNotNull(expected, $"Expected {expectedInfo} to exists in the detailed list");
            }
        });
    }
}<|MERGE_RESOLUTION|>--- conflicted
+++ resolved
@@ -59,14 +59,10 @@
             Constants.Telemetry.WebhookCustomEvent,
         };
 
-<<<<<<< HEAD
-        await MetricsConsentService.SetConsentLevelAsync(TelemetryLevel.Detailed);
-=======
         // Add the default webhook events.
         expectedData.AddRange(WebhookEventCollection.Select(eventInfo => $"{Constants.Telemetry.WebhookPrefix}{eventInfo.Alias}"));
 
-        MetricsConsentService.SetConsentLevel(TelemetryLevel.Detailed);
->>>>>>> 096991ac
+        await MetricsConsentService.SetConsentLevelAsync(TelemetryLevel.Detailed);
         var success = TelemetryService.TryGetTelemetryReportData(out var telemetryReportData);
         var detailed = telemetryReportData.Detailed.ToArray();
 

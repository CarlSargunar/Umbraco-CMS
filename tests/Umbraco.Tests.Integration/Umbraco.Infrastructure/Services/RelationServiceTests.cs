--- conflicted
+++ resolved
@@ -105,13 +105,8 @@
 
         for (var i = 0; i < 6; i++)
         {
-<<<<<<< HEAD
-            IRelationService rs = RelationService;
-            IRelationType rt = new RelationType("Test", "repeatedEventOccurence", false, Constants.ObjectTypes.Document, Constants.ObjectTypes.Media, false);
-=======
             CreateContentWithMediaRefs(); // create 6 content items referencing the same media
         }
->>>>>>> ac4fb6ac
 
         var relations = RelationService.GetByChildId(m1.Id, Constants.Conventions.RelationTypes.RelatedMediaAlias)
             .ToList();
@@ -126,17 +121,9 @@
     {
         var rs = RelationService;
         IRelationType rt = new RelationType("Test", "repeatedEventOccurence", false, Constants.ObjectTypes.Document,
-            Constants.ObjectTypes.Media);
-
-<<<<<<< HEAD
-        [Test]
-        public void Create_Relation_Type_Without_Object_Types()
-        {
-            IRelationService rs = RelationService;
-            IRelationType rt = new RelationType("repeatedEventOccurence", "repeatedEventOccurence", false, null, null, false);
-=======
+            Constants.ObjectTypes.Media, false);
+
         Assert.DoesNotThrow(() => rs.Save(rt));
->>>>>>> ac4fb6ac
 
         // re-get
         rt = RelationService.GetRelationTypeById(rt.Id);
@@ -152,7 +139,7 @@
     public void Create_Relation_Type_Without_Object_Types()
     {
         var rs = RelationService;
-        IRelationType rt = new RelationType("repeatedEventOccurence", "repeatedEventOccurence", false, null, null);
+        IRelationType rt = new RelationType("repeatedEventOccurence", "repeatedEventOccurence", false, null, null, false);
 
         Assert.DoesNotThrow(() => rs.Save(rt));
 
@@ -218,14 +205,8 @@
         var newDate = DateTime.Now.AddDays(-5);
         foreach (var r in newRelations)
         {
-<<<<<<< HEAD
-            IRelationService rs = RelationService;
-            var rt = new RelationType(name, alias, false, null, null, false);
-            rs.Save(rt);
-=======
             r.UpdateDate = newDate;
         }
->>>>>>> ac4fb6ac
 
         // update
         RelationService.Save(newRelations);
@@ -235,7 +216,7 @@
     private IRelation CreateAndSaveRelation(string name, string alias)
     {
         var rs = RelationService;
-        var rt = new RelationType(name, alias, false, null, null);
+        var rt = new RelationType(name, alias, false, null, null, false);
         rs.Save(rt);
 
         var ct = ContentTypeBuilder.CreateBasicContentType();
@@ -249,22 +230,8 @@
         ContentService.Save(c1);
         MediaService.Save(c2);
 
-<<<<<<< HEAD
-        /// <summary>
-        /// Creates a bunch of content/media items return relation objects for them (unsaved)
-        /// </summary>
-        /// <param name="count"></param>
-        /// <returns></returns>
-        private IEnumerable<IRelation> CreateRelations(int count)
-        {
-            IRelationService rs = RelationService;
-            string rtName = Guid.NewGuid().ToString();
-            var rt = new RelationType(rtName, rtName, false, null, null, false);
-            rs.Save(rt);
-=======
         var r = new Relation(c1.Id, c2.Id, rt);
         RelationService.Save(r);
->>>>>>> ac4fb6ac
 
         return r;
     }
@@ -278,7 +245,7 @@
     {
         var rs = RelationService;
         var rtName = Guid.NewGuid().ToString();
-        var rt = new RelationType(rtName, rtName, false, null, null);
+        var rt = new RelationType(rtName, rtName, false, null, null, false);
         rs.Save(rt);
 
         var ct = ContentTypeBuilder.CreateBasicContentType();

<Project Sdk="Microsoft.NET.Sdk">
  <PropertyGroup>
    <OutputType>Exe</OutputType>
    <GenerateAssemblyInfo>false</GenerateAssemblyInfo>
    <IsPackable>false</IsPackable>
    <EnablePackageValidation>false</EnablePackageValidation>
  </PropertyGroup>

  <ItemGroup>
<<<<<<< HEAD
    <PackageReference Include="BenchmarkDotNet" Version="0.13.2" />
    <PackageReference Include="Microsoft.Extensions.Logging.Debug" Version="7.0.0-rc.1.22426.10" />
    <PackageReference Include="Moq" Version="4.18.2" />
=======
    <PackageReference Include="BenchmarkDotNet" Version="0.13.1" />
    <PackageReference Include="Microsoft.Extensions.Logging.Debug" Version="6.0.0" />
    <PackageReference Include="Moq" Version="4.18.1" />
>>>>>>> 367a4b97
    <PackageReference Include="System.Data.DataSetExtensions" Version="4.5.0" />
    <PackageReference Include="System.Reflection.Emit" Version="4.7.0" />
  </ItemGroup>

  <ItemGroup>
    <ProjectReference Include="..\..\src\Umbraco.Cms.Persistence.SqlServer\Umbraco.Cms.Persistence.SqlServer.csproj" />
    <ProjectReference Include="..\..\src\Umbraco.Core\Umbraco.Core.csproj" />
    <ProjectReference Include="..\..\src\Umbraco.Infrastructure\Umbraco.Infrastructure.csproj" />
  </ItemGroup>
</Project><|MERGE_RESOLUTION|>--- conflicted
+++ resolved
@@ -7,15 +7,12 @@
   </PropertyGroup>
 
   <ItemGroup>
-<<<<<<< HEAD
     <PackageReference Include="BenchmarkDotNet" Version="0.13.2" />
     <PackageReference Include="Microsoft.Extensions.Logging.Debug" Version="7.0.0-rc.1.22426.10" />
     <PackageReference Include="Moq" Version="4.18.2" />
-=======
     <PackageReference Include="BenchmarkDotNet" Version="0.13.1" />
     <PackageReference Include="Microsoft.Extensions.Logging.Debug" Version="6.0.0" />
     <PackageReference Include="Moq" Version="4.18.1" />
->>>>>>> 367a4b97
     <PackageReference Include="System.Data.DataSetExtensions" Version="4.5.0" />
     <PackageReference Include="System.Reflection.Emit" Version="4.7.0" />
   </ItemGroup>

--- conflicted
+++ resolved
@@ -20,13 +20,8 @@
     "wait-on": "^7.2.0"
   },
   "dependencies": {
-<<<<<<< HEAD
-    "@umbraco/json-models-builders": "^2.0.4 ",
-    "@umbraco/playwright-testhelpers": "^2.0.0-beta.23",
-=======
     "@umbraco/json-models-builders": "^2.0.4",
     "@umbraco/playwright-testhelpers": "^2.0.0-beta.25",
->>>>>>> 892a39d3
     "camelize": "^1.0.0",
     "dotenv": "^16.3.1",
     "faker": "^4.1.0",

--- conflicted
+++ resolved
@@ -10,13 +10,9 @@
     "createTest": "node createTest.js"
   },
   "devDependencies": {
-<<<<<<< HEAD
-    "@playwright/test": "^1.35",
-=======
     "@playwright/test": "^1.38",
     "typescript": "^4.8.3",
     "tslib": "^2.4.0",
->>>>>>> 42bc50ec
     "del": "^6.0.0",
     "ncp": "^2.0.0",
     "prompt": "^1.2.0",

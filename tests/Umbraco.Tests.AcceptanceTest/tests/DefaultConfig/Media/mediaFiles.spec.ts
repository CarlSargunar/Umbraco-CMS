--- conflicted
+++ resolved
@@ -147,11 +147,7 @@
             // Action
             await umbracoApi.media.createDefaultFolder(parentName);
             await umbracoUi.refreshMediaTree();
-<<<<<<< HEAD
-          await umbracoUi.clickElement(umbracoUi.getTreeItem(ConstantHelper.sections.media, [parentName]), {
-=======
-            await umbracoUi.clickElement(umbracoUi.getTreeItem(ConstantHelper.sections.media, [parentName]), {
->>>>>>> aaec4196
+          await umbracoUi.clickElement(umbracoUi.getTreeItem(ConstantHelper.sections.media, [parentName]), {
                 button: "right",
                 force: true
             });
@@ -177,11 +173,7 @@
             // Action
             await umbracoApi.media.createDefaultFolder(parentName);
             await umbracoUi.refreshMediaTree();
-<<<<<<< HEAD
-          await umbracoUi.clickElement(umbracoUi.getTreeItem(ConstantHelper.sections.media, [parentName]), {
-=======
-            await umbracoUi.clickElement(umbracoUi.getTreeItem(ConstantHelper.sections.media, [parentName]), {
->>>>>>> aaec4196
+          await umbracoUi.clickElement(umbracoUi.getTreeItem(ConstantHelper.sections.media, [parentName]), {
                 button: "right",
                 force: true
             });
@@ -235,11 +227,7 @@
             await umbracoApi.media.createDefaultFolder(parentName);
             await umbracoUi.refreshMediaTree();
 
-<<<<<<< HEAD
-          await umbracoUi.clickElement(umbracoUi.getTreeItem(ConstantHelper.sections.media, [parentName]), {
-=======
-            await umbracoUi.clickElement(umbracoUi.getTreeItem(ConstantHelper.sections.media, [parentName]), {
->>>>>>> aaec4196
+          await umbracoUi.clickElement(umbracoUi.getTreeItem(ConstantHelper.sections.media, [parentName]), {
                 button: "right",
                 force: true
             });
@@ -266,11 +254,7 @@
             // Action
             await umbracoApi.media.createDefaultFolder(parentName);
             await umbracoUi.refreshMediaTree();
-<<<<<<< HEAD
-          await umbracoUi.clickElement(umbracoUi.getTreeItem(ConstantHelper.sections.media, [parentName]), {
-=======
-            await umbracoUi.clickElement(umbracoUi.getTreeItem(ConstantHelper.sections.media, [parentName]), {
->>>>>>> aaec4196
+          await umbracoUi.clickElement(umbracoUi.getTreeItem(ConstantHelper.sections.media, [parentName]), {
                 button: "right",
                 force: true
             });
@@ -297,11 +281,7 @@
             // Action
             await umbracoApi.media.createDefaultFolder(parentName);
             await umbracoUi.refreshMediaTree();
-<<<<<<< HEAD
-          await umbracoUi.clickElement(umbracoUi.getTreeItem(ConstantHelper.sections.media, [parentName]), {
-=======
-            await umbracoUi.clickElement(umbracoUi.getTreeItem(ConstantHelper.sections.media, [parentName]), {
->>>>>>> aaec4196
+          await umbracoUi.clickElement(umbracoUi.getTreeItem(ConstantHelper.sections.media, [parentName]), {
                 button: "right",
                 force: true
             });
@@ -328,11 +308,7 @@
             // Action
             await umbracoApi.media.createDefaultFolder(parentName);
             await umbracoUi.refreshMediaTree();
-<<<<<<< HEAD
-          await umbracoUi.clickElement(umbracoUi.getTreeItem(ConstantHelper.sections.media, [parentName]), {
-=======
-            await umbracoUi.clickElement(umbracoUi.getTreeItem(ConstantHelper.sections.media, [parentName]), {
->>>>>>> aaec4196
+          await umbracoUi.clickElement(umbracoUi.getTreeItem(ConstantHelper.sections.media, [parentName]), {
                 button: "right",
                 force: true
             });

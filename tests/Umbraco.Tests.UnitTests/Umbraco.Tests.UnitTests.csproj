--- conflicted
+++ resolved
@@ -5,13 +5,10 @@
   </PropertyGroup>
 
   <ItemGroup>
-<<<<<<< HEAD
     <PackageReference Include="Microsoft.NET.Test.Sdk" Version="17.7.2" />
     <PackageReference Include="AngleSharp" Version="1.0.4" />
-=======
     <PackageReference Include="AngleSharp" Version="1.0.6" />
     <PackageReference Include="Microsoft.NET.Test.Sdk" Version="17.8.0" />
->>>>>>> 2cf21766
     <PackageReference Include="NUnit3TestAdapter" Version="4.5.0" />
     <PackageReference Include="System.Data.Odbc" Version="8.0.0-rc.2.*" />
     <PackageReference Include="System.Data.OleDb" Version="8.0.0-rc.2.*" />

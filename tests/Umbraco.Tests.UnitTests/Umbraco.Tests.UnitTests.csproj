<Project Sdk="Microsoft.NET.Sdk">
  <PropertyGroup>
    <IsTestProject>true</IsTestProject>
    <RootNamespace>Umbraco.Cms.Tests.UnitTests</RootNamespace>
    <IsPackable>false</IsPackable>
    <EnablePackageValidation>false</EnablePackageValidation>
  </PropertyGroup>

  <ItemGroup>
    <PackageReference Include="AngleSharp" Version="0.17.1" />
    <PackageReference Include="Microsoft.NET.Test.Sdk" Version="17.4.0" />
    <PackageReference Include="NUnit3TestAdapter" Version="4.3.1" />
    <PackageReference Include="System.Data.Odbc" Version="7.0.0" />
    <PackageReference Include="System.Data.OleDb" Version="7.0.0" />
  </ItemGroup>
  
  <ItemGroup>
    <ProjectReference Include="..\Umbraco.Tests.Common\Umbraco.Tests.Common.csproj" />
    <ProjectReference Include="..\..\src\Umbraco.Cms.ManagementApi\Umbraco.Cms.ManagementApi.csproj" />
    <ProjectReference Include="..\..\src\Umbraco.Cms.Imaging.ImageSharp\Umbraco.Cms.Imaging.ImageSharp.csproj" />
    <ProjectReference Include="..\..\src\Umbraco.PublishedCache.NuCache\Umbraco.PublishedCache.NuCache.csproj" />
    <ProjectReference Include="..\..\src\Umbraco.Web.BackOffice\Umbraco.Web.BackOffice.csproj" />
    <ProjectReference Include="..\..\src\Umbraco.Web.Website\Umbraco.Web.Website.csproj" />
  </ItemGroup>
<<<<<<< HEAD
=======

  <ItemGroup>
    <PackageReference Include="AngleSharp" Version="0.16.0" />
    <PackageReference Include="coverlet.collector" Version="3.1.0">
      <PrivateAssets>all</PrivateAssets>
      <IncludeAssets>runtime; build; native; contentfiles; analyzers; buildtransitive</IncludeAssets>
    </PackageReference>
    <PackageReference Include="Microsoft.NET.Test.Sdk" Version="16.11.0" />
    <PackageReference Include="NUnit" Version="3.13.2" />
    <PackageReference Include="NUnit3TestAdapter" Version="4.0.0" />
    <PackageReference Include="System.Data.Odbc" Version="5.0.0" />
    <PackageReference Include="System.Data.OleDb" Version="5.0.0" />
  </ItemGroup>

  <ItemGroup>
    <Content Include="TestHelpers\Assets\UmbracoTraceLog.UNITTEST.20181112.json" />
  </ItemGroup>

  <ItemGroup>
    <Folder Include="umbraco\Data\TEMP\TypesCache" />
  </ItemGroup>

  <ItemGroup>
    <None Remove="umbraco\Data\TEMP\TypesCache\umbraco-types.DESKTOP-EU212M2.hash" />
  </ItemGroup>

>>>>>>> 353146e8
</Project><|MERGE_RESOLUTION|>--- conflicted
+++ resolved
@@ -12,6 +12,10 @@
     <PackageReference Include="NUnit3TestAdapter" Version="4.3.1" />
     <PackageReference Include="System.Data.Odbc" Version="7.0.0" />
     <PackageReference Include="System.Data.OleDb" Version="7.0.0" />
+    <PackageReference Include="coverlet.collector" Version="3.2.0">
+      <PrivateAssets>all</PrivateAssets>
+      <IncludeAssets>runtime; build; native; contentfiles; analyzers; buildtransitive</IncludeAssets>
+    </PackageReference>
   </ItemGroup>
   
   <ItemGroup>
@@ -22,33 +26,4 @@
     <ProjectReference Include="..\..\src\Umbraco.Web.BackOffice\Umbraco.Web.BackOffice.csproj" />
     <ProjectReference Include="..\..\src\Umbraco.Web.Website\Umbraco.Web.Website.csproj" />
   </ItemGroup>
-<<<<<<< HEAD
-=======
-
-  <ItemGroup>
-    <PackageReference Include="AngleSharp" Version="0.16.0" />
-    <PackageReference Include="coverlet.collector" Version="3.1.0">
-      <PrivateAssets>all</PrivateAssets>
-      <IncludeAssets>runtime; build; native; contentfiles; analyzers; buildtransitive</IncludeAssets>
-    </PackageReference>
-    <PackageReference Include="Microsoft.NET.Test.Sdk" Version="16.11.0" />
-    <PackageReference Include="NUnit" Version="3.13.2" />
-    <PackageReference Include="NUnit3TestAdapter" Version="4.0.0" />
-    <PackageReference Include="System.Data.Odbc" Version="5.0.0" />
-    <PackageReference Include="System.Data.OleDb" Version="5.0.0" />
-  </ItemGroup>
-
-  <ItemGroup>
-    <Content Include="TestHelpers\Assets\UmbracoTraceLog.UNITTEST.20181112.json" />
-  </ItemGroup>
-
-  <ItemGroup>
-    <Folder Include="umbraco\Data\TEMP\TypesCache" />
-  </ItemGroup>
-
-  <ItemGroup>
-    <None Remove="umbraco\Data\TEMP\TypesCache\umbraco-types.DESKTOP-EU212M2.hash" />
-  </ItemGroup>
-
->>>>>>> 353146e8
 </Project>
using System;
using System.Collections.Generic;
using System.Globalization;
using System.Linq;
using Microsoft.AspNetCore.Authorization;
using Microsoft.Extensions.Logging.Abstractions;
using Moq;
using NUnit.Framework;
using Umbraco.Cms.Core.Actions;
using Umbraco.Cms.Core.Dictionary;
using Umbraco.Cms.Core.Events;
using Umbraco.Cms.Core.Mapping;
using Umbraco.Cms.Core.Models;
using Umbraco.Cms.Core.Models.ContentEditing;
using Umbraco.Cms.Core.PropertyEditors;
using Umbraco.Cms.Core.Routing;
using Umbraco.Cms.Core.Scoping;
using Umbraco.Cms.Core.Security;
using Umbraco.Cms.Core.Serialization;
using Umbraco.Cms.Core.Services;
using Umbraco.Cms.Core.Strings;
using Umbraco.Cms.Infrastructure.Persistence;
using Umbraco.Cms.Tests.Common.Builders;
using Umbraco.Cms.Tests.Common.Builders.Extensions;
using Umbraco.Cms.Web.BackOffice.Controllers;

namespace Umbraco.Cms.Tests.UnitTests.Umbraco.Web.BackOffice.Controllers;

[TestFixture]
public class ContentControllerTests
{
    [Test]
    public void Root_Node_With_Domains_Causes_No_Warning()
    {
        // Setup domain service
        var domainServiceMock = new Mock<IDomainService>();
        domainServiceMock.Setup(x => x.GetAssignedDomains(1060, It.IsAny<bool>()))
            .Returns(new[] { new UmbracoDomain("/", "da-dk"), new UmbracoDomain("/en", "en-us") });

        // Create content, we need to specify and ID in order to be able to configure domain service
        var rootNode = new ContentBuilder()
            .WithContentType(CreateContentType())
            .WithId(1060)
            .AddContentCultureInfosCollection()
            .AddCultureInfos()
            .WithCultureIso("da-dk")
            .Done()
            .AddCultureInfos()
            .WithCultureIso("en-us")
            .Done()
            .Done()
            .Build();

        var culturesPublished = new[] { "en-us", "da-dk" };
        var notifications = new SimpleNotificationModel();

        var contentController = CreateContentController(domainServiceMock.Object);
        contentController.AddDomainWarnings(rootNode, culturesPublished, notifications);

        Assert.IsEmpty(notifications.Notifications);
    }

    [Test]
    public void Node_With_Single_Published_Culture_Causes_No_Warning()
    {
        var domainServiceMock = new Mock<IDomainService>();
        domainServiceMock.Setup(x => x.GetAssignedDomains(It.IsAny<int>(), It.IsAny<bool>()))
            .Returns(Enumerable.Empty<IDomain>());

        var rootNode = new ContentBuilder()
            .WithContentType(CreateContentType())
            .WithId(1060)
            .AddContentCultureInfosCollection()
            .AddCultureInfos()
            .WithCultureIso("da-dk")
            .Done()
            .Done()
            .Build();

        var culturesPublished = new[] { "da-dk" };
        var notifications = new SimpleNotificationModel();

        var contentController = CreateContentController(domainServiceMock.Object);
        contentController.AddDomainWarnings(rootNode, culturesPublished, notifications);

        Assert.IsEmpty(notifications.Notifications);
    }

    [Test]
    public void Root_Node_Without_Domains_Causes_SingleWarning()
    {
        var domainServiceMock = new Mock<IDomainService>();
        domainServiceMock.Setup(x => x.GetAssignedDomains(It.IsAny<int>(), It.IsAny<bool>()))
            .Returns(Enumerable.Empty<IDomain>());

        var rootNode = new ContentBuilder()
            .WithContentType(CreateContentType())
            .WithId(1060)
            .AddContentCultureInfosCollection()
            .AddCultureInfos()
            .WithCultureIso("da-dk")
            .Done()
            .AddCultureInfos()
            .WithCultureIso("en-us")
            .Done()
            .Done()
            .Build();

        var culturesPublished = new[] { "en-us", "da-dk" };
        var notifications = new SimpleNotificationModel();

        var contentController = CreateContentController(domainServiceMock.Object);
        contentController.AddDomainWarnings(rootNode, culturesPublished, notifications);
        Assert.AreEqual(1, notifications.Notifications.Count(x => x.NotificationType == NotificationStyle.Warning));
    }

    [Test]
    public void One_Warning_Per_Culture_Being_Published()
    {
<<<<<<< HEAD
        [Test]
        public void Root_Node_With_Domains_Causes_No_Warning()
        {
            // Setup domain service
            var domainServiceMock = new Mock<IDomainService>();
            domainServiceMock.Setup(x => x.GetAssignedDomains(1060, It.IsAny<bool>()))
                .Returns(new []{new UmbracoDomain("/", "da-dk"), new UmbracoDomain("/en", "en-us")});

            // Create content, we need to specify and ID in order to be able to configure domain service
            Content rootNode = new ContentBuilder()
                .WithContentType(CreateContentType())
                .WithId(1060)
                .AddContentCultureInfosCollection()
                    .AddCultureInfos()
                        .WithCultureIso("da-dk")
                    .Done()
                    .AddCultureInfos()
                        .WithCultureIso("en-us")
                    .Done()
                .Done()
                .Build();

            var culturesPublished = new []{ "en-us", "da-dk" };
            var notifications = new SimpleNotificationModel();

            ContentController contentController = CreateContentController(domainServiceMock.Object);
            contentController.AddDomainWarnings(rootNode, culturesPublished, notifications);

            Assert.IsEmpty(notifications.Notifications);
        }

        [Test]
        public void Node_With_Single_Published_Culture_Causes_No_Warning()
        {
            var domainServiceMock = new Mock<IDomainService>();
            domainServiceMock.Setup(x => x.GetAssignedDomains(It.IsAny<int>(), It.IsAny<bool>()))
                .Returns(Enumerable.Empty<IDomain>());

            Content rootNode = new ContentBuilder()
                .WithContentType(CreateContentType())
                .WithId(1060)
                .AddContentCultureInfosCollection()
                    .AddCultureInfos()
                        .WithCultureIso("da-dk")
                        .Done()
                .Done()
                .Build();

            var culturesPublished = new []{"da-dk" };
            var notifications = new SimpleNotificationModel();

            ContentController contentController = CreateContentController(domainServiceMock.Object);
            contentController.AddDomainWarnings(rootNode, culturesPublished, notifications);

            Assert.IsEmpty(notifications.Notifications);
        }

        [Test]
        public void Root_Node_Without_Domains_Causes_SingleWarning()
        {
            var domainServiceMock = new Mock<IDomainService>();
            domainServiceMock.Setup(x => x.GetAssignedDomains(It.IsAny<int>(), It.IsAny<bool>()))
                .Returns(Enumerable.Empty<IDomain>());

            Content rootNode = new ContentBuilder()
                .WithContentType(CreateContentType())
                .WithId(1060)
                .AddContentCultureInfosCollection()
                    .AddCultureInfos()
                        .WithCultureIso("da-dk")
                        .Done()
                    .AddCultureInfos()
                        .WithCultureIso("en-us")
                        .Done()
                .Done()
                .Build();

            var culturesPublished = new []{ "en-us", "da-dk" };
            var notifications = new SimpleNotificationModel();

            ContentController contentController = CreateContentController(domainServiceMock.Object);
            contentController.AddDomainWarnings(rootNode, culturesPublished, notifications);
            Assert.AreEqual(1, notifications.Notifications.Count(x => x.NotificationType == NotificationStyle.Warning));
        }

        [Test]
        public void One_Warning_Per_Culture_Being_Published()
        {
            var domainServiceMock = new Mock<IDomainService>();
            domainServiceMock.Setup(x => x.GetAssignedDomains(It.IsAny<int>(), It.IsAny<bool>()))
                .Returns(new []{new UmbracoDomain("/", "da-dk")});


            Content rootNode = new ContentBuilder()
                .WithContentType(CreateContentType())
                .WithId(1060)
                .AddContentCultureInfosCollection()
                    .AddCultureInfos()
                        .WithCultureIso("da-dk")
                        .Done()
                    .AddCultureInfos()
                        .WithCultureIso("en-us")
                        .Done()
                .Done()
                .Build();

            var culturesPublished = new []{ "en-us", "da-dk", "nl-bk", "se-sv" };
            var notifications = new SimpleNotificationModel();

            ContentController contentController = CreateContentController(domainServiceMock.Object);
            contentController.AddDomainWarnings(rootNode, culturesPublished, notifications);
            Assert.AreEqual(3, notifications.Notifications.Count(x => x.NotificationType == NotificationStyle.Warning));
        }

        [Test]
        public void Ancestor_Domains_Counts()
        {
            var rootId = 1060;
            var level1Id = 1061;
            var level2Id = 1062;
            var level3Id = 1063;

            var domainServiceMock = new Mock<IDomainService>();
            domainServiceMock.Setup(x => x.GetAssignedDomains(rootId, It.IsAny<bool>()))
                .Returns(new[] { new UmbracoDomain("/", "da-dk") });

            domainServiceMock.Setup(x => x.GetAssignedDomains(level1Id, It.IsAny<bool>()))
                .Returns(new[] { new UmbracoDomain("/en", "en-us") });

            domainServiceMock.Setup(x => x.GetAssignedDomains(level2Id, It.IsAny<bool>()))
                .Returns(new[] { new UmbracoDomain("/se", "se-sv"), new UmbracoDomain("/nl", "nl-bk") });

            Content level3Node = new ContentBuilder()
                .WithContentType(CreateContentType())
                .WithId(level3Id)
                .WithPath($"-1,{rootId},{level1Id},{level2Id},{level3Id}")
                .AddContentCultureInfosCollection()
                    .AddCultureInfos()
                        .WithCultureIso("da-dk")
                        .Done()
                    .AddCultureInfos()
                        .WithCultureIso("en-us")
                        .Done()
                    .AddCultureInfos()
                        .WithCultureIso("se-sv")
                    .Done()
                    .AddCultureInfos()
                        .WithCultureIso("nl-bk")
                        .Done()
                    .AddCultureInfos()
                        .WithCultureIso("de-de")
                        .Done()
                .Done()
                .Build();

            var culturesPublished = new []{ "en-us", "da-dk", "nl-bk", "se-sv", "de-de" };

            ContentController contentController = CreateContentController(domainServiceMock.Object);
            var notifications = new SimpleNotificationModel();

            contentController.AddDomainWarnings(level3Node, culturesPublished, notifications);
            // We expect one error because all domains except "de-de" is registered somewhere in the ancestor path
            Assert.AreEqual(1, notifications.Notifications.Count(x => x.NotificationType == NotificationStyle.Warning));
        }

        [Test]
        public void Only_Warns_About_Cultures_Being_Published()
        {
            var domainServiceMock = new Mock<IDomainService>();
            domainServiceMock.Setup(x => x.GetAssignedDomains(It.IsAny<int>(), It.IsAny<bool>()))
                .Returns(new []{new UmbracoDomain("/", "da-dk")});

            Content rootNode = new ContentBuilder()
                .WithContentType(CreateContentType())
                .WithId(1060)
                .AddContentCultureInfosCollection()
                    .AddCultureInfos()
                        .WithCultureIso("da-dk")
                        .Done()
                    .AddCultureInfos()
                        .WithCultureIso("en-us")
                        .Done()
                    .AddCultureInfos()
                        .WithCultureIso("se-sv")
                        .Done()
                    .AddCultureInfos()
                        .WithCultureIso("de-de")
                        .Done()
                .Done()
                .Build();

            var culturesPublished = new []{ "en-us", "se-sv" };
            var notifications = new SimpleNotificationModel();

            ContentController contentController = CreateContentController(domainServiceMock.Object);
            contentController.AddDomainWarnings(rootNode, culturesPublished, notifications);

            // We only get two errors, one for each culture being published, so no errors from previously published cultures.
            Assert.AreEqual(2, notifications.Notifications.Count(x => x.NotificationType == NotificationStyle.Warning));
        }

        private ContentController CreateContentController(IDomainService domainService)
        {
            // We have to configure ILocalizedTextService to return a new string every time Localize is called
            // Otherwise it won't add the notification because it skips dupes
            var localizedTextServiceMock = new Mock<ILocalizedTextService>();
            localizedTextServiceMock.Setup(x => x.Localize(It.IsAny<string>(),
                It.IsAny<string>(), It.IsAny<CultureInfo>(), It.IsAny<IDictionary<string, string>>()))
                .Returns(() => Guid.NewGuid().ToString());

            var controller = new ContentController(
                Mock.Of<ICultureDictionary>(),
                NullLoggerFactory.Instance,
                Mock.Of<IShortStringHelper>(),
                Mock.Of<IEventMessagesFactory>(),
                localizedTextServiceMock.Object,
                new PropertyEditorCollection(new DataEditorCollection(() => null)),
                Mock.Of<IContentService>(),
                Mock.Of<IUserService>(),
                Mock.Of<IBackOfficeSecurityAccessor>(),
                Mock.Of<IContentTypeService>(),
                Mock.Of<IUmbracoMapper>(),
                Mock.Of<IPublishedUrlProvider>(),
                domainService,
                Mock.Of<IDataTypeService>(),
                Mock.Of<ILocalizationService>(),
                Mock.Of<IFileService>(),
                Mock.Of<INotificationService>(),
                new ActionCollection(() => null),
                Mock.Of<ISqlContext>(),
                Mock.Of<IJsonSerializer>(),
                Mock.Of<ICoreScopeProvider>(),
                Mock.Of<IAuthorizationService>(),
                Mock.Of<IContentVersionService>(),
                Mock.Of<ICultureImpactService>()
            );

            return controller;
        }

        private IContentType CreateContentType() =>
            new ContentTypeBuilder().WithContentVariation(ContentVariation.Culture).Build();
=======
        var domainServiceMock = new Mock<IDomainService>();
        domainServiceMock.Setup(x => x.GetAssignedDomains(It.IsAny<int>(), It.IsAny<bool>()))
            .Returns(new[] { new UmbracoDomain("/", "da-dk") });

        var rootNode = new ContentBuilder()
            .WithContentType(CreateContentType())
            .WithId(1060)
            .AddContentCultureInfosCollection()
            .AddCultureInfos()
            .WithCultureIso("da-dk")
            .Done()
            .AddCultureInfos()
            .WithCultureIso("en-us")
            .Done()
            .Done()
            .Build();

        var culturesPublished = new[] { "en-us", "da-dk", "nl-bk", "se-sv" };
        var notifications = new SimpleNotificationModel();

        var contentController = CreateContentController(domainServiceMock.Object);
        contentController.AddDomainWarnings(rootNode, culturesPublished, notifications);
        Assert.AreEqual(3, notifications.Notifications.Count(x => x.NotificationType == NotificationStyle.Warning));
>>>>>>> 7aeb400f
    }

    [Test]
    public void Ancestor_Domains_Counts()
    {
        var rootId = 1060;
        var level1Id = 1061;
        var level2Id = 1062;
        var level3Id = 1063;

        var domainServiceMock = new Mock<IDomainService>();
        domainServiceMock.Setup(x => x.GetAssignedDomains(rootId, It.IsAny<bool>()))
            .Returns(new[] { new UmbracoDomain("/", "da-dk") });

        domainServiceMock.Setup(x => x.GetAssignedDomains(level1Id, It.IsAny<bool>()))
            .Returns(new[] { new UmbracoDomain("/en", "en-us") });

        domainServiceMock.Setup(x => x.GetAssignedDomains(level2Id, It.IsAny<bool>()))
            .Returns(new[] { new UmbracoDomain("/se", "se-sv"), new UmbracoDomain("/nl", "nl-bk") });

        var level3Node = new ContentBuilder()
            .WithContentType(CreateContentType())
            .WithId(level3Id)
            .WithPath($"-1,{rootId},{level1Id},{level2Id},{level3Id}")
            .AddContentCultureInfosCollection()
            .AddCultureInfos()
            .WithCultureIso("da-dk")
            .Done()
            .AddCultureInfos()
            .WithCultureIso("en-us")
            .Done()
            .AddCultureInfos()
            .WithCultureIso("se-sv")
            .Done()
            .AddCultureInfos()
            .WithCultureIso("nl-bk")
            .Done()
            .AddCultureInfos()
            .WithCultureIso("de-de")
            .Done()
            .Done()
            .Build();

        var culturesPublished = new[] { "en-us", "da-dk", "nl-bk", "se-sv", "de-de" };

        var contentController = CreateContentController(domainServiceMock.Object);
        var notifications = new SimpleNotificationModel();

        contentController.AddDomainWarnings(level3Node, culturesPublished, notifications);

        // We expect one error because all domains except "de-de" is registered somewhere in the ancestor path
        Assert.AreEqual(1, notifications.Notifications.Count(x => x.NotificationType == NotificationStyle.Warning));
    }

    [Test]
    public void Only_Warns_About_Cultures_Being_Published()
    {
        var domainServiceMock = new Mock<IDomainService>();
        domainServiceMock.Setup(x => x.GetAssignedDomains(It.IsAny<int>(), It.IsAny<bool>()))
            .Returns(new[] { new UmbracoDomain("/", "da-dk") });

        var rootNode = new ContentBuilder()
            .WithContentType(CreateContentType())
            .WithId(1060)
            .AddContentCultureInfosCollection()
            .AddCultureInfos()
            .WithCultureIso("da-dk")
            .Done()
            .AddCultureInfos()
            .WithCultureIso("en-us")
            .Done()
            .AddCultureInfos()
            .WithCultureIso("se-sv")
            .Done()
            .AddCultureInfos()
            .WithCultureIso("de-de")
            .Done()
            .Done()
            .Build();

        var culturesPublished = new[] { "en-us", "se-sv" };
        var notifications = new SimpleNotificationModel();

        var contentController = CreateContentController(domainServiceMock.Object);
        contentController.AddDomainWarnings(rootNode, culturesPublished, notifications);

        // We only get two errors, one for each culture being published, so no errors from previously published cultures.
        Assert.AreEqual(2, notifications.Notifications.Count(x => x.NotificationType == NotificationStyle.Warning));
    }

    private ContentController CreateContentController(IDomainService domainService)
    {
        // We have to configure ILocalizedTextService to return a new string every time Localize is called
        // Otherwise it won't add the notification because it skips dupes
        var localizedTextServiceMock = new Mock<ILocalizedTextService>();
        localizedTextServiceMock.Setup(x => x.Localize(
                It.IsAny<string>(),
                It.IsAny<string>(),
                It.IsAny<CultureInfo>(),
                It.IsAny<IDictionary<string, string>>()))
            .Returns(() => Guid.NewGuid().ToString());

        var controller = new ContentController(
            Mock.Of<ICultureDictionary>(),
            NullLoggerFactory.Instance,
            Mock.Of<IShortStringHelper>(),
            Mock.Of<IEventMessagesFactory>(),
            localizedTextServiceMock.Object,
            new PropertyEditorCollection(new DataEditorCollection(() => null)),
            Mock.Of<IContentService>(),
            Mock.Of<IUserService>(),
            Mock.Of<IBackOfficeSecurityAccessor>(),
            Mock.Of<IContentTypeService>(),
            Mock.Of<IUmbracoMapper>(),
            Mock.Of<IPublishedUrlProvider>(),
            domainService,
            Mock.Of<IDataTypeService>(),
            Mock.Of<ILocalizationService>(),
            Mock.Of<IFileService>(),
            Mock.Of<INotificationService>(),
            new ActionCollection(() => null),
            Mock.Of<ISqlContext>(),
            Mock.Of<IJsonSerializer>(),
            Mock.Of<ICoreScopeProvider>(),
            Mock.Of<IAuthorizationService>(),
            Mock.Of<IContentVersionService>());

        return controller;
    }

    private IContentType CreateContentType() =>
        new ContentTypeBuilder().WithContentVariation(ContentVariation.Culture).Build();
}<|MERGE_RESOLUTION|>--- conflicted
+++ resolved
@@ -1,4 +1,4 @@
-using System;
+﻿using System;
 using System.Collections.Generic;
 using System.Globalization;
 using System.Linq;
@@ -117,250 +117,6 @@
     [Test]
     public void One_Warning_Per_Culture_Being_Published()
     {
-<<<<<<< HEAD
-        [Test]
-        public void Root_Node_With_Domains_Causes_No_Warning()
-        {
-            // Setup domain service
-            var domainServiceMock = new Mock<IDomainService>();
-            domainServiceMock.Setup(x => x.GetAssignedDomains(1060, It.IsAny<bool>()))
-                .Returns(new []{new UmbracoDomain("/", "da-dk"), new UmbracoDomain("/en", "en-us")});
-
-            // Create content, we need to specify and ID in order to be able to configure domain service
-            Content rootNode = new ContentBuilder()
-                .WithContentType(CreateContentType())
-                .WithId(1060)
-                .AddContentCultureInfosCollection()
-                    .AddCultureInfos()
-                        .WithCultureIso("da-dk")
-                    .Done()
-                    .AddCultureInfos()
-                        .WithCultureIso("en-us")
-                    .Done()
-                .Done()
-                .Build();
-
-            var culturesPublished = new []{ "en-us", "da-dk" };
-            var notifications = new SimpleNotificationModel();
-
-            ContentController contentController = CreateContentController(domainServiceMock.Object);
-            contentController.AddDomainWarnings(rootNode, culturesPublished, notifications);
-
-            Assert.IsEmpty(notifications.Notifications);
-        }
-
-        [Test]
-        public void Node_With_Single_Published_Culture_Causes_No_Warning()
-        {
-            var domainServiceMock = new Mock<IDomainService>();
-            domainServiceMock.Setup(x => x.GetAssignedDomains(It.IsAny<int>(), It.IsAny<bool>()))
-                .Returns(Enumerable.Empty<IDomain>());
-
-            Content rootNode = new ContentBuilder()
-                .WithContentType(CreateContentType())
-                .WithId(1060)
-                .AddContentCultureInfosCollection()
-                    .AddCultureInfos()
-                        .WithCultureIso("da-dk")
-                        .Done()
-                .Done()
-                .Build();
-
-            var culturesPublished = new []{"da-dk" };
-            var notifications = new SimpleNotificationModel();
-
-            ContentController contentController = CreateContentController(domainServiceMock.Object);
-            contentController.AddDomainWarnings(rootNode, culturesPublished, notifications);
-
-            Assert.IsEmpty(notifications.Notifications);
-        }
-
-        [Test]
-        public void Root_Node_Without_Domains_Causes_SingleWarning()
-        {
-            var domainServiceMock = new Mock<IDomainService>();
-            domainServiceMock.Setup(x => x.GetAssignedDomains(It.IsAny<int>(), It.IsAny<bool>()))
-                .Returns(Enumerable.Empty<IDomain>());
-
-            Content rootNode = new ContentBuilder()
-                .WithContentType(CreateContentType())
-                .WithId(1060)
-                .AddContentCultureInfosCollection()
-                    .AddCultureInfos()
-                        .WithCultureIso("da-dk")
-                        .Done()
-                    .AddCultureInfos()
-                        .WithCultureIso("en-us")
-                        .Done()
-                .Done()
-                .Build();
-
-            var culturesPublished = new []{ "en-us", "da-dk" };
-            var notifications = new SimpleNotificationModel();
-
-            ContentController contentController = CreateContentController(domainServiceMock.Object);
-            contentController.AddDomainWarnings(rootNode, culturesPublished, notifications);
-            Assert.AreEqual(1, notifications.Notifications.Count(x => x.NotificationType == NotificationStyle.Warning));
-        }
-
-        [Test]
-        public void One_Warning_Per_Culture_Being_Published()
-        {
-            var domainServiceMock = new Mock<IDomainService>();
-            domainServiceMock.Setup(x => x.GetAssignedDomains(It.IsAny<int>(), It.IsAny<bool>()))
-                .Returns(new []{new UmbracoDomain("/", "da-dk")});
-
-
-            Content rootNode = new ContentBuilder()
-                .WithContentType(CreateContentType())
-                .WithId(1060)
-                .AddContentCultureInfosCollection()
-                    .AddCultureInfos()
-                        .WithCultureIso("da-dk")
-                        .Done()
-                    .AddCultureInfos()
-                        .WithCultureIso("en-us")
-                        .Done()
-                .Done()
-                .Build();
-
-            var culturesPublished = new []{ "en-us", "da-dk", "nl-bk", "se-sv" };
-            var notifications = new SimpleNotificationModel();
-
-            ContentController contentController = CreateContentController(domainServiceMock.Object);
-            contentController.AddDomainWarnings(rootNode, culturesPublished, notifications);
-            Assert.AreEqual(3, notifications.Notifications.Count(x => x.NotificationType == NotificationStyle.Warning));
-        }
-
-        [Test]
-        public void Ancestor_Domains_Counts()
-        {
-            var rootId = 1060;
-            var level1Id = 1061;
-            var level2Id = 1062;
-            var level3Id = 1063;
-
-            var domainServiceMock = new Mock<IDomainService>();
-            domainServiceMock.Setup(x => x.GetAssignedDomains(rootId, It.IsAny<bool>()))
-                .Returns(new[] { new UmbracoDomain("/", "da-dk") });
-
-            domainServiceMock.Setup(x => x.GetAssignedDomains(level1Id, It.IsAny<bool>()))
-                .Returns(new[] { new UmbracoDomain("/en", "en-us") });
-
-            domainServiceMock.Setup(x => x.GetAssignedDomains(level2Id, It.IsAny<bool>()))
-                .Returns(new[] { new UmbracoDomain("/se", "se-sv"), new UmbracoDomain("/nl", "nl-bk") });
-
-            Content level3Node = new ContentBuilder()
-                .WithContentType(CreateContentType())
-                .WithId(level3Id)
-                .WithPath($"-1,{rootId},{level1Id},{level2Id},{level3Id}")
-                .AddContentCultureInfosCollection()
-                    .AddCultureInfos()
-                        .WithCultureIso("da-dk")
-                        .Done()
-                    .AddCultureInfos()
-                        .WithCultureIso("en-us")
-                        .Done()
-                    .AddCultureInfos()
-                        .WithCultureIso("se-sv")
-                    .Done()
-                    .AddCultureInfos()
-                        .WithCultureIso("nl-bk")
-                        .Done()
-                    .AddCultureInfos()
-                        .WithCultureIso("de-de")
-                        .Done()
-                .Done()
-                .Build();
-
-            var culturesPublished = new []{ "en-us", "da-dk", "nl-bk", "se-sv", "de-de" };
-
-            ContentController contentController = CreateContentController(domainServiceMock.Object);
-            var notifications = new SimpleNotificationModel();
-
-            contentController.AddDomainWarnings(level3Node, culturesPublished, notifications);
-            // We expect one error because all domains except "de-de" is registered somewhere in the ancestor path
-            Assert.AreEqual(1, notifications.Notifications.Count(x => x.NotificationType == NotificationStyle.Warning));
-        }
-
-        [Test]
-        public void Only_Warns_About_Cultures_Being_Published()
-        {
-            var domainServiceMock = new Mock<IDomainService>();
-            domainServiceMock.Setup(x => x.GetAssignedDomains(It.IsAny<int>(), It.IsAny<bool>()))
-                .Returns(new []{new UmbracoDomain("/", "da-dk")});
-
-            Content rootNode = new ContentBuilder()
-                .WithContentType(CreateContentType())
-                .WithId(1060)
-                .AddContentCultureInfosCollection()
-                    .AddCultureInfos()
-                        .WithCultureIso("da-dk")
-                        .Done()
-                    .AddCultureInfos()
-                        .WithCultureIso("en-us")
-                        .Done()
-                    .AddCultureInfos()
-                        .WithCultureIso("se-sv")
-                        .Done()
-                    .AddCultureInfos()
-                        .WithCultureIso("de-de")
-                        .Done()
-                .Done()
-                .Build();
-
-            var culturesPublished = new []{ "en-us", "se-sv" };
-            var notifications = new SimpleNotificationModel();
-
-            ContentController contentController = CreateContentController(domainServiceMock.Object);
-            contentController.AddDomainWarnings(rootNode, culturesPublished, notifications);
-
-            // We only get two errors, one for each culture being published, so no errors from previously published cultures.
-            Assert.AreEqual(2, notifications.Notifications.Count(x => x.NotificationType == NotificationStyle.Warning));
-        }
-
-        private ContentController CreateContentController(IDomainService domainService)
-        {
-            // We have to configure ILocalizedTextService to return a new string every time Localize is called
-            // Otherwise it won't add the notification because it skips dupes
-            var localizedTextServiceMock = new Mock<ILocalizedTextService>();
-            localizedTextServiceMock.Setup(x => x.Localize(It.IsAny<string>(),
-                It.IsAny<string>(), It.IsAny<CultureInfo>(), It.IsAny<IDictionary<string, string>>()))
-                .Returns(() => Guid.NewGuid().ToString());
-
-            var controller = new ContentController(
-                Mock.Of<ICultureDictionary>(),
-                NullLoggerFactory.Instance,
-                Mock.Of<IShortStringHelper>(),
-                Mock.Of<IEventMessagesFactory>(),
-                localizedTextServiceMock.Object,
-                new PropertyEditorCollection(new DataEditorCollection(() => null)),
-                Mock.Of<IContentService>(),
-                Mock.Of<IUserService>(),
-                Mock.Of<IBackOfficeSecurityAccessor>(),
-                Mock.Of<IContentTypeService>(),
-                Mock.Of<IUmbracoMapper>(),
-                Mock.Of<IPublishedUrlProvider>(),
-                domainService,
-                Mock.Of<IDataTypeService>(),
-                Mock.Of<ILocalizationService>(),
-                Mock.Of<IFileService>(),
-                Mock.Of<INotificationService>(),
-                new ActionCollection(() => null),
-                Mock.Of<ISqlContext>(),
-                Mock.Of<IJsonSerializer>(),
-                Mock.Of<ICoreScopeProvider>(),
-                Mock.Of<IAuthorizationService>(),
-                Mock.Of<IContentVersionService>(),
-                Mock.Of<ICultureImpactService>()
-            );
-
-            return controller;
-        }
-
-        private IContentType CreateContentType() =>
-            new ContentTypeBuilder().WithContentVariation(ContentVariation.Culture).Build();
-=======
         var domainServiceMock = new Mock<IDomainService>();
         domainServiceMock.Setup(x => x.GetAssignedDomains(It.IsAny<int>(), It.IsAny<bool>()))
             .Returns(new[] { new UmbracoDomain("/", "da-dk") });
@@ -384,7 +140,6 @@
         var contentController = CreateContentController(domainServiceMock.Object);
         contentController.AddDomainWarnings(rootNode, culturesPublished, notifications);
         Assert.AreEqual(3, notifications.Notifications.Count(x => x.NotificationType == NotificationStyle.Warning));
->>>>>>> 7aeb400f
     }
 
     [Test]
@@ -510,7 +265,8 @@
             Mock.Of<IJsonSerializer>(),
             Mock.Of<ICoreScopeProvider>(),
             Mock.Of<IAuthorizationService>(),
-            Mock.Of<IContentVersionService>());
+            Mock.Of<IContentVersionService>(),
+            Mock.Of<ICultureImpactService>());
 
         return controller;
     }

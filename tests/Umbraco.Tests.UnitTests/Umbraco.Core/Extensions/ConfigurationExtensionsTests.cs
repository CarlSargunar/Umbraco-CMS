--- conflicted
+++ resolved
@@ -11,124 +11,8 @@
 
 namespace Umbraco.Cms.Tests.UnitTests.Umbraco.Core.Extensions
 {
-<<<<<<< HEAD
     [TestFixture]
     public class ConfigurationExtensionsTests
-=======
-    private const string DataDirectory = @"C:\Data";
-
-    [Test]
-    public void CanParseSqlServerConnectionString()
-    {
-        const string ConfiguredConnectionString = @"Server=.\SQLEXPRESS;Database=UmbracoCms;Integrated Security=true";
-
-        var mockedConfig = CreateConfig(ConfiguredConnectionString);
-
-        var connectionString = mockedConfig.Object.GetUmbracoConnectionString(out var providerName);
-
-        AssertResults(
-            ConfiguredConnectionString,
-            "Microsoft.Data.SqlClient",
-            connectionString,
-            providerName);
-    }
-
-    [Test]
-    public void CanParseLocalDbConnectionString()
-    {
-        const string ConfiguredConnectionString = @"Server=(LocalDb)\MyInstance;Integrated Security=true;";
-
-        var mockedConfig = CreateConfig(ConfiguredConnectionString);
-
-        var connectionString = mockedConfig.Object.GetUmbracoConnectionString(out var providerName);
-
-        AssertResults(
-            ConfiguredConnectionString,
-            "Microsoft.Data.SqlClient",
-            connectionString,
-            providerName);
-    }
-
-    [Test]
-    public void CanParseLocalDbConnectionStringWithDataDirectory()
-    {
-        const string ConfiguredConnectionString =
-            @"Data Source=(LocalDb)\MyInstance;Initial Catalog=UmbracoDb;Integrated Security=SSPI;AttachDBFilename=|DataDirectory|\Umbraco.mdf";
-
-        var mockedConfig = CreateConfig(ConfiguredConnectionString);
-        SetDataDirectory();
-
-        var connectionString = mockedConfig.Object.GetUmbracoConnectionString(out var providerName);
-
-        AssertResults(
-            @"Data Source=(LocalDb)\MyInstance;Initial Catalog=UmbracoDb;Integrated Security=SSPI;AttachDBFilename=C:\Data\Umbraco.mdf",
-            "Microsoft.Data.SqlClient",
-            connectionString,
-            providerName);
-    }
-
-    [Test]
-    public void CanParseSQLiteConnectionStringWithDataDirectory()
-    {
-        const string ConfiguredConnectionString =
-            "Data Source=|DataDirectory|/Umbraco.sqlite.db;Cache=Shared;Foreign Keys=True;Pooling=True";
-        const string ConfiguredProviderName = "Microsoft.Data.Sqlite";
-
-        var mockedConfig = CreateConfig(ConfiguredConnectionString, ConfiguredProviderName);
-        SetDataDirectory();
-
-        var connectionString = mockedConfig.Object.GetUmbracoConnectionString(out var providerName);
-
-        AssertResults(
-            @"Data Source=C:\Data/Umbraco.sqlite.db;Cache=Shared;Foreign Keys=True;Pooling=True",
-            "Microsoft.Data.Sqlite",
-            connectionString,
-            providerName);
-    }
-
-    [Test]
-    public void CanParseConnectionStringWithNamedProvider()
-    {
-        const string ConfiguredConnectionString = @"Server=.\SQLEXPRESS;Database=UmbracoCms;Integrated Security=true";
-        const string ConfiguredProviderName = "MyProvider";
-
-        var mockedConfig = CreateConfig(ConfiguredConnectionString, ConfiguredProviderName);
-
-        var connectionString = mockedConfig.Object.GetUmbracoConnectionString(out var providerName);
-
-        AssertResults(
-            ConfiguredConnectionString,
-            ConfiguredProviderName,
-            connectionString,
-            providerName);
-    }
-
-    private static Mock<IConfiguration> CreateConfig(string configuredConnectionString, string configuredProviderName = ConnectionStrings.DefaultProviderName)
-    {
-        var mockConfigSection = new Mock<IConfigurationSection>();
-        mockConfigSection
-            .SetupGet(m => m[It.Is<string>(s => s == Constants.System.UmbracoConnectionName)])
-            .Returns(configuredConnectionString);
-        mockConfigSection
-            .SetupGet(m =>
-                m[
-                    It.Is<string>(s =>
-                        s == $"{Constants.System.UmbracoConnectionName}{ConnectionStrings.ProviderNamePostfix}")])
-            .Returns(configuredProviderName);
-
-        var mockedConfig = new Mock<IConfiguration>();
-        mockedConfig
-            .Setup(a => a.GetSection(It.Is<string>(s => s == "ConnectionStrings")))
-            .Returns(mockConfigSection.Object);
-
-        return mockedConfig;
-    }
-
-    private static void SetDataDirectory() =>
-        AppDomain.CurrentDomain.SetData("DataDirectory", DataDirectory);
-
-    private static void AssertResults(string expectedConnectionString, string expectedProviderName, string connectionString, string providerName)
->>>>>>> af3e9bf8
     {
         private const string DataDirectory = @"C:\Data";
 
@@ -185,7 +69,7 @@
         public void CanParseSQLiteConnectionStringWithDataDirectory()
         {
             const string ConfiguredConnectionString = "Data Source=|DataDirectory|/Umbraco.sqlite.db;Cache=Shared;Foreign Keys=True;Pooling=True";
-            const string ConfiguredProviderName = "Microsoft.Data.SQLite";
+            const string ConfiguredProviderName = "Microsoft.Data.Sqlite";
 
             Mock<IConfiguration> mockedConfig = CreateConfig(ConfiguredConnectionString, ConfiguredProviderName);
             SetDataDirectory();
@@ -194,7 +78,7 @@
 
             AssertResults(
                 @"Data Source=C:\Data/Umbraco.sqlite.db;Cache=Shared;Foreign Keys=True;Pooling=True",
-                "Microsoft.Data.SQLite",
+                "Microsoft.Data.Sqlite",
                 connectionString,
                 providerName);
         }

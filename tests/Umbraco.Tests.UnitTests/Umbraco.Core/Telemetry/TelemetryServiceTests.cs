--- conflicted
+++ resolved
@@ -1,6 +1,7 @@
 using Moq;
 using NUnit.Framework;
 using Umbraco.Cms.Core.Configuration;
+using Umbraco.Cms.Core.Manifest;
 using Umbraco.Cms.Core.Models;
 using Umbraco.Cms.Core.Packaging;
 using Umbraco.Cms.Core.Semver;
@@ -19,15 +20,11 @@
         var siteIdentifierServiceMock = new Mock<ISiteIdentifierService>();
         var usageInformationServiceMock = new Mock<IUsageInformationService>();
         var sut = new TelemetryService(
-<<<<<<< HEAD
-=======
             Mock.Of<IPackagingService>(),
->>>>>>> 537e078d
             version,
             siteIdentifierServiceMock.Object,
             usageInformationServiceMock.Object,
-            Mock.Of<IMetricsConsentService>(),
-            Mock.Of<IPackageManifestService>());
+            Mock.Of<IMetricsConsentService>());
         Guid guid;
 
         await sut.GetTelemetryReportDataAsync();
@@ -39,15 +36,11 @@
     {
         var version = CreateUmbracoVersion(9, 3, 1);
         var sut = new TelemetryService(
-<<<<<<< HEAD
-=======
             Mock.Of<IPackagingService>(),
->>>>>>> 537e078d
             version,
             CreateSiteIdentifierService(false),
             Mock.Of<IUsageInformationService>(),
-            Mock.Of<IMetricsConsentService>(),
-            Mock.Of<IPackageManifestService>());
+            Mock.Of<IMetricsConsentService>());
 
         var result = await sut.GetTelemetryReportDataAsync();
         Assert.IsNull(result);
@@ -61,15 +54,11 @@
         var metricsConsentService = new Mock<IMetricsConsentService>();
         metricsConsentService.Setup(x => x.GetConsentLevel()).Returns(TelemetryLevel.Detailed);
         var sut = new TelemetryService(
-<<<<<<< HEAD
-=======
             Mock.Of<IPackagingService>(),
->>>>>>> 537e078d
             version,
             CreateSiteIdentifierService(),
             Mock.Of<IUsageInformationService>(),
-            metricsConsentService.Object,
-            Mock.Of<IPackageManifestService>());
+            metricsConsentService.Object);
 
         var result = await sut.GetTelemetryReportDataAsync();
 
@@ -87,15 +76,6 @@
         var noVersionPackageName = "NoVersionPackageName";
         InstalledPackage[] installedPackages =
         {
-<<<<<<< HEAD
-            new() { Name = versionPackageName, Version = packageVersion, Extensions = Array.Empty<object>()},
-            new() { Name = noVersionPackageName, Extensions = Array.Empty<object>() },
-        };
-        var packageManifestService = CreatePackageManifestService(manifests);
-        var metricsConsentService = new Mock<IMetricsConsentService>();
-        metricsConsentService.Setup(x => x.GetConsentLevel()).Returns(TelemetryLevel.Detailed);
-        var sut = new TelemetryService(
-=======
             new() { PackageId = versionPackageId, PackageName = versionPackageName, Version = packageVersion },
             new() { PackageName = noVersionPackageName },
         };
@@ -104,35 +84,24 @@
         metricsConsentService.Setup(x => x.GetConsentLevel()).Returns(TelemetryLevel.Detailed);
         var sut = new TelemetryService(
             packagingService,
->>>>>>> 537e078d
             version,
             CreateSiteIdentifierService(),
             Mock.Of<IUsageInformationService>(),
-            metricsConsentService.Object,
-            packageManifestService);
+            metricsConsentService.Object);
 
         var result = await sut.GetTelemetryReportDataAsync();
 
         Assert.IsNotNull(result);
         Assert.Multiple(() =>
         {
-<<<<<<< HEAD
             Assert.AreEqual(2, result.Packages.Count());
             var versionPackage = result.Packages.FirstOrDefault(x => x.Name == versionPackageName);
+            Assert.AreEqual(versionPackageId, versionPackage.Id);
             Assert.AreEqual(versionPackageName, versionPackage.Name);
             Assert.AreEqual(packageVersion, versionPackage.Version);
 
             var noVersionPackage = result.Packages.FirstOrDefault(x => x.Name == noVersionPackageName);
-=======
-            Assert.AreEqual(2, telemetry.Packages.Count());
-            var versionPackage = telemetry.Packages.FirstOrDefault(x => x.Name == versionPackageName);
-            Assert.AreEqual(versionPackageId, versionPackage.Id);
-            Assert.AreEqual(versionPackageName, versionPackage.Name);
-            Assert.AreEqual(packageVersion, versionPackage.Version);
-
-            var noVersionPackage = telemetry.Packages.FirstOrDefault(x => x.Name == noVersionPackageName);
             Assert.AreEqual(null, noVersionPackage.Id);
->>>>>>> 537e078d
             Assert.AreEqual(noVersionPackageName, noVersionPackage.Name);
             Assert.AreEqual(null, noVersionPackage.Version);
         });
@@ -144,26 +113,18 @@
         var version = CreateUmbracoVersion(9, 1, 1);
         InstalledPackage[] installedPackages =
         {
-            new() { Name = "DoNotTrack", AllowTelemetry = false, Extensions = Array.Empty<object>() },
-            new() { Name = "TrackingAllowed", AllowTelemetry = true, Extensions = Array.Empty<object>() },
+            new() { PackageName = "DoNotTrack", AllowPackageTelemetry = false},
+            new() { PackageName = "TrackingAllowed", AllowPackageTelemetry = true },
         };
-<<<<<<< HEAD
-        var packageManifestService = CreatePackageManifestService(manifests);
-        var metricsConsentService = new Mock<IMetricsConsentService>();
-        metricsConsentService.Setup(x => x.GetConsentLevel()).Returns(TelemetryLevel.Detailed);
-        var sut = new TelemetryService(
-=======
         var packagingService = CreatePackagingService(installedPackages);
         var metricsConsentService = new Mock<IMetricsConsentService>();
         metricsConsentService.Setup(x => x.GetConsentLevel()).Returns(TelemetryLevel.Detailed);
         var sut = new TelemetryService(
             packagingService,
->>>>>>> 537e078d
             version,
             CreateSiteIdentifierService(),
             Mock.Of<IUsageInformationService>(),
-            metricsConsentService.Object,
-            packageManifestService);
+            metricsConsentService.Object);
 
         var result = await sut.GetTelemetryReportDataAsync();
 
@@ -175,19 +136,11 @@
         });
     }
 
-<<<<<<< HEAD
-    private IPackageManifestService CreatePackageManifestService(IEnumerable<PackageManifest> manifests)
-    {
-        var mock = new Mock<IPackageManifestService>();
-        mock.Setup(x => x.GetPackageManifestsAsync()).Returns(Task.FromResult(manifests));
-        return mock.Object;
-=======
     private IPackagingService CreatePackagingService(IEnumerable<InstalledPackage> installedPackages)
     {
         var packagingServiceMock = new Mock<IPackagingService>();
         packagingServiceMock.Setup(x => x.GetAllInstalledPackages()).Returns(installedPackages);
         return packagingServiceMock.Object;
->>>>>>> 537e078d
     }
 
     private IUmbracoVersion CreateUmbracoVersion(int major, int minor, int patch, string prerelease = "", string build = "")

--- conflicted
+++ resolved
@@ -113,11 +113,7 @@
 
             var mockScopeProvider = new Mock<IScopeProvider>();
             mockScopeProvider
-<<<<<<< HEAD
-                .Setup(x => x.CreateScope(It.IsAny<IsolationLevel>(), It.IsAny<RepositoryCacheMode>(), It.IsAny<IScopedNotificationPublisher>(), It.IsAny<bool?>(), It.IsAny<bool>(), It.IsAny<bool>()))
-=======
                 .Setup(x => x.CreateScope(It.IsAny<IsolationLevel>(), It.IsAny<RepositoryCacheMode>(), It.IsAny<IEventDispatcher>(), It.IsAny<IScopedNotificationPublisher>(), It.IsAny<bool?>(), It.IsAny<bool>(), It.IsAny<bool>()))
->>>>>>> 1ac77680
                 .Returns(Mock.Of<IScope>());
 
             return new ScheduledPublishing(
